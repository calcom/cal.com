import type { WorkflowStep } from "@prisma/client";
import { type TFunction } from "i18next";
import type { Dispatch, SetStateAction } from "react";
import { useEffect, useRef, useState } from "react";
import type { UseFormReturn } from "react-hook-form";
import { Controller } from "react-hook-form";
import "react-phone-number-input/style.css";

import { Dialog } from "@calcom/features/components/controlled-dialog";
import PhoneInput from "@calcom/features/components/phone-input";
import { SENDER_ID, SENDER_NAME } from "@calcom/lib/constants";
import { useHasActiveTeamPlan } from "@calcom/lib/hooks/useHasPaidPlan";
import { useLocale } from "@calcom/lib/hooks/useLocale";
import { HttpError } from "@calcom/lib/http-error";
import { getTimeFormatStringFromUserTimeFormat } from "@calcom/lib/timeFormat";
import { TimeUnit, WorkflowActions, WorkflowTemplates, WorkflowTriggerEvents } from "@calcom/prisma/enums";
import type { RouterOutputs } from "@calcom/trpc/react";
import { trpc } from "@calcom/trpc/react";
import classNames from "@calcom/ui/classNames";
import { Badge } from "@calcom/ui/components/badge";
import { Button } from "@calcom/ui/components/button";
import { Dialog, DialogContent, DialogFooter, DialogClose } from "@calcom/ui/components/dialog";
import {
<<<<<<< HEAD
  AddVariablesDropdown,
  Badge,
  Button,
  CheckboxField,
  DialogClose,
  DialogContent,
  DialogFooter,
=======
>>>>>>> 1789aef7
  Dropdown,
  DropdownItem,
  DropdownMenuContent,
  DropdownMenuItem,
  DropdownMenuTrigger,
} from "@calcom/ui/components/dropdown";
import { AddVariablesDropdown } from "@calcom/ui/components/editor";
import { Editor } from "@calcom/ui/components/editor";
import { CheckboxField } from "@calcom/ui/components/form";
import { EmailField } from "@calcom/ui/components/form";
import { TextArea } from "@calcom/ui/components/form";
import { Label } from "@calcom/ui/components/form";
import { TextField } from "@calcom/ui/components/form";
import { Input } from "@calcom/ui/components/form";
import { Select } from "@calcom/ui/components/form";
import { Icon } from "@calcom/ui/components/icon";
import { showToast } from "@calcom/ui/components/toast";
import { Tooltip } from "@calcom/ui/components/tooltip";

import {
  getWhatsappTemplateForAction,
  isAttendeeAction,
  isSMSAction,
  isSMSOrWhatsappAction,
  isWhatsappAction,
} from "../lib/actionHelperFunctions";
import { DYNAMIC_TEXT_VARIABLES } from "../lib/constants";
import { getWorkflowTemplateOptions, getWorkflowTriggerOptions } from "../lib/getOptions";
import emailRatingTemplate from "../lib/reminders/templates/emailRatingTemplate";
import emailReminderTemplate from "../lib/reminders/templates/emailReminderTemplate";
import smsReminderTemplate from "../lib/reminders/templates/smsReminderTemplate";
import { whatsappReminderTemplate } from "../lib/reminders/templates/whatsapp";
import type { FormValues } from "../pages/workflow";
import { TimeTimeUnitInput } from "./TimeTimeUnitInput";

type User = RouterOutputs["viewer"]["me"]["get"];

type WorkflowStepProps = {
  step?: WorkflowStep;
  form: UseFormReturn<FormValues>;
  user: User;
  reload?: boolean;
  setReload?: Dispatch<SetStateAction<boolean>>;
  teamId?: number;
  readOnly: boolean;
};

const getTimeSectionText = (trigger: WorkflowTriggerEvents, t: TFunction) => {
  const triggerMap: Partial<Record<WorkflowTriggerEvents, string>> = {
    [WorkflowTriggerEvents.AFTER_EVENT]: "how_long_after",
    [WorkflowTriggerEvents.BEFORE_EVENT]: "how_long_before",
    [WorkflowTriggerEvents.AFTER_HOSTS_CAL_VIDEO_NO_SHOW]: "how_long_after_hosts_no_show",
    [WorkflowTriggerEvents.AFTER_GUESTS_CAL_VIDEO_NO_SHOW]: "how_long_after_guests_no_show",
  };
  if (!triggerMap[trigger]) return null;
  return t(triggerMap[trigger]!);
};

export default function WorkflowStepContainer(props: WorkflowStepProps) {
  const { t, i18n } = useLocale();
  const utils = trpc.useUtils();

  const { step, form, reload, setReload, teamId } = props;
  const { data: _verifiedNumbers } = trpc.viewer.workflows.getVerifiedNumbers.useQuery(
    { teamId },
    { enabled: !!teamId }
  );

  const { hasActiveTeamPlan } = useHasActiveTeamPlan();

  const { data: _verifiedEmails } = trpc.viewer.workflows.getVerifiedEmails.useQuery({ teamId });

  const timeFormat = getTimeFormatStringFromUserTimeFormat(props.user.timeFormat);

  const verifiedNumbers = _verifiedNumbers?.map((number) => number.phoneNumber) || [];
  const verifiedEmails = _verifiedEmails || [];
  const [isAdditionalInputsDialogOpen, setIsAdditionalInputsDialogOpen] = useState(false);

  const [verificationCode, setVerificationCode] = useState("");

  const action = step?.action;
  const requirePhoneNumber =
    WorkflowActions.SMS_NUMBER === action || WorkflowActions.WHATSAPP_NUMBER === action;
  const [isPhoneNumberNeeded, setIsPhoneNumberNeeded] = useState(requirePhoneNumber);

  const [updateTemplate, setUpdateTemplate] = useState(false);
  const [firstRender, setFirstRender] = useState(true);

  const senderNeeded =
    step?.action === WorkflowActions.SMS_NUMBER || step?.action === WorkflowActions.SMS_ATTENDEE;

  const [isSenderIsNeeded, setIsSenderIsNeeded] = useState(senderNeeded);

  const [isEmailAddressNeeded, setIsEmailAddressNeeded] = useState(
    step?.action === WorkflowActions.EMAIL_ADDRESS ? true : false
  );

  const [isEmailSubjectNeeded, setIsEmailSubjectNeeded] = useState(
    step?.action === WorkflowActions.EMAIL_ATTENDEE ||
      step?.action === WorkflowActions.EMAIL_HOST ||
      step?.action === WorkflowActions.EMAIL_ADDRESS
      ? true
      : false
  );

  const [timeSectionText, setTimeSectionText] = useState(getTimeSectionText(form.getValues("trigger"), t));

  const { data: actionOptions } = trpc.viewer.workflows.getWorkflowActionOptions.useQuery();
  const triggerOptions = getWorkflowTriggerOptions(t);
  const templateOptions = getWorkflowTemplateOptions(t, step?.action, hasActiveTeamPlan);

  if (step && form.getValues(`steps.${step.stepNumber - 1}.template`) === WorkflowTemplates.REMINDER) {
    if (!form.getValues(`steps.${step.stepNumber - 1}.reminderBody`)) {
      const action = form.getValues(`steps.${step.stepNumber - 1}.action`);
      if (isSMSAction(action)) {
        form.setValue(
          `steps.${step.stepNumber - 1}.reminderBody`,
          smsReminderTemplate(true, i18n.language, action, timeFormat)
        );
      } else if (isWhatsappAction(action)) {
        form.setValue(
          `steps.${step.stepNumber - 1}.reminderBody`,
          whatsappReminderTemplate(true, i18n.language, action, timeFormat)
        );
      } else {
        const reminderBodyTemplate = emailReminderTemplate(true, i18n.language, action, timeFormat).emailBody;
        form.setValue(`steps.${step.stepNumber - 1}.reminderBody`, reminderBodyTemplate);
      }
    }
    if (!form.getValues(`steps.${step.stepNumber - 1}.emailSubject`)) {
      const subjectTemplate = emailReminderTemplate(
        true,
        i18n.language,
        form.getValues(`steps.${step.stepNumber - 1}.action`),
        timeFormat
      ).emailSubject;
      form.setValue(`steps.${step.stepNumber - 1}.emailSubject`, subjectTemplate);
    }
  } else if (step && isWhatsappAction(step.action)) {
    const templateBody = getWhatsappTemplateForAction(step.action, i18n.language, step.template, timeFormat);
    form.setValue(`steps.${step.stepNumber - 1}.reminderBody`, templateBody);
  }

  const { ref: emailSubjectFormRef, ...restEmailSubjectForm } = step
    ? form.register(`steps.${step.stepNumber - 1}.emailSubject`)
    : { ref: null, name: "" };

  const refEmailSubject = useRef<HTMLTextAreaElement | null>(null);

  const getNumberVerificationStatus = () =>
    !!step &&
    !!verifiedNumbers.find(
      (number: string) => number === form.getValues(`steps.${step.stepNumber - 1}.sendTo`)
    );

  const getEmailVerificationStatus = () =>
    !!step &&
    !!verifiedEmails.find((email: string) => email === form.getValues(`steps.${step.stepNumber - 1}.sendTo`));

  const [numberVerified, setNumberVerified] = useState(getNumberVerificationStatus());
  const [emailVerified, setEmailVerified] = useState(getEmailVerificationStatus());

  useEffect(() => setNumberVerified(getNumberVerificationStatus()), [verifiedNumbers.length]);
  useEffect(() => setEmailVerified(getEmailVerificationStatus()), [verifiedEmails.length]);

  const addVariableEmailSubject = (variable: string) => {
    if (step) {
      const currentEmailSubject = refEmailSubject?.current?.value || "";
      const cursorPosition = refEmailSubject?.current?.selectionStart || currentEmailSubject.length;
      const subjectWithAddedVariable = `${currentEmailSubject.substring(0, cursorPosition)}{${variable
        .toUpperCase()
        .replace(/ /g, "_")}}${currentEmailSubject.substring(cursorPosition)}`;
      form.setValue(`steps.${step.stepNumber - 1}.emailSubject`, subjectWithAddedVariable);
    }
  };

  const sendVerificationCodeMutation = trpc.viewer.workflows.sendVerificationCode.useMutation({
    onSuccess: async () => {
      showToast(t("verification_code_sent"), "success");
    },
    onError: async (error) => {
      showToast(error.message, "error");
    },
  });

  const verifyPhoneNumberMutation = trpc.viewer.workflows.verifyPhoneNumber.useMutation({
    onSuccess: async (isVerified) => {
      showToast(isVerified ? t("verified_successfully") : t("wrong_code"), "success");
      setNumberVerified(isVerified);
      if (
        step &&
        form?.formState?.errors?.steps &&
        form.formState.errors.steps[step.stepNumber - 1]?.sendTo &&
        isVerified
      ) {
        form.clearErrors(`steps.${step.stepNumber - 1}.sendTo`);
      }

      utils.viewer.workflows.getVerifiedNumbers.invalidate();
    },
    onError: (err) => {
      if (err instanceof HttpError) {
        const message = `${err.statusCode}: ${err.message}`;
        showToast(message, "error");
        setNumberVerified(false);
      }
    },
  });

  const sendEmailVerificationCodeMutation = trpc.viewer.auth.sendVerifyEmailCode.useMutation({
    onSuccess() {
      showToast(t("email_sent"), "success");
    },
    onError: () => {
      showToast(t("email_not_sent"), "error");
    },
  });

  const verifyEmailCodeMutation = trpc.viewer.workflows.verifyEmailCode.useMutation({
    onSuccess: (isVerified) => {
      showToast(isVerified ? t("verified_successfully") : t("wrong_code"), "success");
      setEmailVerified(true);
      if (
        step &&
        form?.formState?.errors?.steps &&
        form.formState.errors.steps[step.stepNumber - 1]?.sendTo &&
        isVerified
      ) {
        form.clearErrors(`steps.${step.stepNumber - 1}.sendTo`);
      }
      utils.viewer.workflows.getVerifiedEmails.invalidate();
    },
    onError: (err) => {
      if (err.message === "invalid_code") {
        showToast(t("code_provided_invalid"), "error");
        setEmailVerified(false);
      }
    },
  });
  /* const testActionMutation = trpc.viewer.workflows.testAction.useMutation({
    onSuccess: async () => {
      showToast(t("notification_sent"), "success");
    },
    onError: (err) => {
      let message = t("unexpected_error_try_again");
      if (err instanceof TRPCClientError) {
        if (err.message === "rate-limit-exceeded") {
          message = t("rate_limit_exceeded");
        } else {
          message = err.message;
        }
      }
      if (err instanceof HttpError) {
        message = `${err.statusCode}: ${err.message}`;
      }
      showToast(message, "error");
    },
  }); */

  //trigger
  if (!step) {
    const trigger = form.getValues("trigger");
    const triggerString = t(`${trigger.toLowerCase()}_trigger`);

    const selectedTrigger = {
      label: triggerString.charAt(0).toUpperCase() + triggerString.slice(1),
      value: trigger,
    };

    return (
      <>
        <div className="flex justify-center">
          <div className="min-w-80 bg-default border-subtle w-full rounded-md border p-7">
            <div className="flex">
              <div className="bg-subtle text-default mt-[3px] flex h-5 w-5 items-center justify-center rounded-full p-1 text-xs font-medium ltr:mr-5 rtl:ml-5">
                1
              </div>
              <div>
                <div className="text-emphasis text-base font-bold">{t("trigger")}</div>
                <div className="text-default text-sm">{t("when_something_happens")}</div>
              </div>
            </div>
            <div className="border-subtle my-7 border-t" />
            <Label>{t("when")}</Label>
            <Controller
              name="trigger"
              control={form.control}
              render={() => {
                return (
                  <Select
                    isSearchable={false}
                    className="text-sm"
                    id="trigger-select"
                    isDisabled={props.readOnly}
                    onChange={(val) => {
                      if (val) {
                        form.setValue("trigger", val.value);
                        const newTimeSectionText = getTimeSectionText(val.value, t);
                        if (newTimeSectionText) {
                          setTimeSectionText(newTimeSectionText);
                          if (
                            val.value === WorkflowTriggerEvents.AFTER_HOSTS_CAL_VIDEO_NO_SHOW ||
                            val.value === WorkflowTriggerEvents.AFTER_GUESTS_CAL_VIDEO_NO_SHOW
                          ) {
                            form.setValue("time", 5);
                            form.setValue("timeUnit", TimeUnit.MINUTE);
                          } else {
                            form.setValue("time", 24);
                            form.setValue("timeUnit", TimeUnit.HOUR);
                          }
                        } else {
                          setTimeSectionText(null);
                          form.unregister("time");
                          form.unregister("timeUnit");
                        }
                      }
                    }}
                    defaultValue={selectedTrigger}
                    options={triggerOptions}
                  />
                );
              }}
            />
            {!!timeSectionText && (
              <div className="mt-5">
                <Label>{timeSectionText}</Label>
                <TimeTimeUnitInput disabled={props.readOnly} />
                {!props.readOnly && (
                  <div className="mt-1 flex text-gray-500">
                    <Icon name="info" className="mr-1 mt-0.5 h-4 w-4" />
                    <p className="text-sm">{t("testing_workflow_info_message")}</p>
                  </div>
                )}
              </div>
            )}
          </div>
        </div>
      </>
    );
  }

  if (step && step.action) {
    const actionString = t(`${step.action.toLowerCase()}_action`);

    const selectedAction = {
      label: actionString.charAt(0).toUpperCase() + actionString.slice(1),
      value: step.action,
      needsTeamsUpgrade: false,
    };

    const selectedTemplate = {
      label: t(`${step.template.toLowerCase()}`),
      value: step.template,
      needsTeamsUpgrade: false,
    };

    const canRequirePhoneNumber = (workflowStep: string) => {
      return (
        WorkflowActions.SMS_ATTENDEE === workflowStep || WorkflowActions.WHATSAPP_ATTENDEE === workflowStep
      );
    };

    return (
      <>
        <div className="my-3 flex justify-center">
          <Icon name="arrow-down" className="text-subtle stroke-[1.5px] text-3xl" />
        </div>
        <div className="flex justify-center">
          <div className="min-w-80 bg-default border-subtle flex w-full rounded-md border p-7">
            <div className="w-full">
              <div className="flex">
                <div className="w-full">
                  <div className="flex">
                    <div className="bg-subtle text-default mt-[3px] flex h-5 w-5 items-center justify-center rounded-full p-1 text-xs ltr:mr-5 rtl:ml-5">
                      {step.stepNumber + 1}
                    </div>
                    <div>
                      <div className="text-emphasis text-base font-bold">{t("action")}</div>
                      <div className="text-default text-sm">{t("action_is_performed")}</div>
                    </div>
                  </div>
                </div>
                {!props.readOnly && (
                  <div>
                    <Dropdown>
                      <DropdownMenuTrigger asChild>
                        <Button type="button" color="minimal" variant="icon" StartIcon="ellipsis" />
                      </DropdownMenuTrigger>
                      <DropdownMenuContent>
                        <DropdownMenuItem>
                          <DropdownItem
                            type="button"
                            StartIcon="trash-2"
                            color="destructive"
                            onClick={() => {
                              const steps = form.getValues("steps");
                              const updatedSteps = steps
                                ?.filter((currStep) => currStep.id !== step.id)
                                .map((s) => {
                                  const updatedStep = s;
                                  if (step.stepNumber < updatedStep.stepNumber) {
                                    updatedStep.stepNumber = updatedStep.stepNumber - 1;
                                  }
                                  return updatedStep;
                                });
                              form.setValue("steps", updatedSteps);
                              if (setReload) {
                                setReload(!reload);
                              }
                            }}>
                            {t("delete")}
                          </DropdownItem>
                        </DropdownMenuItem>
                      </DropdownMenuContent>
                    </Dropdown>
                  </div>
                )}
              </div>
              <div className="border-subtle my-7 border-t" />
              <div>
                <Label>{t("do_this")}</Label>
                <Controller
                  name={`steps.${step.stepNumber - 1}.action`}
                  control={form.control}
                  render={() => {
                    return (
                      <Select
                        isSearchable={false}
                        className="text-sm"
                        isDisabled={props.readOnly}
                        onChange={(val) => {
                          if (val) {
                            const oldValue = form.getValues(`steps.${step.stepNumber - 1}.action`);

                            const setNumberRequiredConfigs = (
                              phoneNumberIsNeeded: boolean,
                              senderNeeded = true
                            ) => {
                              setIsSenderIsNeeded(senderNeeded);
                              setIsEmailAddressNeeded(false);
                              setIsPhoneNumberNeeded(phoneNumberIsNeeded);
                              setNumberVerified(getNumberVerificationStatus());
                            };

                            if (isSMSAction(val.value)) {
                              setNumberRequiredConfigs(val.value === WorkflowActions.SMS_NUMBER);
                              // email action changes to sms action
                              if (!isSMSAction(oldValue)) {
                                form.setValue(`steps.${step.stepNumber - 1}.reminderBody`, "");
                                form.setValue(`steps.${step.stepNumber - 1}.sender`, SENDER_ID);
                              }

                              setIsEmailSubjectNeeded(false);
                            } else if (isWhatsappAction(val.value)) {
                              setNumberRequiredConfigs(val.value === WorkflowActions.WHATSAPP_NUMBER, false);

                              if (!isWhatsappAction(oldValue)) {
                                form.setValue(`steps.${step.stepNumber - 1}.reminderBody`, "");
                                form.setValue(`steps.${step.stepNumber - 1}.sender`, "");
                              }

                              setIsEmailSubjectNeeded(false);
                            } else {
                              setIsPhoneNumberNeeded(false);
                              setIsSenderIsNeeded(false);
                              setIsEmailAddressNeeded(val.value === WorkflowActions.EMAIL_ADDRESS);
                              setIsEmailSubjectNeeded(true);
                            }

                            if (
                              form.getValues(`steps.${step.stepNumber - 1}.template`) ===
                              WorkflowTemplates.REMINDER
                            ) {
                              if (isSMSOrWhatsappAction(val.value) === isSMSOrWhatsappAction(oldValue)) {
                                if (isAttendeeAction(oldValue) !== isAttendeeAction(val.value)) {
                                  const currentReminderBody =
                                    form.getValues(`steps.${step.stepNumber - 1}.reminderBody`) || "";
                                  const newReminderBody = currentReminderBody
                                    .replaceAll("{ORGANIZER}", "{PLACEHOLDER}")
                                    .replaceAll("{ATTENDEE}", "{ORGANIZER}")
                                    .replaceAll("{PLACEHOLDER}", "{ATTENDEE}");
                                  form.setValue(`steps.${step.stepNumber - 1}.reminderBody`, newReminderBody);

                                  if (!isSMSOrWhatsappAction(val.value)) {
                                    const currentEmailSubject =
                                      form.getValues(`steps.${step.stepNumber - 1}.emailSubject`) || "";
                                    const newEmailSubject = isAttendeeAction(val.value)
                                      ? currentEmailSubject.replace("{ORGANIZER}", "{ATTENDEE}")
                                      : currentEmailSubject.replace("{ATTENDEE}", "{ORGANIZER}");

                                    form.setValue(
                                      `steps.${step.stepNumber - 1}.emailSubject`,
                                      newEmailSubject || ""
                                    );
                                  }
                                }
                              } else {
                                if (isSMSAction(val.value)) {
                                  form.setValue(
                                    `steps.${step.stepNumber - 1}.reminderBody`,
                                    smsReminderTemplate(true, i18n.language, val.value, timeFormat)
                                  );
                                } else if (isWhatsappAction(val.value)) {
                                  form.setValue(
                                    `steps.${step.stepNumber - 1}.reminderBody`,
                                    whatsappReminderTemplate(true, i18n.language, val.value, timeFormat)
                                  );
                                } else {
                                  const emailReminderBody = emailReminderTemplate(
                                    true,
                                    i18n.language,
                                    val.value,
                                    timeFormat
                                  );
                                  form.setValue(
                                    `steps.${step.stepNumber - 1}.reminderBody`,
                                    emailReminderBody.emailBody
                                  );
                                  form.setValue(
                                    `steps.${step.stepNumber - 1}.emailSubject`,
                                    emailReminderBody.emailSubject
                                  );
                                }
                              }
                            } else {
                              const template = isWhatsappAction(val.value) ? "REMINDER" : "CUSTOM";
                              template && form.setValue(`steps.${step.stepNumber - 1}.template`, template);
                            }
                            form.unregister(`steps.${step.stepNumber - 1}.sendTo`);
                            form.clearErrors(`steps.${step.stepNumber - 1}.sendTo`);
                            form.setValue(`steps.${step.stepNumber - 1}.action`, val.value);
                            setUpdateTemplate(!updateTemplate);
                          }
                        }}
                        defaultValue={selectedAction}
                        options={actionOptions?.map((option) => ({
                          ...option,
                        }))}
                        isOptionDisabled={(option: {
                          label: string;
                          value: WorkflowActions;
                          needsTeamsUpgrade: boolean;
                        }) => option.needsTeamsUpgrade}
                      />
                    );
                  }}
                />
              </div>
              {isPhoneNumberNeeded && (
                <div className="bg-muted mt-2 rounded-md p-4 pt-0">
                  <Label className="pt-4">{t("custom_phone_number")}</Label>
                  <div className="block sm:flex">
                    <Controller
                      name={`steps.${step.stepNumber - 1}.sendTo`}
                      render={({ field: { value, onChange } }) => (
                        <PhoneInput
                          placeholder={t("phone_number")}
                          id={`steps.${step.stepNumber - 1}.sendTo`}
                          className="min-w-fit sm:rounded-r-none sm:rounded-bl-md sm:rounded-tl-md"
                          required
                          disabled={props.readOnly}
                          value={value}
                          onChange={(val) => {
                            const isAlreadyVerified = !!verifiedNumbers
                              ?.concat([])
                              .find((number) => number.replace(/\s/g, "") === val?.replace(/\s/g, ""));
                            setNumberVerified(isAlreadyVerified);
                            onChange(val);
                          }}
                        />
                      )}
                    />
                    <Button
                      color="secondary"
                      disabled={numberVerified || props.readOnly || false}
                      className={classNames(
                        "-ml-[3px] h-[40px] min-w-fit sm:block sm:rounded-bl-none sm:rounded-tl-none",
                        numberVerified ? "hidden" : "mt-3 sm:mt-0"
                      )}
                      onClick={() =>
                        sendVerificationCodeMutation.mutate({
                          phoneNumber: form.getValues(`steps.${step.stepNumber - 1}.sendTo`) || "",
                        })
                      }>
                      {t("send_code")}
                    </Button>
                  </div>

                  {form.formState.errors.steps &&
                    form.formState?.errors?.steps[step.stepNumber - 1]?.sendTo && (
                      <p className="mt-1 text-xs text-red-500">
                        {form.formState?.errors?.steps[step.stepNumber - 1]?.sendTo?.message || ""}
                      </p>
                    )}
                  {numberVerified ? (
                    <div className="mt-1">
                      <Badge variant="green">{t("number_verified")}</Badge>
                    </div>
                  ) : (
                    !props.readOnly && (
                      <>
                        <div className="mt-3 flex">
                          <TextField
                            className="h-[36px] rounded-r-none border-r-transparent"
                            placeholder="Verification code"
                            disabled={props.readOnly}
                            value={verificationCode}
                            onChange={(e) => {
                              setVerificationCode(e.target.value);
                            }}
                            required
                          />
                          <Button
                            color="secondary"
                            className="-ml-[3px] h-[36px] min-w-fit py-0 sm:block sm:rounded-bl-none sm:rounded-tl-none "
                            disabled={verifyPhoneNumberMutation.isPending || props.readOnly}
                            onClick={() => {
                              verifyPhoneNumberMutation.mutate({
                                phoneNumber: form.getValues(`steps.${step.stepNumber - 1}.sendTo`) || "",
                                code: verificationCode,
                                teamId,
                              });
                            }}>
                            {t("verify")}
                          </Button>
                        </div>
                        {form.formState.errors.steps &&
                          form.formState?.errors?.steps[step.stepNumber - 1]?.sendTo && (
                            <p className="mt-1 text-xs text-red-500">
                              {form.formState?.errors?.steps[step.stepNumber - 1]?.sendTo?.message || ""}
                            </p>
                          )}
                      </>
                    )
                  )}
                </div>
              )}
              {!isWhatsappAction(form.getValues(`steps.${step.stepNumber - 1}.action`)) && (
                <div className="bg-muted mt-2 rounded-md p-4 pt-0">
                  {isSenderIsNeeded ? (
                    <>
                      <div className="pt-4">
                        <div className="flex items-center">
                          <Label>{t("sender_id")}</Label>
                          <Tooltip content={t("sender_id_info")}>
                            <span>
                              <Icon name="info" className="mb-2 ml-2 mr-1 mt-0.5 h-4 w-4 text-gray-500" />
                            </span>
                          </Tooltip>
                        </div>
                        <Input
                          type="text"
                          placeholder={SENDER_ID}
                          disabled={props.readOnly}
                          maxLength={11}
                          {...form.register(`steps.${step.stepNumber - 1}.sender`)}
                        />
                      </div>
                      {form.formState.errors.steps &&
                        form.formState?.errors?.steps[step.stepNumber - 1]?.sender && (
                          <p className="mt-1 text-xs text-red-500">{t("sender_id_error_message")}</p>
                        )}
                    </>
                  ) : (
                    <>
                      <div className="pt-4">
                        <Label>{t("sender_name")}</Label>
                        <Input
                          type="text"
                          disabled={props.readOnly}
                          placeholder={SENDER_NAME}
                          {...form.register(`steps.${step.stepNumber - 1}.senderName`)}
                        />
                      </div>
                    </>
                  )}
                </div>
              )}
              {canRequirePhoneNumber(form.getValues(`steps.${step.stepNumber - 1}.action`)) && (
                <div className="mt-2">
                  <Controller
                    name={`steps.${step.stepNumber - 1}.numberRequired`}
                    control={form.control}
                    render={() => (
                      <CheckboxField
                        disabled={props.readOnly}
                        defaultChecked={
                          form.getValues(`steps.${step.stepNumber - 1}.numberRequired`) || false
                        }
                        description={t("make_phone_number_required")}
                        onChange={(e) =>
                          form.setValue(`steps.${step.stepNumber - 1}.numberRequired`, e.target.checked)
                        }
                      />
                    )}
                  />
                </div>
              )}
              {isEmailAddressNeeded && (
                <div className="bg-muted mt-5 rounded-md p-4">
                  <Label>{t("email_address")}</Label>
                  <div className="block sm:flex">
                    <Controller
                      name={`steps.${step.stepNumber - 1}.sendTo`}
                      render={({ field: { value, onChange } }) => (
                        <EmailField
                          required
                          containerClassName="w-full"
                          className="h-10 min-w-fit sm:rounded-r-none sm:rounded-bl-md sm:rounded-tl-md"
                          placeholder={t("email_address")}
                          value={value}
                          disabled={props.readOnly}
                          onChange={(val) => {
                            const isAlreadyVerified = !!verifiedEmails
                              ?.concat([])
                              .find((email) => email === val.target.value);
                            setEmailVerified(isAlreadyVerified);
                            onChange(val);
                          }}
                        />
                      )}
                    />
                    <Button
                      color="secondary"
                      disabled={emailVerified || props.readOnly || false}
                      className={classNames(
                        "-ml-[3px] h-[40px] min-w-fit sm:block sm:rounded-bl-none sm:rounded-tl-none",
                        emailVerified ? "hidden" : "mt-3 sm:mt-0"
                      )}
                      onClick={() => {
                        const email = form.getValues(`steps.${step.stepNumber - 1}.sendTo`) || "";
                        sendEmailVerificationCodeMutation.mutate({
                          email,
                          isVerifyingEmail: true,
                        });
                      }}>
                      {t("send_code")}
                    </Button>
                  </div>

                  {form.formState.errors.steps &&
                    form.formState?.errors?.steps[step.stepNumber - 1]?.sendTo && (
                      <p className="mt-1 text-xs text-red-500">
                        {form.formState?.errors?.steps[step.stepNumber - 1]?.sendTo?.message || ""}
                      </p>
                    )}

                  {emailVerified ? (
                    <div className="mt-1">
                      <Badge variant="green">{t("email_verified")}</Badge>
                    </div>
                  ) : (
                    !props.readOnly && (
                      <>
                        <div className="mt-3 flex">
                          <TextField
                            className="h-[36px] rounded-r-none border-r-transparent"
                            placeholder="Verification code"
                            disabled={props.readOnly}
                            value={verificationCode}
                            onChange={(e) => {
                              setVerificationCode(e.target.value);
                            }}
                            required
                          />
                          <Button
                            color="secondary"
                            className="-ml-[3px] h-[36px] min-w-fit py-0 sm:block sm:rounded-bl-none sm:rounded-tl-none "
                            disabled={verifyEmailCodeMutation.isPending || props.readOnly}
                            onClick={() => {
                              verifyEmailCodeMutation.mutate({
                                code: verificationCode,
                                email: form.getValues(`steps.${step.stepNumber - 1}.sendTo`) || "",
                                teamId,
                              });
                            }}>
                            {t("verify")}
                          </Button>
                        </div>
                        {form.formState.errors.steps &&
                          form.formState?.errors?.steps[step.stepNumber - 1]?.sendTo && (
                            <p className="mt-1 text-xs text-red-500">
                              {form.formState?.errors?.steps[step.stepNumber - 1]?.sendTo?.message || ""}
                            </p>
                          )}
                      </>
                    )
                  )}
                </div>
              )}
              <div className="mt-5">
                <Label>{t("message_template")}</Label>
                <Controller
                  name={`steps.${step.stepNumber - 1}.template`}
                  control={form.control}
                  render={({ field }) => {
                    return (
                      <Select
                        isSearchable={false}
                        className="text-sm"
                        isDisabled={props.readOnly}
                        onChange={(val) => {
                          if (val) {
                            const action = form.getValues(`steps.${step.stepNumber - 1}.action`);
                            if (val.value === WorkflowTemplates.REMINDER) {
                              if (isWhatsappAction(action)) {
                                form.setValue(
                                  `steps.${step.stepNumber - 1}.reminderBody`,
                                  whatsappReminderTemplate(true, i18n.language, action, timeFormat)
                                );
                              } else if (isSMSAction(action)) {
                                form.setValue(
                                  `steps.${step.stepNumber - 1}.reminderBody`,
                                  smsReminderTemplate(true, i18n.language, action, timeFormat)
                                );
                              } else {
                                form.setValue(
                                  `steps.${step.stepNumber - 1}.reminderBody`,
                                  emailReminderTemplate(true, i18n.language, action, timeFormat).emailBody
                                );
                                form.setValue(
                                  `steps.${step.stepNumber - 1}.emailSubject`,
                                  emailReminderTemplate(true, i18n.language, action, timeFormat).emailSubject
                                );
                              }
                            } else if (val.value === WorkflowTemplates.RATING) {
                              form.setValue(
                                `steps.${step.stepNumber - 1}.reminderBody`,
                                emailRatingTemplate({
                                  isEditingMode: true,
                                  locale: i18n.language,
                                  action,
                                  timeFormat,
                                }).emailBody
                              );
                              form.setValue(
                                `steps.${step.stepNumber - 1}.emailSubject`,
                                emailRatingTemplate({
                                  isEditingMode: true,
                                  locale: i18n.language,
                                  action,
                                  timeFormat,
                                }).emailSubject
                              );
                            } else {
                              if (isWhatsappAction(action)) {
                                form.setValue(
                                  `steps.${step.stepNumber - 1}.reminderBody`,
                                  getWhatsappTemplateForAction(action, i18n.language, val.value, timeFormat)
                                );
                              } else {
                                form.setValue(`steps.${step.stepNumber - 1}.reminderBody`, "");
                                form.setValue(`steps.${step.stepNumber - 1}.emailSubject`, "");
                              }
                            }
                            field.onChange(val.value);
                            form.setValue(`steps.${step.stepNumber - 1}.template`, val.value);
                            setUpdateTemplate(!updateTemplate);
                          }
                        }}
                        defaultValue={selectedTemplate}
                        value={selectedTemplate}
                        options={templateOptions}
                        isOptionDisabled={(option: {
                          label: string;
                          value: any;
                          needsTeamsUpgrade: boolean;
                        }) => option.needsTeamsUpgrade}
                      />
                    );
                  }}
                />
              </div>
              <div className="bg-muted mt-2 rounded-md pt-2 md:p-6 md:pt-4">
                {isEmailSubjectNeeded && (
                  <div className="mb-6">
                    <div className="flex items-center">
                      <Label className={classNames("flex-none", props.readOnly ? "mb-2" : "mb-0")}>
                        {t("email_subject")}
                      </Label>
                      {!props.readOnly && (
                        <div className="flex-grow text-right">
                          <AddVariablesDropdown
                            addVariable={addVariableEmailSubject}
                            variables={DYNAMIC_TEXT_VARIABLES}
                          />
                        </div>
                      )}
                    </div>
                    <TextArea
                      ref={(e) => {
                        emailSubjectFormRef?.(e);
                        refEmailSubject.current = e;
                      }}
                      rows={2}
                      disabled={props.readOnly || !hasActiveTeamPlan}
                      className="my-0 focus:ring-transparent"
                      required
                      {...restEmailSubjectForm}
                    />
                    {form.formState.errors.steps &&
                      form.formState?.errors?.steps[step.stepNumber - 1]?.emailSubject && (
                        <p className="mt-1 text-xs text-red-500">
                          {form.formState?.errors?.steps[step.stepNumber - 1]?.emailSubject?.message || ""}
                        </p>
                      )}
                  </div>
                )}

                <div className="mb-2 flex items-center pb-1">
                  <Label className="mb-0 flex-none ">
                    {isEmailSubjectNeeded ? t("email_body") : t("text_message")}
                  </Label>
                </div>
                <Editor
                  getText={() => {
                    return props.form.getValues(`steps.${step.stepNumber - 1}.reminderBody`) || "";
                  }}
                  setText={(text: string) => {
                    props.form.setValue(`steps.${step.stepNumber - 1}.reminderBody`, text);
                    props.form.clearErrors();
                  }}
                  variables={DYNAMIC_TEXT_VARIABLES}
                  addVariableButtonTop={isSMSAction(step.action)}
                  height="200px"
                  updateTemplate={updateTemplate}
                  firstRender={firstRender}
                  setFirstRender={setFirstRender}
                  editable={!props.readOnly && !isWhatsappAction(step.action) && hasActiveTeamPlan}
                  excludedToolbarItems={
                    !isSMSAction(step.action) ? [] : ["blockType", "bold", "italic", "link"]
                  }
                  plainText={isSMSAction(step.action)}
                />

                {form.formState.errors.steps &&
                  form.formState?.errors?.steps[step.stepNumber - 1]?.reminderBody && (
                    <p className="mt-1 text-sm text-red-500">
                      {form.formState?.errors?.steps[step.stepNumber - 1]?.reminderBody?.message || ""}
                    </p>
                  )}
                {isEmailSubjectNeeded && (
                  <div className="mt-2">
                    <Controller
                      name={`steps.${step.stepNumber - 1}.includeCalendarEvent`}
                      control={form.control}
                      render={() => (
                        <CheckboxField
                          disabled={props.readOnly}
                          defaultChecked={
                            form.getValues(`steps.${step.stepNumber - 1}.includeCalendarEvent`) || false
                          }
                          description={t("include_calendar_event")}
                          onChange={(e) =>
                            form.setValue(
                              `steps.${step.stepNumber - 1}.includeCalendarEvent`,
                              e.target.checked
                            )
                          }
                        />
                      )}
                    />
                  </div>
                )}
                {!props.readOnly && (
                  <div className="mt-3 ">
                    <button type="button" onClick={() => setIsAdditionalInputsDialogOpen(true)}>
                      <div className="text-default mt-2 flex text-sm">
                        <Icon name="circle-help" className="mt-[3px] h-3 w-3 ltr:mr-2 rtl:ml-2" />
                        <p className="text-left">{t("using_booking_questions_as_variables")}</p>
                      </div>
                    </button>
                  </div>
                )}
              </div>

              {/* {form.getValues(`steps.${step.stepNumber - 1}.action`) !== WorkflowActions.SMS_ATTENDEE && (
                <Button
                  type="button"
                  className="w-full mt-7"
                  onClick={() => {
                    let isEmpty = false;

                    if (!form.getValues(`steps.${step.stepNumber - 1}.sendTo`) && isPhoneNumberNeeded) {
                      form.setError(`steps.${step.stepNumber - 1}.sendTo`, {
                        type: "custom",
                        message: t("no_input"),
                      });
                      isEmpty = true;
                    }

                    if (!numberVerified && isPhoneNumberNeeded) {
                      form.setError(`steps.${step.stepNumber - 1}.sendTo`, {
                        type: "custom",
                        message: t("not_verified"),
                      });
                    }
                    if (
                      form.getValues(`steps.${step.stepNumber - 1}.template`) === WorkflowTemplates.CUSTOM
                    ) {
                      if (!form.getValues(`steps.${step.stepNumber - 1}.reminderBody`)) {
                        form.setError(`steps.${step.stepNumber - 1}.reminderBody`, {
                          type: "custom",
                          message: t("no_input"),
                        });
                        isEmpty = true;
                      } else if (
                        isEmailSubjectNeeded &&
                        !form.getValues(`steps.${step.stepNumber - 1}.emailSubject`)
                      ) {
                        form.setError(`steps.${step.stepNumber - 1}.emailSubject`, {
                          type: "custom",
                          message: t("no_input"),
                        });
                        isEmpty = true;
                      }
                    }

                    if (!isPhoneNumberNeeded && !isEmpty) {
                      //translate body and reminder to english
                      const emailSubject = translateVariablesToEnglish(
                        form.getValues(`steps.${step.stepNumber - 1}.emailSubject`) || "",
                        { locale: i18n.language, t }
                      );
                      const reminderBody = translateVariablesToEnglish(
                        form.getValues(`steps.${step.stepNumber - 1}.reminderBody`) || "",
                        { locale: i18n.language, t }
                      );

                      testActionMutation.mutate({
                        step,
                        emailSubject,
                        reminderBody,
                      });
                    } else {
                      const isNumberValid =
                        form.formState.errors.steps &&
                        form.formState?.errors?.steps[step.stepNumber - 1]?.sendTo
                          ? false
                          : true;

                      if (isPhoneNumberNeeded && isNumberValid && !isEmpty && numberVerified) {
                        setConfirmationDialogOpen(true);
                      }
                    }
                  }}
                  color="secondary">
                  <div className="w-full">{t("test_action")}</div>
                </Button>
              )*/}
            </div>
          </div>
        </div>
        {/* <Dialog open={confirmationDialogOpen} onOpenChange={setConfirmationDialogOpen}>
          <ConfirmationDialogContent
            variety="warning"
            title={t("test_workflow_action")}
            confirmBtnText={t("send_sms")}
            onConfirm={(e) => {
              e.preventDefault();
              const reminderBody = translateVariablesToEnglish(
                form.getValues(`steps.${step.stepNumber - 1}.reminderBody`) || "",
                { locale: i18n.language, t }
              );

              testActionMutation.mutate({
                step,
                emailSubject: "",
                reminderBody: reminderBody || "",
              });
              setConfirmationDialogOpen(false);
            }}>
            {t("send_sms_to_number", { number: form.getValues(`steps.${step.stepNumber - 1}.sendTo`) })}
          </ConfirmationDialogContent>
        </Dialog> */}
        <Dialog open={isAdditionalInputsDialogOpen} onOpenChange={setIsAdditionalInputsDialogOpen}>
          <DialogContent enableOverflow type="creation" className="sm:max-w-[610px]">
            <div>
              <h1 className="w-full text-xl font-semibold ">{t("how_booking_questions_as_variables")}</h1>
              <div className="bg-muted-3 mb-6 rounded-md sm:p-4">
                <p className="test-sm font-medium">{t("format")}</p>
                <ul className="text-emphasis ml-5 mt-2 list-disc">
                  <li>{t("uppercase_for_letters")}</li>
                  <li>{t("replace_whitespaces_underscores")}</li>
                  <li>{t("ignore_special_characters_booking_questions")}</li>
                </ul>
                <div className="mt-4">
                  <p className="test-sm w-full font-medium">{t("example_1")}</p>
                  <div className="mt-2 grid grid-cols-12">
                    <div className="test-sm text-default col-span-5 ltr:mr-2 rtl:ml-2">
                      {t("booking_question_identifier")}
                    </div>
                    <div className="test-sm text-emphasis col-span-7">{t("company_size")}</div>
                    <div className="test-sm text-default col-span-5 w-full">{t("variable")}</div>

                    <div className="test-sm text-emphasis col-span-7 break-words">
                      {" "}
                      {`{${t("company_size")
                        .replace(/[^a-zA-Z0-9 ]/g, "")
                        .trim()
                        .replace(/ /g, "_")
                        .toUpperCase()}}`}
                    </div>
                  </div>
                </div>
                <div className="mt-4">
                  <p className="test-sm w-full font-medium">{t("example_2")}</p>
                  <div className="mt-2 grid grid-cols-12">
                    <div className="test-sm text-default col-span-5 ltr:mr-2 rtl:ml-2">
                      {t("booking_question_identifier")}
                    </div>
                    <div className="test-sm text-emphasis col-span-7">{t("what_help_needed")}</div>
                    <div className="test-sm text-default col-span-5">{t("variable")}</div>
                    <div className="test-sm text-emphasis col-span-7 break-words">
                      {" "}
                      {`{${t("what_help_needed")
                        .replace(/[^a-zA-Z0-9 ]/g, "")
                        .trim()
                        .replace(/ /g, "_")
                        .toUpperCase()}}`}
                    </div>
                  </div>
                </div>
              </div>
            </div>
            <DialogFooter showDivider>
              <DialogClose color="primary" />
            </DialogFooter>
          </DialogContent>
        </Dialog>
      </>
    );
  }

  return <></>;
}<|MERGE_RESOLUTION|>--- conflicted
+++ resolved
@@ -19,18 +19,8 @@
 import classNames from "@calcom/ui/classNames";
 import { Badge } from "@calcom/ui/components/badge";
 import { Button } from "@calcom/ui/components/button";
-import { Dialog, DialogContent, DialogFooter, DialogClose } from "@calcom/ui/components/dialog";
+import { DialogContent, DialogFooter, DialogClose } from "@calcom/ui/components/dialog";
 import {
-<<<<<<< HEAD
-  AddVariablesDropdown,
-  Badge,
-  Button,
-  CheckboxField,
-  DialogClose,
-  DialogContent,
-  DialogFooter,
-=======
->>>>>>> 1789aef7
   Dropdown,
   DropdownItem,
   DropdownMenuContent,
