import {
  TimeUnit,
  WorkflowActions,
  WorkflowStep,
  WorkflowTemplates,
  WorkflowTriggerEvents,
} from "@prisma/client";
import { Dispatch, SetStateAction, useRef, useState } from "react";
import { Controller, UseFormReturn } from "react-hook-form";
import "react-phone-number-input/style.css";

import { classNames } from "@calcom/lib";
import { SENDER_ID } from "@calcom/lib/constants";
import { useLocale } from "@calcom/lib/hooks/useLocale";
import { HttpError } from "@calcom/lib/http-error";
import { trpc, TRPCClientError } from "@calcom/trpc/react";
import {
  Badge,
  Button,
  Checkbox,
  ConfirmationDialogContent,
  Dialog,
  DialogClose,
  DialogContent,
  Dropdown,
  DropdownMenuContent,
  DropdownMenuItem,
  DropdownMenuTrigger,
  EmailField,
  Icon,
  Label,
  PhoneInput,
  Select,
  showToast,
  TextArea,
  TextField,
  Editor,
  AddVariablesDropdown,
} from "@calcom/ui";

<<<<<<< HEAD
import { DYNAMIC_TEXT_VARIABLES } from "../lib/constants";
=======
>>>>>>> abdf72dc
import { getWorkflowTemplateOptions, getWorkflowTriggerOptions } from "../lib/getOptions";
import { translateVariablesToEnglish } from "../lib/variableTranslations";
import type { FormValues } from "../pages/workflow";
import { TimeTimeUnitInput } from "./TimeTimeUnitInput";

type WorkflowStepProps = {
  step?: WorkflowStep;
  form: UseFormReturn<FormValues>;
  reload?: boolean;
  setReload?: Dispatch<SetStateAction<boolean>>;
};

const dynamicTextVariables = [
  "event_name",
  "event_date",
  "event_time",
  "location",
  "organizer_name",
  "attendee_name",
  "attendee_email",
  "additional_notes",
  "meeting_url",
];

export default function WorkflowStepContainer(props: WorkflowStepProps) {
  const { t, i18n } = useLocale();
  const utils = trpc.useContext();
  const { step, form, reload, setReload } = props;
  const { data: _verifiedNumbers } = trpc.viewer.workflows.getVerifiedNumbers.useQuery();
  const verifiedNumbers = _verifiedNumbers?.map((number) => number.phoneNumber);
  const [isAdditionalInputsDialogOpen, setIsAdditionalInputsDialogOpen] = useState(false);
  const [confirmationDialogOpen, setConfirmationDialogOpen] = useState(false);

  const [verificationCode, setVerificationCode] = useState("");

  const [isPhoneNumberNeeded, setIsPhoneNumberNeeded] = useState(
    step?.action === WorkflowActions.SMS_NUMBER ? true : false
  );

  const [isSenderIdNeeded, setIsSenderIdNeeded] = useState(
    step?.action === WorkflowActions.SMS_NUMBER || step?.action === WorkflowActions.SMS_ATTENDEE
      ? true
      : false
  );

  const [isEmailAddressNeeded, setIsEmailAddressNeeded] = useState(
    step?.action === WorkflowActions.EMAIL_ADDRESS ? true : false
  );

  const [isCustomReminderBodyNeeded, setIsCustomReminderBodyNeeded] = useState(
    step?.template === WorkflowTemplates.CUSTOM ? true : false
  );

  const [isEmailSubjectNeeded, setIsEmailSubjectNeeded] = useState(
    step?.action === WorkflowActions.EMAIL_ATTENDEE ||
      step?.action === WorkflowActions.EMAIL_HOST ||
      step?.action === WorkflowActions.EMAIL_ADDRESS
      ? true
      : false
  );

  const [showTimeSection, setShowTimeSection] = useState(
    form.getValues("trigger") === WorkflowTriggerEvents.BEFORE_EVENT ||
      form.getValues("trigger") === WorkflowTriggerEvents.AFTER_EVENT
  );

  const [showTimeSectionAfter, setShowTimeSectionAfter] = useState(
    form.getValues("trigger") === WorkflowTriggerEvents.AFTER_EVENT
  );
  const { data: actionOptions } = trpc.viewer.workflows.getWorkflowActionOptions.useQuery();
  const triggerOptions = getWorkflowTriggerOptions(t);
  const templateOptions = getWorkflowTemplateOptions(t);

  const { ref: emailSubjectFormRef, ...restEmailSubjectForm } = step
    ? form.register(`steps.${step.stepNumber - 1}.emailSubject`)
    : { ref: null, name: "" };

  const { ref: reminderBodyFormRef, ...restReminderBodyForm } = step
    ? form.register(`steps.${step.stepNumber - 1}.reminderBody`)
    : { ref: null, name: "" };

  const refEmailSubject = useRef<HTMLTextAreaElement | null>(null);

  const refReminderBody = useRef<HTMLTextAreaElement | null>(null);

  const [numberVerified, setNumberVerified] = useState(
    verifiedNumbers && step
      ? !!verifiedNumbers.find((number) => number === form.getValues(`steps.${step.stepNumber - 1}.sendTo`))
      : false
  );

  const addVariableBody = (variable: string) => {
    if (step) {
      const currentMessageBody = refReminderBody?.current?.value || "";
      const cursorPosition = refReminderBody?.current?.selectionStart || currentMessageBody.length;
      const messageWithAddedVariable = `${currentMessageBody.substring(0, cursorPosition)}{${variable
        .toUpperCase()
        .replace(/ /g, "_")}}${currentMessageBody.substring(cursorPosition)}`;
      form.setValue(`steps.${step.stepNumber - 1}.reminderBody`, messageWithAddedVariable);
    }
  };

  const addVariableEmailSubject = (variable: string) => {
    if (step) {
      const currentEmailSubject = refEmailSubject?.current?.value || "";
      const cursorPosition = refEmailSubject?.current?.selectionStart || currentEmailSubject.length;
      const subjectWithAddedVariable = `${currentEmailSubject.substring(0, cursorPosition)}{${variable
        .toUpperCase()
        .replace(/ /g, "_")}}${currentEmailSubject.substring(cursorPosition)}`;
      form.setValue(`steps.${step.stepNumber - 1}.emailSubject`, subjectWithAddedVariable);
    }
  };

  const sendVerificationCodeMutation = trpc.viewer.workflows.sendVerificationCode.useMutation({
    onSuccess: async () => {
      showToast(t("verification_code_sent"), "success");
    },
    onError: async (error) => {
      showToast(error.message, "error");
    },
  });

  const verifyPhoneNumberMutation = trpc.viewer.workflows.verifyPhoneNumber.useMutation({
    onSuccess: async (isVerified) => {
      showToast(isVerified ? t("verified_successfully") : t("wrong_code"), "success");
      setNumberVerified(isVerified);
      utils.viewer.workflows.getVerifiedNumbers.invalidate();
    },
    onError: (err) => {
      if (err instanceof HttpError) {
        const message = `${err.statusCode}: ${err.message}`;
        showToast(message, "error");
        setNumberVerified(false);
      }
    },
  });

  const testActionMutation = trpc.viewer.workflows.testAction.useMutation({
    onSuccess: async () => {
      showToast(t("notification_sent"), "success");
    },
    onError: (err) => {
      let message = t("unexpected_error_try_again");
      if (err instanceof TRPCClientError) {
        if (err.message === "rate-limit-exceeded") {
          message = t("rate_limit_exceeded");
        } else {
          message = err.message;
        }
      }
      if (err instanceof HttpError) {
        message = `${err.statusCode}: ${err.message}`;
      }
      showToast(message, "error");
    },
  });

  //trigger
  if (!step) {
    const trigger = form.getValues("trigger");
    const triggerString = t(`${trigger.toLowerCase()}_trigger`);

    const selectedTrigger = {
      label: triggerString.charAt(0).toUpperCase() + triggerString.slice(1),
      value: trigger,
    };

    return (
      <>
        <div className="flex justify-center">
          <div className="min-w-80 w-full rounded-md border border-gray-200 bg-white p-7">
            <div className="flex">
              <div className="mt-[3px] flex h-5 w-5 items-center justify-center rounded-full bg-gray-100 p-1 text-xs font-medium ltr:mr-5 rtl:ml-5">
                1
              </div>
              <div>
                <div className="text-base font-bold">{t("trigger")}</div>
                <div className="text-sm text-gray-600">{t("when_something_happens")}</div>
              </div>
            </div>
            <div className="my-7 border-t border-gray-200" />
            <Label>{t("when")}</Label>
            <Controller
              name="trigger"
              control={form.control}
              render={() => {
                return (
                  <Select
                    isSearchable={false}
                    className="text-sm"
                    onChange={(val) => {
                      if (val) {
                        form.setValue("trigger", val.value);
                        if (
                          val.value === WorkflowTriggerEvents.BEFORE_EVENT ||
                          val.value === WorkflowTriggerEvents.AFTER_EVENT
                        ) {
                          setShowTimeSection(true);
                          if (val.value === WorkflowTriggerEvents.AFTER_EVENT) {
                            setShowTimeSectionAfter(true);
                          } else {
                            setShowTimeSectionAfter(false);
                          }
                          form.setValue("time", 24);
                          form.setValue("timeUnit", TimeUnit.HOUR);
                        } else {
                          setShowTimeSection(false);
                          setShowTimeSectionAfter(false);
                          form.unregister("time");
                          form.unregister("timeUnit");
                        }
                      }
                    }}
                    defaultValue={selectedTrigger}
                    options={triggerOptions}
                  />
                );
              }}
            />
            {showTimeSection && (
              <div className="mt-5">
                <Label>{showTimeSectionAfter ? t("how_long_after") : t("how_long_before")}</Label>
                <TimeTimeUnitInput form={form} />
              </div>
            )}
          </div>
        </div>
      </>
    );
  }

  if (step && step.action) {
    const actionString = t(`${step.action.toLowerCase()}_action`);

    const selectedAction = {
      label: actionString.charAt(0).toUpperCase() + actionString.slice(1),
      value: step.action,
      disabled: false,
    };

    const selectedTemplate = { label: t(`${step.template.toLowerCase()}`), value: step.template };

    return (
      <>
        <div className="my-3 flex justify-center">
          <Icon.FiArrowDown className="stroke-[1.5px] text-3xl text-gray-500" />
        </div>
        <div className="flex justify-center">
          <div className="min-w-80 flex w-full rounded-md border border-gray-200 bg-white p-7">
            <div className="w-full">
              <div className="flex">
                <div className="w-full">
                  <div className="flex">
                    <div className="mt-[3px] flex h-5 w-5 items-center justify-center rounded-full bg-gray-100 p-1 text-xs ltr:mr-5 rtl:ml-5">
                      {step.stepNumber + 1}
                    </div>
                    <div>
                      <div className="text-base font-bold">{t("action")}</div>
                      <div className="text-sm text-gray-600">{t("action_is_performed")}</div>
                    </div>
                  </div>
                </div>
                <div>
                  <Dropdown>
                    <DropdownMenuTrigger asChild>
                      <Button type="button" color="minimal" size="icon" StartIcon={Icon.FiMoreHorizontal} />
                    </DropdownMenuTrigger>
                    <DropdownMenuContent>
                      <DropdownMenuItem>
                        <Button
                          onClick={() => {
                            const steps = form.getValues("steps");
                            const updatedSteps = steps
                              ?.filter((currStep) => currStep.id !== step.id)
                              .map((s) => {
                                const updatedStep = s;
                                if (step.stepNumber < updatedStep.stepNumber) {
                                  updatedStep.stepNumber = updatedStep.stepNumber - 1;
                                }
                                return updatedStep;
                              });
                            form.setValue("steps", updatedSteps);
                            if (setReload) {
                              setReload(!reload);
                            }
                          }}
                          color="secondary"
                          size="base"
                          StartIcon={Icon.FiTrash2}
                          className="w-full rounded-none">
                          {t("delete")}
                        </Button>
                      </DropdownMenuItem>
                    </DropdownMenuContent>
                  </Dropdown>
                </div>
              </div>
              <div className="my-7 border-t border-gray-200" />
              <div>
                <Label>{t("do_this")}</Label>
                <Controller
                  name={`steps.${step.stepNumber - 1}.action`}
                  control={form.control}
                  render={() => {
                    return (
                      <Select
                        isSearchable={false}
                        className="text-sm"
                        onChange={(val) => {
                          if (val) {
                            const oldValue = form.getValues(`steps.${step.stepNumber - 1}.action`);
                            const wasSMSAction =
                              oldValue === WorkflowActions.SMS_ATTENDEE ||
                              oldValue === WorkflowActions.SMS_NUMBER;
                            const isSMSAction =
                              val.value === WorkflowActions.SMS_ATTENDEE ||
                              val.value === WorkflowActions.SMS_NUMBER;

                            if (isSMSAction) {
                              setIsSenderIdNeeded(true);
                              setIsEmailAddressNeeded(false);
                              setIsPhoneNumberNeeded(val.value === WorkflowActions.SMS_NUMBER);
                              setNumberVerified(false);
                              if (!wasSMSAction) {
                                form.setValue(`steps.${step.stepNumber - 1}.reminderBody`, "");
                              }
                            } else {
                              setIsPhoneNumberNeeded(false);
                              setIsSenderIdNeeded(false);
                              setIsEmailAddressNeeded(val.value === WorkflowActions.EMAIL_ADDRESS);

                              if (wasSMSAction) {
                                form.setValue(`steps.${step.stepNumber - 1}.reminderBody`, "");
                              }
                            }

                            form.unregister(`steps.${step.stepNumber - 1}.sendTo`);
                            form.clearErrors(`steps.${step.stepNumber - 1}.sendTo`);
                            if (
                              val.value === WorkflowActions.EMAIL_ATTENDEE ||
                              val.value === WorkflowActions.EMAIL_HOST ||
                              val.value === WorkflowActions.EMAIL_ADDRESS
                            ) {
                              setIsEmailSubjectNeeded(true);
                            } else {
                              setIsEmailSubjectNeeded(false);
                            }
                            form.setValue(`steps.${step.stepNumber - 1}.action`, val.value);
                          }
                        }}
                        defaultValue={selectedAction}
                        options={actionOptions}
                        isOptionDisabled={(option: {
                          label: string;
                          value: WorkflowActions;
                          disabled: boolean;
                        }) => option.disabled}
                      />
                    );
                  }}
                />
              </div>
              {(isPhoneNumberNeeded || isSenderIdNeeded) && (
                <div className="mt-2 rounded-md bg-gray-50 p-4 pt-0">
                  {isPhoneNumberNeeded && (
                    <>
                      <Label className="pt-4">{t("custom_phone_number")}</Label>
                      <div className="block sm:flex">
                        <PhoneInput<FormValues>
                          control={form.control}
                          name={`steps.${step.stepNumber - 1}.sendTo`}
                          placeholder={t("phone_number")}
                          id={`steps.${step.stepNumber - 1}.sendTo`}
                          className="min-w-fit sm:rounded-tl-md sm:rounded-bl-md sm:border-r-transparent"
                          required
                          onChange={() => {
                            const isAlreadyVerified = !!verifiedNumbers
                              ?.concat([])
                              .find(
                                (number) => number === form.getValues(`steps.${step.stepNumber - 1}.sendTo`)
                              );
                            setNumberVerified(isAlreadyVerified);
                          }}
                        />
                        <Button
                          color="secondary"
                          disabled={numberVerified || false}
                          className={classNames(
                            "-ml-[3px] h-[40px] min-w-fit sm:block sm:rounded-tl-none sm:rounded-bl-none ",
                            numberVerified ? "hidden" : "mt-3 sm:mt-0"
                          )}
                          onClick={() =>
                            sendVerificationCodeMutation.mutate({
                              phoneNumber: form.getValues(`steps.${step.stepNumber - 1}.sendTo`) || "",
                            })
                          }>
                          {t("send_code")}
                        </Button>
                      </div>

                      {form.formState.errors.steps &&
                        form.formState?.errors?.steps[step.stepNumber - 1]?.sendTo && (
                          <p className="mt-1 text-xs text-red-500">
                            {form.formState?.errors?.steps[step.stepNumber - 1]?.sendTo?.message || ""}
                          </p>
                        )}
                      {numberVerified ? (
                        <div className="mt-1">
                          <Badge variant="green">{t("number_verified")}</Badge>
                        </div>
                      ) : (
                        <>
                          <div className="mt-3 flex">
                            <TextField
                              className=" border-r-transparent"
                              placeholder="Verification code"
                              value={verificationCode}
                              onChange={(e) => {
                                setVerificationCode(e.target.value);
                              }}
                              required
                            />
                            <Button
                              color="secondary"
                              className="-ml-[3px] rounded-tl-none rounded-bl-none "
                              disabled={verifyPhoneNumberMutation.isLoading}
                              onClick={() => {
                                verifyPhoneNumberMutation.mutate({
                                  phoneNumber: form.getValues(`steps.${step.stepNumber - 1}.sendTo`) || "",
                                  code: verificationCode,
                                });
                              }}>
                              Verify
                            </Button>
                          </div>
                        </>
                      )}
                    </>
                  )}
                  {isSenderIdNeeded && (
                    <>
                      <div className="pt-4">
                        <TextField
                          label={t("sender_id")}
                          type="text"
                          placeholder={SENDER_ID}
                          maxLength={11}
                          {...form.register(`steps.${step.stepNumber - 1}.sender`)}
                        />
                      </div>
                      {form.formState.errors.steps &&
                        form.formState?.errors?.steps[step.stepNumber - 1]?.sender && (
                          <p className="mt-1 text-xs text-red-500">{t("sender_id_error_message")}</p>
                        )}
                    </>
                  )}
                </div>
              )}
              {form.getValues(`steps.${step.stepNumber - 1}.action`) === WorkflowActions.SMS_ATTENDEE && (
                <div className="mt-2">
                  <Controller
                    name={`steps.${step.stepNumber - 1}.numberRequired`}
                    control={form.control}
                    render={() => (
                      <Checkbox
                        defaultChecked={
                          form.getValues(`steps.${step.stepNumber - 1}.numberRequired`) || false
                        }
                        description={t("make_phone_number_required")}
                        onChange={(e) =>
                          form.setValue(`steps.${step.stepNumber - 1}.numberRequired`, e.target.checked)
                        }
                      />
                    )}
                  />
                </div>
              )}
              {isEmailAddressNeeded && (
                <div className="mt-5 rounded-md bg-gray-50 p-4">
                  <EmailField
                    required
                    label={t("email_address")}
                    {...form.register(`steps.${step.stepNumber - 1}.sendTo`)}
                  />
                </div>
              )}
              <div className="mt-5">
                <Label>{t("message_template")}</Label>
                <Controller
                  name={`steps.${step.stepNumber - 1}.template`}
                  control={form.control}
                  render={() => {
                    return (
                      <Select
                        isSearchable={false}
                        className="text-sm"
                        onChange={(val) => {
                          if (val) {
                            form.setValue(`steps.${step.stepNumber - 1}.template`, val.value);
                            const isCustomTemplate = val.value === WorkflowTemplates.CUSTOM;
                            setIsCustomReminderBodyNeeded(isCustomTemplate);
                          }
                        }}
                        defaultValue={selectedTemplate}
                        options={templateOptions}
                      />
                    );
                  }}
                />
              </div>
              {isCustomReminderBodyNeeded && (
                <div className="mt-2 rounded-md bg-gray-50 p-4 pt-2 md:p-6 md:pt-4">
                  {isEmailSubjectNeeded && (
                    <div className="mb-6">
                      <div className="flex items-center">
                        <Label className="mb-0 flex-none">{t("subject")}</Label>
                        <div className="flex-grow text-right">
                          <AddVariablesDropdown
                            addVariable={addVariableEmailSubject}
<<<<<<< HEAD
                            variables={DYNAMIC_TEXT_VARIABLES}
=======
                            variables={dynamicTextVariables}
>>>>>>> abdf72dc
                          />
                        </div>
                      </div>
                      <TextArea
                        ref={(e) => {
                          emailSubjectFormRef?.(e);
                          refEmailSubject.current = e;
                        }}
                        rows={1}
                        className="my-0 focus:ring-transparent"
                        required
                        {...restEmailSubjectForm}
                      />
                      {form.formState.errors.steps &&
                        form.formState?.errors?.steps[step.stepNumber - 1]?.emailSubject && (
                          <p className="mt-1 text-xs text-red-500">
                            {form.formState?.errors?.steps[step.stepNumber - 1]?.emailSubject?.message || ""}
                          </p>
                        )}
                    </div>
                  )}

                  {step.action !== WorkflowActions.SMS_ATTENDEE &&
                  step.action !== WorkflowActions.SMS_NUMBER ? (
                    <>
                      <div className="mb-2 flex items-center pb-[1.5px]">
                        <Label className="mb-0 flex-none ">
                          {isEmailSubjectNeeded ? t("email_body") : t("text_message")}
                        </Label>
                      </div>
                      <Editor
                        getText={() => {
                          return props.form.getValues(`steps.${step.stepNumber - 1}.reminderBody`) || "";
                        }}
                        setText={(text: string) => {
                          props.form.setValue(`steps.${step.stepNumber - 1}.reminderBody`, text);
                          props.form.clearErrors();
                        }}
<<<<<<< HEAD
                        variables={DYNAMIC_TEXT_VARIABLES}
=======
                        variables={dynamicTextVariables}
>>>>>>> abdf72dc
                      />
                    </>
                  ) : (
                    <>
                      <div className="flex items-center">
                        <Label className="mb-0 flex-none">
                          {isEmailSubjectNeeded ? t("email_body") : t("text_message")}
                        </Label>
                        <div className="flex-grow text-right">
                          <AddVariablesDropdown
                            addVariable={addVariableBody}
<<<<<<< HEAD
                            variables={DYNAMIC_TEXT_VARIABLES}
=======
                            variables={dynamicTextVariables}
>>>>>>> abdf72dc
                          />
                        </div>
                      </div>
                      <TextArea
                        ref={(e) => {
                          reminderBodyFormRef?.(e);
                          refReminderBody.current = e;
                        }}
                        className="my-0 h-24"
                        required
                        {...restReminderBodyForm}
                      />
                    </>
                  )}
                  {form.formState.errors.steps &&
                    form.formState?.errors?.steps[step.stepNumber - 1]?.reminderBody && (
                      <p className="mt-1 text-sm text-red-500">
                        {form.formState?.errors?.steps[step.stepNumber - 1]?.reminderBody?.message || ""}
                      </p>
                    )}
                  <div className="mt-3 ">
                    <button type="button" onClick={() => setIsAdditionalInputsDialogOpen(true)}>
                      <div className="mt-2 flex text-sm text-gray-600">
                        <Icon.FiHelpCircle className="mt-[3px] h-3 w-3 ltr:mr-2 rtl:ml-2" />
                        <p className="text-left">{t("using_additional_inputs_as_variables")}</p>
                      </div>
                    </button>
                  </div>
                </div>
              )}
              {form.getValues(`steps.${step.stepNumber - 1}.action`) !== WorkflowActions.SMS_ATTENDEE && (
                <Button
                  type="button"
                  className="mt-7 w-full"
                  onClick={() => {
                    let isEmpty = false;

                    if (!form.getValues(`steps.${step.stepNumber - 1}.sendTo`) && isPhoneNumberNeeded) {
                      form.setError(`steps.${step.stepNumber - 1}.sendTo`, {
                        type: "custom",
                        message: t("no_input"),
                      });
                      isEmpty = true;
                    }

                    if (!numberVerified && isPhoneNumberNeeded) {
                      form.setError(`steps.${step.stepNumber - 1}.sendTo`, {
                        type: "custom",
                        message: t("not_verified"),
                      });
                    }
                    if (
                      form.getValues(`steps.${step.stepNumber - 1}.template`) === WorkflowTemplates.CUSTOM
                    ) {
                      if (!form.getValues(`steps.${step.stepNumber - 1}.reminderBody`)) {
                        form.setError(`steps.${step.stepNumber - 1}.reminderBody`, {
                          type: "custom",
                          message: t("no_input"),
                        });
                        isEmpty = true;
                      } else if (
                        isEmailSubjectNeeded &&
                        !form.getValues(`steps.${step.stepNumber - 1}.emailSubject`)
                      ) {
                        form.setError(`steps.${step.stepNumber - 1}.emailSubject`, {
                          type: "custom",
                          message: t("no_input"),
                        });
                        isEmpty = true;
                      }
                    }

                    if (!isPhoneNumberNeeded && !isEmpty) {
                      //translate body and reminder to english
                      const emailSubject = translateVariablesToEnglish(
                        form.getValues(`steps.${step.stepNumber - 1}.emailSubject`) || "",
                        { locale: i18n.language, t }
                      );
                      const reminderBody = translateVariablesToEnglish(
                        form.getValues(`steps.${step.stepNumber - 1}.reminderBody`) || "",
                        { locale: i18n.language, t }
                      );

                      testActionMutation.mutate({
                        step,
                        emailSubject,
                        reminderBody,
                      });
                    } else {
                      const isNumberValid =
                        form.formState.errors.steps &&
                        form.formState?.errors?.steps[step.stepNumber - 1]?.sendTo
                          ? false
                          : true;

                      if (isPhoneNumberNeeded && isNumberValid && !isEmpty && numberVerified) {
                        setConfirmationDialogOpen(true);
                      }
                    }
                  }}
                  color="secondary">
                  <div className="w-full">{t("test_action")}</div>
                </Button>
              )}
            </div>
          </div>
        </div>
        <Dialog open={confirmationDialogOpen} onOpenChange={setConfirmationDialogOpen}>
          <ConfirmationDialogContent
            variety="warning"
            title={t("test_workflow_action")}
            confirmBtnText={t("send_sms")}
            onConfirm={(e) => {
              e.preventDefault();
              const reminderBody = translateVariablesToEnglish(
                form.getValues(`steps.${step.stepNumber - 1}.reminderBody`) || "",
                { locale: i18n.language, t }
              );

              testActionMutation.mutate({
                step,
                emailSubject: "",
                reminderBody: reminderBody || "",
              });
              setConfirmationDialogOpen(false);
            }}>
            {t("send_sms_to_number", { number: form.getValues(`steps.${step.stepNumber - 1}.sendTo`) })}
          </ConfirmationDialogContent>
        </Dialog>
        <Dialog open={isAdditionalInputsDialogOpen} onOpenChange={setIsAdditionalInputsDialogOpen}>
          <DialogContent type="creation" className="sm:max-w-[610px] md:h-[570px]">
            <div className="-m-3 h-[430px] overflow-x-hidden overflow-y-scroll sm:m-0">
              <h1 className="w-full text-xl font-semibold ">{t("how_additional_inputs_as_variables")}</h1>
              <div className="mb-7 mt-7 rounded-md bg-gray-50 p-3 sm:p-4">
                <p className="test-sm font-medium">{t("format")}</p>
                <ul className="mt-2 ml-5 list-disc text-gray-900">
                  <li>{t("uppercase_for_letters")}</li>
                  <li>{t("replace_whitespaces_underscores")}</li>
                  <li>{t("ignore_special_characters")}</li>
                </ul>
                <div className="mt-6">
                  <p className="test-sm w-full font-medium">{t("example_1")}</p>
                  <div className="mt-2 grid grid-cols-12">
                    <div className="test-sm col-span-5 text-gray-600 ltr:mr-2 rtl:ml-2">
                      {t("additional_input_label")}
                    </div>
                    <div className="test-sm col-span-7 text-gray-900">{t("company_size")}</div>
                    <div className="test-sm col-span-5 w-full text-gray-600">{t("variable")}</div>

                    <div className="test-sm col-span-7 break-words text-gray-900">
                      {" "}
                      {`{${t("company_size")
                        .replace(/[^a-zA-Z0-9 ]/g, "")
                        .trim()
                        .replace(/ /g, "_")
                        .toUpperCase()}}`}
                    </div>
                  </div>
                </div>
                <div className="mt-6">
                  <p className="test-sm w-full font-medium">{t("example_2")}</p>
                  <div className="mt-2 grid grid-cols-12">
                    <div className="test-sm col-span-5 text-gray-600 ltr:mr-2 rtl:ml-2">
                      {t("additional_input_label")}
                    </div>
                    <div className="test-sm col-span-7 text-gray-900">{t("what_help_needed")}</div>
                    <div className="test-sm col-span-5 text-gray-600">{t("variable")}</div>
                    <div className="test-sm col-span-7 break-words text-gray-900">
                      {" "}
                      {`{${t("what_help_needed")
                        .replace(/[^a-zA-Z0-9 ]/g, "")
                        .trim()
                        .replace(/ /g, "_")
                        .toUpperCase()}}`}
                    </div>
                  </div>
                </div>
              </div>
            </div>
            <div className="flex flex-row-reverse">
              <DialogClose color="primary" />
            </div>
          </DialogContent>
        </Dialog>
      </>
    );
  }

  return <></>;
}<|MERGE_RESOLUTION|>--- conflicted
+++ resolved
@@ -38,10 +38,7 @@
   AddVariablesDropdown,
 } from "@calcom/ui";
 
-<<<<<<< HEAD
 import { DYNAMIC_TEXT_VARIABLES } from "../lib/constants";
-=======
->>>>>>> abdf72dc
 import { getWorkflowTemplateOptions, getWorkflowTriggerOptions } from "../lib/getOptions";
 import { translateVariablesToEnglish } from "../lib/variableTranslations";
 import type { FormValues } from "../pages/workflow";
@@ -561,11 +558,7 @@
                         <div className="flex-grow text-right">
                           <AddVariablesDropdown
                             addVariable={addVariableEmailSubject}
-<<<<<<< HEAD
                             variables={DYNAMIC_TEXT_VARIABLES}
-=======
-                            variables={dynamicTextVariables}
->>>>>>> abdf72dc
                           />
                         </div>
                       </div>
@@ -604,11 +597,7 @@
                           props.form.setValue(`steps.${step.stepNumber - 1}.reminderBody`, text);
                           props.form.clearErrors();
                         }}
-<<<<<<< HEAD
                         variables={DYNAMIC_TEXT_VARIABLES}
-=======
-                        variables={dynamicTextVariables}
->>>>>>> abdf72dc
                       />
                     </>
                   ) : (
@@ -620,11 +609,7 @@
                         <div className="flex-grow text-right">
                           <AddVariablesDropdown
                             addVariable={addVariableBody}
-<<<<<<< HEAD
                             variables={DYNAMIC_TEXT_VARIABLES}
-=======
-                            variables={dynamicTextVariables}
->>>>>>> abdf72dc
                           />
                         </div>
                       </div>
