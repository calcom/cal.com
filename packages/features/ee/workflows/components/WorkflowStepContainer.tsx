import type { WorkflowStep } from "@prisma/client";
import type { Dispatch, SetStateAction } from "react";
import { useRef, useState, useEffect } from "react";
import type { UseFormReturn } from "react-hook-form";
import { Controller } from "react-hook-form";
import "react-phone-number-input/style.css";

import { classNames } from "@calcom/lib";
import { SENDER_ID, SENDER_NAME } from "@calcom/lib/constants";
import { useLocale } from "@calcom/lib/hooks/useLocale";
import { HttpError } from "@calcom/lib/http-error";
import { getTimeFormatStringFromUserTimeFormat } from "@calcom/lib/timeFormat";
import { WorkflowTemplates, TimeUnit, WorkflowActions } from "@calcom/prisma/enums";
import { WorkflowTriggerEvents } from "@calcom/prisma/enums";
import { trpc } from "@calcom/trpc/react";
import type { RouterOutputs } from "@calcom/trpc/react";
import {
  Badge,
  Button,
  CheckboxField,
  Dialog,
  DialogClose,
  DialogContent,
  DialogFooter,
  Dropdown,
  DropdownMenuContent,
  DropdownMenuItem,
  DropdownItem,
  DropdownMenuTrigger,
  EmailField,
  Label,
  PhoneInput,
  Select,
  showToast,
  TextArea,
  TextField,
  Editor,
  AddVariablesDropdown,
  Input,
  Tooltip,
} from "@calcom/ui";
import { ArrowDown, MoreHorizontal, Trash2, HelpCircle, Info } from "@calcom/ui/components/icon";

import {
  isAttendeeAction,
  isSMSAction,
  isSMSOrWhatsappAction,
  isWhatsappAction,
  getWhatsappTemplateForAction,
} from "../lib/actionHelperFunctions";
import { DYNAMIC_TEXT_VARIABLES } from "../lib/constants";
import { getWorkflowTemplateOptions, getWorkflowTriggerOptions } from "../lib/getOptions";
import emailReminderTemplate from "../lib/reminders/templates/emailReminderTemplate";
import smsReminderTemplate from "../lib/reminders/templates/smsReminderTemplate";
import { whatsappReminderTemplate } from "../lib/reminders/templates/whatsapp";
import type { FormValues } from "../pages/workflow";
import { TimeTimeUnitInput } from "./TimeTimeUnitInput";

type User = RouterOutputs["viewer"]["me"];

type WorkflowStepProps = {
  step?: WorkflowStep;
  form: UseFormReturn<FormValues>;
  user: User;
  reload?: boolean;
  setReload?: Dispatch<SetStateAction<boolean>>;
  teamId?: number;
  readOnly: boolean;
};

export default function WorkflowStepContainer(props: WorkflowStepProps) {
  const { t } = useLocale();
  const utils = trpc.useContext();

  const { step, form, reload, setReload, teamId } = props;
  const { data: _verifiedNumbers } = trpc.viewer.workflows.getVerifiedNumbers.useQuery(
    { teamId },
    { enabled: !!teamId }
  );

  const timeFormat = getTimeFormatStringFromUserTimeFormat(props.user.timeFormat);

  const verifiedNumbers = _verifiedNumbers?.map((number) => number.phoneNumber) || [];
  const [isAdditionalInputsDialogOpen, setIsAdditionalInputsDialogOpen] = useState(false);

  const [verificationCode, setVerificationCode] = useState("");

  const action = step?.action;
  const requirePhoneNumber =
    WorkflowActions.SMS_NUMBER === action || WorkflowActions.WHATSAPP_NUMBER === action;
  const [isPhoneNumberNeeded, setIsPhoneNumberNeeded] = useState(requirePhoneNumber);

  const [updateTemplate, setUpdateTemplate] = useState(false);
  const [firstRender, setFirstRender] = useState(true);

  const senderNeeded =
    step?.action === WorkflowActions.SMS_NUMBER || step?.action === WorkflowActions.SMS_ATTENDEE;

  const [isSenderIsNeeded, setIsSenderIsNeeded] = useState(senderNeeded);

  const [isEmailAddressNeeded, setIsEmailAddressNeeded] = useState(
    step?.action === WorkflowActions.EMAIL_ADDRESS ? true : false
  );

  const [isEmailSubjectNeeded, setIsEmailSubjectNeeded] = useState(
    step?.action === WorkflowActions.EMAIL_ATTENDEE ||
      step?.action === WorkflowActions.EMAIL_HOST ||
      step?.action === WorkflowActions.EMAIL_ADDRESS
      ? true
      : false
  );

  const [showTimeSection, setShowTimeSection] = useState(
    form.getValues("trigger") === WorkflowTriggerEvents.BEFORE_EVENT ||
      form.getValues("trigger") === WorkflowTriggerEvents.AFTER_EVENT
  );

  const [showTimeSectionAfter, setShowTimeSectionAfter] = useState(
    form.getValues("trigger") === WorkflowTriggerEvents.AFTER_EVENT
  );
  const { data: actionOptions } = trpc.viewer.workflows.getWorkflowActionOptions.useQuery();
  const triggerOptions = getWorkflowTriggerOptions(t);
  const templateOptions = getWorkflowTemplateOptions(t, step?.action);

  if (step && form.getValues(`steps.${step.stepNumber - 1}.template`) === WorkflowTemplates.REMINDER) {
    if (!form.getValues(`steps.${step.stepNumber - 1}.reminderBody`)) {
      const action = form.getValues(`steps.${step.stepNumber - 1}.action`);
      if (isSMSAction(action)) {
<<<<<<< HEAD
        form.setValue(`steps.${step.stepNumber - 1}.reminderBody`, smsReminderTemplate(true, action));
      } else if (isWhatsappAction(action)) {
        form.setValue(`steps.${step.stepNumber - 1}.reminderBody`, whatsappReminderTemplate(true, action));
      } else {
        const reminderBodyTemplate = emailReminderTemplate(true, action).emailBody;
=======
        form.setValue(
          `steps.${step.stepNumber - 1}.reminderBody`,
          smsReminderTemplate(true, action, timeFormat)
        );
      } else if (isWhatsappAction(action)) {
        form.setValue(
          `steps.${step.stepNumber - 1}.reminderBody`,
          whatsappReminderTemplate(true, action, timeFormat)
        );
      } else {
        const reminderBodyTemplate = emailReminderTemplate(true, action, timeFormat).emailBody;
>>>>>>> 92ad6526
        form.setValue(`steps.${step.stepNumber - 1}.reminderBody`, reminderBodyTemplate);
      }
    }
    if (!form.getValues(`steps.${step.stepNumber - 1}.emailSubject`)) {
      const subjectTemplate = emailReminderTemplate(
        true,
        form.getValues(`steps.${step.stepNumber - 1}.action`),
        timeFormat
      ).emailSubject;
      form.setValue(`steps.${step.stepNumber - 1}.emailSubject`, subjectTemplate);
    }
  } else if (step && isWhatsappAction(step.action)) {
<<<<<<< HEAD
    const templateBody = getWhatsappTemplateForAction(step.action, step.template);
=======
    const templateBody = getWhatsappTemplateForAction(step.action, step.template, timeFormat);
>>>>>>> 92ad6526
    form.setValue(`steps.${step.stepNumber - 1}.reminderBody`, templateBody);
  }

  const { ref: emailSubjectFormRef, ...restEmailSubjectForm } = step
    ? form.register(`steps.${step.stepNumber - 1}.emailSubject`)
    : { ref: null, name: "" };

  const { ref: reminderBodyFormRef, ...restReminderBodyForm } = step
    ? form.register(`steps.${step.stepNumber - 1}.reminderBody`)
    : { ref: null, name: "" };

  const refEmailSubject = useRef<HTMLTextAreaElement | null>(null);

  const refReminderBody = useRef<HTMLTextAreaElement | null>(null);

  const getNumberVerificationStatus = () =>
    !!step &&
    !!verifiedNumbers.find(
      (number: string) => number === form.getValues(`steps.${step.stepNumber - 1}.sendTo`)
    );

  const [numberVerified, setNumberVerified] = useState(getNumberVerificationStatus());

  useEffect(() => setNumberVerified(getNumberVerificationStatus()), [verifiedNumbers.length]);

  const addVariableBody = (variable: string) => {
    if (step) {
      const currentMessageBody = refReminderBody?.current?.value || "";
      const cursorPosition = refReminderBody?.current?.selectionStart || currentMessageBody.length;
      const messageWithAddedVariable = `${currentMessageBody.substring(0, cursorPosition)}{${variable
        .toUpperCase()
        .replace(/ /g, "_")}}${currentMessageBody.substring(cursorPosition)}`;
      form.setValue(`steps.${step.stepNumber - 1}.reminderBody`, messageWithAddedVariable);
    }
  };

  const addVariableEmailSubject = (variable: string) => {
    if (step) {
      const currentEmailSubject = refEmailSubject?.current?.value || "";
      const cursorPosition = refEmailSubject?.current?.selectionStart || currentEmailSubject.length;
      const subjectWithAddedVariable = `${currentEmailSubject.substring(0, cursorPosition)}{${variable
        .toUpperCase()
        .replace(/ /g, "_")}}${currentEmailSubject.substring(cursorPosition)}`;
      form.setValue(`steps.${step.stepNumber - 1}.emailSubject`, subjectWithAddedVariable);
    }
  };

  const sendVerificationCodeMutation = trpc.viewer.workflows.sendVerificationCode.useMutation({
    onSuccess: async () => {
      showToast(t("verification_code_sent"), "success");
    },
    onError: async (error) => {
      showToast(error.message, "error");
    },
  });

  const verifyPhoneNumberMutation = trpc.viewer.workflows.verifyPhoneNumber.useMutation({
    onSuccess: async (isVerified) => {
      showToast(isVerified ? t("verified_successfully") : t("wrong_code"), "success");
      setNumberVerified(isVerified);
      utils.viewer.workflows.getVerifiedNumbers.invalidate();
    },
    onError: (err) => {
      if (err instanceof HttpError) {
        const message = `${err.statusCode}: ${err.message}`;
        showToast(message, "error");
        setNumberVerified(false);
      }
    },
  });

  /* const testActionMutation = trpc.viewer.workflows.testAction.useMutation({
    onSuccess: async () => {
      showToast(t("notification_sent"), "success");
    },
    onError: (err) => {
      let message = t("unexpected_error_try_again");
      if (err instanceof TRPCClientError) {
        if (err.message === "rate-limit-exceeded") {
          message = t("rate_limit_exceeded");
        } else {
          message = err.message;
        }
      }
      if (err instanceof HttpError) {
        message = `${err.statusCode}: ${err.message}`;
      }
      showToast(message, "error");
    },
  }); */

  //trigger
  if (!step) {
    const trigger = form.getValues("trigger");
    const triggerString = t(`${trigger.toLowerCase()}_trigger`);

    const selectedTrigger = {
      label: triggerString.charAt(0).toUpperCase() + triggerString.slice(1),
      value: trigger,
    };

    return (
      <>
        <div className="flex justify-center">
          <div className="min-w-80 bg-default border-subtle w-full rounded-md border p-7">
            <div className="flex">
              <div className="bg-subtle text-default mt-[3px] flex h-5 w-5 items-center justify-center rounded-full p-1 text-xs font-medium ltr:mr-5 rtl:ml-5">
                1
              </div>
              <div>
                <div className="text-emphasis text-base font-bold">{t("trigger")}</div>
                <div className="text-default text-sm">{t("when_something_happens")}</div>
              </div>
            </div>
            <div className="border-subtle my-7 border-t" />
            <Label>{t("when")}</Label>
            <Controller
              name="trigger"
              control={form.control}
              render={() => {
                return (
                  <Select
                    isSearchable={false}
                    className="text-sm"
                    isDisabled={props.readOnly}
                    onChange={(val) => {
                      if (val) {
                        form.setValue("trigger", val.value);
                        if (
                          val.value === WorkflowTriggerEvents.BEFORE_EVENT ||
                          val.value === WorkflowTriggerEvents.AFTER_EVENT
                        ) {
                          setShowTimeSection(true);
                          if (val.value === WorkflowTriggerEvents.AFTER_EVENT) {
                            setShowTimeSectionAfter(true);
                          } else {
                            setShowTimeSectionAfter(false);
                          }
                          form.setValue("time", 24);
                          form.setValue("timeUnit", TimeUnit.HOUR);
                        } else {
                          setShowTimeSection(false);
                          setShowTimeSectionAfter(false);
                          form.unregister("time");
                          form.unregister("timeUnit");
                        }
                      }
                    }}
                    defaultValue={selectedTrigger}
                    options={triggerOptions}
                  />
                );
              }}
            />
            {showTimeSection && (
              <div className="mt-5">
                <Label>{showTimeSectionAfter ? t("how_long_after") : t("how_long_before")}</Label>
                <TimeTimeUnitInput form={form} disabled={props.readOnly} />
                {!props.readOnly && (
                  <div className="mt-1 flex text-gray-500">
                    <Info className="mr-1 mt-0.5 h-4 w-4" />
                    <p className="text-sm">{t("testing_workflow_info_message")}</p>
                  </div>
                )}
              </div>
            )}
          </div>
        </div>
      </>
    );
  }

  if (step && step.action) {
    const templateValue = form.watch(`steps.${step.stepNumber - 1}.template`);
    const actionString = t(`${step.action.toLowerCase()}_action`);

    const selectedAction = {
      label: actionString.charAt(0).toUpperCase() + actionString.slice(1),
      value: step.action,
      needsUpgrade: false,
    };

    const selectedTemplate = { label: t(`${step.template.toLowerCase()}`), value: step.template };

    const canRequirePhoneNumber = (workflowStep: string) => {
      return (
        WorkflowActions.SMS_ATTENDEE === workflowStep || WorkflowActions.WHATSAPP_ATTENDEE === workflowStep
      );
    };

    return (
      <>
        <div className="my-3 flex justify-center">
          <ArrowDown className="text-subtle stroke-[1.5px] text-3xl" />
        </div>
        <div className="flex justify-center">
          <div className="min-w-80 bg-default border-subtle flex w-full rounded-md border p-7">
            <div className="w-full">
              <div className="flex">
                <div className="w-full">
                  <div className="flex">
                    <div className="bg-subtle text-default mt-[3px] flex h-5 w-5 items-center justify-center rounded-full p-1 text-xs ltr:mr-5 rtl:ml-5">
                      {step.stepNumber + 1}
                    </div>
                    <div>
                      <div className="text-emphasis text-base font-bold">{t("action")}</div>
                      <div className="text-default text-sm">{t("action_is_performed")}</div>
                    </div>
                  </div>
                </div>
                {!props.readOnly && (
                  <div>
                    <Dropdown>
                      <DropdownMenuTrigger asChild>
                        <Button type="button" color="minimal" variant="icon" StartIcon={MoreHorizontal} />
                      </DropdownMenuTrigger>
                      <DropdownMenuContent>
                        <DropdownMenuItem>
                          <DropdownItem
                            type="button"
                            StartIcon={Trash2}
                            color="destructive"
                            onClick={() => {
                              const steps = form.getValues("steps");
                              const updatedSteps = steps
                                ?.filter((currStep) => currStep.id !== step.id)
                                .map((s) => {
                                  const updatedStep = s;
                                  if (step.stepNumber < updatedStep.stepNumber) {
                                    updatedStep.stepNumber = updatedStep.stepNumber - 1;
                                  }
                                  return updatedStep;
                                });
                              form.setValue("steps", updatedSteps);
                              if (setReload) {
                                setReload(!reload);
                              }
                            }}>
                            {t("delete")}
                          </DropdownItem>
                        </DropdownMenuItem>
                      </DropdownMenuContent>
                    </Dropdown>
                  </div>
                )}
              </div>
              <div className="border-subtle my-7 border-t" />
              <div>
                <Label>{t("do_this")}</Label>
                <Controller
                  name={`steps.${step.stepNumber - 1}.action`}
                  control={form.control}
                  render={() => {
                    return (
                      <Select
                        isSearchable={false}
                        className="text-sm"
                        isDisabled={props.readOnly}
                        onChange={(val) => {
                          if (val) {
                            const oldValue = form.getValues(`steps.${step.stepNumber - 1}.action`);

                            const setNumberRequiredConfigs = (
                              phoneNumberIsNeeded: boolean,
                              senderNeeded = true
                            ) => {
                              setIsSenderIsNeeded(senderNeeded);
                              setIsEmailAddressNeeded(false);
                              setIsPhoneNumberNeeded(phoneNumberIsNeeded);
                              setNumberVerified(getNumberVerificationStatus());
                            };

                            if (isSMSAction(val.value)) {
                              setNumberRequiredConfigs(val.value === WorkflowActions.SMS_NUMBER);
                              // email action changes to sms action
                              if (!isSMSAction(oldValue)) {
                                form.setValue(`steps.${step.stepNumber - 1}.reminderBody`, "");
                                form.setValue(`steps.${step.stepNumber - 1}.sender`, SENDER_ID);
                              }

                              setIsEmailSubjectNeeded(false);
                            } else if (isWhatsappAction(val.value)) {
                              setNumberRequiredConfigs(val.value === WorkflowActions.WHATSAPP_NUMBER, false);

                              if (!isWhatsappAction(oldValue)) {
                                form.setValue(`steps.${step.stepNumber - 1}.reminderBody`, "");
                                form.setValue(`steps.${step.stepNumber - 1}.sender`, "");
                              }

                              setIsEmailSubjectNeeded(false);
                            } else {
                              setIsPhoneNumberNeeded(false);
                              setIsSenderIsNeeded(false);
                              setIsEmailAddressNeeded(val.value === WorkflowActions.EMAIL_ADDRESS);
                              setIsEmailSubjectNeeded(true);
                            }

                            if (
                              form.getValues(`steps.${step.stepNumber - 1}.template`) ===
                              WorkflowTemplates.REMINDER
                            ) {
                              if (isSMSOrWhatsappAction(val.value) === isSMSOrWhatsappAction(oldValue)) {
                                if (isAttendeeAction(oldValue) !== isAttendeeAction(val.value)) {
                                  const currentReminderBody =
                                    form.getValues(`steps.${step.stepNumber - 1}.reminderBody`) || "";
                                  const newReminderBody = currentReminderBody
                                    .replaceAll("{ORGANIZER}", "{PLACEHOLDER}")
                                    .replaceAll("{ATTENDEE}", "{ORGANIZER}")
                                    .replaceAll("{PLACEHOLDER}", "{ATTENDEE}");
                                  form.setValue(`steps.${step.stepNumber - 1}.reminderBody`, newReminderBody);

                                  if (!isSMSOrWhatsappAction(val.value)) {
                                    const currentEmailSubject =
                                      form.getValues(`steps.${step.stepNumber - 1}.emailSubject`) || "";
                                    const newEmailSubject = isAttendeeAction(val.value)
                                      ? currentEmailSubject.replace("{ORGANIZER}", "{ATTENDEE}")
                                      : currentEmailSubject.replace("{ATTENDEE}", "{ORGANIZER}");

                                    form.setValue(
                                      `steps.${step.stepNumber - 1}.emailSubject`,
                                      newEmailSubject || ""
                                    );
                                  }
                                }
                              } else {
                                if (isSMSAction(val.value)) {
                                  form.setValue(
                                    `steps.${step.stepNumber - 1}.reminderBody`,
                                    smsReminderTemplate(true, val.value, timeFormat)
                                  );
                                } else if (isWhatsappAction(val.value)) {
                                  form.setValue(
                                    `steps.${step.stepNumber - 1}.reminderBody`,
                                    whatsappReminderTemplate(true, val.value, timeFormat)
                                  );
                                } else {
                                  const emailReminderBody = emailReminderTemplate(
                                    true,
                                    val.value,
                                    timeFormat
                                  );
                                  form.setValue(
                                    `steps.${step.stepNumber - 1}.reminderBody`,
                                    emailReminderBody.emailBody
                                  );
                                  form.setValue(
                                    `steps.${step.stepNumber - 1}.emailSubject`,
                                    emailReminderBody.emailSubject
                                  );
                                }
                              }
                            } else {
                              const template = isWhatsappAction(val.value) ? "REMINDER" : "CUSTOM";
                              template && form.setValue(`steps.${step.stepNumber - 1}.template`, template);
                            }
                            form.unregister(`steps.${step.stepNumber - 1}.sendTo`);
                            form.clearErrors(`steps.${step.stepNumber - 1}.sendTo`);
                            form.setValue(`steps.${step.stepNumber - 1}.action`, val.value);
                            setUpdateTemplate(!updateTemplate);
                          }
                        }}
                        defaultValue={selectedAction}
                        options={actionOptions}
                        isOptionDisabled={(option: {
                          label: string;
                          value: WorkflowActions;
                          needsUpgrade: boolean;
                        }) => option.needsUpgrade}
                      />
                    );
                  }}
                />
              </div>
              {isPhoneNumberNeeded && (
                <div className="bg-muted mt-2 rounded-md p-4 pt-0">
                  <Label className="pt-4">{t("custom_phone_number")}</Label>
                  <div className="block sm:flex">
                    <Controller
                      name={`steps.${step.stepNumber - 1}.sendTo`}
                      render={({ field: { value, onChange } }) => (
                        <PhoneInput
                          placeholder={t("phone_number")}
                          id={`steps.${step.stepNumber - 1}.sendTo`}
                          className="min-w-fit sm:rounded-r-none sm:rounded-bl-md sm:rounded-tl-md"
                          required
                          disabled={props.readOnly}
                          value={value}
                          onChange={(val) => {
                            const isAlreadyVerified = !!verifiedNumbers
                              ?.concat([])
                              .find((number) => number.replace(/\s/g, "") === val?.replace(/\s/g, ""));
                            setNumberVerified(isAlreadyVerified);
                            onChange(val);
                          }}
                        />
                      )}
                    />
                    <Button
                      color="secondary"
                      disabled={numberVerified || props.readOnly || false}
                      className={classNames(
                        "-ml-[3px] h-[40px] min-w-fit sm:block sm:rounded-bl-none sm:rounded-tl-none",
                        numberVerified ? "hidden" : "mt-3 sm:mt-0"
                      )}
                      onClick={() =>
                        sendVerificationCodeMutation.mutate({
                          phoneNumber: form.getValues(`steps.${step.stepNumber - 1}.sendTo`) || "",
                        })
                      }>
                      {t("send_code")}
                    </Button>
                  </div>

                  {form.formState.errors.steps &&
                    form.formState?.errors?.steps[step.stepNumber - 1]?.sendTo && (
                      <p className="mt-1 text-xs text-red-500">
                        {form.formState?.errors?.steps[step.stepNumber - 1]?.sendTo?.message || ""}
                      </p>
                    )}
                  {numberVerified ? (
                    <div className="mt-1">
                      <Badge variant="green">{t("number_verified")}</Badge>
                    </div>
                  ) : (
                    !props.readOnly && (
                      <>
                        <div className="mt-3 flex">
                          <TextField
                            className="rounded-r-none border-r-transparent"
                            placeholder="Verification code"
                            disabled={props.readOnly}
                            value={verificationCode}
                            onChange={(e) => {
                              setVerificationCode(e.target.value);
                            }}
                            required
                          />
                          <Button
                            color="secondary"
                            className="-ml-[3px] h-[38px] min-w-fit sm:block sm:rounded-bl-none sm:rounded-tl-none "
                            disabled={verifyPhoneNumberMutation.isLoading || props.readOnly}
                            onClick={() => {
                              verifyPhoneNumberMutation.mutate({
                                phoneNumber: form.getValues(`steps.${step.stepNumber - 1}.sendTo`) || "",
                                code: verificationCode,
                                teamId,
                              });
                            }}>
                            {t("verify")}
                          </Button>
                        </div>
                        {form.formState.errors.steps &&
                          form.formState?.errors?.steps[step.stepNumber - 1]?.sendTo && (
                            <p className="mt-1 text-xs text-red-500">
                              {form.formState?.errors?.steps[step.stepNumber - 1]?.sendTo?.message || ""}
                            </p>
                          )}
                      </>
                    )
                  )}
                </div>
              )}
              {!isWhatsappAction(form.getValues(`steps.${step.stepNumber - 1}.action`)) && (
                <div className="bg-muted mt-2 rounded-md p-4 pt-0">
                  {isSenderIsNeeded ? (
                    <>
                      <div className="pt-4">
                        <div className="flex">
                          <Label>{t("sender_id")}</Label>
                          <Tooltip content={t("sender_id_info")}>
                            <Info className="ml-2 mr-1 mt-0.5 h-4 w-4 text-gray-500" />
                          </Tooltip>
                        </div>
                        <Input
                          type="text"
                          placeholder={SENDER_ID}
                          disabled={props.readOnly}
                          maxLength={11}
                          {...form.register(`steps.${step.stepNumber - 1}.sender`)}
                        />
                      </div>
                      {form.formState.errors.steps &&
                        form.formState?.errors?.steps[step.stepNumber - 1]?.sender && (
                          <p className="mt-1 text-xs text-red-500">{t("sender_id_error_message")}</p>
                        )}
                    </>
                  ) : (
                    <>
                      <div className="pt-4">
                        <Label>{t("sender_name")}</Label>
                        <Input
                          type="text"
                          disabled={props.readOnly}
                          placeholder={SENDER_NAME}
                          {...form.register(`steps.${step.stepNumber - 1}.senderName`)}
                        />
                      </div>
                    </>
                  )}
                </div>
              )}
              {canRequirePhoneNumber(form.getValues(`steps.${step.stepNumber - 1}.action`)) && (
                <div className="mt-2">
                  <Controller
                    name={`steps.${step.stepNumber - 1}.numberRequired`}
                    control={form.control}
                    render={() => (
                      <CheckboxField
                        disabled={props.readOnly}
                        defaultChecked={
                          form.getValues(`steps.${step.stepNumber - 1}.numberRequired`) || false
                        }
                        description={t("make_phone_number_required")}
                        onChange={(e) =>
                          form.setValue(`steps.${step.stepNumber - 1}.numberRequired`, e.target.checked)
                        }
                      />
                    )}
                  />
                </div>
              )}
              {isEmailAddressNeeded && (
                <div className="bg-muted mt-5 rounded-md p-4">
                  <EmailField
                    required
                    disabled={props.readOnly}
                    label={t("email_address")}
                    {...form.register(`steps.${step.stepNumber - 1}.sendTo`)}
                  />
                </div>
              )}
              <div className="mt-5">
                <Label>{t("message_template")}</Label>
                <Controller
                  name={`steps.${step.stepNumber - 1}.template`}
                  control={form.control}
                  render={({ field }) => {
                    return (
                      <Select
                        isSearchable={false}
                        className="text-sm"
                        isDisabled={props.readOnly}
                        onChange={(val) => {
                          if (val) {
                            const action = form.getValues(`steps.${step.stepNumber - 1}.action`);
                            if (val.value === WorkflowTemplates.REMINDER) {
                              if (isWhatsappAction(action)) {
                                form.setValue(
                                  `steps.${step.stepNumber - 1}.reminderBody`,
<<<<<<< HEAD
                                  whatsappReminderTemplate(true, action)
=======
                                  whatsappReminderTemplate(true, action, timeFormat)
>>>>>>> 92ad6526
                                );
                              } else if (isSMSAction(action)) {
                                form.setValue(
                                  `steps.${step.stepNumber - 1}.reminderBody`,
<<<<<<< HEAD
                                  smsReminderTemplate(true, action)
=======
                                  smsReminderTemplate(true, action, timeFormat)
>>>>>>> 92ad6526
                                );
                              } else {
                                form.setValue(
                                  `steps.${step.stepNumber - 1}.reminderBody`,
                                  emailReminderTemplate(true, action, timeFormat).emailBody
                                );
                                form.setValue(
                                  `steps.${step.stepNumber - 1}.emailSubject`,
                                  emailReminderTemplate(true, action, timeFormat).emailSubject
                                );
                              }
                            } else {
                              if (isWhatsappAction(action)) {
                                form.setValue(
                                  `steps.${step.stepNumber - 1}.reminderBody`,
<<<<<<< HEAD
                                  getWhatsappTemplateForAction(action, val.value)
=======
                                  getWhatsappTemplateForAction(action, val.value, timeFormat)
>>>>>>> 92ad6526
                                );
                              } else {
                                form.setValue(`steps.${step.stepNumber - 1}.reminderBody`, "");
                                form.setValue(`steps.${step.stepNumber - 1}.emailSubject`, "");
                              }
                            }
                            field.onChange(val.value);
                            form.setValue(`steps.${step.stepNumber - 1}.template`, val.value);
                            setUpdateTemplate(!updateTemplate);
                          }
                        }}
                        defaultValue={selectedTemplate}
                        value={selectedTemplate}
                        options={templateOptions}
                      />
                    );
                  }}
                />
              </div>
              <div className="bg-muted mt-2 rounded-md pt-2 md:p-6 md:pt-4">
                {isEmailSubjectNeeded && (
                  <div className="mb-6">
                    <div className="flex items-center">
                      <Label className={classNames("flex-none", props.readOnly ? "mb-2" : "mb-0")}>
                        {t("email_subject")}
                      </Label>
                      {!props.readOnly && (
                        <div className="flex-grow text-right">
                          <AddVariablesDropdown
                            addVariable={addVariableEmailSubject}
                            variables={DYNAMIC_TEXT_VARIABLES}
                          />
                        </div>
                      )}
                    </div>
                    <TextArea
                      ref={(e) => {
                        emailSubjectFormRef?.(e);
                        refEmailSubject.current = e;
                      }}
                      rows={1}
                      disabled={props.readOnly}
                      className="my-0 focus:ring-transparent"
                      required
                      {...restEmailSubjectForm}
                    />
                    {form.formState.errors.steps &&
                      form.formState?.errors?.steps[step.stepNumber - 1]?.emailSubject && (
                        <p className="mt-1 text-xs text-red-500">
                          {form.formState?.errors?.steps[step.stepNumber - 1]?.emailSubject?.message || ""}
                        </p>
                      )}
                  </div>
                )}

                {step.action !== WorkflowActions.SMS_ATTENDEE &&
                step.action !== WorkflowActions.SMS_NUMBER ? (
                  <>
                    <div className="mb-2 flex items-center pb-[1.5px]">
                      <Label className="mb-0 flex-none ">
                        {isEmailSubjectNeeded ? t("email_body") : t("text_message")}
                      </Label>
                    </div>
                    <Editor
                      getText={() => {
                        return props.form.getValues(`steps.${step.stepNumber - 1}.reminderBody`) || "";
                      }}
                      setText={(text: string) => {
                        props.form.setValue(`steps.${step.stepNumber - 1}.reminderBody`, text);
                        props.form.clearErrors();
                      }}
                      variables={DYNAMIC_TEXT_VARIABLES}
                      height="200px"
                      updateTemplate={updateTemplate}
                      firstRender={firstRender}
                      setFirstRender={setFirstRender}
                      editable={!props.readOnly && !isWhatsappAction(step.action)}
                    />
                  </>
                ) : (
                  <>
                    <div className="flex items-center">
                      <Label className={classNames("flex-none", props.readOnly ? "mb-2" : "mb-0")}>
                        {isEmailSubjectNeeded ? t("email_body") : t("text_message")}
                      </Label>
                      {!props.readOnly && (
                        <div className="flex-grow text-right">
                          <AddVariablesDropdown
                            addVariable={addVariableBody}
                            variables={DYNAMIC_TEXT_VARIABLES}
                          />
                        </div>
                      )}
                    </div>
                    <TextArea
                      ref={(e) => {
                        reminderBodyFormRef?.(e);
                        refReminderBody.current = e;
                      }}
                      className="my-0 h-24"
                      disabled={props.readOnly}
                      required
                      {...restReminderBodyForm}
                    />
                  </>
                )}
                {form.formState.errors.steps &&
                  form.formState?.errors?.steps[step.stepNumber - 1]?.reminderBody && (
                    <p className="mt-1 text-sm text-red-500">
                      {form.formState?.errors?.steps[step.stepNumber - 1]?.reminderBody?.message || ""}
                    </p>
                  )}
                {!props.readOnly && (
                  <div className="mt-3 ">
                    <button type="button" onClick={() => setIsAdditionalInputsDialogOpen(true)}>
                      <div className="text-default mt-2 flex text-sm">
                        <HelpCircle className="mt-[3px] h-3 w-3 ltr:mr-2 rtl:ml-2" />
                        <p className="text-left">{t("using_booking_questions_as_variables")}</p>
                      </div>
                    </button>
                  </div>
                )}
              </div>

              {/* {form.getValues(`steps.${step.stepNumber - 1}.action`) !== WorkflowActions.SMS_ATTENDEE && (
                <Button
                  type="button"
                  className="w-full mt-7"
                  onClick={() => {
                    let isEmpty = false;

                    if (!form.getValues(`steps.${step.stepNumber - 1}.sendTo`) && isPhoneNumberNeeded) {
                      form.setError(`steps.${step.stepNumber - 1}.sendTo`, {
                        type: "custom",
                        message: t("no_input"),
                      });
                      isEmpty = true;
                    }

                    if (!numberVerified && isPhoneNumberNeeded) {
                      form.setError(`steps.${step.stepNumber - 1}.sendTo`, {
                        type: "custom",
                        message: t("not_verified"),
                      });
                    }
                    if (
                      form.getValues(`steps.${step.stepNumber - 1}.template`) === WorkflowTemplates.CUSTOM
                    ) {
                      if (!form.getValues(`steps.${step.stepNumber - 1}.reminderBody`)) {
                        form.setError(`steps.${step.stepNumber - 1}.reminderBody`, {
                          type: "custom",
                          message: t("no_input"),
                        });
                        isEmpty = true;
                      } else if (
                        isEmailSubjectNeeded &&
                        !form.getValues(`steps.${step.stepNumber - 1}.emailSubject`)
                      ) {
                        form.setError(`steps.${step.stepNumber - 1}.emailSubject`, {
                          type: "custom",
                          message: t("no_input"),
                        });
                        isEmpty = true;
                      }
                    }

                    if (!isPhoneNumberNeeded && !isEmpty) {
                      //translate body and reminder to english
                      const emailSubject = translateVariablesToEnglish(
                        form.getValues(`steps.${step.stepNumber - 1}.emailSubject`) || "",
                        { locale: i18n.language, t }
                      );
                      const reminderBody = translateVariablesToEnglish(
                        form.getValues(`steps.${step.stepNumber - 1}.reminderBody`) || "",
                        { locale: i18n.language, t }
                      );

                      testActionMutation.mutate({
                        step,
                        emailSubject,
                        reminderBody,
                      });
                    } else {
                      const isNumberValid =
                        form.formState.errors.steps &&
                        form.formState?.errors?.steps[step.stepNumber - 1]?.sendTo
                          ? false
                          : true;

                      if (isPhoneNumberNeeded && isNumberValid && !isEmpty && numberVerified) {
                        setConfirmationDialogOpen(true);
                      }
                    }
                  }}
                  color="secondary">
                  <div className="w-full">{t("test_action")}</div>
                </Button>
              )*/}
            </div>
          </div>
        </div>
        {/* <Dialog open={confirmationDialogOpen} onOpenChange={setConfirmationDialogOpen}>
          <ConfirmationDialogContent
            variety="warning"
            title={t("test_workflow_action")}
            confirmBtnText={t("send_sms")}
            onConfirm={(e) => {
              e.preventDefault();
              const reminderBody = translateVariablesToEnglish(
                form.getValues(`steps.${step.stepNumber - 1}.reminderBody`) || "",
                { locale: i18n.language, t }
              );

              testActionMutation.mutate({
                step,
                emailSubject: "",
                reminderBody: reminderBody || "",
              });
              setConfirmationDialogOpen(false);
            }}>
            {t("send_sms_to_number", { number: form.getValues(`steps.${step.stepNumber - 1}.sendTo`) })}
          </ConfirmationDialogContent>
        </Dialog> */}
        <Dialog open={isAdditionalInputsDialogOpen} onOpenChange={setIsAdditionalInputsDialogOpen}>
          <DialogContent type="creation" className="sm:max-w-[610px]">
            <div className="-m-3 h-[430px] overflow-x-hidden overflow-y-scroll sm:m-0">
              <h1 className="w-full text-xl font-semibold ">{t("how_booking_questions_as_variables")}</h1>
              <div className="bg-muted-3 mb-6 rounded-md sm:p-4">
                <p className="test-sm font-medium">{t("format")}</p>
                <ul className="text-emphasis ml-5 mt-2 list-disc">
                  <li>{t("uppercase_for_letters")}</li>
                  <li>{t("replace_whitespaces_underscores")}</li>
                  <li>{t("ignore_special_characters_booking_questions")}</li>
                </ul>
                <div className="mt-4">
                  <p className="test-sm w-full font-medium">{t("example_1")}</p>
                  <div className="mt-2 grid grid-cols-12">
                    <div className="test-sm text-default col-span-5 ltr:mr-2 rtl:ml-2">
                      {t("booking_question_identifier")}
                    </div>
                    <div className="test-sm text-emphasis col-span-7">{t("company_size")}</div>
                    <div className="test-sm text-default col-span-5 w-full">{t("variable")}</div>

                    <div className="test-sm text-emphasis col-span-7 break-words">
                      {" "}
                      {`{${t("company_size")
                        .replace(/[^a-zA-Z0-9 ]/g, "")
                        .trim()
                        .replace(/ /g, "_")
                        .toUpperCase()}}`}
                    </div>
                  </div>
                </div>
                <div className="mt-4">
                  <p className="test-sm w-full font-medium">{t("example_2")}</p>
                  <div className="mt-2 grid grid-cols-12">
                    <div className="test-sm text-default col-span-5 ltr:mr-2 rtl:ml-2">
                      {t("booking_question_identifier")}
                    </div>
                    <div className="test-sm text-emphasis col-span-7">{t("what_help_needed")}</div>
                    <div className="test-sm text-default col-span-5">{t("variable")}</div>
                    <div className="test-sm text-emphasis col-span-7 break-words">
                      {" "}
                      {`{${t("what_help_needed")
                        .replace(/[^a-zA-Z0-9 ]/g, "")
                        .trim()
                        .replace(/ /g, "_")
                        .toUpperCase()}}`}
                    </div>
                  </div>
                </div>
              </div>
            </div>
            <DialogFooter showDivider className="flex flex-row-reverse">
              <DialogClose color="primary" />
            </DialogFooter>
          </DialogContent>
        </Dialog>
      </>
    );
  }

  return <></>;
}<|MERGE_RESOLUTION|>--- conflicted
+++ resolved
@@ -126,13 +126,6 @@
     if (!form.getValues(`steps.${step.stepNumber - 1}.reminderBody`)) {
       const action = form.getValues(`steps.${step.stepNumber - 1}.action`);
       if (isSMSAction(action)) {
-<<<<<<< HEAD
-        form.setValue(`steps.${step.stepNumber - 1}.reminderBody`, smsReminderTemplate(true, action));
-      } else if (isWhatsappAction(action)) {
-        form.setValue(`steps.${step.stepNumber - 1}.reminderBody`, whatsappReminderTemplate(true, action));
-      } else {
-        const reminderBodyTemplate = emailReminderTemplate(true, action).emailBody;
-=======
         form.setValue(
           `steps.${step.stepNumber - 1}.reminderBody`,
           smsReminderTemplate(true, action, timeFormat)
@@ -144,7 +137,6 @@
         );
       } else {
         const reminderBodyTemplate = emailReminderTemplate(true, action, timeFormat).emailBody;
->>>>>>> 92ad6526
         form.setValue(`steps.${step.stepNumber - 1}.reminderBody`, reminderBodyTemplate);
       }
     }
@@ -157,11 +149,7 @@
       form.setValue(`steps.${step.stepNumber - 1}.emailSubject`, subjectTemplate);
     }
   } else if (step && isWhatsappAction(step.action)) {
-<<<<<<< HEAD
-    const templateBody = getWhatsappTemplateForAction(step.action, step.template);
-=======
     const templateBody = getWhatsappTemplateForAction(step.action, step.template, timeFormat);
->>>>>>> 92ad6526
     form.setValue(`steps.${step.stepNumber - 1}.reminderBody`, templateBody);
   }
 
@@ -711,20 +699,12 @@
                               if (isWhatsappAction(action)) {
                                 form.setValue(
                                   `steps.${step.stepNumber - 1}.reminderBody`,
-<<<<<<< HEAD
-                                  whatsappReminderTemplate(true, action)
-=======
                                   whatsappReminderTemplate(true, action, timeFormat)
->>>>>>> 92ad6526
                                 );
                               } else if (isSMSAction(action)) {
                                 form.setValue(
                                   `steps.${step.stepNumber - 1}.reminderBody`,
-<<<<<<< HEAD
-                                  smsReminderTemplate(true, action)
-=======
                                   smsReminderTemplate(true, action, timeFormat)
->>>>>>> 92ad6526
                                 );
                               } else {
                                 form.setValue(
@@ -740,11 +720,7 @@
                               if (isWhatsappAction(action)) {
                                 form.setValue(
                                   `steps.${step.stepNumber - 1}.reminderBody`,
-<<<<<<< HEAD
-                                  getWhatsappTemplateForAction(action, val.value)
-=======
                                   getWhatsappTemplateForAction(action, val.value, timeFormat)
->>>>>>> 92ad6526
                                 );
                               } else {
                                 form.setValue(`steps.${step.stepNumber - 1}.reminderBody`, "");
