import { type TFunction } from "i18next";
import { useParams, useRouter, useSearchParams } from "next/navigation";
import type { Dispatch, SetStateAction } from "react";
import { useCallback, useEffect, useMemo, useRef, useState } from "react";
import type { UseFormReturn } from "react-hook-form";
import { Controller } from "react-hook-form";
import "react-phone-number-input/style.css";

import type { RetellAgentWithDetails } from "@calcom/features/calAIPhone/providers/retellAI";
import { Dialog } from "@calcom/features/components/controlled-dialog";
import PhoneInput from "@calcom/features/components/phone-input";
import { SENDER_ID } from "@calcom/lib/constants";
import { formatPhoneNumber } from "@calcom/lib/formatPhoneNumber";
import { useHasActiveTeamPlan } from "@calcom/lib/hooks/useHasPaidPlan";
import { useLocale } from "@calcom/lib/hooks/useLocale";
import useMediaQuery from "@calcom/lib/hooks/useMediaQuery";
import { HttpError } from "@calcom/lib/http-error";
import { getTimeFormatStringFromUserTimeFormat } from "@calcom/lib/timeFormat";
import type { WorkflowStep } from "@calcom/prisma/client";
import {
  MembershipRole,
  PhoneNumberSubscriptionStatus,
  TimeUnit,
  WorkflowActions,
  WorkflowTemplates,
  WorkflowTriggerEvents,
} from "@calcom/prisma/enums";
import type { RouterOutputs } from "@calcom/trpc/react";
import { trpc } from "@calcom/trpc/react";
import classNames from "@calcom/ui/classNames";
import { Badge, InfoBadge } from "@calcom/ui/components/badge";
import { Button } from "@calcom/ui/components/button";
import { DialogContent, DialogFooter, DialogClose } from "@calcom/ui/components/dialog";
import {
  Dropdown,
  DropdownItem,
  DropdownMenuContent,
  DropdownMenuItem,
  DropdownMenuTrigger,
} from "@calcom/ui/components/dropdown";
import { AddVariablesDropdown } from "@calcom/ui/components/editor";
import { Editor } from "@calcom/ui/components/editor";
import { CheckboxField } from "@calcom/ui/components/form";
import { EmailField } from "@calcom/ui/components/form";
import { TextArea } from "@calcom/ui/components/form";
import { Label } from "@calcom/ui/components/form";
import { TextField } from "@calcom/ui/components/form";
import { Select } from "@calcom/ui/components/form";
import { MultiSelectCheckbox } from "@calcom/ui/components/form";
import type { MultiSelectCheckboxesOptionType as Option } from "@calcom/ui/components/form";
import { Icon } from "@calcom/ui/components/icon";
import { SkeletonText } from "@calcom/ui/components/skeleton";
import { showToast } from "@calcom/ui/components/toast";

import {
  isSMSAction,
  isWhatsappAction,
  getTemplateBodyForAction,
  shouldScheduleEmailReminder,
  isSMSOrWhatsappAction,
  isCalAIAction,
} from "../lib/actionHelperFunctions";
import { DYNAMIC_TEXT_VARIABLES } from "../lib/constants";
import { getCountryOptions, getCountryLabel } from "../lib/countryCodeUtils";
import { getWorkflowTemplateOptions, getWorkflowTriggerOptions } from "../lib/getOptions";
import emailRatingTemplate from "../lib/reminders/templates/emailRatingTemplate";
import emailReminderTemplate from "../lib/reminders/templates/emailReminderTemplate";
import type { FormValues } from "../pages/workflow";
import "../style/styles.css";
import { AgentConfigurationSheet } from "./AgentConfigurationSheet";
import { TestPhoneCallDialog } from "./TestPhoneCallDialog";
import { TimeTimeUnitInput } from "./TimeTimeUnitInput";
import { WebCallDialog } from "./WebCallDialog";

type User = RouterOutputs["viewer"]["me"]["get"];

type WorkflowStepProps = {
  step?: WorkflowStep;
  form: UseFormReturn<FormValues>;
  user: User;
  reload?: boolean;
  setReload?: Dispatch<SetStateAction<boolean>>;
  teamId?: number;
  readOnly: boolean;
  // Props for trigger section
  selectedOptions?: Option[];
  setSelectedOptions?: Dispatch<SetStateAction<Option[]>>;
  isOrganization?: boolean;
  allOptions?: Option[];
  onSaveWorkflow?: () => Promise<void>;
  setIsDeleteStepDialogOpen?: Dispatch<SetStateAction<boolean>>;
  isDeleteStepDialogOpen?: boolean;
  agentData?: RetellAgentWithDetails;
  isAgentLoading?: boolean;
};

const getTimeSectionText = (trigger: WorkflowTriggerEvents, t: TFunction) => {
  const triggerMap: Partial<Record<WorkflowTriggerEvents, string>> = {
    [WorkflowTriggerEvents.AFTER_EVENT]: "how_long_after",
    [WorkflowTriggerEvents.BEFORE_EVENT]: "how_long_before",
    [WorkflowTriggerEvents.AFTER_HOSTS_CAL_VIDEO_NO_SHOW]: "how_long_after_hosts_no_show",
    [WorkflowTriggerEvents.AFTER_GUESTS_CAL_VIDEO_NO_SHOW]: "how_long_after_guests_no_show",
  };
<<<<<<< HEAD
  const triggerKey = triggerMap[trigger];
  if (!triggerKey) return null;
  return t(triggerKey);
=======
  if (!triggerMap[trigger]) return null;
  // eslint-disable-next-line @typescript-eslint/no-non-null-assertion
  return t(triggerMap[trigger]!);
>>>>>>> 74288b0e
};

const CalAIAgentDataSkeleton = () => {
  return (
    <div className="bg-muted mt-4 rounded-lg p-4">
      <div className="flex items-center justify-between">
        <div>
          <SkeletonText className="h-5 w-28" />
          <div className="mt-2 flex items-center gap-2">
            <SkeletonText className="h-4 w-4" />
            <SkeletonText className="h-4 w-32" />
            <SkeletonText className="h-5 w-12" />
          </div>
        </div>
        <div className="flex items-center gap-1">
          <SkeletonText className="h-8 w-24" />
          <SkeletonText className="h-8 w-8" />
        </div>
      </div>
    </div>
  );
};

const getActivePhoneNumbers = (
  phoneNumbers?: Array<{ subscriptionStatus?: string; phoneNumber: string }>
) => {
  return (
    phoneNumbers?.filter(
      (phone) =>
        phone.subscriptionStatus === PhoneNumberSubscriptionStatus.ACTIVE || !phone.subscriptionStatus
    ) || []
  );
};

export default function WorkflowStepContainer(props: WorkflowStepProps) {
  const { t, i18n } = useLocale();
  const utils = trpc.useUtils();
  const params = useParams();
  const router = useRouter();
  const searchParams = useSearchParams();

  const {
    step,
    form,
    reload,
    setReload,
    teamId,
    selectedOptions,
    setSelectedOptions,
    isOrganization,
    allOptions,
    agentData,
    isAgentLoading,
    isDeleteStepDialogOpen,
    setIsDeleteStepDialogOpen,
    onSaveWorkflow,
  } = props;
  const { data: _verifiedNumbers } = trpc.viewer.workflows.getVerifiedNumbers.useQuery(
    { teamId },
    { enabled: !!teamId }
  );

  const isMobile = useMediaQuery("(max-width: 569px)");

  const { data: userTeams } = trpc.viewer.teams.list.useQuery({}, { enabled: !teamId });
  const [agentConfigurationSheet, setAgentConfigurationSheet] = useState<{
    open: boolean;
    activeTab?: "prompt" | "phoneNumber";
  }>({
    open: false,
    activeTab: "prompt",
  });

  const creditsTeamId = userTeams?.find(
    (team) => team.accepted && (team.role === MembershipRole.ADMIN || team.role === MembershipRole.OWNER)
  )?.id;

  const { hasActiveTeamPlan } = useHasActiveTeamPlan();

  const { data: _verifiedEmails } = trpc.viewer.workflows.getVerifiedEmails.useQuery({ teamId });

  const timeFormat = getTimeFormatStringFromUserTimeFormat(props.user.timeFormat);

  const createAgentMutation = trpc.viewer.aiVoiceAgent.create.useMutation({
    onSuccess: async (data) => {
      showToast(t("agent_created_successfully"), "success");

      if (step) {
        const stepIndex = step.stepNumber - 1;
        form.setValue(`steps.${stepIndex}.agentId`, data.id);

        await utils.viewer.aiVoiceAgent.get.invalidate({ id: data.id });
      }
      setAgentConfigurationSheet((prev) => ({ ...prev, open: true }));
    },
    onError: (error: { message: string }) => {
      showToast(error.message, "error");
    },
  });

  const stepAgentId = step?.agentId || form.watch(`steps.${step ? step.stepNumber - 1 : 0}.agentId`) || null;

  const updateAgentMutation = trpc.viewer.aiVoiceAgent.update.useMutation({
    onSuccess: async () => {
      showToast(t("agent_updated_successfully"), "success");
      if (stepAgentId) {
        utils.viewer.aiVoiceAgent.get.invalidate({ id: stepAgentId });
      }
    },
    onError: (error: { message: string }) => {
      showToast(error.message, "error");
    },
  });

  const unsubscribePhoneNumberMutation = trpc.viewer.phoneNumber.update.useMutation({
    onSuccess: async () => {
      showToast(t("phone_number_unsubscribed_successfully"), "success");
      setIsUnsubscribeDialogOpen(false);
      if (stepAgentId) {
        utils.viewer.aiVoiceAgent.get.invalidate({ id: stepAgentId });
      }
    },
    onError: (error: { message: string }) => {
      showToast(error.message, "error");
    },
  });

  const verifiedNumbers = useMemo(
    () => _verifiedNumbers?.map((number) => number.phoneNumber) || [],
    [_verifiedNumbers]
  );
  const verifiedEmails = useMemo(() => _verifiedEmails || [], [_verifiedEmails]);
  const [isAdditionalInputsDialogOpen, setIsAdditionalInputsDialogOpen] = useState(false);
  const [isTestAgentDialogOpen, setIsTestAgentDialogOpen] = useState(false);
  const [isWebCallDialogOpen, setIsWebCallDialogOpen] = useState(false);
  const [isUnsubscribeDialogOpen, setIsUnsubscribeDialogOpen] = useState(false);

  const [verificationCode, setVerificationCode] = useState("");

  const action = step?.action;
  const requirePhoneNumber =
    WorkflowActions.SMS_NUMBER === action || WorkflowActions.WHATSAPP_NUMBER === action;
  const [isPhoneNumberNeeded, setIsPhoneNumberNeeded] = useState(requirePhoneNumber);

  const [updateTemplate, setUpdateTemplate] = useState(false);
  const [firstRender, setFirstRender] = useState(true);

  const senderNeeded =
    step?.action === WorkflowActions.SMS_NUMBER || step?.action === WorkflowActions.SMS_ATTENDEE;

  const [, setIsSenderIsNeeded] = useState(senderNeeded);

  const [isEmailAddressNeeded, setIsEmailAddressNeeded] = useState(
    step?.action === WorkflowActions.EMAIL_ADDRESS ? true : false
  );

  const [isEmailSubjectNeeded, setIsEmailSubjectNeeded] = useState(
    step?.action === WorkflowActions.EMAIL_ATTENDEE ||
      step?.action === WorkflowActions.EMAIL_HOST ||
      step?.action === WorkflowActions.EMAIL_ADDRESS
      ? true
      : false
  );

  const [timeSectionText, setTimeSectionText] = useState(getTimeSectionText(form.getValues("trigger"), t));
  const [autoAgentCreationAttempted, setAutoAgentCreationAttempted] = useState(false);

  useEffect(() => {
    const autoCreateAgent = searchParams?.get("autoCreateAgent");
    const templateWorkflowId = searchParams?.get("templateWorkflowId");

    if (
      autoCreateAgent === "true" &&
      !autoAgentCreationAttempted &&
      templateWorkflowId &&
      step &&
      step.action === WorkflowActions.CAL_AI_PHONE_CALL &&
      !stepAgentId &&
      step.id &&
      onSaveWorkflow
    ) {
      setAutoAgentCreationAttempted(true);

      const createAgent = async () => {
        try {
          await onSaveWorkflow?.();

          const updatedSteps = form.getValues("steps");
          const currentStepIndex = step.stepNumber - 1;
          const updatedStep = updatedSteps[currentStepIndex];

          if (updatedStep?.id) {
            createAgentMutation.mutate({
              teamId,
              workflowStepId: updatedStep.id,
              templateWorkflowId,
            });

            const url = new URL(window.location.href);
            url.searchParams.delete("autoCreateAgent");
            url.searchParams.delete("templateWorkflowId");
            router.replace(url.pathname + url.search);
          } else {
            showToast(t("failed_to_get_workflow_step_id"), "error");
          }
        } catch (error) {
          console.error("Failed to auto-create agent:", error);
          showToast(t("failed_to_create_agent"), "error");
        }
      };

      createAgent();
    }
  }, [
    searchParams,
    autoAgentCreationAttempted,
    step,
    stepAgentId,
    teamId,
    onSaveWorkflow,
    createAgentMutation,
    form,
    t,
    router,
  ]);

  const { data: actionOptions } = trpc.viewer.workflows.getWorkflowActionOptions.useQuery();
  const triggerOptions = getWorkflowTriggerOptions(t);
  const templateOptions = getWorkflowTemplateOptions(t, step?.action, hasActiveTeamPlan);
  if (step && !form.getValues(`steps.${step.stepNumber - 1}.reminderBody`)) {
    const action = form.getValues(`steps.${step.stepNumber - 1}.action`);

    // Skip setting reminderBody for CAL_AI actions since they don't need email templates
    if (!isCalAIAction(action)) {
      const template = getTemplateBodyForAction({
        action,
        locale: i18n.language,
        t,
        template: step.template ?? WorkflowTemplates.REMINDER,
        timeFormat,
      });
      form.setValue(`steps.${step.stepNumber - 1}.reminderBody`, template);
    }
  }

  if (step && !form.getValues(`steps.${step.stepNumber - 1}.emailSubject`)) {
    const action = form.getValues(`steps.${step.stepNumber - 1}.action`);
    // Skip setting emailSubject for CAL_AI actions since they don't need email subjects
    if (!isCalAIAction(action)) {
      const subjectTemplate = emailReminderTemplate({
        isEditingMode: true,
        locale: i18n.language,
        t,
        action: action,
        timeFormat,
      }).emailSubject;
      form.setValue(`steps.${step.stepNumber - 1}.emailSubject`, subjectTemplate);
    }
  }

  const { ref: emailSubjectFormRef, ...restEmailSubjectForm } = step
    ? form.register(`steps.${step.stepNumber - 1}.emailSubject`)
    : { ref: null, name: "" };

  const refEmailSubject = useRef<HTMLTextAreaElement | null>(null);

  const getNumberVerificationStatus = useCallback(
    () =>
      !!step &&
      !!verifiedNumbers.find(
        (number: string) => number === form.getValues(`steps.${step.stepNumber - 1}.sendTo`)
      ),
    [step, verifiedNumbers, form]
  );

  const getEmailVerificationStatus = useCallback(
    () =>
      !!step &&
      !!verifiedEmails.find(
        (email: string) => email === form.getValues(`steps.${step.stepNumber - 1}.sendTo`)
      ),
    [step, verifiedEmails, form]
  );

  const [numberVerified, setNumberVerified] = useState(getNumberVerificationStatus());
  const [emailVerified, setEmailVerified] = useState(getEmailVerificationStatus());

<<<<<<< HEAD
  useEffect(() => setNumberVerified(getNumberVerificationStatus()), [getNumberVerificationStatus]);
  useEffect(() => setEmailVerified(getEmailVerificationStatus()), [getEmailVerificationStatus]);
=======
  // eslint-disable-next-line react-hooks/exhaustive-deps
  useEffect(() => setNumberVerified(getNumberVerificationStatus()), [verifiedNumbers.length]);
  // eslint-disable-next-line react-hooks/exhaustive-deps
  useEffect(() => setEmailVerified(getEmailVerificationStatus()), [verifiedEmails.length]);
>>>>>>> 74288b0e

  const addVariableEmailSubject = (variable: string) => {
    if (step) {
      const currentEmailSubject = refEmailSubject?.current?.value || "";
      const cursorPosition = refEmailSubject?.current?.selectionStart || currentEmailSubject.length;
      const subjectWithAddedVariable = `${currentEmailSubject.substring(0, cursorPosition)}{${variable
        .toUpperCase()
        .replace(/ /g, "_")}}${currentEmailSubject.substring(cursorPosition)}`;
      form.setValue(`steps.${step.stepNumber - 1}.emailSubject`, subjectWithAddedVariable);
    }
  };

  const sendVerificationCodeMutation = trpc.viewer.workflows.sendVerificationCode.useMutation({
    onSuccess: async () => {
      showToast(t("verification_code_sent"), "success");
    },
    onError: async (error) => {
      showToast(error.message, "error");
    },
  });

  const verifyPhoneNumberMutation = trpc.viewer.workflows.verifyPhoneNumber.useMutation({
    onSuccess: async (isVerified) => {
      showToast(isVerified ? t("verified_successfully") : t("wrong_code"), "success");
      setNumberVerified(isVerified);
      if (
        step &&
        form?.formState?.errors?.steps &&
        form.formState.errors.steps[step.stepNumber - 1]?.sendTo &&
        isVerified
      ) {
        form.clearErrors(`steps.${step.stepNumber - 1}.sendTo`);
      }

      utils.viewer.workflows.getVerifiedNumbers.invalidate();
    },
    onError: (err) => {
      if (err instanceof HttpError) {
        const message = `${err.statusCode}: ${err.message}`;
        showToast(message, "error");
        setNumberVerified(false);
      }
    },
  });

  const sendEmailVerificationCodeMutation = trpc.viewer.auth.sendVerifyEmailCode.useMutation({
    onSuccess() {
      showToast(t("email_sent"), "success");
    },
    onError: () => {
      showToast(t("email_not_sent"), "error");
    },
  });

  const hasCalAIAction = () => {
    const steps = form.getValues("steps") || [];
    return steps.some((step) => isCalAIAction(step.action));
  };

  const verifyEmailCodeMutation = trpc.viewer.workflows.verifyEmailCode.useMutation({
    onSuccess: (isVerified) => {
      showToast(isVerified ? t("verified_successfully") : t("wrong_code"), "success");
      setEmailVerified(true);
      if (
        step &&
        form?.formState?.errors?.steps &&
        form.formState.errors.steps[step.stepNumber - 1]?.sendTo &&
        isVerified
      ) {
        form.clearErrors(`steps.${step.stepNumber - 1}.sendTo`);
      }
      utils.viewer.workflows.getVerifiedEmails.invalidate();
    },
    onError: (err) => {
      if (err.message === "invalid_code") {
        showToast(t("code_provided_invalid"), "error");
        setEmailVerified(false);
      }
    },
  });
  /* const testActionMutation = trpc.viewer.workflows.testAction.useMutation({
    onSuccess: async () => {
      showToast(t("notification_sent"), "success");
    },
    onError: (err) => {
      let message = t("unexpected_error_try_again");
      if (err instanceof TRPCClientError) {
        if (err.message === "rate-limit-exceeded") {
          message = t("rate_limit_exceeded");
        } else {
          message = err.message;
        }
      }
      if (err instanceof HttpError) {
        message = `${err.statusCode}: ${err.message}`;
      }
      showToast(message, "error");
    },
  }); */

  //trigger
  if (!step) {
    const trigger = form.getValues("trigger");
    const triggerString = t(`${trigger.toLowerCase()}_trigger`);

    const selectedTrigger = {
      label: triggerString.charAt(0).toUpperCase() + triggerString.slice(1),
      value: trigger,
    };

    return (
      <>
        <div className="mb-3">
          <Label className="text-default text-sm leading-none">{t("when")}</Label>
          <Controller
            name="trigger"
            control={form.control}
            render={() => {
              return (
                <Select
                  isSearchable={false}
                  innerClassNames={{ valueContainer: "font-medium" }}
                  className="text-sm font-medium"
                  id="trigger-select"
                  isDisabled={props.readOnly}
                  onChange={(val) => {
                    if (val) {
                      form.setValue("trigger", val.value);
                      const newTimeSectionText = getTimeSectionText(val.value, t);
                      if (newTimeSectionText) {
                        setTimeSectionText(newTimeSectionText);
                        if (
                          val.value === WorkflowTriggerEvents.AFTER_HOSTS_CAL_VIDEO_NO_SHOW ||
                          val.value === WorkflowTriggerEvents.AFTER_GUESTS_CAL_VIDEO_NO_SHOW
                        ) {
                          form.setValue("time", 5);
                          form.setValue("timeUnit", TimeUnit.MINUTE);
                        } else {
                          form.setValue("time", 24);
                          form.setValue("timeUnit", TimeUnit.HOUR);
                        }
                      } else {
                        setTimeSectionText(null);
                        form.unregister("time");
                        form.unregister("timeUnit");
                      }
                    }
                  }}
                  defaultValue={selectedTrigger}
                  options={triggerOptions}
                />
              );
            }}
          />
        </div>
        <div>
          {!!timeSectionText && (
            <div className="mb-3 mt-3">
              <Label className="text-default mb-0">{timeSectionText}</Label>
              <TimeTimeUnitInput disabled={props.readOnly} />
            </div>
          )}
          {/* Event Type/Team Selection */}
          {selectedOptions && setSelectedOptions && allOptions && (
            <div className={classNames(!!timeSectionText && "mb-3")}>
              {isOrganization ? (
                <div className="text-default flex items-center gap-2">
                  <Label>{t("which_team_apply")}</Label>
                  <div className="mb-2">
                    <InfoBadge content={t("team_select_info")} />
                  </div>
                </div>
              ) : (
                <Label className="text-default mb-2 block">{t("which_event_type_apply")}</Label>
              )}
              <Controller
                name="activeOn"
                control={form.control}
                render={() => {
                  return (
                    <MultiSelectCheckbox
                      options={allOptions}
                      isDisabled={props.readOnly || form.getValues("selectAll")}
                      className="w-full"
                      setSelected={setSelectedOptions}
                      selected={form.getValues("selectAll") ? allOptions : selectedOptions}
                      setValue={(s: Option[]) => {
                        form.setValue("activeOn", s);
                      }}
                      countText={isOrganization ? "count_team" : "nr_event_type"}
                    />
                  );
                }}
              />
              {!hasCalAIAction() && (
                <div className="mt-1">
                  <Controller
                    name="selectAll"
                    render={({ field: { value, onChange } }) => (
                      <CheckboxField
                        description={isOrganization ? t("apply_to_all_teams") : t("apply_to_all_event_types")}
                        disabled={props.readOnly}
                        descriptionClassName="ml-0"
                        onChange={(e) => {
                          onChange(e);
                          if (e.target.value) {
                            setSelectedOptions(allOptions);
                            form.setValue("activeOn", allOptions);
                          }
                        }}
                        checked={value}
                      />
                    )}
                  />
                </div>
              )}
            </div>
          )}
          {!!timeSectionText && (
            <div className="mt-1 flex text-gray-500">
              <Icon name="info" className="mr-1 mt-0.5 h-4 w-4" />
              <p className="text-sm">{t("testing_sms_workflow_info_message")}</p>
            </div>
          )}
        </div>
      </>
    );
  }

  if (step && step.action) {
    const actionString = t(`${step.action.toLowerCase()}_action`);

    const selectedAction = {
      label: actionString.charAt(0).toUpperCase() + actionString.slice(1),
      value: step.action,
      needsCredits: isSMSOrWhatsappAction(step.action),
      creditsTeamId: teamId ?? creditsTeamId,
      isOrganization: props.isOrganization,
    };

    const selectedTemplate = {
      label: t(`${step.template.toLowerCase()}`),
      value: step.template,
      needsTeamsUpgrade: false,
    };

    const canRequirePhoneNumber = (workflowStep: string) => {
      return (
        WorkflowActions.SMS_ATTENDEE === workflowStep || WorkflowActions.WHATSAPP_ATTENDEE === workflowStep
      );
    };

    const arePhoneNumbersActive = getActivePhoneNumbers(
      agentData?.outboundPhoneNumbers?.map((phone) => ({
        ...phone,
        subscriptionStatus: phone.subscriptionStatus ?? undefined,
      }))
    );

    return (
      <>
        <div>
          <div>
            <Label>{t("do_this")}</Label>
            <Controller
              name={`steps.${step.stepNumber - 1}.action`}
              control={form.control}
              render={() => {
                return (
                  <Select
                    isSearchable={false}
                    className="text-sm"
                    isDisabled={props.readOnly}
                    onChange={(val) => {
                      if (val) {
                        const oldValue = form.getValues(`steps.${step.stepNumber - 1}.action`);

                        const template = getTemplateBodyForAction({
                          action: val.value,
                          locale: i18n.language,
                          t,
                          template: WorkflowTemplates.REMINDER,
                          timeFormat,
                        });

                        form.setValue(`steps.${step.stepNumber - 1}.reminderBody`, template);

                        const setNumberRequiredConfigs = (
                          phoneNumberIsNeeded: boolean,
                          senderNeeded = true
                        ) => {
                          setIsSenderIsNeeded(senderNeeded);
                          setIsEmailAddressNeeded(false);
                          setIsPhoneNumberNeeded(phoneNumberIsNeeded);
                          setNumberVerified(getNumberVerificationStatus());
                        };

                        if (isSMSAction(val.value)) {
                          setNumberRequiredConfigs(val.value === WorkflowActions.SMS_NUMBER);
                          // email action changes to sms action
                          if (!isSMSAction(oldValue)) {
                            form.setValue(`steps.${step.stepNumber - 1}.sender`, SENDER_ID);
                          }

                          setIsEmailSubjectNeeded(false);
                          form.setValue(`steps.${step.stepNumber - 1}.agentId`, null);
                        } else if (isWhatsappAction(val.value)) {
                          setNumberRequiredConfigs(val.value === WorkflowActions.WHATSAPP_NUMBER, false);

                          if (!isWhatsappAction(oldValue)) {
                            form.setValue(`steps.${step.stepNumber - 1}.sender`, "");
                          }

                          setIsEmailSubjectNeeded(false);
                          form.setValue(`steps.${step.stepNumber - 1}.agentId`, null);
                        } else if (isCalAIAction(val.value)) {
                          setIsPhoneNumberNeeded(false);
                          setIsSenderIsNeeded(false);
                          setIsEmailAddressNeeded(false);
                          setIsEmailSubjectNeeded(false);
                          form.setValue(`steps.${step.stepNumber - 1}.emailSubject`, null);
                          form.setValue(`steps.${step.stepNumber - 1}.reminderBody`, null);
                          form.setValue(`steps.${step.stepNumber - 1}.sender`, null);
                        } else {
                          setIsPhoneNumberNeeded(false);
                          setIsSenderIsNeeded(false);
                          setIsEmailAddressNeeded(val.value === WorkflowActions.EMAIL_ADDRESS);
                          setIsEmailSubjectNeeded(true);
                          form.setValue(`steps.${step.stepNumber - 1}.agentId`, null);
                        }

                        form.setValue(`steps.${step.stepNumber - 1}.sendTo`, null);
                        form.clearErrors(`steps.${step.stepNumber - 1}.sendTo`);
                        form.setValue(`steps.${step.stepNumber - 1}.action`, val.value);
                        setUpdateTemplate(!updateTemplate);
                      }
                    }}
                    defaultValue={selectedAction}
                    options={actionOptions
                      ?.filter((option) => {
                        if (
                          (isCalAIAction(option.value) && form.watch("selectAll")) ||
                          (isCalAIAction(option.value) && props.isOrganization)
                        ) {
                          return false;
                        }
                        return true;
                      })
                      ?.map((option) => ({
                        ...option,
                        creditsTeamId: teamId ?? creditsTeamId,
                        isOrganization: props.isOrganization,
                      }))}
                  />
                );
              }}
            />
          </div>
          {isCalAIAction(form.getValues(`steps.${step.stepNumber - 1}.action`)) && !stepAgentId && (
            <div className="bg-muted border-muted mt-2 rounded-2xl border p-3">
              <div className="flex items-center justify-between">
                <div>
                  <h2 className="text-emphasis text-sm font-medium leading-none">
                    {t("cal_ai_agent")}
                    <Badge startIcon="info" className="ms-2 rounded-md" variant="warning">
                      {t("set_up_required")}
                    </Badge>
                  </h2>
                  <p className="text-muted mt-1 text-sm font-medium leading-none">
                    {t("no_phone_number_connected")}.
                  </p>
                </div>
                <Button
                  color="primary"
                  disabled={props.readOnly}
                  onClick={async () => {
                    // save the workflow first to get the step id
                    if (onSaveWorkflow) {
                      await onSaveWorkflow();

                      // After saving, get the updated step ID from the form
                      const updatedSteps = form.getValues("steps");
                      const currentStepIndex = step.stepNumber - 1;
                      const updatedStep = updatedSteps[currentStepIndex];

                      // Ensure the action is still set correctly after save
                      if (updatedStep.action !== WorkflowActions.CAL_AI_PHONE_CALL) {
                        form.setValue(`steps.${currentStepIndex}.action`, WorkflowActions.CAL_AI_PHONE_CALL);
                      }

                      if (updatedStep && updatedStep.id) {
                        // Create agent with the workflow step ID
                        createAgentMutation.mutate({
                          teamId,
                          workflowStepId: updatedStep.id,
                        });
                      } else {
                        showToast(t("failed_to_get_workflow_step_id"), "error");
                      }
                    }
                  }}
                  loading={createAgentMutation.isPending}>
                  {t("set_up_agent")}
                </Button>
              </div>
            </div>
          )}

          {stepAgentId && isAgentLoading && <CalAIAgentDataSkeleton />}
          {stepAgentId && agentData && (
            <div className="bg-muted mt-4 rounded-lg p-4">
              <div className="flex items-center justify-between">
                <div>
                  <h3 className="text-emphasis text-base font-medium">{t("cal_ai_agent")}</h3>
                  {arePhoneNumbersActive.length > 0 ? (
                    <div className="flex items-center gap-2">
                      <Icon name="phone" className="text-emphasis h-4 w-4" />
                      <span className="text-emphasis text-sm">
                        {formatPhoneNumber(arePhoneNumbersActive[0].phoneNumber)}
                      </span>
                      <Badge variant="green" size="sm" withDot>
                        {t("active")}
                      </Badge>
                    </div>
                  ) : (
                    <div className="flex items-center gap-1">
                      <span className="text-subtle text-sm">{t("no_phone_number_connected")}</span>
                    </div>
                  )}
                </div>
                <div className="flex items-center gap-1">
                  {arePhoneNumbersActive.length > 0 ? (
                    <Dropdown>
                      <DropdownMenuTrigger asChild>
                        <Button
                          color="secondary"
                          className="rounded-[10px]"
                          disabled={props.readOnly}
                          EndIcon="chevron-down">
                          {t("test_agent")}
                        </Button>
                      </DropdownMenuTrigger>
                      <DropdownMenuContent>
                        <DropdownMenuItem>
                          <DropdownItem
                            type="button"
                            StartIcon="phone"
                            onClick={() => setIsTestAgentDialogOpen(true)}>
                            {t("phone_call")}
                          </DropdownItem>
                        </DropdownMenuItem>
                        <DropdownMenuItem>
                          <DropdownItem
                            type="button"
                            StartIcon="monitor"
                            onClick={() => setIsWebCallDialogOpen(true)}>
                            {t("web_call")}
                          </DropdownItem>
                        </DropdownMenuItem>
                      </DropdownMenuContent>
                    </Dropdown>
                  ) : !isMobile ? (
                    <>
                      <Button
                        color="secondary"
                        onClick={() => {
                          setAgentConfigurationSheet((prev) => ({
                            ...prev,
                            open: true,
                            activeTab: "phoneNumber",
                          }));
                        }}
                        disabled={props.readOnly}>
                        {t("connect_phone_number")}
                      </Button>
                      <Button
                        color="secondary"
                        onClick={() => setIsWebCallDialogOpen(true)}
                        disabled={props.readOnly}
                        StartIcon="monitor">
                        {t("test_web_call")}
                      </Button>
                    </>
                  ) : null}
                  <Dropdown>
                    <DropdownMenuTrigger asChild>
                      <Button
                        type="button"
                        color="secondary"
                        variant="icon"
                        StartIcon="ellipsis"
                        className="rounded-[10px]"
                      />
                    </DropdownMenuTrigger>
                    <DropdownMenuContent>
                      {isMobile && arePhoneNumbersActive.length <= 0 && (
                        <>
                          <DropdownMenuItem>
                            <DropdownItem
                              type="button"
                              StartIcon="plus"
                              disabled={props.readOnly}
                              onClick={() => {
                                setAgentConfigurationSheet((prev) => ({
                                  ...prev,
                                  open: true,
                                  activeTab: "phoneNumber",
                                }));
                              }}>
                              {t("connect_phone_number")}
                            </DropdownItem>
                          </DropdownMenuItem>
                          <DropdownMenuItem>
                            <DropdownItem
                              type="button"
                              onClick={() => setIsWebCallDialogOpen(true)}
                              disabled={props.readOnly}
                              StartIcon="monitor">
                              {t("test_web_call")}
                            </DropdownItem>
                          </DropdownMenuItem>
                        </>
                      )}
                      <DropdownMenuItem>
                        <DropdownItem
                          type="button"
                          StartIcon="pencil"
                          onClick={() => setAgentConfigurationSheet({ open: true, activeTab: "prompt" })}>
                          {t("edit")}
                        </DropdownItem>
                      </DropdownMenuItem>
                    </DropdownMenuContent>
                  </Dropdown>
                </div>
              </div>
            </div>
          )}
          {isPhoneNumberNeeded && (
            <div className="bg-muted mt-2 rounded-md p-4 pt-0">
              <Label className="pt-4">{t("custom_phone_number")}</Label>
              <div className="block sm:flex">
                <Controller
                  name={`steps.${step.stepNumber - 1}.sendTo`}
                  render={({ field: { value, onChange } }) => (
                    <PhoneInput
                      placeholder={t("phone_number")}
                      id={`steps.${step.stepNumber - 1}.sendTo`}
                      className="min-w-fit sm:rounded-r-none sm:rounded-bl-md sm:rounded-tl-md"
                      required
                      disabled={props.readOnly}
                      value={value}
                      onChange={(val) => {
                        const isAlreadyVerified = !!verifiedNumbers
                          ?.concat([])
                          .find((number) => number.replace(/\s/g, "") === val?.replace(/\s/g, ""));
                        setNumberVerified(isAlreadyVerified);
                        onChange(val);
                      }}
                    />
                  )}
                />
                <Button
                  color="secondary"
                  disabled={numberVerified || props.readOnly || false}
                  className={classNames(
                    "-ml-[3px] h-[40px] min-w-fit sm:block sm:rounded-bl-none sm:rounded-tl-none",
                    numberVerified ? "hidden" : "mt-3 sm:mt-0"
                  )}
                  onClick={() =>
                    sendVerificationCodeMutation.mutate({
                      phoneNumber: form.getValues(`steps.${step.stepNumber - 1}.sendTo`) || "",
                    })
                  }>
                  {t("send_code")}
                </Button>
              </div>

              {form.formState.errors.steps && form.formState?.errors?.steps[step.stepNumber - 1]?.sendTo && (
                <p className="text-error mt-1 text-xs">
                  {form.formState?.errors?.steps[step.stepNumber - 1]?.sendTo?.message || ""}
                </p>
              )}
              {numberVerified ? (
                <div className="mt-1">
                  <Badge variant="green">{t("number_verified")}</Badge>
                </div>
              ) : (
                !props.readOnly && (
                  <>
                    <div className="mt-6 flex w-full flex-col">
                      <Label className="">{t("verification_code")}</Label>
                      <div className="flex w-full items-center">
                        <TextField
                          containerClassName="w-full"
                          className="h-8 rounded-xl"
                          placeholder={t("code")}
                          disabled={props.readOnly}
<<<<<<< HEAD
                          value={value}
                          onChange={(val) => {
                            const isAlreadyVerified = !!verifiedNumbers
                              ?.concat([])
                              .find(
                                (number: string) => number.replace(/\s/g, "") === val?.replace(/\s/g, "")
                              );
                            setNumberVerified(isAlreadyVerified);
                            onChange(val);
=======
                          value={verificationCode}
                          onChange={(e) => {
                            setVerificationCode(e.target.value);
>>>>>>> 74288b0e
                          }}
                          required
                        />
                        <Button
                          color="secondary"
                          size="sm"
                          className="ml-2 min-w-fit rounded-[10px]"
                          disabled={verifyPhoneNumberMutation.isPending || props.readOnly}
                          onClick={() => {
                            verifyPhoneNumberMutation.mutate({
                              phoneNumber: form.getValues(`steps.${step.stepNumber - 1}.sendTo`) || "",
                              code: verificationCode,
                              teamId,
                            });
                          }}>
                          {t("verify")}
                        </Button>
                      </div>
                    </div>
                    {form.formState.errors.steps &&
                      form.formState?.errors?.steps[step.stepNumber - 1]?.sendTo && (
                        <p className="text-error mt-1 text-xs">
                          {form.formState?.errors?.steps[step.stepNumber - 1]?.sendTo?.message || ""}
                        </p>
                      )}
                  </>
                )
              )}
            </div>
          )}
          {canRequirePhoneNumber(form.getValues(`steps.${step.stepNumber - 1}.action`)) &&
            !isCalAIAction(form.getValues(`steps.${step.stepNumber - 1}.action`)) && (
              <div className="mt-2">
                <Controller
                  name={`steps.${step.stepNumber - 1}.numberRequired`}
                  control={form.control}
                  render={() => (
                    <CheckboxField
                      disabled={props.readOnly}
                      defaultChecked={form.getValues(`steps.${step.stepNumber - 1}.numberRequired`) || false}
                      description={t("make_phone_number_required")}
                      descriptionClassName="ml-0"
                      onChange={(e) =>
                        form.setValue(`steps.${step.stepNumber - 1}.numberRequired`, e.target.checked)
                      }
                    />
                  )}
                />
              </div>
            )}
          {isEmailAddressNeeded && !isCalAIAction(form.getValues(`steps.${step.stepNumber - 1}.action`)) && (
            <div className="bg-muted border-muted mt-5 rounded-2xl border p-4">
              <Label>{t("email_address")}</Label>
              <div className="block items-center gap-2 sm:flex">
                <Controller
                  name={`steps.${step.stepNumber - 1}.sendTo`}
                  render={({ field: { value, onChange } }) => (
                    <EmailField
                      required
                      containerClassName="w-full"
                      className="h-8 min-w-fit"
                      placeholder={t("email_address")}
                      value={value}
                      disabled={props.readOnly}
                      onChange={(val) => {
                        const isAlreadyVerified = !!verifiedEmails
                          ?.concat([])
                          .find((email) => email === val.target.value);
                        setEmailVerified(isAlreadyVerified);
                        onChange(val);
                      }}
                    />
                  )}
                />
                <Button
                  color="secondary"
                  size="sm"
                  disabled={emailVerified || props.readOnly || false}
                  className={classNames(
                    "min-w-fit text-sm font-medium",
                    emailVerified ? "hidden" : "mt-3 sm:mt-0"
                  )}
                  onClick={() => {
                    const email = form.getValues(`steps.${step.stepNumber - 1}.sendTo`) || "";
                    sendEmailVerificationCodeMutation.mutate({
                      email,
                      isVerifyingEmail: true,
                    });
                  }}>
                  {t("send_code")}
                </Button>
              </div>
              {form.formState.errors.steps && form.formState?.errors?.steps[step.stepNumber - 1]?.sendTo && (
                <p className="text-error mt-1 text-xs">
                  {form.formState?.errors?.steps[step.stepNumber - 1]?.sendTo?.message || ""}
                </p>
              )}
<<<<<<< HEAD
              {form.getValues(`steps.${step.stepNumber - 1}.action`) === "SMS_ATTENDEE" && (
                <div className="mt-3 space-y-1">
                  <Label htmlFor={`steps.${step.stepNumber - 1}.allowedCountryCodes`}>
                    {t("allowed_country_codes")}
                  </Label>
                  <Controller
                    name={`steps.${step.stepNumber - 1}.allowedCountryCodes`}
                    control={form.control}
                    render={({ field }) => (
                      <Select
                        isMulti
                        isSearchable
                        className="text-sm"
                        isDisabled={props.readOnly}
                        placeholder={t("select_country_codes")}
                        options={getCountryOptions()}
                        value={
                          field.value?.map((code: string) => ({
                            label: getCountryLabel(code),
                            value: code,
                          })) || []
                        }
                        onChange={(selectedOptions) => {
                          field.onChange(selectedOptions?.map((option) => option.value) || []);
                        }}
                      />
                    )}
                  />
                  <div className="mt-1 flex text-gray-500">
                    <Icon name="info" className="mr-1 mt-0.5 h-4 w-4" />
                    <p className="text-sm">{t("country_code_restriction_help")}</p>
                  </div>
                </div>
              )}
              {!isWhatsappAction(form.getValues(`steps.${step.stepNumber - 1}.action`)) &&
                !isCalAIAction(form.getValues(`steps.${step.stepNumber - 1}.action`)) && (
                  <div className="bg-muted mt-2 rounded-md p-4 pt-0">
                    {isSenderIsNeeded ? (
                      <>
                        <div className="pt-4">
                          <div className="flex items-center">
                            <Label>{t("sender_id")}</Label>
                            <Tooltip content={t("sender_id_info")}>
                              <span>
                                <Icon name="info" className="mb-2 ml-2 mr-1 mt-0.5 h-4 w-4 text-gray-500" />
                              </span>
                            </Tooltip>
                          </div>
                          <Input
                            type="text"
                            placeholder={SENDER_ID}
                            disabled={props.readOnly}
                            maxLength={11}
                            {...form.register(`steps.${step.stepNumber - 1}.sender`)}
                          />
                        </div>
                        {form.formState.errors.steps &&
                          form.formState?.errors?.steps[step.stepNumber - 1]?.sender && (
                            <p className="mt-1 text-xs text-red-500">{t("sender_id_error_message")}</p>
                          )}
                      </>
                    ) : (
                      <>
                        <div className="pt-4">
                          <Label>{t("sender_name")}</Label>
                          <Input
                            type="text"
                            disabled={props.readOnly}
                            placeholder={SENDER_NAME}
                            {...form.register(`steps.${step.stepNumber - 1}.senderName`)}
                          />
                        </div>
                      </>
                    )}
                  </div>
                )}
              {canRequirePhoneNumber(form.getValues(`steps.${step.stepNumber - 1}.action`)) &&
                !isCalAIAction(form.getValues(`steps.${step.stepNumber - 1}.action`)) && (
                  <div className="mt-2">
                    <Controller
                      name={`steps.${step.stepNumber - 1}.numberRequired`}
                      control={form.control}
                      render={() => (
                        <CheckboxField
=======
              {emailVerified ? (
                <div className="mt-1">
                  <Badge variant="green">{t("email_verified")}</Badge>
                </div>
              ) : (
                !props.readOnly && (
                  <>
                    <div className="mt-3 flex w-full flex-col">
                      <Label className="">{t("verification_code")}</Label>
                      <div className="flex w-full items-center">
                        <TextField
                          containerClassName="w-full"
                          className="h-8 rounded-xl"
                          placeholder={t("code")}
>>>>>>> 74288b0e
                          disabled={props.readOnly}
                          value={verificationCode}
                          onChange={(e) => {
                            setVerificationCode(e.target.value);
                          }}
                          required
                        />
<<<<<<< HEAD
                      )}
                    />
                  </div>
                )}
              {isEmailAddressNeeded &&
                !isCalAIAction(form.getValues(`steps.${step.stepNumber - 1}.action`)) && (
                  <div className="bg-muted mt-5 rounded-md p-4">
                    <Label>{t("email_address")}</Label>
                    <div className="block sm:flex">
                      <Controller
                        name={`steps.${step.stepNumber - 1}.sendTo`}
                        render={({ field: { value, onChange } }) => (
                          <EmailField
                            required
                            containerClassName="w-full"
                            className="h-10 min-w-fit sm:rounded-r-none sm:rounded-bl-md sm:rounded-tl-md"
                            placeholder={t("email_address")}
                            value={value}
                            disabled={props.readOnly}
                            onChange={(val) => {
                              const isAlreadyVerified = !!verifiedEmails
                                ?.concat([])
                                .find((email: string) => email === val.target.value);
                              setEmailVerified(isAlreadyVerified);
                              onChange(val);
                            }}
                          />
                        )}
                      />
                      <Button
                        color="secondary"
                        disabled={emailVerified || props.readOnly || false}
                        className={classNames(
                          "-ml-[3px] h-[40px] min-w-fit sm:block sm:rounded-bl-none sm:rounded-tl-none",
                          emailVerified ? "hidden" : "mt-3 sm:mt-0"
                        )}
                        onClick={() => {
                          const email = form.getValues(`steps.${step.stepNumber - 1}.sendTo`) || "";
                          sendEmailVerificationCodeMutation.mutate({
                            email,
                            isVerifyingEmail: true,
                          });
                        }}>
                        {t("send_code")}
                      </Button>
=======
                        <Button
                          color="secondary"
                          size="sm"
                          className="ml-2 min-w-fit rounded-[10px]"
                          disabled={verifyEmailCodeMutation.isPending || props.readOnly}
                          onClick={() => {
                            verifyEmailCodeMutation.mutate({
                              code: verificationCode,
                              email: form.getValues(`steps.${step.stepNumber - 1}.sendTo`) || "",
                              teamId,
                            });
                          }}>
                          {t("verify")}
                        </Button>
                      </div>
>>>>>>> 74288b0e
                    </div>
                    {form.formState.errors.steps &&
                      form.formState?.errors?.steps[step.stepNumber - 1]?.sendTo && (
                        <p className="text-error mt-1 text-xs">
                          {form.formState?.errors?.steps[step.stepNumber - 1]?.sendTo?.message || ""}
                        </p>
                      )}
                  </>
                )
              )}
            </div>
          )}
          {!isCalAIAction(form.getValues(`steps.${step.stepNumber - 1}.action`)) && (
            <div className="mt-3">
              <Label>{t("message_template")}</Label>
              <Controller
                name={`steps.${step.stepNumber - 1}.template`}
                control={form.control}
                render={({ field }) => {
                  return (
                    <Select
                      isSearchable={false}
                      className="text-sm"
                      isDisabled={props.readOnly}
                      onChange={(val) => {
                        if (val) {
                          const action = form.getValues(`steps.${step.stepNumber - 1}.action`);

                          const template = getTemplateBodyForAction({
                            action,
                            locale: i18n.language,
                            t,
                            template: val.value ?? WorkflowTemplates.REMINDER,
                            timeFormat,
                          });

<<<<<<< HEAD
                    {emailVerified ? (
                      <div className="mt-1">
                        <Badge variant="green">{t("email_verified")}</Badge>
                      </div>
                    ) : (
                      !props.readOnly && (
                        <>
                          <div className="mt-3 flex">
                            <TextField
                              className="h-[36px] rounded-r-none border-r-transparent"
                              placeholder="Verification code"
                              disabled={props.readOnly}
                              value={verificationCode}
                              onChange={(e) => {
                                setVerificationCode(e.target.value);
                              }}
                              required
                            />
                            <Button
                              color="secondary"
                              className="-ml-[3px] h-[36px] min-w-fit py-0 sm:block sm:rounded-bl-none sm:rounded-tl-none "
                              disabled={verifyEmailCodeMutation.isPending || props.readOnly}
                              onClick={() => {
                                verifyEmailCodeMutation.mutate({
                                  code: verificationCode,
                                  email: form.getValues(`steps.${step.stepNumber - 1}.sendTo`) || "",
                                  teamId,
                                });
                              }}>
                              {t("verify")}
                            </Button>
                          </div>
                          {form.formState.errors.steps &&
                            form.formState?.errors?.steps[step.stepNumber - 1]?.sendTo && (
                              <p className="mt-1 text-xs text-red-500">
                                {form.formState?.errors?.steps[step.stepNumber - 1]?.sendTo?.message || ""}
                              </p>
                            )}
                        </>
                      )
                    )}
                  </div>
                )}
              {!isCalAIAction(form.getValues(`steps.${step.stepNumber - 1}.action`)) && (
                <div className="mt-5">
                  <Label>{t("message_template")}</Label>
                  <Controller
                    name={`steps.${step.stepNumber - 1}.template`}
                    control={form.control}
                    render={({ field }) => {
                      return (
                        <Select
                          isSearchable={false}
                          className="text-sm"
                          isDisabled={props.readOnly}
                          onChange={(val) => {
                            if (val) {
                              const action = form.getValues(`steps.${step.stepNumber - 1}.action`);

                              const template = getTemplateBodyForAction({
                                action,
                                locale: i18n.language,
                                t,
                                template: (val.value as WorkflowTemplates) ?? WorkflowTemplates.REMINDER,
                                timeFormat,
                              });

                              form.setValue(`steps.${step.stepNumber - 1}.reminderBody`, template);

                              if (shouldScheduleEmailReminder(action)) {
                                if (val.value === WorkflowTemplates.REMINDER) {
                                  form.setValue(
                                    `steps.${step.stepNumber - 1}.emailSubject`,
                                    emailReminderTemplate({
                                      isEditingMode: true,
                                      locale: i18n.language,
                                      t,
                                      action,
                                      timeFormat,
                                    }).emailSubject
                                  );
                                } else if (val.value === WorkflowTemplates.RATING) {
                                  form.setValue(
                                    `steps.${step.stepNumber - 1}.emailSubject`,
                                    emailRatingTemplate({
                                      isEditingMode: true,
                                      locale: i18n.language,
                                      action,
                                      t,
                                      timeFormat,
                                    }).emailSubject
                                  );
                                }
                              }
                              field.onChange(val.value);
                              form.setValue(
                                `steps.${step.stepNumber - 1}.template`,
                                val.value as WorkflowTemplates
                              );
                              setUpdateTemplate(!updateTemplate);
                            }
                          }}
                          defaultValue={selectedTemplate}
                          value={selectedTemplate}
                          options={templateOptions.map((option) => ({
                            label: option.label,
                            value: option.value,
                            needsTeamsUpgrade:
                              option.needsTeamsUpgrade &&
                              !isSMSAction(form.getValues(`steps.${step.stepNumber - 1}.action`)),
                          }))}
                          isOptionDisabled={(option: {
                            label: string;
                            value: string;
                            needsTeamsUpgrade: boolean;
                          }) => option.needsTeamsUpgrade}
=======
                          form.setValue(`steps.${step.stepNumber - 1}.reminderBody`, template);

                          if (shouldScheduleEmailReminder(action)) {
                            if (val.value === WorkflowTemplates.REMINDER) {
                              form.setValue(
                                `steps.${step.stepNumber - 1}.emailSubject`,
                                emailReminderTemplate({
                                  isEditingMode: true,
                                  locale: i18n.language,
                                  t,
                                  action,
                                  timeFormat,
                                }).emailSubject
                              );
                            } else if (val.value === WorkflowTemplates.RATING) {
                              form.setValue(
                                `steps.${step.stepNumber - 1}.emailSubject`,
                                emailRatingTemplate({
                                  isEditingMode: true,
                                  locale: i18n.language,
                                  action,
                                  t,
                                  timeFormat,
                                }).emailSubject
                              );
                            }
                          }
                          field.onChange(val.value);
                          form.setValue(`steps.${step.stepNumber - 1}.template`, val.value);
                          setUpdateTemplate(!updateTemplate);
                        }
                      }}
                      defaultValue={selectedTemplate}
                      value={selectedTemplate}
                      options={templateOptions.map((option) => ({
                        label: option.label,
                        value: option.value,
                        needsTeamsUpgrade:
                          option.needsTeamsUpgrade &&
                          !isSMSAction(form.getValues(`steps.${step.stepNumber - 1}.action`)),
                      }))}
                      //eslint-disable-next-line @typescript-eslint/no-explicit-any
                      isOptionDisabled={(option: { label: string; value: any; needsTeamsUpgrade: boolean }) =>
                        option.needsTeamsUpgrade
                      }
                    />
                  );
                }}
              />
            </div>
          )}
          {!isCalAIAction(form.getValues(`steps.${step.stepNumber - 1}.action`)) && (
            <div className="bg-muted border-muted mt-3 rounded-2xl border p-3">
              {isEmailSubjectNeeded && (
                <div className="mb-6">
                  <div className="flex items-center">
                    <Label className={classNames("flex-none", props.readOnly ? "mb-2" : "mb-0")}>
                      {t("email_subject")}
                    </Label>
                    {!props.readOnly && (
                      <div className="flex-grow text-right">
                        <AddVariablesDropdown
                          addVariable={addVariableEmailSubject}
                          variables={DYNAMIC_TEXT_VARIABLES}
>>>>>>> 74288b0e
                        />
                      </div>
                    )}
                  </div>
                  <TextArea
                    ref={(e) => {
                      emailSubjectFormRef?.(e);
                      refEmailSubject.current = e;
                    }}
                    rows={2}
                    disabled={props.readOnly || !hasActiveTeamPlan}
                    className="my-0 focus:ring-transparent"
                    required
                    {...restEmailSubjectForm}
                  />
                  {form.formState.errors.steps &&
                    form.formState?.errors?.steps[step.stepNumber - 1]?.emailSubject && (
                      <p className="text-error mt-1 text-xs">
                        {form.formState?.errors?.steps[step.stepNumber - 1]?.emailSubject?.message || ""}
                      </p>
                    )}
                </div>
              )}
              <div className="mb-2 flex items-center pb-1">
                <Label className="mb-0 flex-none">
                  {isEmailSubjectNeeded ? t("email_body") : t("text_message")}
                </Label>
              </div>
              <Editor
                getText={() => {
                  return props.form.getValues(`steps.${step.stepNumber - 1}.reminderBody`) || "";
                }}
                setText={(text: string) => {
                  props.form.setValue(`steps.${step.stepNumber - 1}.reminderBody`, text);
                  props.form.clearErrors();
                }}
                variables={DYNAMIC_TEXT_VARIABLES}
                addVariableButtonTop={isSMSAction(step.action)}
                height="200px"
                updateTemplate={updateTemplate}
                firstRender={firstRender}
                setFirstRender={setFirstRender}
                editable={
                  !props.readOnly &&
                  !isWhatsappAction(step.action) &&
                  (hasActiveTeamPlan || isSMSAction(step.action))
                }
                excludedToolbarItems={
                  !isSMSAction(step.action) ? [] : ["blockType", "bold", "italic", "link"]
                }
                plainText={isSMSAction(step.action)}
              />

              {form.formState.errors.steps &&
                form.formState?.errors?.steps[step.stepNumber - 1]?.reminderBody && (
                  <p className="text-error mt-1 text-sm">
                    {form.formState?.errors?.steps[step.stepNumber - 1]?.reminderBody?.message || ""}
                  </p>
                )}
              {isEmailSubjectNeeded && (
                <div className="mt-2">
                  <Controller
                    name={`steps.${step.stepNumber - 1}.includeCalendarEvent`}
                    control={form.control}
                    render={() => (
                      <CheckboxField
                        disabled={props.readOnly}
                        defaultChecked={
                          form.getValues(`steps.${step.stepNumber - 1}.includeCalendarEvent`) || false
                        }
                        description={t("include_calendar_event")}
                        descriptionClassName="ml-0"
                        onChange={(e) =>
                          form.setValue(`steps.${step.stepNumber - 1}.includeCalendarEvent`, e.target.checked)
                        }
                      />
                    )}
                  />
                </div>
              )}
              {!props.readOnly && (
                <div className="ml-1 mt-2">
                  <button type="button" onClick={() => setIsAdditionalInputsDialogOpen(true)}>
                    <div className="text-subtle ml-1 flex items-center gap-2">
                      <Icon name="circle-help" className="h-3 w-3" />
                      <p className="text-left text-xs">{t("using_booking_questions_as_variables")}</p>
                    </div>
                  </button>
                </div>
              )}
            </div>
          )}

          {/* {form.getValues(`steps.${step.stepNumber - 1}.action`) !== WorkflowActions.SMS_ATTENDEE && (
                <Button
                  type="button"
                  className="mt-7 w-full"
                  onClick={() => {
                    let isEmpty = false;

                    if (!form.getValues(`steps.${step.stepNumber - 1}.sendTo`) && isPhoneNumberNeeded) {
                      form.setError(`steps.${step.stepNumber - 1}.sendTo`, {
                        type: "custom",
                        message: t("no_input"),
                      });
                      isEmpty = true;
                    }

                    if (!numberVerified && isPhoneNumberNeeded) {
                      form.setError(`steps.${step.stepNumber - 1}.sendTo`, {
                        type: "custom",
                        message: t("not_verified"),
                      });
                    }
                    if (
                      form.getValues(`steps.${step.stepNumber - 1}.template`) === WorkflowTemplates.CUSTOM
                    ) {
                      if (!form.getValues(`steps.${step.stepNumber - 1}.reminderBody`)) {
                        form.setError(`steps.${step.stepNumber - 1}.reminderBody`, {
                          type: "custom",
                          message: t("no_input"),
                        });
                        isEmpty = true;
                      } else if (
                        isEmailSubjectNeeded &&
                        !form.getValues(`steps.${step.stepNumber - 1}.emailSubject`)
                      ) {
                        form.setError(`steps.${step.stepNumber - 1}.emailSubject`, {
                          type: "custom",
                          message: t("no_input"),
                        });
                        isEmpty = true;
                      }
                    }

                    if (!isPhoneNumberNeeded && !isEmpty) {
                      //translate body and reminder to english
                      const emailSubject = translateVariablesToEnglish(
                        form.getValues(`steps.${step.stepNumber - 1}.emailSubject`) || "",
                        { locale: i18n.language, t }
                      );
                      const reminderBody = translateVariablesToEnglish(
                        form.getValues(`steps.${step.stepNumber - 1}.reminderBody`) || "",
                        { locale: i18n.language, t }
                      );

                      testActionMutation.mutate({
                        step,
                        emailSubject,
                        reminderBody,
                      });
                    } else {
                      const isNumberValid =
                        form.formState.errors.steps &&
                        form.formState?.errors?.steps[step.stepNumber - 1]?.sendTo
                          ? false
                          : true;

                      if (isPhoneNumberNeeded && isNumberValid && !isEmpty && numberVerified) {
                        setConfirmationDialogOpen(true);
                      }
                    }
                  }}
                  color="secondary">
                  <div className="w-full">{t("test_action")}</div>
                </Button>
              )} */}
        </div>
        {/* <Dialog open={confirmationDialogOpen} onOpenChange={setConfirmationDialogOpen}>
          <ConfirmationDialogContent
            variety="warning"
            title={t("test_workflow_action")}
            confirmBtnText={t("send_sms")}
            onConfirm={(e) => {
              e.preventDefault();
              const reminderBody = translateVariablesToEnglish(
                form.getValues(`steps.${step.stepNumber - 1}.reminderBody`) || "",
                { locale: i18n.language, t }
              );

              testActionMutation.mutate({
                step,
                emailSubject: "",
                reminderBody: reminderBody || "",
              });
              setConfirmationDialogOpen(false);
            }}>
            {t("send_sms_to_number", { number: form.getValues(`steps.${step.stepNumber - 1}.sendTo`) })}
          </ConfirmationDialogContent>
        </Dialog> */}
        <Dialog open={isAdditionalInputsDialogOpen} onOpenChange={setIsAdditionalInputsDialogOpen}>
          <DialogContent enableOverflow type="creation" className="sm:max-w-[610px]">
            <div>
              <h1 className="w-full text-xl font-semibold">{t("how_booking_questions_as_variables")}</h1>
              <div className="bg-muted-3 mb-6 rounded-md sm:p-4">
                <p className="test-sm font-medium">{t("format")}</p>
                <ul className="text-emphasis ml-5 mt-2 list-disc">
                  <li>{t("uppercase_for_letters")}</li>
                  <li>{t("replace_whitespaces_underscores")}</li>
                  <li>{t("ignore_special_characters_booking_questions")}</li>
                </ul>
                <div className="mt-4">
                  <p className="test-sm w-full font-medium">{t("example_1")}</p>
                  <div className="mt-2 grid grid-cols-12">
                    <div className="test-sm text-default col-span-5 ltr:mr-2 rtl:ml-2">
                      {t("booking_question_identifier")}
                    </div>
                    <div className="test-sm text-emphasis col-span-7">{t("company_size")}</div>
                    <div className="test-sm text-default col-span-5 w-full">{t("variable")}</div>

                    <div className="test-sm text-emphasis col-span-7 break-words">
                      {" "}
                      {`{${t("company_size")
                        .replace(/[^a-zA-Z0-9 ]/g, "")
                        .trim()
                        .replace(/ /g, "_")
                        .toUpperCase()}}`}
                    </div>
                  </div>
                </div>
                <div className="mt-4">
                  <p className="test-sm w-full font-medium">{t("example_2")}</p>
                  <div className="mt-2 grid grid-cols-12">
                    <div className="test-sm text-default col-span-5 ltr:mr-2 rtl:ml-2">
                      {t("booking_question_identifier")}
                    </div>
                    <div className="test-sm text-emphasis col-span-7">{t("what_help_needed")}</div>
                    <div className="test-sm text-default col-span-5">{t("variable")}</div>
                    <div className="test-sm text-emphasis col-span-7 break-words">
                      {" "}
                      {`{${t("what_help_needed")
                        .replace(/[^a-zA-Z0-9 ]/g, "")
                        .trim()
                        .replace(/ /g, "_")
                        .toUpperCase()}}`}
                    </div>
                  </div>
                </div>
              </div>
            </div>
            <DialogFooter showDivider>
              <DialogClose color="primary" />
            </DialogFooter>
          </DialogContent>
        </Dialog>
        {agentConfigurationSheet.open && (
          <AgentConfigurationSheet
            open={agentConfigurationSheet.open}
            activeTab={agentConfigurationSheet.activeTab}
            onOpenChange={(val) => setAgentConfigurationSheet((prev) => ({ ...prev, open: val }))}
            agentId={stepAgentId}
            agentData={agentData}
            onUpdate={(data) => {
<<<<<<< HEAD
              if (stepAgentId) {
                updateAgentMutation.mutate({
                  id: stepAgentId,
                  teamId: teamId,
                  generalPrompt: data.generalPrompt,
                  beginMessage: data.beginMessage,
                  generalTools: data.generalTools,
                });
              }
=======
              updateAgentMutation.mutate({
                //eslint-disable-next-line @typescript-eslint/no-non-null-assertion
                id: stepAgentId!,
                teamId: teamId,
                generalPrompt: data.generalPrompt,
                beginMessage: data.beginMessage,
                generalTools: data.generalTools,
              });
>>>>>>> 74288b0e
            }}
            readOnly={props.readOnly}
            teamId={teamId}
            isOrganization={props.isOrganization}
            workflowId={params?.workflow as string}
            workflowStepId={step?.id}
            form={form}
          />
        )}

        {stepAgentId && (
          <TestPhoneCallDialog
            open={isTestAgentDialogOpen}
            onOpenChange={setIsTestAgentDialogOpen}
            agentId={stepAgentId}
            teamId={teamId}
            form={form}
          />
        )}

        {stepAgentId && (
          <WebCallDialog
            open={isWebCallDialogOpen}
            onOpenChange={setIsWebCallDialogOpen}
            agentId={stepAgentId}
            teamId={teamId}
            isOrganization={props.isOrganization}
            form={form}
          />
        )}

        {/* Unsubscribe Confirmation Dialog */}
        <Dialog open={isUnsubscribeDialogOpen} onOpenChange={setIsUnsubscribeDialogOpen}>
          <DialogContent type="creation" title={t("unsubscribe_phone_number")}>
            <div className="space-y-4">
              <p className="text-default text-sm">{t("do_you_still_want_to_unsubscribe")}</p>
              {getActivePhoneNumbers(
                agentData?.outboundPhoneNumbers?.map((phone) => ({
                  ...phone,
                  subscriptionStatus: phone.subscriptionStatus ?? undefined,
                }))
              ).length > 0 && (
                <div className="bg-muted rounded-lg p-3">
                  <div className="flex items-center gap-2">
                    <Icon name="phone" className="text-emphasis h-4 w-4" />
                    <span className="text-emphasis text-sm font-medium">
                      {formatPhoneNumber(
                        getActivePhoneNumbers(
                          agentData?.outboundPhoneNumbers?.map((phone) => ({
                            ...phone,
                            subscriptionStatus: phone.subscriptionStatus ?? undefined,
                          }))
                        )?.[0]?.phoneNumber
                      )}
                    </span>
                  </div>
                </div>
              )}
              <p className="text-subtle text-sm">{t("the_action_will_disconnect_phone_number")}</p>
            </div>
            <DialogFooter showDivider>
              <Button type="button" color="secondary" onClick={() => setIsUnsubscribeDialogOpen(false)}>
                {t("cancel")}
              </Button>
              <Button
                type="button"
                StartIcon="trash"
                color="destructive"
                onClick={() => {
                  const activePhoneNumbers = getActivePhoneNumbers(
                    agentData?.outboundPhoneNumbers?.map((phone) => ({
                      ...phone,
                      subscriptionStatus: phone.subscriptionStatus ?? undefined,
                    }))
                  );
                  if (activePhoneNumbers?.[0]) {
                    unsubscribePhoneNumberMutation.mutate({
                      phoneNumber: activePhoneNumbers[0].phoneNumber,
                      outboundAgentId: null,
                    });
                  }
                }}
                loading={unsubscribePhoneNumberMutation.isPending}>
                {t("unsubscribe")}
              </Button>
            </DialogFooter>
          </DialogContent>
        </Dialog>

        {/* Delete Step Confirmation Dialog */}
        <Dialog open={isDeleteStepDialogOpen} onOpenChange={setIsDeleteStepDialogOpen}>
          <DialogContent type="confirmation" title={t("delete_workflow_step")}>
            <div className="space-y-4">
              <p className="text-default text-sm">{t("are_you_sure_you_want_to_delete_workflow_step")}</p>
              {(() => {
                const relevantPhoneNumbers =
                  agentData?.outboundPhoneNumbers?.filter(
                    (phone) => phone.subscriptionStatus !== PhoneNumberSubscriptionStatus.CANCELLED
                  ) || [];

                return (
                  relevantPhoneNumbers.length > 0 && (
                    <>
                      <div className="bg-attention rounded-lg p-3">
                        <div className="flex items-start gap-2">
                          <Icon name="info" className="text-attention mt-0.5 h-4 w-4" />
                          <div className="space-y-2">
                            <p className="text-attention text-sm font-medium">{t("this_action_will_also")}</p>
                            <ul className="text-attention list-inside list-disc space-y-1 text-sm">
                              {relevantPhoneNumbers.some(
                                (phone) => phone.subscriptionStatus === PhoneNumberSubscriptionStatus.ACTIVE
                              ) && <li>{t("cancel_your_phone_number_subscription")}</li>}
                              <li>{t("delete_associated_phone_number")}</li>
                            </ul>
                          </div>
                        </div>
                      </div>
                      {relevantPhoneNumbers.map((phone) => (
                        <div key={phone.phoneNumber} className="bg-muted rounded-lg p-3">
                          <div className="flex items-center gap-2">
                            <Icon name="phone" className="text-emphasis h-4 w-4" />
                            <span className="text-emphasis text-sm font-medium">
                              {formatPhoneNumber(phone.phoneNumber)}
                            </span>
                            {phone.subscriptionStatus === PhoneNumberSubscriptionStatus.ACTIVE && (
                              <Badge variant="green" size="sm" withDot>
                                {t("active_subscription")}
                              </Badge>
                            )}
                          </div>
                        </div>
                      ))}
                    </>
                  )
                );
              })()}
            </div>
            <DialogFooter showDivider>
              <Button type="button" color="secondary" onClick={() => setIsDeleteStepDialogOpen?.(false)}>
                {t("cancel")}
              </Button>
              <Button
                type="button"
                StartIcon="trash"
                color="destructive"
                onClick={() => {
                  // Proceed with deletion
                  const steps = form.getValues("steps");
                  const updatedSteps = steps
                    ?.filter((currStep) => currStep.id !== step.id)
                    .map((s) => {
                      const updatedStep = s;
                      if (step.stepNumber < updatedStep.stepNumber) {
                        updatedStep.stepNumber = updatedStep.stepNumber - 1;
                      }
                      return updatedStep;
                    });
                  form.setValue("steps", updatedSteps);
                  if (setReload) {
                    setReload(!reload);
                  }
                  setIsDeleteStepDialogOpen?.(false);
                }}>
                {t("delete")}
              </Button>
            </DialogFooter>
          </DialogContent>
        </Dialog>
      </>
    );
  }

  return <></>;
}<|MERGE_RESOLUTION|>--- conflicted
+++ resolved
@@ -101,15 +101,9 @@
     [WorkflowTriggerEvents.AFTER_HOSTS_CAL_VIDEO_NO_SHOW]: "how_long_after_hosts_no_show",
     [WorkflowTriggerEvents.AFTER_GUESTS_CAL_VIDEO_NO_SHOW]: "how_long_after_guests_no_show",
   };
-<<<<<<< HEAD
-  const triggerKey = triggerMap[trigger];
-  if (!triggerKey) return null;
-  return t(triggerKey);
-=======
   if (!triggerMap[trigger]) return null;
   // eslint-disable-next-line @typescript-eslint/no-non-null-assertion
   return t(triggerMap[trigger]!);
->>>>>>> 74288b0e
 };
 
 const CalAIAgentDataSkeleton = () => {
@@ -397,15 +391,10 @@
   const [numberVerified, setNumberVerified] = useState(getNumberVerificationStatus());
   const [emailVerified, setEmailVerified] = useState(getEmailVerificationStatus());
 
-<<<<<<< HEAD
-  useEffect(() => setNumberVerified(getNumberVerificationStatus()), [getNumberVerificationStatus]);
-  useEffect(() => setEmailVerified(getEmailVerificationStatus()), [getEmailVerificationStatus]);
-=======
   // eslint-disable-next-line react-hooks/exhaustive-deps
   useEffect(() => setNumberVerified(getNumberVerificationStatus()), [verifiedNumbers.length]);
   // eslint-disable-next-line react-hooks/exhaustive-deps
   useEffect(() => setEmailVerified(getEmailVerificationStatus()), [verifiedEmails.length]);
->>>>>>> 74288b0e
 
   const addVariableEmailSubject = (variable: string) => {
     if (step) {
@@ -982,7 +971,6 @@
                   {t("send_code")}
                 </Button>
               </div>
-
               {form.formState.errors.steps && form.formState?.errors?.steps[step.stepNumber - 1]?.sendTo && (
                 <p className="text-error mt-1 text-xs">
                   {form.formState?.errors?.steps[step.stepNumber - 1]?.sendTo?.message || ""}
@@ -1003,21 +991,9 @@
                           className="h-8 rounded-xl"
                           placeholder={t("code")}
                           disabled={props.readOnly}
-<<<<<<< HEAD
-                          value={value}
-                          onChange={(val) => {
-                            const isAlreadyVerified = !!verifiedNumbers
-                              ?.concat([])
-                              .find(
-                                (number: string) => number.replace(/\s/g, "") === val?.replace(/\s/g, "")
-                              );
-                            setNumberVerified(isAlreadyVerified);
-                            onChange(val);
-=======
                           value={verificationCode}
                           onChange={(e) => {
                             setVerificationCode(e.target.value);
->>>>>>> 74288b0e
                           }}
                           required
                         />
@@ -1046,6 +1022,42 @@
                   </>
                 )
               )}
+            </div>
+          )}
+          {form.getValues(`steps.${step.stepNumber - 1}.action`) === "SMS_ATTENDEE" && (
+            <div className="bg-muted mt-2 rounded-md p-4 pt-0">
+              <div className="mt-3 space-y-1">
+                <Label htmlFor={`steps.${step.stepNumber - 1}.allowedCountryCodes`}>
+                  {t("allowed_country_codes")}
+                </Label>
+                <Controller
+                  name={`steps.${step.stepNumber - 1}.allowedCountryCodes`}
+                  control={form.control}
+                  render={({ field }) => (
+                    <Select
+                      isMulti
+                      isSearchable
+                      className="text-sm"
+                      isDisabled={props.readOnly}
+                      placeholder={t("select_country_codes")}
+                      options={getCountryOptions()}
+                      value={
+                        field.value?.map((code: string) => ({
+                          label: getCountryLabel(code),
+                          value: code,
+                        })) || []
+                      }
+                      onChange={(selectedOptions) => {
+                        field.onChange(selectedOptions?.map((option) => option.value) || []);
+                      }}
+                    />
+                  )}
+                />
+                <div className="mt-1 flex text-gray-500">
+                  <Icon name="info" className="mr-1 mt-0.5 h-4 w-4" />
+                  <p className="text-sm">{t("country_code_restriction_help")}</p>
+                </div>
+              </div>
             </div>
           )}
           {canRequirePhoneNumber(form.getValues(`steps.${step.stepNumber - 1}.action`)) &&
@@ -1115,92 +1127,6 @@
                   {form.formState?.errors?.steps[step.stepNumber - 1]?.sendTo?.message || ""}
                 </p>
               )}
-<<<<<<< HEAD
-              {form.getValues(`steps.${step.stepNumber - 1}.action`) === "SMS_ATTENDEE" && (
-                <div className="mt-3 space-y-1">
-                  <Label htmlFor={`steps.${step.stepNumber - 1}.allowedCountryCodes`}>
-                    {t("allowed_country_codes")}
-                  </Label>
-                  <Controller
-                    name={`steps.${step.stepNumber - 1}.allowedCountryCodes`}
-                    control={form.control}
-                    render={({ field }) => (
-                      <Select
-                        isMulti
-                        isSearchable
-                        className="text-sm"
-                        isDisabled={props.readOnly}
-                        placeholder={t("select_country_codes")}
-                        options={getCountryOptions()}
-                        value={
-                          field.value?.map((code: string) => ({
-                            label: getCountryLabel(code),
-                            value: code,
-                          })) || []
-                        }
-                        onChange={(selectedOptions) => {
-                          field.onChange(selectedOptions?.map((option) => option.value) || []);
-                        }}
-                      />
-                    )}
-                  />
-                  <div className="mt-1 flex text-gray-500">
-                    <Icon name="info" className="mr-1 mt-0.5 h-4 w-4" />
-                    <p className="text-sm">{t("country_code_restriction_help")}</p>
-                  </div>
-                </div>
-              )}
-              {!isWhatsappAction(form.getValues(`steps.${step.stepNumber - 1}.action`)) &&
-                !isCalAIAction(form.getValues(`steps.${step.stepNumber - 1}.action`)) && (
-                  <div className="bg-muted mt-2 rounded-md p-4 pt-0">
-                    {isSenderIsNeeded ? (
-                      <>
-                        <div className="pt-4">
-                          <div className="flex items-center">
-                            <Label>{t("sender_id")}</Label>
-                            <Tooltip content={t("sender_id_info")}>
-                              <span>
-                                <Icon name="info" className="mb-2 ml-2 mr-1 mt-0.5 h-4 w-4 text-gray-500" />
-                              </span>
-                            </Tooltip>
-                          </div>
-                          <Input
-                            type="text"
-                            placeholder={SENDER_ID}
-                            disabled={props.readOnly}
-                            maxLength={11}
-                            {...form.register(`steps.${step.stepNumber - 1}.sender`)}
-                          />
-                        </div>
-                        {form.formState.errors.steps &&
-                          form.formState?.errors?.steps[step.stepNumber - 1]?.sender && (
-                            <p className="mt-1 text-xs text-red-500">{t("sender_id_error_message")}</p>
-                          )}
-                      </>
-                    ) : (
-                      <>
-                        <div className="pt-4">
-                          <Label>{t("sender_name")}</Label>
-                          <Input
-                            type="text"
-                            disabled={props.readOnly}
-                            placeholder={SENDER_NAME}
-                            {...form.register(`steps.${step.stepNumber - 1}.senderName`)}
-                          />
-                        </div>
-                      </>
-                    )}
-                  </div>
-                )}
-              {canRequirePhoneNumber(form.getValues(`steps.${step.stepNumber - 1}.action`)) &&
-                !isCalAIAction(form.getValues(`steps.${step.stepNumber - 1}.action`)) && (
-                  <div className="mt-2">
-                    <Controller
-                      name={`steps.${step.stepNumber - 1}.numberRequired`}
-                      control={form.control}
-                      render={() => (
-                        <CheckboxField
-=======
               {emailVerified ? (
                 <div className="mt-1">
                   <Badge variant="green">{t("email_verified")}</Badge>
@@ -1215,7 +1141,6 @@
                           containerClassName="w-full"
                           className="h-8 rounded-xl"
                           placeholder={t("code")}
->>>>>>> 74288b0e
                           disabled={props.readOnly}
                           value={verificationCode}
                           onChange={(e) => {
@@ -1223,53 +1148,6 @@
                           }}
                           required
                         />
-<<<<<<< HEAD
-                      )}
-                    />
-                  </div>
-                )}
-              {isEmailAddressNeeded &&
-                !isCalAIAction(form.getValues(`steps.${step.stepNumber - 1}.action`)) && (
-                  <div className="bg-muted mt-5 rounded-md p-4">
-                    <Label>{t("email_address")}</Label>
-                    <div className="block sm:flex">
-                      <Controller
-                        name={`steps.${step.stepNumber - 1}.sendTo`}
-                        render={({ field: { value, onChange } }) => (
-                          <EmailField
-                            required
-                            containerClassName="w-full"
-                            className="h-10 min-w-fit sm:rounded-r-none sm:rounded-bl-md sm:rounded-tl-md"
-                            placeholder={t("email_address")}
-                            value={value}
-                            disabled={props.readOnly}
-                            onChange={(val) => {
-                              const isAlreadyVerified = !!verifiedEmails
-                                ?.concat([])
-                                .find((email: string) => email === val.target.value);
-                              setEmailVerified(isAlreadyVerified);
-                              onChange(val);
-                            }}
-                          />
-                        )}
-                      />
-                      <Button
-                        color="secondary"
-                        disabled={emailVerified || props.readOnly || false}
-                        className={classNames(
-                          "-ml-[3px] h-[40px] min-w-fit sm:block sm:rounded-bl-none sm:rounded-tl-none",
-                          emailVerified ? "hidden" : "mt-3 sm:mt-0"
-                        )}
-                        onClick={() => {
-                          const email = form.getValues(`steps.${step.stepNumber - 1}.sendTo`) || "";
-                          sendEmailVerificationCodeMutation.mutate({
-                            email,
-                            isVerifyingEmail: true,
-                          });
-                        }}>
-                        {t("send_code")}
-                      </Button>
-=======
                         <Button
                           color="secondary"
                           size="sm"
@@ -1285,7 +1163,6 @@
                           {t("verify")}
                         </Button>
                       </div>
->>>>>>> 74288b0e
                     </div>
                     {form.formState.errors.steps &&
                       form.formState?.errors?.steps[step.stepNumber - 1]?.sendTo && (
@@ -1322,124 +1199,6 @@
                             timeFormat,
                           });
 
-<<<<<<< HEAD
-                    {emailVerified ? (
-                      <div className="mt-1">
-                        <Badge variant="green">{t("email_verified")}</Badge>
-                      </div>
-                    ) : (
-                      !props.readOnly && (
-                        <>
-                          <div className="mt-3 flex">
-                            <TextField
-                              className="h-[36px] rounded-r-none border-r-transparent"
-                              placeholder="Verification code"
-                              disabled={props.readOnly}
-                              value={verificationCode}
-                              onChange={(e) => {
-                                setVerificationCode(e.target.value);
-                              }}
-                              required
-                            />
-                            <Button
-                              color="secondary"
-                              className="-ml-[3px] h-[36px] min-w-fit py-0 sm:block sm:rounded-bl-none sm:rounded-tl-none "
-                              disabled={verifyEmailCodeMutation.isPending || props.readOnly}
-                              onClick={() => {
-                                verifyEmailCodeMutation.mutate({
-                                  code: verificationCode,
-                                  email: form.getValues(`steps.${step.stepNumber - 1}.sendTo`) || "",
-                                  teamId,
-                                });
-                              }}>
-                              {t("verify")}
-                            </Button>
-                          </div>
-                          {form.formState.errors.steps &&
-                            form.formState?.errors?.steps[step.stepNumber - 1]?.sendTo && (
-                              <p className="mt-1 text-xs text-red-500">
-                                {form.formState?.errors?.steps[step.stepNumber - 1]?.sendTo?.message || ""}
-                              </p>
-                            )}
-                        </>
-                      )
-                    )}
-                  </div>
-                )}
-              {!isCalAIAction(form.getValues(`steps.${step.stepNumber - 1}.action`)) && (
-                <div className="mt-5">
-                  <Label>{t("message_template")}</Label>
-                  <Controller
-                    name={`steps.${step.stepNumber - 1}.template`}
-                    control={form.control}
-                    render={({ field }) => {
-                      return (
-                        <Select
-                          isSearchable={false}
-                          className="text-sm"
-                          isDisabled={props.readOnly}
-                          onChange={(val) => {
-                            if (val) {
-                              const action = form.getValues(`steps.${step.stepNumber - 1}.action`);
-
-                              const template = getTemplateBodyForAction({
-                                action,
-                                locale: i18n.language,
-                                t,
-                                template: (val.value as WorkflowTemplates) ?? WorkflowTemplates.REMINDER,
-                                timeFormat,
-                              });
-
-                              form.setValue(`steps.${step.stepNumber - 1}.reminderBody`, template);
-
-                              if (shouldScheduleEmailReminder(action)) {
-                                if (val.value === WorkflowTemplates.REMINDER) {
-                                  form.setValue(
-                                    `steps.${step.stepNumber - 1}.emailSubject`,
-                                    emailReminderTemplate({
-                                      isEditingMode: true,
-                                      locale: i18n.language,
-                                      t,
-                                      action,
-                                      timeFormat,
-                                    }).emailSubject
-                                  );
-                                } else if (val.value === WorkflowTemplates.RATING) {
-                                  form.setValue(
-                                    `steps.${step.stepNumber - 1}.emailSubject`,
-                                    emailRatingTemplate({
-                                      isEditingMode: true,
-                                      locale: i18n.language,
-                                      action,
-                                      t,
-                                      timeFormat,
-                                    }).emailSubject
-                                  );
-                                }
-                              }
-                              field.onChange(val.value);
-                              form.setValue(
-                                `steps.${step.stepNumber - 1}.template`,
-                                val.value as WorkflowTemplates
-                              );
-                              setUpdateTemplate(!updateTemplate);
-                            }
-                          }}
-                          defaultValue={selectedTemplate}
-                          value={selectedTemplate}
-                          options={templateOptions.map((option) => ({
-                            label: option.label,
-                            value: option.value,
-                            needsTeamsUpgrade:
-                              option.needsTeamsUpgrade &&
-                              !isSMSAction(form.getValues(`steps.${step.stepNumber - 1}.action`)),
-                          }))}
-                          isOptionDisabled={(option: {
-                            label: string;
-                            value: string;
-                            needsTeamsUpgrade: boolean;
-                          }) => option.needsTeamsUpgrade}
-=======
                           form.setValue(`steps.${step.stepNumber - 1}.reminderBody`, template);
 
                           if (shouldScheduleEmailReminder(action)) {
@@ -1504,7 +1263,6 @@
                         <AddVariablesDropdown
                           addVariable={addVariableEmailSubject}
                           variables={DYNAMIC_TEXT_VARIABLES}
->>>>>>> 74288b0e
                         />
                       </div>
                     )}
@@ -1758,17 +1516,6 @@
             agentId={stepAgentId}
             agentData={agentData}
             onUpdate={(data) => {
-<<<<<<< HEAD
-              if (stepAgentId) {
-                updateAgentMutation.mutate({
-                  id: stepAgentId,
-                  teamId: teamId,
-                  generalPrompt: data.generalPrompt,
-                  beginMessage: data.beginMessage,
-                  generalTools: data.generalTools,
-                });
-              }
-=======
               updateAgentMutation.mutate({
                 //eslint-disable-next-line @typescript-eslint/no-non-null-assertion
                 id: stepAgentId!,
@@ -1777,7 +1524,6 @@
                 beginMessage: data.beginMessage,
                 generalTools: data.generalTools,
               });
->>>>>>> 74288b0e
             }}
             readOnly={props.readOnly}
             teamId={teamId}
