import type { WorkflowStep } from "@prisma/client";
import { type TFunction } from "i18next";
import { useParams, useRouter, useSearchParams } from "next/navigation";
import type { Dispatch, SetStateAction } from "react";
import { useEffect, useRef, useState } from "react";
import type { UseFormReturn } from "react-hook-form";
import { Controller } from "react-hook-form";
import "react-phone-number-input/style.css";

import type { RetellAgentWithDetails } from "@calcom/features/calAIPhone/providers/retellAI";
import { Dialog } from "@calcom/features/components/controlled-dialog";
import PhoneInput from "@calcom/features/components/phone-input";
import { SENDER_ID, SENDER_NAME } from "@calcom/lib/constants";
import { formatPhoneNumber } from "@calcom/lib/formatPhoneNumber";
import { useHasActiveTeamPlan } from "@calcom/lib/hooks/useHasPaidPlan";
import { useLocale } from "@calcom/lib/hooks/useLocale";
import { HttpError } from "@calcom/lib/http-error";
import { getTimeFormatStringFromUserTimeFormat } from "@calcom/lib/timeFormat";
import {
  MembershipRole,
  PhoneNumberSubscriptionStatus,
  TimeUnit,
  WorkflowActions,
  WorkflowTemplates,
  WorkflowTriggerEvents,
} from "@calcom/prisma/enums";
import type { RouterOutputs } from "@calcom/trpc/react";
import { trpc } from "@calcom/trpc/react";
import classNames from "@calcom/ui/classNames";
import { Badge, InfoBadge } from "@calcom/ui/components/badge";
import { Button } from "@calcom/ui/components/button";
import { DialogContent, DialogFooter, DialogClose } from "@calcom/ui/components/dialog";
import {
  Dropdown,
  DropdownItem,
  DropdownMenuContent,
  DropdownMenuItem,
  DropdownMenuTrigger,
} from "@calcom/ui/components/dropdown";
import { AddVariablesDropdown } from "@calcom/ui/components/editor";
import { Editor } from "@calcom/ui/components/editor";
import { CheckboxField } from "@calcom/ui/components/form";
import { EmailField } from "@calcom/ui/components/form";
import { TextArea } from "@calcom/ui/components/form";
import { Label } from "@calcom/ui/components/form";
import { TextField } from "@calcom/ui/components/form";
import { Input } from "@calcom/ui/components/form";
import { Select } from "@calcom/ui/components/form";
import { MultiSelectCheckbox } from "@calcom/ui/components/form";
import type { MultiSelectCheckboxesOptionType as Option } from "@calcom/ui/components/form";
import { Icon } from "@calcom/ui/components/icon";
import { SkeletonText } from "@calcom/ui/components/skeleton";
import { showToast } from "@calcom/ui/components/toast";

import {
  isSMSAction,
  isWhatsappAction,
  getTemplateBodyForAction,
  shouldScheduleEmailReminder,
  isSMSOrWhatsappAction,
  isCalAIAction,
} from "../lib/actionHelperFunctions";
import { DYNAMIC_TEXT_VARIABLES } from "../lib/constants";
import { getWorkflowTemplateOptions, getWorkflowTriggerOptions } from "../lib/getOptions";
import emailRatingTemplate from "../lib/reminders/templates/emailRatingTemplate";
import emailReminderTemplate from "../lib/reminders/templates/emailReminderTemplate";
import type { FormValues } from "../pages/workflow";
import "../style/styles.css";
import { AgentConfigurationSheet } from "./AgentConfigurationSheet";
import { TestPhoneCallDialog } from "./TestPhoneCallDialog";
import { TimeTimeUnitInput } from "./TimeTimeUnitInput";
import { WebCallDialog } from "./WebCallDialog";

type User = RouterOutputs["viewer"]["me"]["get"];

type WorkflowStepProps = {
  step?: WorkflowStep;
  form: UseFormReturn<FormValues>;
  user: User;
  reload?: boolean;
  setReload?: Dispatch<SetStateAction<boolean>>;
  teamId?: number;
  readOnly: boolean;
  // Props for trigger section
  selectedOptions?: Option[];
  setSelectedOptions?: Dispatch<SetStateAction<Option[]>>;
  isOrganization?: boolean;
  allOptions?: Option[];
  onSaveWorkflow?: () => Promise<void>;
  setIsDeleteStepDialogOpen?: Dispatch<SetStateAction<boolean>>;
  isDeleteStepDialogOpen?: boolean;
  agentData?: RetellAgentWithDetails;
  isAgentLoading?: boolean;
};

const getTimeSectionText = (trigger: WorkflowTriggerEvents, t: TFunction) => {
  const triggerMap: Partial<Record<WorkflowTriggerEvents, string>> = {
    [WorkflowTriggerEvents.AFTER_EVENT]: "how_long_after",
    [WorkflowTriggerEvents.BEFORE_EVENT]: "how_long_before",
    [WorkflowTriggerEvents.AFTER_HOSTS_CAL_VIDEO_NO_SHOW]: "how_long_after_hosts_no_show",
    [WorkflowTriggerEvents.AFTER_GUESTS_CAL_VIDEO_NO_SHOW]: "how_long_after_guests_no_show",
  };
  if (!triggerMap[trigger]) return null;
  // eslint-disable-next-line @typescript-eslint/no-non-null-assertion
  return t(triggerMap[trigger]!);
};

const CalAIAgentDataSkeleton = () => {
  return (
    <div className="bg-muted mt-4 rounded-lg p-4">
      <div className="flex items-center justify-between">
        <div>
          <SkeletonText className="h-5 w-28" />
          <div className="mt-2 flex items-center gap-2">
            <SkeletonText className="h-4 w-4" />
            <SkeletonText className="h-4 w-32" />
            <SkeletonText className="h-5 w-12" />
          </div>
        </div>
        <div className="flex items-center gap-1">
          <SkeletonText className="h-8 w-24" />
          <SkeletonText className="h-8 w-8" />
        </div>
      </div>
    </div>
  );
};

const getActivePhoneNumbers = (
  phoneNumbers?: Array<{ subscriptionStatus?: string; phoneNumber: string }>
) => {
  return (
    phoneNumbers?.filter(
      (phone) =>
        phone.subscriptionStatus === PhoneNumberSubscriptionStatus.ACTIVE || !phone.subscriptionStatus
    ) || []
  );
};

export default function WorkflowStepContainer(props: WorkflowStepProps) {
  const { t, i18n } = useLocale();
  const utils = trpc.useUtils();
  const params = useParams();
  const router = useRouter();
  const searchParams = useSearchParams();

  const {
    step,
    form,
    reload,
    setReload,
    teamId,
    selectedOptions,
    setSelectedOptions,
    isOrganization,
    allOptions,
    agentData,
    isAgentLoading,
    isDeleteStepDialogOpen,
    setIsDeleteStepDialogOpen,
    onSaveWorkflow,
  } = props;
  const { data: _verifiedNumbers } = trpc.viewer.workflows.getVerifiedNumbers.useQuery(
    { teamId },
    { enabled: !!teamId }
  );

  const { data: userTeams } = trpc.viewer.teams.list.useQuery({}, { enabled: !teamId });
  const [agentConfigurationSheet, setAgentConfigurationSheet] = useState<{
    open: boolean;
    activeTab?: "prompt" | "phoneNumber";
  }>({
    open: false,
    activeTab: "prompt",
  });

  const creditsTeamId = userTeams?.find(
    (team) => team.accepted && (team.role === MembershipRole.ADMIN || team.role === MembershipRole.OWNER)
  )?.id;

  const { hasActiveTeamPlan } = useHasActiveTeamPlan();

  const { data: _verifiedEmails } = trpc.viewer.workflows.getVerifiedEmails.useQuery({ teamId });

  const timeFormat = getTimeFormatStringFromUserTimeFormat(props.user.timeFormat);

  const createAgentMutation = trpc.viewer.aiVoiceAgent.create.useMutation({
    onSuccess: async (data) => {
      showToast(t("agent_created_successfully"), "success");

      if (step) {
        const stepIndex = step.stepNumber - 1;
        form.setValue(`steps.${stepIndex}.agentId`, data.id);

        await utils.viewer.aiVoiceAgent.get.invalidate({ id: data.id });
      }
      setAgentConfigurationSheet((prev) => ({ ...prev, open: true }));
    },
    onError: (error: { message: string }) => {
      showToast(error.message, "error");
    },
  });

  const stepAgentId = step?.agentId || form.watch(`steps.${step ? step.stepNumber - 1 : 0}.agentId`) || null;

  const updateAgentMutation = trpc.viewer.aiVoiceAgent.update.useMutation({
    onSuccess: async () => {
      showToast(t("agent_updated_successfully"), "success");
      if (stepAgentId) {
        utils.viewer.aiVoiceAgent.get.invalidate({ id: stepAgentId });
      }
    },
    onError: (error: { message: string }) => {
      showToast(error.message, "error");
    },
  });

  const unsubscribePhoneNumberMutation = trpc.viewer.phoneNumber.update.useMutation({
    onSuccess: async () => {
      showToast(t("phone_number_unsubscribed_successfully"), "success");
      setIsUnsubscribeDialogOpen(false);
      if (stepAgentId) {
        utils.viewer.aiVoiceAgent.get.invalidate({ id: stepAgentId });
      }
    },
    onError: (error: { message: string }) => {
      showToast(error.message, "error");
    },
  });

  const verifiedNumbers = _verifiedNumbers?.map((number) => number.phoneNumber) || [];
  const verifiedEmails = _verifiedEmails || [];
  const [isAdditionalInputsDialogOpen, setIsAdditionalInputsDialogOpen] = useState(false);
  const [isTestAgentDialogOpen, setIsTestAgentDialogOpen] = useState(false);
  const [isWebCallDialogOpen, setIsWebCallDialogOpen] = useState(false);
  const [isUnsubscribeDialogOpen, setIsUnsubscribeDialogOpen] = useState(false);

  const [verificationCode, setVerificationCode] = useState("");

  const action = step?.action;
  const requirePhoneNumber =
    WorkflowActions.SMS_NUMBER === action || WorkflowActions.WHATSAPP_NUMBER === action;
  const [isPhoneNumberNeeded, setIsPhoneNumberNeeded] = useState(requirePhoneNumber);

  const [updateTemplate, setUpdateTemplate] = useState(false);
  const [firstRender, setFirstRender] = useState(true);

  const senderNeeded =
    step?.action === WorkflowActions.SMS_NUMBER || step?.action === WorkflowActions.SMS_ATTENDEE;

  const [isSenderIsNeeded, setIsSenderIsNeeded] = useState(senderNeeded);

  const [isEmailAddressNeeded, setIsEmailAddressNeeded] = useState(
    step?.action === WorkflowActions.EMAIL_ADDRESS ? true : false
  );

  const [isEmailSubjectNeeded, setIsEmailSubjectNeeded] = useState(
    step?.action === WorkflowActions.EMAIL_ATTENDEE ||
      step?.action === WorkflowActions.EMAIL_HOST ||
      step?.action === WorkflowActions.EMAIL_ADDRESS
      ? true
      : false
  );

  const [timeSectionText, setTimeSectionText] = useState(getTimeSectionText(form.getValues("trigger"), t));
  const [autoAgentCreationAttempted, setAutoAgentCreationAttempted] = useState(false);

  useEffect(() => {
    const autoCreateAgent = searchParams?.get("autoCreateAgent");
    const templateWorkflowId = searchParams?.get("templateWorkflowId");

    if (
      autoCreateAgent === "true" &&
      !autoAgentCreationAttempted &&
      templateWorkflowId &&
      step &&
      step.action === WorkflowActions.CAL_AI_PHONE_CALL &&
      !stepAgentId &&
      step.id &&
      onSaveWorkflow
    ) {
      setAutoAgentCreationAttempted(true);

      const createAgent = async () => {
        try {
          await onSaveWorkflow?.();

          const updatedSteps = form.getValues("steps");
          const currentStepIndex = step.stepNumber - 1;
          const updatedStep = updatedSteps[currentStepIndex];

          if (updatedStep?.id) {
            createAgentMutation.mutate({
              teamId,
              workflowStepId: updatedStep.id,
              templateWorkflowId,
            });

            const url = new URL(window.location.href);
            url.searchParams.delete("autoCreateAgent");
            url.searchParams.delete("templateWorkflowId");
            router.replace(url.pathname + url.search);
          } else {
            showToast(t("failed_to_get_workflow_step_id"), "error");
          }
        } catch (error) {
          console.error("Failed to auto-create agent:", error);
          showToast(t("failed_to_create_agent"), "error");
        }
      };

      createAgent();
    }
  }, [
    searchParams,
    autoAgentCreationAttempted,
    step,
    stepAgentId,
    teamId,
    onSaveWorkflow,
    createAgentMutation,
    form,
    t,
    router,
  ]);

  const { data: actionOptions } = trpc.viewer.workflows.getWorkflowActionOptions.useQuery();
  const triggerOptions = getWorkflowTriggerOptions(t);
  const templateOptions = getWorkflowTemplateOptions(t, step?.action, hasActiveTeamPlan);
  if (step && !form.getValues(`steps.${step.stepNumber - 1}.reminderBody`)) {
    const action = form.getValues(`steps.${step.stepNumber - 1}.action`);

    // Skip setting reminderBody for CAL_AI actions since they don't need email templates
    if (!isCalAIAction(action)) {
      const template = getTemplateBodyForAction({
        action,
        locale: i18n.language,
        t,
        template: step.template ?? WorkflowTemplates.REMINDER,
        timeFormat,
      });
      form.setValue(`steps.${step.stepNumber - 1}.reminderBody`, template);
    }
  }

  if (step && !form.getValues(`steps.${step.stepNumber - 1}.emailSubject`)) {
    const action = form.getValues(`steps.${step.stepNumber - 1}.action`);
    // Skip setting emailSubject for CAL_AI actions since they don't need email subjects
    if (!isCalAIAction(action)) {
      const subjectTemplate = emailReminderTemplate({
        isEditingMode: true,
        locale: i18n.language,
        t,
        action: action,
        timeFormat,
      }).emailSubject;
      form.setValue(`steps.${step.stepNumber - 1}.emailSubject`, subjectTemplate);
    }
  }

  const { ref: emailSubjectFormRef, ...restEmailSubjectForm } = step
    ? form.register(`steps.${step.stepNumber - 1}.emailSubject`)
    : { ref: null, name: "" };

  const refEmailSubject = useRef<HTMLTextAreaElement | null>(null);

  const getNumberVerificationStatus = () =>
    !!step &&
    !!verifiedNumbers.find(
      (number: string) => number === form.getValues(`steps.${step.stepNumber - 1}.sendTo`)
    );

  const getEmailVerificationStatus = () =>
    !!step &&
    !!verifiedEmails.find((email: string) => email === form.getValues(`steps.${step.stepNumber - 1}.sendTo`));

  const [numberVerified, setNumberVerified] = useState(getNumberVerificationStatus());
  const [emailVerified, setEmailVerified] = useState(getEmailVerificationStatus());

  // eslint-disable-next-line react-hooks/exhaustive-deps
  useEffect(() => setNumberVerified(getNumberVerificationStatus()), [verifiedNumbers.length]);
  // eslint-disable-next-line react-hooks/exhaustive-deps
  useEffect(() => setEmailVerified(getEmailVerificationStatus()), [verifiedEmails.length]);

  const addVariableEmailSubject = (variable: string) => {
    if (step) {
      const currentEmailSubject = refEmailSubject?.current?.value || "";
      const cursorPosition = refEmailSubject?.current?.selectionStart || currentEmailSubject.length;
      const subjectWithAddedVariable = `${currentEmailSubject.substring(0, cursorPosition)}{${variable
        .toUpperCase()
        .replace(/ /g, "_")}}${currentEmailSubject.substring(cursorPosition)}`;
      form.setValue(`steps.${step.stepNumber - 1}.emailSubject`, subjectWithAddedVariable);
    }
  };

  const sendVerificationCodeMutation = trpc.viewer.workflows.sendVerificationCode.useMutation({
    onSuccess: async () => {
      showToast(t("verification_code_sent"), "success");
    },
    onError: async (error) => {
      showToast(error.message, "error");
    },
  });

  const verifyPhoneNumberMutation = trpc.viewer.workflows.verifyPhoneNumber.useMutation({
    onSuccess: async (isVerified) => {
      showToast(isVerified ? t("verified_successfully") : t("wrong_code"), "success");
      setNumberVerified(isVerified);
      if (
        step &&
        form?.formState?.errors?.steps &&
        form.formState.errors.steps[step.stepNumber - 1]?.sendTo &&
        isVerified
      ) {
        form.clearErrors(`steps.${step.stepNumber - 1}.sendTo`);
      }

      utils.viewer.workflows.getVerifiedNumbers.invalidate();
    },
    onError: (err) => {
      if (err instanceof HttpError) {
        const message = `${err.statusCode}: ${err.message}`;
        showToast(message, "error");
        setNumberVerified(false);
      }
    },
  });

  const sendEmailVerificationCodeMutation = trpc.viewer.auth.sendVerifyEmailCode.useMutation({
    onSuccess() {
      showToast(t("email_sent"), "success");
    },
    onError: () => {
      showToast(t("email_not_sent"), "error");
    },
  });

  const hasCalAIAction = () => {
    const steps = form.getValues("steps") || [];
    return steps.some((step) => isCalAIAction(step.action));
  };

  const verifyEmailCodeMutation = trpc.viewer.workflows.verifyEmailCode.useMutation({
    onSuccess: (isVerified) => {
      showToast(isVerified ? t("verified_successfully") : t("wrong_code"), "success");
      setEmailVerified(true);
      if (
        step &&
        form?.formState?.errors?.steps &&
        form.formState.errors.steps[step.stepNumber - 1]?.sendTo &&
        isVerified
      ) {
        form.clearErrors(`steps.${step.stepNumber - 1}.sendTo`);
      }
      utils.viewer.workflows.getVerifiedEmails.invalidate();
    },
    onError: (err) => {
      if (err.message === "invalid_code") {
        showToast(t("code_provided_invalid"), "error");
        setEmailVerified(false);
      }
    },
  });
  /* const testActionMutation = trpc.viewer.workflows.testAction.useMutation({
    onSuccess: async () => {
      showToast(t("notification_sent"), "success");
    },
    onError: (err) => {
      let message = t("unexpected_error_try_again");
      if (err instanceof TRPCClientError) {
        if (err.message === "rate-limit-exceeded") {
          message = t("rate_limit_exceeded");
        } else {
          message = err.message;
        }
      }
      if (err instanceof HttpError) {
        message = `${err.statusCode}: ${err.message}`;
      }
      showToast(message, "error");
    },
  }); */

  //trigger
  if (!step) {
    const trigger = form.getValues("trigger");
    const triggerString = t(`${trigger.toLowerCase()}_trigger`);

    const selectedTrigger = {
      label: triggerString.charAt(0).toUpperCase() + triggerString.slice(1),
      value: trigger,
    };

    return (
      <>
        <div className="mb-3">
          <Label className="text-default text-sm leading-none">{t("when")}</Label>
          <Controller
            name="trigger"
            control={form.control}
            render={() => {
              return (
                <Select
                  isSearchable={false}
                  innerClassNames={{ valueContainer: "font-medium" }}
                  className="text-sm font-medium"
                  id="trigger-select"
                  isDisabled={props.readOnly}
                  onChange={(val) => {
                    if (val) {
                      form.setValue("trigger", val.value);
                      const newTimeSectionText = getTimeSectionText(val.value, t);
                      if (newTimeSectionText) {
                        setTimeSectionText(newTimeSectionText);
                        if (
                          val.value === WorkflowTriggerEvents.AFTER_HOSTS_CAL_VIDEO_NO_SHOW ||
                          val.value === WorkflowTriggerEvents.AFTER_GUESTS_CAL_VIDEO_NO_SHOW
                        ) {
                          form.setValue("time", 5);
                          form.setValue("timeUnit", TimeUnit.MINUTE);
                        } else {
                          form.setValue("time", 24);
                          form.setValue("timeUnit", TimeUnit.HOUR);
                        }
                      } else {
                        setTimeSectionText(null);
                        form.unregister("time");
                        form.unregister("timeUnit");
                      }
                    }
                  }}
                  defaultValue={selectedTrigger}
                  options={triggerOptions}
                />
              );
            }}
          />
        </div>
        <div>
          {!!timeSectionText && (
            <div className="mb-3 mt-3">
              <Label className="text-default mb-0">{timeSectionText}</Label>
              <TimeTimeUnitInput disabled={props.readOnly} />
            </div>
          )}
          {/* Event Type/Team Selection */}
          {selectedOptions && setSelectedOptions && allOptions && (
            <div className={classNames(!!timeSectionText && "mb-3")}>
              {isOrganization ? (
                <div className="text-default flex items-center gap-2">
                  <Label>{t("which_team_apply")}</Label>
                  <div className="mb-2">
                    <InfoBadge content={t("team_select_info")} />
                  </div>
                </div>
              ) : (
                <Label className="text-default mb-2 block">{t("which_event_type_apply")}</Label>
              )}
              <Controller
                name="activeOn"
                control={form.control}
                render={() => {
                  return (
                    <MultiSelectCheckbox
                      options={allOptions}
                      isDisabled={props.readOnly || form.getValues("selectAll")}
                      className="w-full"
                      setSelected={setSelectedOptions}
                      selected={form.getValues("selectAll") ? allOptions : selectedOptions}
                      setValue={(s: Option[]) => {
                        form.setValue("activeOn", s);
                      }}
                      countText={isOrganization ? "count_team" : "nr_event_type"}
                    />
                  );
                }}
              />
              {!hasCalAIAction() && (
                <div className="mt-1">
                  <Controller
                    name="selectAll"
                    render={({ field: { value, onChange } }) => (
                      <CheckboxField
                        description={isOrganization ? t("apply_to_all_teams") : t("apply_to_all_event_types")}
                        disabled={props.readOnly}
                        descriptionClassName="ml-0"
                        onChange={(e) => {
                          onChange(e);
                          if (e.target.value) {
                            setSelectedOptions(allOptions);
                            form.setValue("activeOn", allOptions);
                          }
                        }}
                        checked={value}
                      />
                    )}
                  />
                </div>
              )}
            </div>
          )}
          {!!timeSectionText && (
            <div className="mt-1 flex text-gray-500">
              <Icon name="info" className="mr-1 mt-0.5 h-4 w-4" />
              <p className="text-sm">{t("testing_sms_workflow_info_message")}</p>
            </div>
          )}
        </div>
      </>
    );
  }

  if (step && step.action) {
    const actionString = t(`${step.action.toLowerCase()}_action`);

    const selectedAction = {
      label: actionString.charAt(0).toUpperCase() + actionString.slice(1),
      value: step.action,
      needsCredits: isSMSOrWhatsappAction(step.action),
      creditsTeamId: teamId ?? creditsTeamId,
      isOrganization: props.isOrganization,
    };

    const selectedTemplate = {
      label: t(`${step.template.toLowerCase()}`),
      value: step.template,
      needsTeamsUpgrade: false,
    };

    const canRequirePhoneNumber = (workflowStep: string) => {
      return (
        WorkflowActions.SMS_ATTENDEE === workflowStep || WorkflowActions.WHATSAPP_ATTENDEE === workflowStep
      );
    };

    const arePhoneNumbersActive = getActivePhoneNumbers(
      agentData?.outboundPhoneNumbers?.map((phone) => ({
        ...phone,
        subscriptionStatus: phone.subscriptionStatus ?? undefined,
      }))
    );

    return (
      <>
        <div>
          <div>
            <Label>{t("do_this")}</Label>
            <Controller
              name={`steps.${step.stepNumber - 1}.action`}
              control={form.control}
              render={() => {
                return (
                  <Select
                    isSearchable={false}
                    className="text-sm"
                    isDisabled={props.readOnly}
                    onChange={(val) => {
                      if (val) {
                        const oldValue = form.getValues(`steps.${step.stepNumber - 1}.action`);

                        const template = getTemplateBodyForAction({
                          action: val.value,
                          locale: i18n.language,
                          t,
                          template: WorkflowTemplates.REMINDER,
                          timeFormat,
                        });

                        form.setValue(`steps.${step.stepNumber - 1}.reminderBody`, template);

                        const setNumberRequiredConfigs = (
                          phoneNumberIsNeeded: boolean,
                          senderNeeded = true
                        ) => {
                          setIsSenderIsNeeded(senderNeeded);
                          setIsEmailAddressNeeded(false);
                          setIsPhoneNumberNeeded(phoneNumberIsNeeded);
                          setNumberVerified(getNumberVerificationStatus());
                        };

                        if (isSMSAction(val.value)) {
                          setNumberRequiredConfigs(val.value === WorkflowActions.SMS_NUMBER);
                          // email action changes to sms action
                          if (!isSMSAction(oldValue)) {
                            form.setValue(`steps.${step.stepNumber - 1}.sender`, SENDER_ID);
                          }

                          setIsEmailSubjectNeeded(false);
                          form.setValue(`steps.${step.stepNumber - 1}.agentId`, null);
                        } else if (isWhatsappAction(val.value)) {
                          setNumberRequiredConfigs(val.value === WorkflowActions.WHATSAPP_NUMBER, false);

                          if (!isWhatsappAction(oldValue)) {
                            form.setValue(`steps.${step.stepNumber - 1}.sender`, "");
                          }

                          setIsEmailSubjectNeeded(false);
                          form.setValue(`steps.${step.stepNumber - 1}.agentId`, null);
                        } else if (isCalAIAction(val.value)) {
                          setIsPhoneNumberNeeded(false);
                          setIsSenderIsNeeded(false);
                          setIsEmailAddressNeeded(false);
                          setIsEmailSubjectNeeded(false);
                          form.setValue(`steps.${step.stepNumber - 1}.emailSubject`, null);
                          form.setValue(`steps.${step.stepNumber - 1}.reminderBody`, null);
                          form.setValue(`steps.${step.stepNumber - 1}.sender`, null);
                        } else {
                          setIsPhoneNumberNeeded(false);
                          setIsSenderIsNeeded(false);
                          setIsEmailAddressNeeded(val.value === WorkflowActions.EMAIL_ADDRESS);
                          setIsEmailSubjectNeeded(true);
                          form.setValue(`steps.${step.stepNumber - 1}.agentId`, null);
                        }

                        form.setValue(`steps.${step.stepNumber - 1}.sendTo`, null);
                        form.clearErrors(`steps.${step.stepNumber - 1}.sendTo`);
                        form.setValue(`steps.${step.stepNumber - 1}.action`, val.value);
                        setUpdateTemplate(!updateTemplate);
                      }
                    }}
                    defaultValue={selectedAction}
                    options={actionOptions
                      ?.filter((option) => {
                        if (
                          (isCalAIAction(option.value) && form.watch("selectAll")) ||
                          (isCalAIAction(option.value) && props.isOrganization)
                        ) {
                          return false;
                        }
                        return true;
                      })
                      ?.map((option) => ({
                        ...option,
                        creditsTeamId: teamId ?? creditsTeamId,
                        isOrganization: props.isOrganization,
                      }))}
                  />
                );
              }}
            />
          </div>
          {isCalAIAction(form.getValues(`steps.${step.stepNumber - 1}.action`)) && !stepAgentId && (
            <div className="bg-muted border-muted mt-2 rounded-2xl border p-3">
              <div className="flex items-center justify-between">
                <div>
                  <h2 className="text-emphasis text-sm font-medium leading-none">
                    {t("cal_ai_agent")}
                    <Badge startIcon="info" className="ms-2 rounded-md" variant="warning">
                      {t("set_up_required")}
                    </Badge>
                  </h2>
                  <p className="text-muted mt-1 text-sm font-medium leading-none">
                    {t("no_phone_number_connected")}.
                  </p>
                </div>
                <Button
                  color="primary"
                  disabled={props.readOnly}
                  onClick={async () => {
                    // save the workflow first to get the step id
                    if (onSaveWorkflow) {
                      await onSaveWorkflow();

                      // After saving, get the updated step ID from the form
                      const updatedSteps = form.getValues("steps");
                      const currentStepIndex = step.stepNumber - 1;
                      const updatedStep = updatedSteps[currentStepIndex];

                      // Ensure the action is still set correctly after save
                      if (updatedStep.action !== WorkflowActions.CAL_AI_PHONE_CALL) {
                        form.setValue(`steps.${currentStepIndex}.action`, WorkflowActions.CAL_AI_PHONE_CALL);
                      }

                      if (updatedStep && updatedStep.id) {
                        // Create agent with the workflow step ID
                        createAgentMutation.mutate({
                          teamId,
                          workflowStepId: updatedStep.id,
                        });
                      } else {
                        showToast(t("failed_to_get_workflow_step_id"), "error");
                      }
                    }
                  }}
                  loading={createAgentMutation.isPending}>
                  {t("set_up_agent")}
                </Button>
              </div>
            </div>
          )}

          {stepAgentId && isAgentLoading && <CalAIAgentDataSkeleton />}
          {stepAgentId && agentData && (
            <div className="bg-muted mt-4 rounded-lg p-4">
              <div className="flex items-center justify-between">
                <div>
                  <h3 className="text-emphasis text-base font-medium">{t("cal_ai_agent")}</h3>
                  {arePhoneNumbersActive.length > 0 ? (
                    <div className="flex items-center gap-2">
                      <Icon name="phone" className="text-emphasis h-4 w-4" />
                      <span className="text-emphasis text-sm">
                        {formatPhoneNumber(arePhoneNumbersActive[0].phoneNumber)}
                      </span>
                      <Badge variant="green" size="sm" withDot>
                        {t("active")}
                      </Badge>
                    </div>
                  ) : (
                    <div className="flex items-center gap-1">
                      <span className="text-subtle text-sm">{t("no_phone_number_connected")}</span>
                    </div>
                  )}
                </div>
                <div className="flex items-center gap-1">
                  {arePhoneNumbersActive.length > 0 ? (
                    <Button
                      color="secondary"
                      onClick={() => setIsTestAgentDialogOpen(true)}
                      disabled={props.readOnly || !arePhoneNumbersActive.length}>
                      <Icon name="phone" className="mr-2 h-4 w-4" />
                      {t("test_agent")}
                    </Button>
                  ) : (
                    <Button
                      color="secondary"
                      onClick={() => {
                        setAgentConfigurationSheet((prev) => ({
                          ...prev,
                          open: true,
                          activeTab: "phoneNumber",
                        }));
                      }}
                      disabled={props.readOnly}>
                      {t("connect_phone_number")}
                    </Button>
                  )}
                  <Dropdown>
                    <DropdownMenuTrigger asChild>
                      <Button
                        type="button"
                        color="secondary"
                        variant="icon"
                        StartIcon="ellipsis"
                        className="rounded-[10px]"
                      />
                    </DropdownMenuTrigger>
                    <DropdownMenuContent>
                      <DropdownMenuItem>
                        <DropdownItem
                          type="button"
                          StartIcon="pencil"
                          onClick={() => setAgentConfigurationSheet({ open: true, activeTab: "prompt" })}>
                          {t("edit")}
                        </DropdownItem>
                      </DropdownMenuItem>
                    </DropdownMenuContent>
                  </Dropdown>
                </div>
              </div>
            </div>
          )}

          {!isWhatsappAction(form.getValues(`steps.${step.stepNumber - 1}.action`)) &&
            !isCalAIAction(form.getValues(`steps.${step.stepNumber - 1}.action`)) && (
              <div>
                {isSenderIsNeeded ? (
                  <>
                    <div className="pt-4">
                      <div className="flex items-center">
                        <Label>{t("sender_id")}</Label>
                        {/* <Tooltip content={t("sender_id_info")}> */}
                        {/* </Tooltip> */}
                      </div>
                      <Input
                        type="text"
                        placeholder={SENDER_ID}
                        disabled={props.readOnly}
                        maxLength={11}
                        {...form.register(`steps.${step.stepNumber - 1}.sender`)}
                      />
                      <div className="mt-1.5 flex items-center gap-1">
                        <Icon name="info" size="10" className="text-gray-500" />
                        <div className="text-subtle text-xs">{t("sender_id_info")}</div>
                      </div>
                    </div>
<<<<<<< HEAD
                    {form.formState.errors.steps &&
                      form.formState?.errors?.steps[step.stepNumber - 1]?.sender && (
                        <p className="text-error mt-1 text-xs">{t("sender_id_error_message")}</p>
=======
                    <div className="flex items-center gap-1">
                      {arePhoneNumbersActive.length > 0 ? (
                        <Dropdown>
                          <DropdownMenuTrigger asChild>
                            <Button
                              color="secondary"
                              className="rounded-[10px]"
                              disabled={props.readOnly}
                              EndIcon="chevron-down">
                              {t("test_agent")}
                            </Button>
                          </DropdownMenuTrigger>
                          <DropdownMenuContent>
                            <DropdownMenuItem>
                              <DropdownItem
                                type="button"
                                StartIcon="phone"
                                onClick={() => setIsTestAgentDialogOpen(true)}>
                                {t("phone_call")}
                              </DropdownItem>
                            </DropdownMenuItem>
                            <DropdownMenuItem>
                              <DropdownItem
                                type="button"
                                StartIcon="monitor"
                                onClick={() => setIsWebCallDialogOpen(true)}>
                                {t("web_call")}
                              </DropdownItem>
                            </DropdownMenuItem>
                          </DropdownMenuContent>
                        </Dropdown>
                      ) : (
                        <>
                          <Button
                            color="secondary"
                            onClick={() => {
                              setAgentConfigurationSheet((prev) => ({
                                ...prev,
                                open: true,
                                activeTab: "phoneNumber",
                              }));
                            }}
                            disabled={props.readOnly}>
                            {t("connect_phone_number")}
                          </Button>
                          <Button
                            color="secondary"
                            onClick={() => setIsWebCallDialogOpen(true)}
                            disabled={props.readOnly}
                            StartIcon="monitor">
                            {t("test_web_call")}
                          </Button>
                        </>
>>>>>>> 0a7e5731
                      )}
                  </>
                ) : (
                  <>
                    <div className="pt-4">
                      <Label>{t("sender_name")}</Label>
                      <Input
                        type="text"
                        disabled={props.readOnly}
                        placeholder={SENDER_NAME}
                        {...form.register(`steps.${step.stepNumber - 1}.senderName`)}
                      />
                    </div>
                  </>
                )}
              </div>
            )}

          {isPhoneNumberNeeded && (
            <div className="bg-muted border-muted mt-3 rounded-2xl border p-4 pt-0">
              <Label className="pt-4">{t("custom_phone_number")}</Label>
              <div className="block items-center gap-2 sm:flex">
                <Controller
                  name={`steps.${step.stepNumber - 1}.sendTo`}
                  render={({ field: { value, onChange } }) => (
                    <PhoneInput
                      placeholder={t("phone_number")}
                      id={`steps.${step.stepNumber - 1}.sendTo`}
                      className="h-8 w-full min-w-fit rounded-xl"
                      inputStyle={{ borderRadius: "10px", height: "30px" }}
                      flagButtonStyle={{ borderTopLeftRadius: "10px", borderBottomLeftRadius: "10px" }}
                      required
                      disabled={props.readOnly}
                      value={value}
                      onChange={(val) => {
                        const isAlreadyVerified = !!verifiedNumbers
                          ?.concat([])
                          .find((number) => number.replace(/\s/g, "") === val?.replace(/\s/g, ""));
                        setNumberVerified(isAlreadyVerified);
                        onChange(val);
                      }}
                    />
                  )}
                />
                <Button
                  color="secondary"
                  size="sm"
                  disabled={numberVerified || props.readOnly || false}
                  className={classNames(
                    "min-w-fit text-sm font-medium",
                    numberVerified ? "hidden" : "mt-3 sm:mt-0"
                  )}
                  onClick={() =>
                    sendVerificationCodeMutation.mutate({
                      phoneNumber: form.getValues(`steps.${step.stepNumber - 1}.sendTo`) || "",
                    })
                  }>
                  {t("send_code")}
                </Button>
              </div>

              {form.formState.errors.steps && form.formState?.errors?.steps[step.stepNumber - 1]?.sendTo && (
                <p className="text-error mt-1 text-xs">
                  {form.formState?.errors?.steps[step.stepNumber - 1]?.sendTo?.message || ""}
                </p>
              )}
              {numberVerified ? (
                <div className="mt-1">
                  <Badge variant="green">{t("number_verified")}</Badge>
                </div>
              ) : (
                !props.readOnly && (
                  <>
                    <div className="mt-6 flex w-full flex-col">
                      <Label className="">{t("verification_code")}</Label>
                      <div className="flex w-full items-center">
                        <TextField
                          containerClassName="w-full"
                          className="h-8 rounded-xl"
                          placeholder={t("code")}
                          disabled={props.readOnly}
                          value={verificationCode}
                          onChange={(e) => {
                            setVerificationCode(e.target.value);
                          }}
                          required
                        />
                        <Button
                          color="secondary"
                          size="sm"
                          className="ml-2 min-w-fit rounded-[10px]"
                          disabled={verifyPhoneNumberMutation.isPending || props.readOnly}
                          onClick={() => {
                            verifyPhoneNumberMutation.mutate({
                              phoneNumber: form.getValues(`steps.${step.stepNumber - 1}.sendTo`) || "",
                              code: verificationCode,
                              teamId,
                            });
                          }}>
                          {t("verify")}
                        </Button>
                      </div>
                    </div>
                    {form.formState.errors.steps &&
                      form.formState?.errors?.steps[step.stepNumber - 1]?.sendTo && (
                        <p className="text-error mt-1 text-xs">
                          {form.formState?.errors?.steps[step.stepNumber - 1]?.sendTo?.message || ""}
                        </p>
                      )}
                  </>
                )
              )}
            </div>
          )}
          {canRequirePhoneNumber(form.getValues(`steps.${step.stepNumber - 1}.action`)) &&
            !isCalAIAction(form.getValues(`steps.${step.stepNumber - 1}.action`)) && (
              <div className="mt-2">
                <Controller
                  name={`steps.${step.stepNumber - 1}.numberRequired`}
                  control={form.control}
                  render={() => (
                    <CheckboxField
                      disabled={props.readOnly}
                      defaultChecked={form.getValues(`steps.${step.stepNumber - 1}.numberRequired`) || false}
                      description={t("make_phone_number_required")}
                      descriptionClassName="ml-0"
                      onChange={(e) =>
                        form.setValue(`steps.${step.stepNumber - 1}.numberRequired`, e.target.checked)
                      }
                    />
                  )}
                />
              </div>
            )}
          {isEmailAddressNeeded && !isCalAIAction(form.getValues(`steps.${step.stepNumber - 1}.action`)) && (
            <div className="bg-muted border-muted mt-5 rounded-2xl border p-4">
              <Label>{t("email_address")}</Label>
              <div className="block items-center gap-2 sm:flex">
                <Controller
                  name={`steps.${step.stepNumber - 1}.sendTo`}
                  render={({ field: { value, onChange } }) => (
                    <EmailField
                      required
                      containerClassName="w-full"
                      className="h-8 min-w-fit"
                      placeholder={t("email_address")}
                      value={value}
                      disabled={props.readOnly}
                      onChange={(val) => {
                        const isAlreadyVerified = !!verifiedEmails
                          ?.concat([])
                          .find((email) => email === val.target.value);
                        setEmailVerified(isAlreadyVerified);
                        onChange(val);
                      }}
                    />
                  )}
                />
                <Button
                  color="secondary"
                  size="sm"
                  disabled={emailVerified || props.readOnly || false}
                  className={classNames(
                    "min-w-fit text-sm font-medium",
                    emailVerified ? "hidden" : "mt-3 sm:mt-0"
                  )}
                  onClick={() => {
                    const email = form.getValues(`steps.${step.stepNumber - 1}.sendTo`) || "";
                    sendEmailVerificationCodeMutation.mutate({
                      email,
                      isVerifyingEmail: true,
                    });
                  }}>
                  {t("send_code")}
                </Button>
              </div>
              {form.formState.errors.steps && form.formState?.errors?.steps[step.stepNumber - 1]?.sendTo && (
                <p className="text-error mt-1 text-xs">
                  {form.formState?.errors?.steps[step.stepNumber - 1]?.sendTo?.message || ""}
                </p>
              )}
              {emailVerified ? (
                <div className="mt-1">
                  <Badge variant="green">{t("email_verified")}</Badge>
                </div>
              ) : (
                !props.readOnly && (
                  <>
                    <div className="mt-3 flex w-full flex-col">
                      <Label className="">{t("verification_code")}</Label>
                      <div className="flex w-full items-center">
                        <TextField
                          containerClassName="w-full"
                          className="h-8 rounded-xl"
                          placeholder={t("code")}
                          disabled={props.readOnly}
                          value={verificationCode}
                          onChange={(e) => {
                            setVerificationCode(e.target.value);
                          }}
                          required
                        />
                        <Button
                          color="secondary"
                          size="sm"
                          className="ml-2 min-w-fit rounded-[10px]"
                          disabled={verifyEmailCodeMutation.isPending || props.readOnly}
                          onClick={() => {
                            verifyEmailCodeMutation.mutate({
                              code: verificationCode,
                              email: form.getValues(`steps.${step.stepNumber - 1}.sendTo`) || "",
                              teamId,
                            });
                          }}>
                          {t("verify")}
                        </Button>
                      </div>
                    </div>
                    {form.formState.errors.steps &&
                      form.formState?.errors?.steps[step.stepNumber - 1]?.sendTo && (
                        <p className="text-error mt-1 text-xs">
                          {form.formState?.errors?.steps[step.stepNumber - 1]?.sendTo?.message || ""}
                        </p>
                      )}
                  </>
                )
              )}
            </div>
          )}
          {!isCalAIAction(form.getValues(`steps.${step.stepNumber - 1}.action`)) && (
            <div className="mt-3">
              <Label>{t("message_template")}</Label>
              <Controller
                name={`steps.${step.stepNumber - 1}.template`}
                control={form.control}
                render={({ field }) => {
                  return (
                    <Select
                      isSearchable={false}
                      className="text-sm"
                      isDisabled={props.readOnly}
                      onChange={(val) => {
                        if (val) {
                          const action = form.getValues(`steps.${step.stepNumber - 1}.action`);

                          const template = getTemplateBodyForAction({
                            action,
                            locale: i18n.language,
                            t,
                            template: val.value ?? WorkflowTemplates.REMINDER,
                            timeFormat,
                          });

                          form.setValue(`steps.${step.stepNumber - 1}.reminderBody`, template);

                          if (shouldScheduleEmailReminder(action)) {
                            if (val.value === WorkflowTemplates.REMINDER) {
                              form.setValue(
                                `steps.${step.stepNumber - 1}.emailSubject`,
                                emailReminderTemplate({
                                  isEditingMode: true,
                                  locale: i18n.language,
                                  t,
                                  action,
                                  timeFormat,
                                }).emailSubject
                              );
                            } else if (val.value === WorkflowTemplates.RATING) {
                              form.setValue(
                                `steps.${step.stepNumber - 1}.emailSubject`,
                                emailRatingTemplate({
                                  isEditingMode: true,
                                  locale: i18n.language,
                                  action,
                                  t,
                                  timeFormat,
                                }).emailSubject
                              );
                            }
                          }
                          field.onChange(val.value);
                          form.setValue(`steps.${step.stepNumber - 1}.template`, val.value);
                          setUpdateTemplate(!updateTemplate);
                        }
                      }}
                      defaultValue={selectedTemplate}
                      value={selectedTemplate}
                      options={templateOptions.map((option) => ({
                        label: option.label,
                        value: option.value,
                        needsTeamsUpgrade:
                          option.needsTeamsUpgrade &&
                          !isSMSAction(form.getValues(`steps.${step.stepNumber - 1}.action`)),
                      }))}
                      //eslint-disable-next-line @typescript-eslint/no-explicit-any
                      isOptionDisabled={(option: { label: string; value: any; needsTeamsUpgrade: boolean }) =>
                        option.needsTeamsUpgrade
                      }
                    />
                  );
                }}
              />
            </div>
          )}
          {!isCalAIAction(form.getValues(`steps.${step.stepNumber - 1}.action`)) && (
            <div className="bg-muted border-muted mt-3 rounded-2xl border p-3">
              {isEmailSubjectNeeded && (
                <div className="mb-6">
                  <div className="flex items-center">
                    <Label className={classNames("flex-none", props.readOnly ? "mb-2" : "mb-0")}>
                      {t("email_subject")}
                    </Label>
                    {!props.readOnly && (
                      <div className="flex-grow text-right">
                        <AddVariablesDropdown
                          addVariable={addVariableEmailSubject}
                          variables={DYNAMIC_TEXT_VARIABLES}
                        />
                      </div>
                    )}
                  </div>
                  <TextArea
                    ref={(e) => {
                      emailSubjectFormRef?.(e);
                      refEmailSubject.current = e;
                    }}
                    rows={2}
                    disabled={props.readOnly || !hasActiveTeamPlan}
                    className="my-0 focus:ring-transparent"
                    required
                    {...restEmailSubjectForm}
                  />
                  {form.formState.errors.steps &&
                    form.formState?.errors?.steps[step.stepNumber - 1]?.emailSubject && (
                      <p className="text-error mt-1 text-xs">
                        {form.formState?.errors?.steps[step.stepNumber - 1]?.emailSubject?.message || ""}
                      </p>
                    )}
                </div>
              )}
              <div className="mb-2 flex items-center pb-1">
                <Label className="mb-0 flex-none">
                  {isEmailSubjectNeeded ? t("email_body") : t("text_message")}
                </Label>
              </div>
              <Editor
                getText={() => {
                  return props.form.getValues(`steps.${step.stepNumber - 1}.reminderBody`) || "";
                }}
                setText={(text: string) => {
                  props.form.setValue(`steps.${step.stepNumber - 1}.reminderBody`, text);
                  props.form.clearErrors();
                }}
                variables={DYNAMIC_TEXT_VARIABLES}
                addVariableButtonTop={isSMSAction(step.action)}
                height="200px"
                updateTemplate={updateTemplate}
                firstRender={firstRender}
                setFirstRender={setFirstRender}
                editable={
                  !props.readOnly &&
                  !isWhatsappAction(step.action) &&
                  (hasActiveTeamPlan || isSMSAction(step.action))
                }
                excludedToolbarItems={
                  !isSMSAction(step.action) ? [] : ["blockType", "bold", "italic", "link"]
                }
                plainText={isSMSAction(step.action)}
              />

              {form.formState.errors.steps &&
                form.formState?.errors?.steps[step.stepNumber - 1]?.reminderBody && (
                  <p className="text-error mt-1 text-sm">
                    {form.formState?.errors?.steps[step.stepNumber - 1]?.reminderBody?.message || ""}
                  </p>
                )}
              {isEmailSubjectNeeded && (
                <div className="mt-2">
                  <Controller
                    name={`steps.${step.stepNumber - 1}.includeCalendarEvent`}
                    control={form.control}
                    render={() => (
                      <CheckboxField
                        disabled={props.readOnly}
                        defaultChecked={
                          form.getValues(`steps.${step.stepNumber - 1}.includeCalendarEvent`) || false
                        }
                        description={t("include_calendar_event")}
                        descriptionClassName="ml-0"
                        onChange={(e) =>
                          form.setValue(`steps.${step.stepNumber - 1}.includeCalendarEvent`, e.target.checked)
                        }
                      />
                    )}
                  />
                </div>
              )}
              {!props.readOnly && (
                <div className="ml-1 mt-2">
                  <button type="button" onClick={() => setIsAdditionalInputsDialogOpen(true)}>
                    <div className="text-subtle ml-1 flex items-center gap-2">
                      <Icon name="circle-help" className="h-3 w-3" />
                      <p className="text-left text-xs">{t("using_booking_questions_as_variables")}</p>
                    </div>
                  </button>
                </div>
              )}
            </div>
          )}

          {/* {form.getValues(`steps.${step.stepNumber - 1}.action`) !== WorkflowActions.SMS_ATTENDEE && (
                <Button
                  type="button"
                  className="mt-7 w-full"
                  onClick={() => {
                    let isEmpty = false;

                    if (!form.getValues(`steps.${step.stepNumber - 1}.sendTo`) && isPhoneNumberNeeded) {
                      form.setError(`steps.${step.stepNumber - 1}.sendTo`, {
                        type: "custom",
                        message: t("no_input"),
                      });
                      isEmpty = true;
                    }

                    if (!numberVerified && isPhoneNumberNeeded) {
                      form.setError(`steps.${step.stepNumber - 1}.sendTo`, {
                        type: "custom",
                        message: t("not_verified"),
                      });
                    }
                    if (
                      form.getValues(`steps.${step.stepNumber - 1}.template`) === WorkflowTemplates.CUSTOM
                    ) {
                      if (!form.getValues(`steps.${step.stepNumber - 1}.reminderBody`)) {
                        form.setError(`steps.${step.stepNumber - 1}.reminderBody`, {
                          type: "custom",
                          message: t("no_input"),
                        });
                        isEmpty = true;
                      } else if (
                        isEmailSubjectNeeded &&
                        !form.getValues(`steps.${step.stepNumber - 1}.emailSubject`)
                      ) {
                        form.setError(`steps.${step.stepNumber - 1}.emailSubject`, {
                          type: "custom",
                          message: t("no_input"),
                        });
                        isEmpty = true;
                      }
                    }

                    if (!isPhoneNumberNeeded && !isEmpty) {
                      //translate body and reminder to english
                      const emailSubject = translateVariablesToEnglish(
                        form.getValues(`steps.${step.stepNumber - 1}.emailSubject`) || "",
                        { locale: i18n.language, t }
                      );
                      const reminderBody = translateVariablesToEnglish(
                        form.getValues(`steps.${step.stepNumber - 1}.reminderBody`) || "",
                        { locale: i18n.language, t }
                      );

                      testActionMutation.mutate({
                        step,
                        emailSubject,
                        reminderBody,
                      });
                    } else {
                      const isNumberValid =
                        form.formState.errors.steps &&
                        form.formState?.errors?.steps[step.stepNumber - 1]?.sendTo
                          ? false
                          : true;

                      if (isPhoneNumberNeeded && isNumberValid && !isEmpty && numberVerified) {
                        setConfirmationDialogOpen(true);
                      }
                    }
                  }}
                  color="secondary">
                  <div className="w-full">{t("test_action")}</div>
                </Button>
              )} */}
        </div>
        {/* <Dialog open={confirmationDialogOpen} onOpenChange={setConfirmationDialogOpen}>
          <ConfirmationDialogContent
            variety="warning"
            title={t("test_workflow_action")}
            confirmBtnText={t("send_sms")}
            onConfirm={(e) => {
              e.preventDefault();
              const reminderBody = translateVariablesToEnglish(
                form.getValues(`steps.${step.stepNumber - 1}.reminderBody`) || "",
                { locale: i18n.language, t }
              );

              testActionMutation.mutate({
                step,
                emailSubject: "",
                reminderBody: reminderBody || "",
              });
              setConfirmationDialogOpen(false);
            }}>
            {t("send_sms_to_number", { number: form.getValues(`steps.${step.stepNumber - 1}.sendTo`) })}
          </ConfirmationDialogContent>
        </Dialog> */}
        <Dialog open={isAdditionalInputsDialogOpen} onOpenChange={setIsAdditionalInputsDialogOpen}>
          <DialogContent enableOverflow type="creation" className="sm:max-w-[610px]">
            <div>
              <h1 className="w-full text-xl font-semibold">{t("how_booking_questions_as_variables")}</h1>
              <div className="bg-muted-3 mb-6 rounded-md sm:p-4">
                <p className="test-sm font-medium">{t("format")}</p>
                <ul className="text-emphasis ml-5 mt-2 list-disc">
                  <li>{t("uppercase_for_letters")}</li>
                  <li>{t("replace_whitespaces_underscores")}</li>
                  <li>{t("ignore_special_characters_booking_questions")}</li>
                </ul>
                <div className="mt-4">
                  <p className="test-sm w-full font-medium">{t("example_1")}</p>
                  <div className="mt-2 grid grid-cols-12">
                    <div className="test-sm text-default col-span-5 ltr:mr-2 rtl:ml-2">
                      {t("booking_question_identifier")}
                    </div>
                    <div className="test-sm text-emphasis col-span-7">{t("company_size")}</div>
                    <div className="test-sm text-default col-span-5 w-full">{t("variable")}</div>

                    <div className="test-sm text-emphasis col-span-7 break-words">
                      {" "}
                      {`{${t("company_size")
                        .replace(/[^a-zA-Z0-9 ]/g, "")
                        .trim()
                        .replace(/ /g, "_")
                        .toUpperCase()}}`}
                    </div>
                  </div>
                </div>
                <div className="mt-4">
                  <p className="test-sm w-full font-medium">{t("example_2")}</p>
                  <div className="mt-2 grid grid-cols-12">
                    <div className="test-sm text-default col-span-5 ltr:mr-2 rtl:ml-2">
                      {t("booking_question_identifier")}
                    </div>
                    <div className="test-sm text-emphasis col-span-7">{t("what_help_needed")}</div>
                    <div className="test-sm text-default col-span-5">{t("variable")}</div>
                    <div className="test-sm text-emphasis col-span-7 break-words">
                      {" "}
                      {`{${t("what_help_needed")
                        .replace(/[^a-zA-Z0-9 ]/g, "")
                        .trim()
                        .replace(/ /g, "_")
                        .toUpperCase()}}`}
                    </div>
                  </div>
                </div>
              </div>
            </div>
            <DialogFooter showDivider>
              <DialogClose color="primary" />
            </DialogFooter>
          </DialogContent>
        </Dialog>
        {agentConfigurationSheet.open && (
          <AgentConfigurationSheet
            open={agentConfigurationSheet.open}
            activeTab={agentConfigurationSheet.activeTab}
            onOpenChange={(val) => setAgentConfigurationSheet((prev) => ({ ...prev, open: val }))}
            agentId={stepAgentId}
            agentData={agentData}
            onUpdate={(data) => {
              updateAgentMutation.mutate({
                //eslint-disable-next-line @typescript-eslint/no-non-null-assertion
                id: stepAgentId!,
                teamId: teamId,
                generalPrompt: data.generalPrompt,
                beginMessage: data.beginMessage,
                generalTools: data.generalTools,
              });
            }}
            readOnly={props.readOnly}
            teamId={teamId}
            isOrganization={props.isOrganization}
            workflowId={params?.workflow as string}
            workflowStepId={step?.id}
            form={form}
          />
        )}

        {stepAgentId && (
          <TestPhoneCallDialog
            open={isTestAgentDialogOpen}
            onOpenChange={setIsTestAgentDialogOpen}
            agentId={stepAgentId}
            teamId={teamId}
            form={form}
          />
        )}

        {stepAgentId && (
          <WebCallDialog
            open={isWebCallDialogOpen}
            onOpenChange={setIsWebCallDialogOpen}
            agentId={stepAgentId}
            teamId={teamId}
            isOrganization={props.isOrganization}
            form={form}
          />
        )}

        {/* Unsubscribe Confirmation Dialog */}
        <Dialog open={isUnsubscribeDialogOpen} onOpenChange={setIsUnsubscribeDialogOpen}>
          <DialogContent type="creation" title={t("unsubscribe_phone_number")}>
            <div className="space-y-4">
              <p className="text-default text-sm">{t("do_you_still_want_to_unsubscribe")}</p>
              {getActivePhoneNumbers(
                agentData?.outboundPhoneNumbers?.map((phone) => ({
                  ...phone,
                  subscriptionStatus: phone.subscriptionStatus ?? undefined,
                }))
              ).length > 0 && (
                <div className="bg-muted rounded-lg p-3">
                  <div className="flex items-center gap-2">
                    <Icon name="phone" className="text-emphasis h-4 w-4" />
                    <span className="text-emphasis text-sm font-medium">
                      {formatPhoneNumber(
                        getActivePhoneNumbers(
                          agentData?.outboundPhoneNumbers?.map((phone) => ({
                            ...phone,
                            subscriptionStatus: phone.subscriptionStatus ?? undefined,
                          }))
                        )?.[0]?.phoneNumber
                      )}
                    </span>
                  </div>
                </div>
              )}
              <p className="text-subtle text-sm">{t("the_action_will_disconnect_phone_number")}</p>
            </div>
            <DialogFooter showDivider>
              <Button type="button" color="secondary" onClick={() => setIsUnsubscribeDialogOpen(false)}>
                {t("cancel")}
              </Button>
              <Button
                type="button"
                StartIcon="trash"
                color="destructive"
                onClick={() => {
                  const activePhoneNumbers = getActivePhoneNumbers(
                    agentData?.outboundPhoneNumbers?.map((phone) => ({
                      ...phone,
                      subscriptionStatus: phone.subscriptionStatus ?? undefined,
                    }))
                  );
                  if (activePhoneNumbers?.[0]) {
                    unsubscribePhoneNumberMutation.mutate({
                      phoneNumber: activePhoneNumbers[0].phoneNumber,
                      outboundAgentId: null,
                    });
                  }
                }}
                loading={unsubscribePhoneNumberMutation.isPending}>
                {t("unsubscribe")}
              </Button>
            </DialogFooter>
          </DialogContent>
        </Dialog>

        {/* Delete Step Confirmation Dialog */}
        <Dialog open={isDeleteStepDialogOpen} onOpenChange={setIsDeleteStepDialogOpen}>
          <DialogContent type="confirmation" title={t("delete_workflow_step")}>
            <div className="space-y-4">
              <p className="text-default text-sm">{t("are_you_sure_you_want_to_delete_workflow_step")}</p>
              {(() => {
                const relevantPhoneNumbers =
                  agentData?.outboundPhoneNumbers?.filter(
                    (phone) => phone.subscriptionStatus !== PhoneNumberSubscriptionStatus.CANCELLED
                  ) || [];

                return (
                  relevantPhoneNumbers.length > 0 && (
                    <>
                      <div className="bg-attention rounded-lg p-3">
                        <div className="flex items-start gap-2">
                          <Icon name="info" className="text-attention mt-0.5 h-4 w-4" />
                          <div className="space-y-2">
                            <p className="text-attention text-sm font-medium">{t("this_action_will_also")}</p>
                            <ul className="text-attention list-inside list-disc space-y-1 text-sm">
                              {relevantPhoneNumbers.some(
                                (phone) => phone.subscriptionStatus === PhoneNumberSubscriptionStatus.ACTIVE
                              ) && <li>{t("cancel_your_phone_number_subscription")}</li>}
                              <li>{t("delete_associated_phone_number")}</li>
                            </ul>
                          </div>
                        </div>
                      </div>
                      {relevantPhoneNumbers.map((phone) => (
                        <div key={phone.phoneNumber} className="bg-muted rounded-lg p-3">
                          <div className="flex items-center gap-2">
                            <Icon name="phone" className="text-emphasis h-4 w-4" />
                            <span className="text-emphasis text-sm font-medium">
                              {formatPhoneNumber(phone.phoneNumber)}
                            </span>
                            {phone.subscriptionStatus === PhoneNumberSubscriptionStatus.ACTIVE && (
                              <Badge variant="green" size="sm" withDot>
                                {t("active_subscription")}
                              </Badge>
                            )}
                          </div>
                        </div>
                      ))}
                    </>
                  )
                );
              })()}
            </div>
            <DialogFooter showDivider>
              <Button type="button" color="secondary" onClick={() => setIsDeleteStepDialogOpen?.(false)}>
                {t("cancel")}
              </Button>
              <Button
                type="button"
                StartIcon="trash"
                color="destructive"
                onClick={() => {
                  // Proceed with deletion
                  const steps = form.getValues("steps");
                  const updatedSteps = steps
                    ?.filter((currStep) => currStep.id !== step.id)
                    .map((s) => {
                      const updatedStep = s;
                      if (step.stepNumber < updatedStep.stepNumber) {
                        updatedStep.stepNumber = updatedStep.stepNumber - 1;
                      }
                      return updatedStep;
                    });
                  form.setValue("steps", updatedSteps);
                  if (setReload) {
                    setReload(!reload);
                  }
                  setIsDeleteStepDialogOpen?.(false);
                }}>
                {t("delete")}
              </Button>
            </DialogFooter>
          </DialogContent>
        </Dialog>
      </>
    );
  }

  return <></>;
}<|MERGE_RESOLUTION|>--- conflicted
+++ resolved
@@ -813,26 +813,57 @@
                 </div>
                 <div className="flex items-center gap-1">
                   {arePhoneNumbersActive.length > 0 ? (
-                    <Button
-                      color="secondary"
-                      onClick={() => setIsTestAgentDialogOpen(true)}
-                      disabled={props.readOnly || !arePhoneNumbersActive.length}>
-                      <Icon name="phone" className="mr-2 h-4 w-4" />
-                      {t("test_agent")}
-                    </Button>
+                    <Dropdown>
+                      <DropdownMenuTrigger asChild>
+                        <Button
+                          color="secondary"
+                          className="rounded-[10px]"
+                          disabled={props.readOnly}
+                          EndIcon="chevron-down">
+                          {t("test_agent")}
+                        </Button>
+                      </DropdownMenuTrigger>
+                      <DropdownMenuContent>
+                        <DropdownMenuItem>
+                          <DropdownItem
+                            type="button"
+                            StartIcon="phone"
+                            onClick={() => setIsTestAgentDialogOpen(true)}>
+                            {t("phone_call")}
+                          </DropdownItem>
+                        </DropdownMenuItem>
+                        <DropdownMenuItem>
+                          <DropdownItem
+                            type="button"
+                            StartIcon="monitor"
+                            onClick={() => setIsWebCallDialogOpen(true)}>
+                            {t("web_call")}
+                          </DropdownItem>
+                        </DropdownMenuItem>
+                      </DropdownMenuContent>
+                    </Dropdown>
                   ) : (
-                    <Button
-                      color="secondary"
-                      onClick={() => {
-                        setAgentConfigurationSheet((prev) => ({
-                          ...prev,
-                          open: true,
-                          activeTab: "phoneNumber",
-                        }));
-                      }}
-                      disabled={props.readOnly}>
-                      {t("connect_phone_number")}
-                    </Button>
+                    <>
+                      <Button
+                        color="secondary"
+                        onClick={() => {
+                          setAgentConfigurationSheet((prev) => ({
+                            ...prev,
+                            open: true,
+                            activeTab: "phoneNumber",
+                          }));
+                        }}
+                        disabled={props.readOnly}>
+                        {t("connect_phone_number")}
+                      </Button>
+                      <Button
+                        color="secondary"
+                        onClick={() => setIsWebCallDialogOpen(true)}
+                        disabled={props.readOnly}
+                        StartIcon="monitor">
+                        {t("test_web_call")}
+                      </Button>
+                    </>
                   )}
                   <Dropdown>
                     <DropdownMenuTrigger asChild>
@@ -859,120 +890,17 @@
               </div>
             </div>
           )}
-
-          {!isWhatsappAction(form.getValues(`steps.${step.stepNumber - 1}.action`)) &&
-            !isCalAIAction(form.getValues(`steps.${step.stepNumber - 1}.action`)) && (
-              <div>
-                {isSenderIsNeeded ? (
-                  <>
-                    <div className="pt-4">
-                      <div className="flex items-center">
-                        <Label>{t("sender_id")}</Label>
-                        {/* <Tooltip content={t("sender_id_info")}> */}
-                        {/* </Tooltip> */}
-                      </div>
-                      <Input
-                        type="text"
-                        placeholder={SENDER_ID}
-                        disabled={props.readOnly}
-                        maxLength={11}
-                        {...form.register(`steps.${step.stepNumber - 1}.sender`)}
-                      />
-                      <div className="mt-1.5 flex items-center gap-1">
-                        <Icon name="info" size="10" className="text-gray-500" />
-                        <div className="text-subtle text-xs">{t("sender_id_info")}</div>
-                      </div>
-                    </div>
-<<<<<<< HEAD
-                    {form.formState.errors.steps &&
-                      form.formState?.errors?.steps[step.stepNumber - 1]?.sender && (
-                        <p className="text-error mt-1 text-xs">{t("sender_id_error_message")}</p>
-=======
-                    <div className="flex items-center gap-1">
-                      {arePhoneNumbersActive.length > 0 ? (
-                        <Dropdown>
-                          <DropdownMenuTrigger asChild>
-                            <Button
-                              color="secondary"
-                              className="rounded-[10px]"
-                              disabled={props.readOnly}
-                              EndIcon="chevron-down">
-                              {t("test_agent")}
-                            </Button>
-                          </DropdownMenuTrigger>
-                          <DropdownMenuContent>
-                            <DropdownMenuItem>
-                              <DropdownItem
-                                type="button"
-                                StartIcon="phone"
-                                onClick={() => setIsTestAgentDialogOpen(true)}>
-                                {t("phone_call")}
-                              </DropdownItem>
-                            </DropdownMenuItem>
-                            <DropdownMenuItem>
-                              <DropdownItem
-                                type="button"
-                                StartIcon="monitor"
-                                onClick={() => setIsWebCallDialogOpen(true)}>
-                                {t("web_call")}
-                              </DropdownItem>
-                            </DropdownMenuItem>
-                          </DropdownMenuContent>
-                        </Dropdown>
-                      ) : (
-                        <>
-                          <Button
-                            color="secondary"
-                            onClick={() => {
-                              setAgentConfigurationSheet((prev) => ({
-                                ...prev,
-                                open: true,
-                                activeTab: "phoneNumber",
-                              }));
-                            }}
-                            disabled={props.readOnly}>
-                            {t("connect_phone_number")}
-                          </Button>
-                          <Button
-                            color="secondary"
-                            onClick={() => setIsWebCallDialogOpen(true)}
-                            disabled={props.readOnly}
-                            StartIcon="monitor">
-                            {t("test_web_call")}
-                          </Button>
-                        </>
->>>>>>> 0a7e5731
-                      )}
-                  </>
-                ) : (
-                  <>
-                    <div className="pt-4">
-                      <Label>{t("sender_name")}</Label>
-                      <Input
-                        type="text"
-                        disabled={props.readOnly}
-                        placeholder={SENDER_NAME}
-                        {...form.register(`steps.${step.stepNumber - 1}.senderName`)}
-                      />
-                    </div>
-                  </>
-                )}
-              </div>
-            )}
-
           {isPhoneNumberNeeded && (
-            <div className="bg-muted border-muted mt-3 rounded-2xl border p-4 pt-0">
+            <div className="bg-muted mt-2 rounded-md p-4 pt-0">
               <Label className="pt-4">{t("custom_phone_number")}</Label>
-              <div className="block items-center gap-2 sm:flex">
+              <div className="block sm:flex">
                 <Controller
                   name={`steps.${step.stepNumber - 1}.sendTo`}
                   render={({ field: { value, onChange } }) => (
                     <PhoneInput
                       placeholder={t("phone_number")}
                       id={`steps.${step.stepNumber - 1}.sendTo`}
-                      className="h-8 w-full min-w-fit rounded-xl"
-                      inputStyle={{ borderRadius: "10px", height: "30px" }}
-                      flagButtonStyle={{ borderTopLeftRadius: "10px", borderBottomLeftRadius: "10px" }}
+                      className="min-w-fit sm:rounded-r-none sm:rounded-bl-md sm:rounded-tl-md"
                       required
                       disabled={props.readOnly}
                       value={value}
@@ -988,10 +916,9 @@
                 />
                 <Button
                   color="secondary"
-                  size="sm"
                   disabled={numberVerified || props.readOnly || false}
                   className={classNames(
-                    "min-w-fit text-sm font-medium",
+                    "-ml-[3px] h-[40px] min-w-fit sm:block sm:rounded-bl-none sm:rounded-tl-none",
                     numberVerified ? "hidden" : "mt-3 sm:mt-0"
                   )}
                   onClick={() =>
@@ -1562,22 +1489,22 @@
                   subscriptionStatus: phone.subscriptionStatus ?? undefined,
                 }))
               ).length > 0 && (
-                <div className="bg-muted rounded-lg p-3">
-                  <div className="flex items-center gap-2">
-                    <Icon name="phone" className="text-emphasis h-4 w-4" />
-                    <span className="text-emphasis text-sm font-medium">
-                      {formatPhoneNumber(
-                        getActivePhoneNumbers(
-                          agentData?.outboundPhoneNumbers?.map((phone) => ({
-                            ...phone,
-                            subscriptionStatus: phone.subscriptionStatus ?? undefined,
-                          }))
-                        )?.[0]?.phoneNumber
-                      )}
-                    </span>
+                  <div className="bg-muted rounded-lg p-3">
+                    <div className="flex items-center gap-2">
+                      <Icon name="phone" className="text-emphasis h-4 w-4" />
+                      <span className="text-emphasis text-sm font-medium">
+                        {formatPhoneNumber(
+                          getActivePhoneNumbers(
+                            agentData?.outboundPhoneNumbers?.map((phone) => ({
+                              ...phone,
+                              subscriptionStatus: phone.subscriptionStatus ?? undefined,
+                            }))
+                          )?.[0]?.phoneNumber
+                        )}
+                      </span>
+                    </div>
                   </div>
-                </div>
-              )}
+                )}
               <p className="text-subtle text-sm">{t("the_action_will_disconnect_phone_number")}</p>
             </div>
             <DialogFooter showDivider>
