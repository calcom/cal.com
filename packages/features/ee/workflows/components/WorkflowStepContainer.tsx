--- conflicted
+++ resolved
@@ -123,13 +123,8 @@
 
 const CalAIAgentDataSkeleton = () => {
   return (
-<<<<<<< HEAD
-    <div className="bg-cal-muted mt-4 rounded-lg p-4">
-      <div className="flex items-center justify-between">
-=======
-    <div className="p-4 mt-4 rounded-lg bg-muted">
+    <div className="p-4 mt-4 rounded-lg bg-cal-muted">
       <div className="flex justify-between items-center">
->>>>>>> 3e7a8487
         <div>
           <SkeletonText className="w-28 h-5" />
           <div className="flex gap-2 items-center mt-2">
@@ -853,13 +848,8 @@
               </div>
             )}
           {isCalAIAction(form.getValues(`steps.${step.stepNumber - 1}.action`)) && !stepAgentId && (
-<<<<<<< HEAD
-            <div className="bg-cal-muted border-muted mt-2 rounded-2xl border p-3">
-              <div className="flex flex-col justify-between gap-4 sm:flex-row sm:items-center sm:gap-0">
-=======
-            <div className="p-3 mt-2 rounded-2xl border bg-muted border-muted">
+            <div className="p-3 mt-2 rounded-2xl border bg-cal-muted border-muted">
               <div className="flex flex-col gap-4 justify-between sm:flex-row sm:items-center sm:gap-0">
->>>>>>> 3e7a8487
                 <div>
                   <h2 className="text-sm font-medium leading-none text-emphasis">
                     {t("cal_ai_agent")}
@@ -885,11 +875,7 @@
 
           {stepAgentId && isAgentLoading && <CalAIAgentDataSkeleton />}
           {stepAgentId && agentData && (
-<<<<<<< HEAD
-            <div className="bg-cal-muted mt-4 rounded-lg p-4">
-=======
-            <div className="p-4 mt-4 rounded-lg bg-muted">
->>>>>>> 3e7a8487
+            <div className="p-4 mt-4 rounded-lg bg-cal-muted">
               <div
                 className="flex justify-between items-center cursor-pointer"
                 onClick={(e) => {
@@ -1033,11 +1019,7 @@
             </div>
           )}
           {isPhoneNumberNeeded && (
-<<<<<<< HEAD
-            <div className="bg-cal-muted mt-2 rounded-md p-4 pt-0">
-=======
-            <div className="p-4 pt-0 mt-2 rounded-md bg-muted">
->>>>>>> 3e7a8487
+            <div className="p-4 pt-0 mt-2 rounded-md bg-cal-muted">
               <Label className="pt-4">{t("custom_phone_number")}</Label>
               <div className="block sm:flex">
                 <Controller
@@ -1150,11 +1132,7 @@
               </div>
             )}
           {isEmailAddressNeeded && !isCalAIAction(form.getValues(`steps.${step.stepNumber - 1}.action`)) && (
-<<<<<<< HEAD
-            <div className="bg-cal-muted border-muted mt-5 rounded-2xl border p-4">
-=======
-            <div className="p-4 mt-5 rounded-2xl border bg-muted border-muted">
->>>>>>> 3e7a8487
+            <div className="p-4 mt-5 rounded-2xl border bg-cal-muted border-muted">
               <Label>{t("email_address")}</Label>
               <div className="block gap-2 items-center sm:flex">
                 <Controller
@@ -1326,11 +1304,7 @@
             </div>
           )}
           {!isCalAIAction(form.getValues(`steps.${step.stepNumber - 1}.action`)) && (
-<<<<<<< HEAD
-            <div className="bg-cal-muted border-muted mt-3 rounded-2xl border p-3">
-=======
-            <div className="p-3 mt-3 rounded-2xl border bg-muted border-muted">
->>>>>>> 3e7a8487
+            <div className="p-3 mt-3 rounded-2xl border bg-cal-muted border-muted">
               {isEmailSubjectNeeded && (
                 <div className="mb-6">
                   <div className="flex items-center">
@@ -1538,15 +1512,9 @@
           <DialogContent enableOverflow type="creation" className="sm:max-w-[610px]">
             <div>
               <h1 className="w-full text-xl font-semibold">{t("how_booking_questions_as_variables")}</h1>
-<<<<<<< HEAD
-              <div className="bg-cal-muted-3 mb-6 rounded-md sm:p-4">
-                <p className="test-sm font-medium">{t("format")}</p>
-                <ul className="text-emphasis ml-5 mt-2 list-disc">
-=======
-              <div className="mb-6 rounded-md bg-muted-3 sm:p-4">
+              <div className="mb-6 rounded-md bg-cal-muted-3 sm:p-4">
                 <p className="font-medium test-sm">{t("format")}</p>
                 <ul className="mt-2 ml-5 list-disc text-emphasis">
->>>>>>> 3e7a8487
                   <li>{t("uppercase_for_letters")}</li>
                   <li>{t("replace_whitespaces_underscores")}</li>
                   <li>{t("ignore_special_characters_booking_questions")}</li>
@@ -1560,11 +1528,7 @@
                     <div className="col-span-7 test-sm text-emphasis">{t("company_size")}</div>
                     <div className="col-span-5 w-full test-sm text-default">{t("variable")}</div>
 
-<<<<<<< HEAD
                     <div className="col-span-7 wrap-break-word test-sm text-emphasis">
-=======
-                    <div className="col-span-7 break-words test-sm text-emphasis">
->>>>>>> 3e7a8487
                       {" "}
                       {`{${t("company_size")
                         .replace(/[^a-zA-Z0-9 ]/g, "")
@@ -1582,11 +1546,7 @@
                     </div>
                     <div className="col-span-7 test-sm text-emphasis">{t("what_help_needed")}</div>
                     <div className="col-span-5 test-sm text-default">{t("variable")}</div>
-<<<<<<< HEAD
                     <div className="col-span-7 wrap-break-word test-sm text-emphasis">
-=======
-                    <div className="col-span-7 break-words test-sm text-emphasis">
->>>>>>> 3e7a8487
                       {" "}
                       {`{${t("what_help_needed")
                         .replace(/[^a-zA-Z0-9 ]/g, "")
@@ -1667,17 +1627,10 @@
                   subscriptionStatus: phone.subscriptionStatus ?? undefined,
                 }))
               ).length > 0 && (
-<<<<<<< HEAD
-                <div className="bg-cal-muted rounded-lg p-3">
-                  <div className="flex items-center gap-2">
-                    <Icon name="phone" className="text-emphasis h-4 w-4" />
-                    <span className="text-emphasis text-sm font-medium">
-=======
-                <div className="p-3 rounded-lg bg-muted">
+                <div className="p-3 rounded-lg bg-cal-muted">
                   <div className="flex gap-2 items-center">
                     <Icon name="phone" className="w-4 h-4 text-emphasis" />
                     <span className="text-sm font-medium text-emphasis">
->>>>>>> 3e7a8487
                       {formatPhoneNumber(
                         getActivePhoneNumbers(
                           agentData?.outboundPhoneNumbers?.map((phone) => ({
@@ -1750,17 +1703,10 @@
                         </div>
                       </div>
                       {relevantPhoneNumbers.map((phone) => (
-<<<<<<< HEAD
-                        <div key={phone.phoneNumber} className="bg-cal-muted rounded-lg p-3">
-                          <div className="flex items-center gap-2">
-                            <Icon name="phone" className="text-emphasis h-4 w-4" />
-                            <span className="text-emphasis text-sm font-medium">
-=======
-                        <div key={phone.phoneNumber} className="p-3 rounded-lg bg-muted">
+                        <div key={phone.phoneNumber} className="p-3 rounded-lg bg-cal-muted">
                           <div className="flex gap-2 items-center">
                             <Icon name="phone" className="w-4 h-4 text-emphasis" />
                             <span className="text-sm font-medium text-emphasis">
->>>>>>> 3e7a8487
                               {formatPhoneNumber(phone.phoneNumber)}
                             </span>
                             {phone.subscriptionStatus === PhoneNumberSubscriptionStatus.ACTIVE && (
