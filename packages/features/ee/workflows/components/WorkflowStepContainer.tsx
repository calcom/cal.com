--- conflicted
+++ resolved
@@ -36,10 +36,7 @@
   TextField,
   Editor,
   AddVariablesDropdown,
-<<<<<<< HEAD
-=======
   Input,
->>>>>>> 2d50d09c
 } from "@calcom/ui";
 import { FiArrowDown, FiMoreHorizontal, FiTrash2, FiHelpCircle } from "@calcom/ui/components/icon";
 
@@ -600,10 +597,7 @@
                           props.form.clearErrors();
                         }}
                         variables={DYNAMIC_TEXT_VARIABLES}
-<<<<<<< HEAD
-=======
                         height="200px"
->>>>>>> 2d50d09c
                       />
                     </>
                   ) : (
@@ -639,11 +633,7 @@
                   <div className="mt-3 ">
                     <button type="button" onClick={() => setIsAdditionalInputsDialogOpen(true)}>
                       <div className="mt-2 flex text-sm text-gray-600">
-<<<<<<< HEAD
-                        <Icon.FiHelpCircle className="mt-[3px] h-3 w-3 ltr:mr-2 rtl:ml-2" />
-=======
                         <FiHelpCircle className="mt-[3px] h-3 w-3 ltr:mr-2 rtl:ml-2" />
->>>>>>> 2d50d09c
                         <p className="text-left">{t("using_additional_inputs_as_variables")}</p>
                       </div>
                     </button>
