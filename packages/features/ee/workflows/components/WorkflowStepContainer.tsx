--- conflicted
+++ resolved
@@ -17,11 +17,8 @@
 import { getTimeFormatStringFromUserTimeFormat } from "@calcom/lib/timeFormat";
 import {
   MembershipRole,
-<<<<<<< HEAD
-=======
   PhoneNumberSubscriptionStatus,
   TimeUnit,
->>>>>>> 3bbba9c6
   WorkflowActions,
   WorkflowTemplates,
   WorkflowTriggerEvents,
@@ -35,6 +32,13 @@
 import { AddVariablesDropdown } from "@calcom/ui/components/editor";
 import { Editor } from "@calcom/ui/components/editor";
 import { CheckboxField } from "@calcom/ui/components/form";
+import {
+  Dropdown,
+  DropdownItem,
+  DropdownMenuContent,
+  DropdownMenuItem,
+  DropdownMenuTrigger,
+} from "@calcom/ui/components/dropdown";
 import { EmailField } from "@calcom/ui/components/form";
 import { TextArea } from "@calcom/ui/components/form";
 import { Label } from "@calcom/ui/components/form";
@@ -75,16 +79,12 @@
   setReload?: Dispatch<SetStateAction<boolean>>;
   teamId?: number;
   readOnly: boolean;
-<<<<<<< HEAD
   // Props for trigger section
   selectedOptions?: Option[];
   setSelectedOptions?: Dispatch<SetStateAction<Option[]>>;
-  isOrg?: boolean;
+  isOrganization?: boolean;
   allOptions?: Option[];
-=======
-  isOrganization?: boolean;
   onSaveWorkflow?: () => Promise<void>;
->>>>>>> 3bbba9c6
 };
 
 const getTimeSectionText = (trigger: WorkflowTriggerEvents, t: TFunction) => {
@@ -135,7 +135,7 @@
   const utils = trpc.useUtils();
   const params = useParams();
 
-  const { step, form, reload, setReload, teamId, selectedOptions, setSelectedOptions, isOrg, allOptions } =
+  const { step, form, reload, setReload, teamId, selectedOptions, setSelectedOptions, isOrganization, allOptions } =
     props;
   const { data: _verifiedNumbers } = trpc.viewer.workflows.getVerifiedNumbers.useQuery(
     { teamId },
@@ -455,7 +455,7 @@
           {/* Event Type/Team Selection */}
           {selectedOptions && setSelectedOptions && allOptions && (
             <div className="mb-6">
-              {isOrg ? (
+              {isOrganization ? (
                 <div className="mb-2 flex items-center gap-2">
                   <Label>{t("which_team_apply")}</Label>
                   <InfoBadge content={t("team_select_info")} />
@@ -477,7 +477,7 @@
                       setValue={(s: Option[]) => {
                         form.setValue("activeOn", s);
                       }}
-                      countText={isOrg ? "count_team" : "nr_event_type"}
+                      countText={isOrganization ? "count_team" : "nr_event_type"}
                     />
                   );
                 }}
@@ -487,7 +487,7 @@
                   name="selectAll"
                   render={({ field: { value, onChange } }) => (
                     <CheckboxField
-                      description={isOrg ? t("apply_to_all_teams") : t("apply_to_all_event_types")}
+                      description={isOrganization ? t("apply_to_all_teams") : t("apply_to_all_event_types")}
                       disabled={props.readOnly}
                       onChange={(e) => {
                         onChange(e);
@@ -553,7 +553,6 @@
 
     return (
       <>
-<<<<<<< HEAD
         <div>
           <div>
             <Label>{t("do_this")}</Label>
@@ -597,175 +596,14 @@
                             form.setValue(`steps.${step.stepNumber - 1}.sender`, SENDER_ID);
                           }
 
-                          setIsEmailSubjectNeeded(false);
-                        } else if (isWhatsappAction(val.value)) {
-                          setNumberRequiredConfigs(val.value === WorkflowActions.WHATSAPP_NUMBER, false);
-
-                          if (!isWhatsappAction(oldValue)) {
-                            form.setValue(`steps.${step.stepNumber - 1}.sender`, "");
-                          }
-
-                          setIsEmailSubjectNeeded(false);
-                        } else {
-                          setIsPhoneNumberNeeded(false);
-                          setIsSenderIsNeeded(false);
-                          setIsEmailAddressNeeded(val.value === WorkflowActions.EMAIL_ADDRESS);
-                          setIsEmailSubjectNeeded(true);
-                        }
-
-                        form.setValue(`steps.${step.stepNumber - 1}.sendTo`, null);
-                        form.clearErrors(`steps.${step.stepNumber - 1}.sendTo`);
-                        form.setValue(`steps.${step.stepNumber - 1}.action`, val.value);
-                        setUpdateTemplate(!updateTemplate);
-                      }
-                    }}
-                    defaultValue={selectedAction}
-                    options={actionOptions?.map((option) => ({
-                      ...option,
-                      creditsTeamId: teamId ?? creditsTeamId,
-                    }))}
-                  />
-                );
-              }}
-            />
-          </div>
-          {isPhoneNumberNeeded && (
-            <div className="bg-muted mt-2 rounded-md p-4 pt-0">
-              <Label className="pt-4">{t("custom_phone_number")}</Label>
-              <div className="block sm:flex">
-                <Controller
-                  name={`steps.${step.stepNumber - 1}.sendTo`}
-                  render={({ field: { value, onChange } }) => (
-                    <PhoneInput
-                      placeholder={t("phone_number")}
-                      id={`steps.${step.stepNumber - 1}.sendTo`}
-                      className="min-w-fit sm:rounded-r-none sm:rounded-bl-md sm:rounded-tl-md"
-                      required
-                      disabled={props.readOnly}
-                      value={value}
-                      onChange={(val) => {
-                        const isAlreadyVerified = !!verifiedNumbers
-                          ?.concat([])
-                          .find((number) => number.replace(/\s/g, "") === val?.replace(/\s/g, ""));
-                        setNumberVerified(isAlreadyVerified);
-                        onChange(val);
-                      }}
-                    />
-                  )}
-=======
-        <div className="my-3 flex justify-center">
-          <Icon name="arrow-down" className="text-subtle stroke-[1.5px] text-3xl" />
-        </div>
-        <div className="flex justify-center">
-          <div className="min-w-80 bg-default border-subtle flex w-full rounded-md border p-7">
-            <div className="w-full">
-              <div className="flex">
-                <div className="w-full">
-                  <div className="flex">
-                    <div className="bg-subtle text-default mt-[3px] flex h-5 w-5 items-center justify-center rounded-full p-1 text-xs ltr:mr-5 rtl:ml-5">
-                      {step.stepNumber + 1}
-                    </div>
-                    <div>
-                      <div className="text-emphasis text-base font-bold">{t("action")}</div>
-                      <div className="text-default text-sm">{t("action_is_performed")}</div>
-                    </div>
-                  </div>
-                </div>
-                {!props.readOnly && (
-                  <div>
-                    <Dropdown>
-                      <DropdownMenuTrigger asChild>
-                        <Button type="button" color="minimal" variant="icon" StartIcon="ellipsis" />
-                      </DropdownMenuTrigger>
-                      <DropdownMenuContent>
-                        <DropdownMenuItem>
-                          <DropdownItem
-                            type="button"
-                            StartIcon="trash-2"
-                            color="destructive"
-                            onClick={() => {
-                              if (
-                                isCalAIAction(step.action) &&
-                                agentData?.outboundPhoneNumbers &&
-                                agentData.outboundPhoneNumbers.length > 0
-                              ) {
-                                setIsDeleteStepDialogOpen(true);
-                              } else {
-                                const steps = form.getValues("steps");
-                                const updatedSteps = steps
-                                  ?.filter((currStep) => currStep.id !== step.id)
-                                  .map((s) => {
-                                    const updatedStep = s;
-                                    if (step.stepNumber < updatedStep.stepNumber) {
-                                      updatedStep.stepNumber = updatedStep.stepNumber - 1;
-                                    }
-                                    return updatedStep;
-                                  });
-                                form.setValue("steps", updatedSteps);
-                                if (setReload) {
-                                  setReload(!reload);
-                                }
-                              }
-                            }}>
-                            {t("delete")}
-                          </DropdownItem>
-                        </DropdownMenuItem>
-                      </DropdownMenuContent>
-                    </Dropdown>
-                  </div>
-                )}
-              </div>
-              <div className="border-subtle my-7 border-t" />
-              <div>
-                <Label>{t("do_this")}</Label>
-                <Controller
-                  name={`steps.${step.stepNumber - 1}.action`}
-                  control={form.control}
-                  render={() => {
-                    return (
-                      <Select
-                        isSearchable={false}
-                        className="text-sm"
-                        isDisabled={props.readOnly}
-                        onChange={(val) => {
-                          if (val) {
-                            const oldValue = form.getValues(`steps.${step.stepNumber - 1}.action`);
-
-                            const template = getTemplateBodyForAction({
-                              action: val.value,
-                              locale: i18n.language,
-                              t,
-                              template: WorkflowTemplates.REMINDER,
-                              timeFormat,
-                            });
-
-                            form.setValue(`steps.${step.stepNumber - 1}.reminderBody`, template);
-
-                            const setNumberRequiredConfigs = (
-                              phoneNumberIsNeeded: boolean,
-                              senderNeeded = true
-                            ) => {
-                              setIsSenderIsNeeded(senderNeeded);
-                              setIsEmailAddressNeeded(false);
-                              setIsPhoneNumberNeeded(phoneNumberIsNeeded);
-                              setNumberVerified(getNumberVerificationStatus());
-                            };
-
-                            if (isSMSAction(val.value)) {
-                              setNumberRequiredConfigs(val.value === WorkflowActions.SMS_NUMBER);
-                              // email action changes to sms action
-                              if (!isSMSAction(oldValue)) {
-                                form.setValue(`steps.${step.stepNumber - 1}.sender`, SENDER_ID);
-                              }
-
                               setIsEmailSubjectNeeded(false);
                               form.setValue(`steps.${step.stepNumber - 1}.agentId`, null);
                             } else if (isWhatsappAction(val.value)) {
                               setNumberRequiredConfigs(val.value === WorkflowActions.WHATSAPP_NUMBER, false);
 
-                              if (!isWhatsappAction(oldValue)) {
-                                form.setValue(`steps.${step.stepNumber - 1}.sender`, "");
-                              }
+                          if (!isWhatsappAction(oldValue)) {
+                            form.setValue(`steps.${step.stepNumber - 1}.sender`, "");
+                          }
 
                               setIsEmailSubjectNeeded(false);
                               form.setValue(`steps.${step.stepNumber - 1}.agentId`, null);
@@ -810,25 +648,8 @@
                       />
                     );
                   }}
->>>>>>> 3bbba9c6
                 />
-                <Button
-                  color="secondary"
-                  disabled={numberVerified || props.readOnly || false}
-                  className={classNames(
-                    "-ml-[3px] h-[40px] min-w-fit sm:block sm:rounded-bl-none sm:rounded-tl-none",
-                    numberVerified ? "hidden" : "mt-3 sm:mt-0"
-                  )}
-                  onClick={() =>
-                    sendVerificationCodeMutation.mutate({
-                      phoneNumber: form.getValues(`steps.${step.stepNumber - 1}.sendTo`) || "",
-                    })
-                  }>
-                  {t("send_code")}
-                </Button>
               </div>
-<<<<<<< HEAD
-=======
               {isCalAIAction(form.getValues(`steps.${step.stepNumber - 1}.action`)) && !stepAgentId && (
                 <div className="bg-muted mt-2 rounded-lg p-4">
                   <div className="flex items-center justify-between">
@@ -990,14 +811,166 @@
                       {t("send_code")}
                     </Button>
                   </div>
->>>>>>> 3bbba9c6
-
+
+                  {form.formState.errors.steps &&
+                    form.formState?.errors?.steps[step.stepNumber - 1]?.sendTo && (
+                      <p className="mt-1 text-xs text-red-500">
+                        {form.formState?.errors?.steps[step.stepNumber - 1]?.sendTo?.message || ""}
+                      </p>
+                    )}
+                  {numberVerified ? (
+                    <div className="mt-1">
+                      <Badge variant="green">{t("number_verified")}</Badge>
+                    </div>
+                  ) : (
+                    !props.readOnly && (
+                      <>
+                        <div className="mt-3 flex">
+                          <TextField
+                            className="h-[36px] rounded-r-none border-r-transparent"
+                            placeholder="Verification code"
+                            disabled={props.readOnly}
+                            value={verificationCode}
+                            onChange={(e) => {
+                              setVerificationCode(e.target.value);
+                            }}
+                            required
+                          />
+                          <Button
+                            color="secondary"
+                            className="-ml-[3px] h-[36px] min-w-fit py-0 sm:block sm:rounded-bl-none sm:rounded-tl-none "
+                            disabled={verifyPhoneNumberMutation.isPending || props.readOnly}
+                            onClick={() => {
+                              verifyPhoneNumberMutation.mutate({
+                                phoneNumber: form.getValues(`steps.${step.stepNumber - 1}.sendTo`) || "",
+                                code: verificationCode,
+                                teamId,
+                              });
+                            }}>
+                            {t("verify")}
+                          </Button>
+                        </div>
+                        {form.formState.errors.steps &&
+                          form.formState?.errors?.steps[step.stepNumber - 1]?.sendTo && (
+                            <p className="mt-1 text-xs text-red-500">
+                              {form.formState?.errors?.steps[step.stepNumber - 1]?.sendTo?.message || ""}
+                            </p>
+                          )}
+                      </>
+                    )
+                  )}
+                </div>
+              )}
+              {!isWhatsappAction(form.getValues(`steps.${step.stepNumber - 1}.action`)) &&
+                !isCalAIAction(form.getValues(`steps.${step.stepNumber - 1}.action`)) && (
+                  <div className="bg-muted mt-2 rounded-md p-4 pt-0">
+                    {isSenderIsNeeded ? (
+                      <>
+                        <div className="pt-4">
+                          <div className="flex items-center">
+                            <Label>{t("sender_id")}</Label>
+                            <Tooltip content={t("sender_id_info")}>
+                              <span>
+                                <Icon name="info" className="mb-2 ml-2 mr-1 mt-0.5 h-4 w-4 text-gray-500" />
+                              </span>
+                            </Tooltip>
+                          </div>
+                          <Input
+                            type="text"
+                            placeholder={SENDER_ID}
+                            disabled={props.readOnly}
+                            maxLength={11}
+                            {...form.register(`steps.${step.stepNumber - 1}.sender`)}
+                          />
+                        </div>
+                        {form.formState.errors.steps &&
+                          form.formState?.errors?.steps[step.stepNumber - 1]?.sender && (
+                            <p className="mt-1 text-xs text-red-500">{t("sender_id_error_message")}</p>
+                          )}
+                      </>
+                    ) : (
+                      <>
+                        <div className="pt-4">
+                          <Label>{t("sender_name")}</Label>
+                          <Input
+                            type="text"
+                            disabled={props.readOnly}
+                            placeholder={SENDER_NAME}
+                            {...form.register(`steps.${step.stepNumber - 1}.senderName`)}
+                          />
+                        </div>
+                      </>
+                    )}
+                  </div>
+                )}
+              {canRequirePhoneNumber(form.getValues(`steps.${step.stepNumber - 1}.action`)) &&
+                !isCalAIAction(form.getValues(`steps.${step.stepNumber - 1}.action`)) && (
+                  <div className="mt-2">
+                    <Controller
+                      name={`steps.${step.stepNumber - 1}.numberRequired`}
+                      control={form.control}
+                      render={() => (
+                        <CheckboxField
+                          disabled={props.readOnly}
+                          defaultChecked={
+                            form.getValues(`steps.${step.stepNumber - 1}.numberRequired`) || false
+                          }
+                          description={t("make_phone_number_required")}
+                          onChange={(e) =>
+                            form.setValue(`steps.${step.stepNumber - 1}.numberRequired`, e.target.checked)
+                          }
+                        />
+                      )}
+                    />
+                  </div>
+                )}
+              {isEmailAddressNeeded &&
+                !isCalAIAction(form.getValues(`steps.${step.stepNumber - 1}.action`)) && (
+                  <div className="bg-muted mt-5 rounded-md p-4">
+                    <Label>{t("email_address")}</Label>
+                    <div className="block sm:flex">
+                      <Controller
+                        name={`steps.${step.stepNumber - 1}.sendTo`}
+                        render={({ field: { value, onChange } }) => (
+                          <EmailField
+                            required
+                            containerClassName="w-full"
+                            className="h-10 min-w-fit sm:rounded-r-none sm:rounded-bl-md sm:rounded-tl-md"
+                            placeholder={t("email_address")}
+                            value={value}
+                            disabled={props.readOnly}
+                            onChange={(val) => {
+                              const isAlreadyVerified = !!verifiedEmails
+                                ?.concat([])
+                                .find((email) => email === val.target.value);
+                              setEmailVerified(isAlreadyVerified);
+                              onChange(val);
+                            }}
+                          />
+                        )}
+                      />
+                      <Button
+                        color="secondary"
+                        disabled={emailVerified || props.readOnly || false}
+                        className={classNames(
+                          "-ml-[3px] h-[40px] min-w-fit sm:block sm:rounded-bl-none sm:rounded-tl-none",
+                          emailVerified ? "hidden" : "mt-3 sm:mt-0"
+                        )}
+                        onClick={() => {
+                          const email = form.getValues(`steps.${step.stepNumber - 1}.sendTo`) || "";
+                          sendEmailVerificationCodeMutation.mutate({
+                            email,
+                            isVerifyingEmail: true,
+                          });
+                        }}>
+                        {t("send_code")}
+                      </Button>
+                    </div>
               {form.formState.errors.steps && form.formState?.errors?.steps[step.stepNumber - 1]?.sendTo && (
                 <p className="mt-1 text-xs text-red-500">
                   {form.formState?.errors?.steps[step.stepNumber - 1]?.sendTo?.message || ""}
                 </p>
               )}
-<<<<<<< HEAD
               {numberVerified ? (
                 <div className="mt-1">
                   <Badge variant="green">{t("number_verified")}</Badge>
@@ -1142,6 +1115,12 @@
                 </Button>
               </div>
 
+                    {form.formState.errors.steps &&
+                      form.formState?.errors?.steps[step.stepNumber - 1]?.sendTo && (
+                        <p className="mt-1 text-xs text-red-500">
+                          {form.formState?.errors?.steps[step.stepNumber - 1]?.sendTo?.message || ""}
+                        </p>
+                      )}
               {form.formState.errors.steps && form.formState?.errors?.steps[step.stepNumber - 1]?.sendTo && (
                 <p className="mt-1 text-xs text-red-500">
                   {form.formState?.errors?.steps[step.stepNumber - 1]?.sendTo?.message || ""}
@@ -1214,117 +1193,121 @@
                           timeFormat,
                         });
 
-                        form.setValue(`steps.${step.stepNumber - 1}.reminderBody`, template);
-
-                        if (shouldScheduleEmailReminder(action)) {
-                          if (val.value === WorkflowTemplates.REMINDER) {
-                            form.setValue(
-                              `steps.${step.stepNumber - 1}.emailSubject`,
-                              emailReminderTemplate({
-                                isEditingMode: true,
-                                locale: i18n.language,
-                                t,
-                                action,
-                                timeFormat,
-                              }).emailSubject
-                            );
-                          } else if (val.value === WorkflowTemplates.RATING) {
-                            form.setValue(
-                              `steps.${step.stepNumber - 1}.emailSubject`,
-                              emailRatingTemplate({
-                                isEditingMode: true,
-                                locale: i18n.language,
-                                action,
-                                t,
-                                timeFormat,
-                              }).emailSubject
-                            );
+                              form.setValue(`steps.${step.stepNumber - 1}.reminderBody`, template);
+
+                            if (shouldScheduleEmailReminder(action)) {
+                              if (val.value === WorkflowTemplates.REMINDER) {
+                                form.setValue(
+                                  `steps.${step.stepNumber - 1}.emailSubject`,
+                                  emailReminderTemplate({
+                                    isEditingMode: true,
+                                    locale: i18n.language,
+                                    t,
+                                    action,
+                                    timeFormat,
+                                  }).emailSubject
+                                );
+                              } else if (val.value === WorkflowTemplates.RATING) {
+                                form.setValue(
+                                  `steps.${step.stepNumber - 1}.emailSubject`,
+                                  emailRatingTemplate({
+                                    isEditingMode: true,
+                                    locale: i18n.language,
+                                    action,
+                                    t,
+                                    timeFormat,
+                                  }).emailSubject
+                                );
+                              }
+                            }
+                            field.onChange(val.value);
+                            form.setValue(`steps.${step.stepNumber - 1}.template`, val.value);
+                            setUpdateTemplate(!updateTemplate);
                           }
-                        }
-                        field.onChange(val.value);
-                        form.setValue(`steps.${step.stepNumber - 1}.template`, val.value);
-                        setUpdateTemplate(!updateTemplate);
-                      }
-                    }}
-                    defaultValue={selectedTemplate}
-                    value={selectedTemplate}
-                    options={templateOptions.map((option) => ({
-                      label: option.label,
-                      value: option.value,
-                      needsTeamsUpgrade:
-                        option.needsTeamsUpgrade &&
-                        !isSMSAction(form.getValues(`steps.${step.stepNumber - 1}.action`)),
-                    }))}
-                    isOptionDisabled={(option: { label: string; value: any; needsTeamsUpgrade: boolean }) =>
-                      option.needsTeamsUpgrade
-                    }
-                  />
-                );
-              }}
-            />
-          </div>
-          <div className="bg-muted mt-2 rounded-md pt-2 md:p-6 md:pt-4">
-            {isEmailSubjectNeeded && (
-              <div className="mb-6">
-                <div className="flex items-center">
-                  <Label className={classNames("flex-none", props.readOnly ? "mb-2" : "mb-0")}>
-                    {t("email_subject")}
+                        }}
+                        defaultValue={selectedTemplate}
+                        value={selectedTemplate}
+                        options={templateOptions.map((option) => ({
+                          label: option.label,
+                          value: option.value,
+                          needsTeamsUpgrade:
+                            option.needsTeamsUpgrade &&
+                            !isSMSAction(form.getValues(`steps.${step.stepNumber - 1}.action`)),
+                        }))}
+                        isOptionDisabled={(option: {
+                          label: string;
+                          value: any;
+                          needsTeamsUpgrade: boolean;
+                        }) => option.needsTeamsUpgrade}
+                      />
+                    );
+                  }}
+                />
+              </div>
+              <div className="bg-muted mt-2 rounded-md pt-2 md:p-6 md:pt-4">
+                {isEmailSubjectNeeded && (
+                  <div className="mb-6">
+                    <div className="flex items-center">
+                      <Label className={classNames("flex-none", props.readOnly ? "mb-2" : "mb-0")}>
+                        {t("email_subject")}
+                      </Label>
+                      {!props.readOnly && (
+                        <div className="flex-grow text-right">
+                          <AddVariablesDropdown
+                            addVariable={addVariableEmailSubject}
+                            variables={DYNAMIC_TEXT_VARIABLES}
+                          />
+                        </div>
+                      )}
+                    </div>
+                    <TextArea
+                      ref={(e) => {
+                        emailSubjectFormRef?.(e);
+                        refEmailSubject.current = e;
+                      }}
+                      rows={2}
+                      disabled={props.readOnly || !hasActiveTeamPlan}
+                      className="my-0 focus:ring-transparent"
+                      required
+                      {...restEmailSubjectForm}
+                    />
+                    {form.formState.errors.steps &&
+                      form.formState?.errors?.steps[step.stepNumber - 1]?.emailSubject && (
+                        <p className="mt-1 text-xs text-red-500">
+                          {form.formState?.errors?.steps[step.stepNumber - 1]?.emailSubject?.message || ""}
+                        </p>
+                      )}
+                  </div>
+                )}
+                <div className="mb-2 flex items-center pb-1">
+                  <Label className="mb-0 flex-none">
+                    {isEmailSubjectNeeded ? t("email_body") : t("text_message")}
                   </Label>
-                  {!props.readOnly && (
-                    <div className="flex-grow text-right">
-                      <AddVariablesDropdown
-                        addVariable={addVariableEmailSubject}
-                        variables={DYNAMIC_TEXT_VARIABLES}
-                      />
-                    </div>
-                  )}
                 </div>
-                <TextArea
-                  ref={(e) => {
-                    emailSubjectFormRef?.(e);
-                    refEmailSubject.current = e;
+                <Editor
+                  getText={() => {
+                    return props.form.getValues(`steps.${step.stepNumber - 1}.reminderBody`) || "";
                   }}
-                  rows={2}
-                  disabled={props.readOnly || !hasActiveTeamPlan}
-                  className="my-0 focus:ring-transparent"
-                  required
-                  {...restEmailSubjectForm}
+                  setText={(text: string) => {
+                    props.form.setValue(`steps.${step.stepNumber - 1}.reminderBody`, text);
+                    props.form.clearErrors();
+                  }}
+                  variables={DYNAMIC_TEXT_VARIABLES}
+                  addVariableButtonTop={isSMSAction(step.action)}
+                  height="200px"
+                  updateTemplate={updateTemplate}
+                  firstRender={firstRender}
+                  setFirstRender={setFirstRender}
+                  editable={
+                    !props.readOnly &&
+                    !isWhatsappAction(step.action) &&
+                    (hasActiveTeamPlan || isSMSAction(step.action))
+                  }
+                  excludedToolbarItems={
+                    !isSMSAction(step.action) ? [] : ["blockType", "bold", "italic", "link"]
+                  }
+                  plainText={isSMSAction(step.action)}
                 />
-                {form.formState.errors.steps &&
-                  form.formState?.errors?.steps[step.stepNumber - 1]?.emailSubject && (
-                    <p className="mt-1 text-xs text-red-500">
-                      {form.formState?.errors?.steps[step.stepNumber - 1]?.emailSubject?.message || ""}
-                    </p>
-                  )}
-              </div>
-            )}
-            <div className="mb-2 flex items-center pb-1">
-              <Label className="mb-0 flex-none">
-                {isEmailSubjectNeeded ? t("email_body") : t("text_message")}
-              </Label>
-            </div>
-            <Editor
-              getText={() => {
-                return props.form.getValues(`steps.${step.stepNumber - 1}.reminderBody`) || "";
-              }}
-              setText={(text: string) => {
-                props.form.setValue(`steps.${step.stepNumber - 1}.reminderBody`, text);
-                props.form.clearErrors();
-              }}
-              variables={DYNAMIC_TEXT_VARIABLES}
-              addVariableButtonTop={isSMSAction(step.action)}
-              height="200px"
-              updateTemplate={updateTemplate}
-              firstRender={firstRender}
-              setFirstRender={setFirstRender}
-              editable={
-                !props.readOnly &&
-                !isWhatsappAction(step.action) &&
-                (hasActiveTeamPlan || isSMSAction(step.action))
-              }
-              excludedToolbarItems={!isSMSAction(step.action) ? [] : ["blockType", "bold", "italic", "link"]}
-              plainText={isSMSAction(step.action)}
-            />
 
             {form.formState.errors.steps &&
               form.formState?.errors?.steps[step.stepNumber - 1]?.reminderBody && (
@@ -1347,68 +1330,6 @@
                       onChange={(e) =>
                         form.setValue(`steps.${step.stepNumber - 1}.includeCalendarEvent`, e.target.checked)
                       }
-=======
-              {!isWhatsappAction(form.getValues(`steps.${step.stepNumber - 1}.action`)) &&
-                !isCalAIAction(form.getValues(`steps.${step.stepNumber - 1}.action`)) && (
-                  <div className="bg-muted mt-2 rounded-md p-4 pt-0">
-                    {isSenderIsNeeded ? (
-                      <>
-                        <div className="pt-4">
-                          <div className="flex items-center">
-                            <Label>{t("sender_id")}</Label>
-                            <Tooltip content={t("sender_id_info")}>
-                              <span>
-                                <Icon name="info" className="mb-2 ml-2 mr-1 mt-0.5 h-4 w-4 text-gray-500" />
-                              </span>
-                            </Tooltip>
-                          </div>
-                          <Input
-                            type="text"
-                            placeholder={SENDER_ID}
-                            disabled={props.readOnly}
-                            maxLength={11}
-                            {...form.register(`steps.${step.stepNumber - 1}.sender`)}
-                          />
-                        </div>
-                        {form.formState.errors.steps &&
-                          form.formState?.errors?.steps[step.stepNumber - 1]?.sender && (
-                            <p className="mt-1 text-xs text-red-500">{t("sender_id_error_message")}</p>
-                          )}
-                      </>
-                    ) : (
-                      <>
-                        <div className="pt-4">
-                          <Label>{t("sender_name")}</Label>
-                          <Input
-                            type="text"
-                            disabled={props.readOnly}
-                            placeholder={SENDER_NAME}
-                            {...form.register(`steps.${step.stepNumber - 1}.senderName`)}
-                          />
-                        </div>
-                      </>
-                    )}
-                  </div>
-                )}
-              {canRequirePhoneNumber(form.getValues(`steps.${step.stepNumber - 1}.action`)) &&
-                !isCalAIAction(form.getValues(`steps.${step.stepNumber - 1}.action`)) && (
-                  <div className="mt-2">
-                    <Controller
-                      name={`steps.${step.stepNumber - 1}.numberRequired`}
-                      control={form.control}
-                      render={() => (
-                        <CheckboxField
-                          disabled={props.readOnly}
-                          defaultChecked={
-                            form.getValues(`steps.${step.stepNumber - 1}.numberRequired`) || false
-                          }
-                          description={t("make_phone_number_required")}
-                          onChange={(e) =>
-                            form.setValue(`steps.${step.stepNumber - 1}.numberRequired`, e.target.checked)
-                          }
-                        />
-                      )}
->>>>>>> 3bbba9c6
                     />
                   )}
                 />
@@ -1421,290 +1342,10 @@
                     <Icon name="circle-help" className="mt-[3px] h-3 w-3 ltr:mr-2 rtl:ml-2" />
                     <p className="text-left">{t("using_booking_questions_as_variables")}</p>
                   </div>
-<<<<<<< HEAD
                 </button>
               </div>
             )}
           </div>
-=======
-                )}
-              {isEmailAddressNeeded &&
-                !isCalAIAction(form.getValues(`steps.${step.stepNumber - 1}.action`)) && (
-                  <div className="bg-muted mt-5 rounded-md p-4">
-                    <Label>{t("email_address")}</Label>
-                    <div className="block sm:flex">
-                      <Controller
-                        name={`steps.${step.stepNumber - 1}.sendTo`}
-                        render={({ field: { value, onChange } }) => (
-                          <EmailField
-                            required
-                            containerClassName="w-full"
-                            className="h-10 min-w-fit sm:rounded-r-none sm:rounded-bl-md sm:rounded-tl-md"
-                            placeholder={t("email_address")}
-                            value={value}
-                            disabled={props.readOnly}
-                            onChange={(val) => {
-                              const isAlreadyVerified = !!verifiedEmails
-                                ?.concat([])
-                                .find((email) => email === val.target.value);
-                              setEmailVerified(isAlreadyVerified);
-                              onChange(val);
-                            }}
-                          />
-                        )}
-                      />
-                      <Button
-                        color="secondary"
-                        disabled={emailVerified || props.readOnly || false}
-                        className={classNames(
-                          "-ml-[3px] h-[40px] min-w-fit sm:block sm:rounded-bl-none sm:rounded-tl-none",
-                          emailVerified ? "hidden" : "mt-3 sm:mt-0"
-                        )}
-                        onClick={() => {
-                          const email = form.getValues(`steps.${step.stepNumber - 1}.sendTo`) || "";
-                          sendEmailVerificationCodeMutation.mutate({
-                            email,
-                            isVerifyingEmail: true,
-                          });
-                        }}>
-                        {t("send_code")}
-                      </Button>
-                    </div>
-
-                    {form.formState.errors.steps &&
-                      form.formState?.errors?.steps[step.stepNumber - 1]?.sendTo && (
-                        <p className="mt-1 text-xs text-red-500">
-                          {form.formState?.errors?.steps[step.stepNumber - 1]?.sendTo?.message || ""}
-                        </p>
-                      )}
-
-                    {emailVerified ? (
-                      <div className="mt-1">
-                        <Badge variant="green">{t("email_verified")}</Badge>
-                      </div>
-                    ) : (
-                      !props.readOnly && (
-                        <>
-                          <div className="mt-3 flex">
-                            <TextField
-                              className="h-[36px] rounded-r-none border-r-transparent"
-                              placeholder="Verification code"
-                              disabled={props.readOnly}
-                              value={verificationCode}
-                              onChange={(e) => {
-                                setVerificationCode(e.target.value);
-                              }}
-                              required
-                            />
-                            <Button
-                              color="secondary"
-                              className="-ml-[3px] h-[36px] min-w-fit py-0 sm:block sm:rounded-bl-none sm:rounded-tl-none "
-                              disabled={verifyEmailCodeMutation.isPending || props.readOnly}
-                              onClick={() => {
-                                verifyEmailCodeMutation.mutate({
-                                  code: verificationCode,
-                                  email: form.getValues(`steps.${step.stepNumber - 1}.sendTo`) || "",
-                                  teamId,
-                                });
-                              }}>
-                              {t("verify")}
-                            </Button>
-                          </div>
-                          {form.formState.errors.steps &&
-                            form.formState?.errors?.steps[step.stepNumber - 1]?.sendTo && (
-                              <p className="mt-1 text-xs text-red-500">
-                                {form.formState?.errors?.steps[step.stepNumber - 1]?.sendTo?.message || ""}
-                              </p>
-                            )}
-                        </>
-                      )
-                    )}
-                  </div>
-                )}
-              {!isCalAIAction(form.getValues(`steps.${step.stepNumber - 1}.action`)) && (
-                <div className="mt-5">
-                  <Label>{t("message_template")}</Label>
-                  <Controller
-                    name={`steps.${step.stepNumber - 1}.template`}
-                    control={form.control}
-                    render={({ field }) => {
-                      return (
-                        <Select
-                          isSearchable={false}
-                          className="text-sm"
-                          isDisabled={props.readOnly}
-                          onChange={(val) => {
-                            if (val) {
-                              const action = form.getValues(`steps.${step.stepNumber - 1}.action`);
-
-                              const template = getTemplateBodyForAction({
-                                action,
-                                locale: i18n.language,
-                                t,
-                                template: val.value ?? WorkflowTemplates.REMINDER,
-                                timeFormat,
-                              });
-
-                              form.setValue(`steps.${step.stepNumber - 1}.reminderBody`, template);
-
-                              if (shouldScheduleEmailReminder(action)) {
-                                if (val.value === WorkflowTemplates.REMINDER) {
-                                  form.setValue(
-                                    `steps.${step.stepNumber - 1}.emailSubject`,
-                                    emailReminderTemplate({
-                                      isEditingMode: true,
-                                      locale: i18n.language,
-                                      t,
-                                      action,
-                                      timeFormat,
-                                    }).emailSubject
-                                  );
-                                } else if (val.value === WorkflowTemplates.RATING) {
-                                  form.setValue(
-                                    `steps.${step.stepNumber - 1}.emailSubject`,
-                                    emailRatingTemplate({
-                                      isEditingMode: true,
-                                      locale: i18n.language,
-                                      action,
-                                      t,
-                                      timeFormat,
-                                    }).emailSubject
-                                  );
-                                }
-                              }
-                              field.onChange(val.value);
-                              form.setValue(`steps.${step.stepNumber - 1}.template`, val.value);
-                              setUpdateTemplate(!updateTemplate);
-                            }
-                          }}
-                          defaultValue={selectedTemplate}
-                          value={selectedTemplate}
-                          options={templateOptions.map((option) => ({
-                            label: option.label,
-                            value: option.value,
-                            needsTeamsUpgrade:
-                              option.needsTeamsUpgrade &&
-                              !isSMSAction(form.getValues(`steps.${step.stepNumber - 1}.action`)),
-                          }))}
-                          isOptionDisabled={(option: {
-                            label: string;
-                            value: any;
-                            needsTeamsUpgrade: boolean;
-                          }) => option.needsTeamsUpgrade}
-                        />
-                      );
-                    }}
-                  />
-                </div>
-              )}
-              {!isCalAIAction(form.getValues(`steps.${step.stepNumber - 1}.action`)) && (
-                <div className="bg-muted mt-2 rounded-md pt-2 md:p-6 md:pt-4">
-                  {isEmailSubjectNeeded && (
-                    <div className="mb-6">
-                      <div className="flex items-center">
-                        <Label className={classNames("flex-none", props.readOnly ? "mb-2" : "mb-0")}>
-                          {t("email_subject")}
-                        </Label>
-                        {!props.readOnly && (
-                          <div className="flex-grow text-right">
-                            <AddVariablesDropdown
-                              addVariable={addVariableEmailSubject}
-                              variables={DYNAMIC_TEXT_VARIABLES}
-                            />
-                          </div>
-                        )}
-                      </div>
-                      <TextArea
-                        ref={(e) => {
-                          emailSubjectFormRef?.(e);
-                          refEmailSubject.current = e;
-                        }}
-                        rows={2}
-                        disabled={props.readOnly || !hasActiveTeamPlan}
-                        className="my-0 focus:ring-transparent"
-                        required
-                        {...restEmailSubjectForm}
-                      />
-                      {form.formState.errors.steps &&
-                        form.formState?.errors?.steps[step.stepNumber - 1]?.emailSubject && (
-                          <p className="mt-1 text-xs text-red-500">
-                            {form.formState?.errors?.steps[step.stepNumber - 1]?.emailSubject?.message || ""}
-                          </p>
-                        )}
-                    </div>
-                  )}
-                  <div className="mb-2 flex items-center pb-1">
-                    <Label className="mb-0 flex-none">
-                      {isEmailSubjectNeeded ? t("email_body") : t("text_message")}
-                    </Label>
-                  </div>
-                  <Editor
-                    getText={() => {
-                      return props.form.getValues(`steps.${step.stepNumber - 1}.reminderBody`) || "";
-                    }}
-                    setText={(text: string) => {
-                      props.form.setValue(`steps.${step.stepNumber - 1}.reminderBody`, text);
-                      props.form.clearErrors();
-                    }}
-                    variables={DYNAMIC_TEXT_VARIABLES}
-                    addVariableButtonTop={isSMSAction(step.action)}
-                    height="200px"
-                    updateTemplate={updateTemplate}
-                    firstRender={firstRender}
-                    setFirstRender={setFirstRender}
-                    editable={
-                      !props.readOnly &&
-                      !isWhatsappAction(step.action) &&
-                      (hasActiveTeamPlan || isSMSAction(step.action))
-                    }
-                    excludedToolbarItems={
-                      !isSMSAction(step.action) ? [] : ["blockType", "bold", "italic", "link"]
-                    }
-                    plainText={isSMSAction(step.action)}
-                  />
-
-                  {form.formState.errors.steps &&
-                    form.formState?.errors?.steps[step.stepNumber - 1]?.reminderBody && (
-                      <p className="mt-1 text-sm text-red-500">
-                        {form.formState?.errors?.steps[step.stepNumber - 1]?.reminderBody?.message || ""}
-                      </p>
-                    )}
-                  {isEmailSubjectNeeded && (
-                    <div className="mt-2">
-                      <Controller
-                        name={`steps.${step.stepNumber - 1}.includeCalendarEvent`}
-                        control={form.control}
-                        render={() => (
-                          <CheckboxField
-                            disabled={props.readOnly}
-                            defaultChecked={
-                              form.getValues(`steps.${step.stepNumber - 1}.includeCalendarEvent`) || false
-                            }
-                            description={t("include_calendar_event")}
-                            onChange={(e) =>
-                              form.setValue(
-                                `steps.${step.stepNumber - 1}.includeCalendarEvent`,
-                                e.target.checked
-                              )
-                            }
-                          />
-                        )}
-                      />
-                    </div>
-                  )}
-                  {!props.readOnly && (
-                    <div className="mt-3 ">
-                      <button type="button" onClick={() => setIsAdditionalInputsDialogOpen(true)}>
-                        <div className="text-default mt-2 flex text-sm">
-                          <Icon name="circle-help" className="mt-[3px] h-3 w-3 ltr:mr-2 rtl:ml-2" />
-                          <p className="text-left">{t("using_booking_questions_as_variables")}</p>
-                        </div>
-                      </button>
-                    </div>
-                  )}
-                </div>
-              )}
->>>>>>> 3bbba9c6
 
           {/* {form.getValues(`steps.${step.stepNumber - 1}.action`) !== WorkflowActions.SMS_ATTENDEE && (
                 <Button
