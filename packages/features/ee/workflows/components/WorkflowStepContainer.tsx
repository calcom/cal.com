--- conflicted
+++ resolved
@@ -10,7 +10,7 @@
 import type { RetellAgentWithDetails } from "@calcom/features/calAIPhone/providers/retellAI";
 import { Dialog } from "@calcom/features/components/controlled-dialog";
 import PhoneInput from "@calcom/features/components/phone-input";
-import { SENDER_ID, SENDER_NAME } from "@calcom/lib/constants";
+import { SENDER_ID } from "@calcom/lib/constants";
 import { formatPhoneNumber } from "@calcom/lib/formatPhoneNumber";
 import { useHasActiveTeamPlan } from "@calcom/lib/hooks/useHasPaidPlan";
 import { useLocale } from "@calcom/lib/hooks/useLocale";
@@ -45,7 +45,6 @@
 import { TextArea } from "@calcom/ui/components/form";
 import { Label } from "@calcom/ui/components/form";
 import { TextField } from "@calcom/ui/components/form";
-import { Input } from "@calcom/ui/components/form";
 import { Select } from "@calcom/ui/components/form";
 import { MultiSelectCheckbox } from "@calcom/ui/components/form";
 import type { MultiSelectCheckboxesOptionType as Option } from "@calcom/ui/components/form";
@@ -59,8 +58,8 @@
   getTemplateBodyForAction,
   shouldScheduleEmailReminder,
   isSMSOrWhatsappAction,
+  isCalAIAction,
   isFormTrigger,
-  isCalAIAction,
   hasCalAIAction,
 } from "../lib/actionHelperFunctions";
 import { DYNAMIC_TEXT_VARIABLES } from "../lib/constants";
@@ -90,7 +89,10 @@
   isOrganization?: boolean;
   allOptions?: Option[];
   onSaveWorkflow?: () => Promise<void>;
-<<<<<<< HEAD
+  setIsDeleteStepDialogOpen?: Dispatch<SetStateAction<boolean>>;
+  isDeleteStepDialogOpen?: boolean;
+  agentData?: RetellAgentWithDetails;
+  isAgentLoading?: boolean;
   actionOptions: {
     label: string;
     value: WorkflowActions;
@@ -98,12 +100,6 @@
     creditsTeamId?: number;
     isOrganization: boolean;
   }[];
-=======
-  setIsDeleteStepDialogOpen?: Dispatch<SetStateAction<boolean>>;
-  isDeleteStepDialogOpen?: boolean;
-  agentData?: RetellAgentWithDetails;
-  isAgentLoading?: boolean;
->>>>>>> a55d56f2
 };
 
 const getTimeSectionText = (trigger: WorkflowTriggerEvents, t: TFunction) => {
@@ -113,13 +109,7 @@
     [WorkflowTriggerEvents.AFTER_HOSTS_CAL_VIDEO_NO_SHOW]: "how_long_after_hosts_no_show",
     [WorkflowTriggerEvents.AFTER_GUESTS_CAL_VIDEO_NO_SHOW]: "how_long_after_guests_no_show",
   };
-<<<<<<< HEAD
   return triggerMap[trigger] ? t(triggerMap[trigger]) : null;
-=======
-  if (!triggerMap[trigger]) return null;
-  // eslint-disable-next-line @typescript-eslint/no-non-null-assertion
-  return t(triggerMap[trigger]!);
->>>>>>> a55d56f2
 };
 
 const CalAIAgentDataSkeleton = () => {
@@ -161,9 +151,6 @@
   const router = useRouter();
   const searchParams = useSearchParams();
 
-<<<<<<< HEAD
-  const { step, form, reload, setReload, teamId, actionOptions, onSaveWorkflow } = props;
-=======
   const {
     step,
     form,
@@ -179,8 +166,8 @@
     isDeleteStepDialogOpen,
     setIsDeleteStepDialogOpen,
     onSaveWorkflow,
+    actionOptions,
   } = props;
->>>>>>> a55d56f2
   const { data: _verifiedNumbers } = trpc.viewer.workflows.getVerifiedNumbers.useQuery(
     { teamId },
     { enabled: !!teamId }
@@ -365,6 +352,7 @@
   const hasEmailToHostAction = steps.some((s) => s.action === WorkflowActions.EMAIL_HOST);
 
   const disallowFormTriggers = hasAiAction || hasSMSAction || hasEmailToHostAction;
+  console.log(`trigger options ${JSON.stringify(triggerOptions)}`);
 
   const filteredTriggerOptions = triggerOptions.filter(
     (option) => !(isFormTrigger(option.value) && disallowFormTriggers)
@@ -477,11 +465,6 @@
       showToast(t("email_not_sent"), "error");
     },
   });
-
-  const hasCalAIAction = () => {
-    const steps = form.getValues("steps") || [];
-    return steps.some((step) => isCalAIAction(step.action));
-  };
 
   const verifyEmailCodeMutation = trpc.viewer.workflows.verifyEmailCode.useMutation({
     onSuccess: (isVerified) => {
@@ -564,43 +547,25 @@
                           form.setValue("time", 24);
                           form.setValue("timeUnit", TimeUnit.HOUR);
                         }
-<<<<<<< HEAD
-                        if (isFormTrigger(val.value)) {
-                          const steps = form.getValues("steps");
-                          if (steps && steps.length > 0) {
-                            const updatedSteps = steps.map((step) => ({
-                              ...step,
-                              template: WorkflowTemplates.CUSTOM,
-                            }));
-                            form.setValue("steps", updatedSteps);
-                          }
-                        }
-                      }
-                    }}
-                    defaultValue={selectedTrigger}
-                    options={filteredTriggerOptions}
-                  />
-                );
-              }}
-            />
-            {!!timeSectionText && (
-              <div className="mt-5">
-                <Label>{timeSectionText}</Label>
-                <TimeTimeUnitInput disabled={props.readOnly} />
-                {!props.readOnly && (
-                  <div className="mt-1 flex text-gray-500">
-                    <Icon name="info" className="mr-1 mt-0.5 h-4 w-4" />
-                    <p className="text-sm">{t("testing_workflow_info_message")}</p>
-=======
                       } else {
                         setTimeSectionText(null);
                         form.unregister("time");
                         form.unregister("timeUnit");
                       }
+                      if (isFormTrigger(val.value)) {
+                        const steps = form.getValues("steps");
+                        if (steps && steps.length > 0) {
+                          const updatedSteps = steps.map((step) => ({
+                            ...step,
+                            template: WorkflowTemplates.CUSTOM,
+                          }));
+                          form.setValue("steps", updatedSteps);
+                        }
+                      }
                     }
                   }}
                   defaultValue={selectedTrigger}
-                  options={triggerOptions}
+                  options={filteredTriggerOptions}
                 />
               );
             }}
@@ -621,11 +586,12 @@
                   <Label>{t("which_team_apply")}</Label>
                   <div className="mb-2">
                     <InfoBadge content={t("team_select_info")} />
->>>>>>> a55d56f2
                   </div>
                 </div>
               ) : (
-                <Label className="text-default mb-2 block">{t("which_event_type_apply")}</Label>
+                <Label>
+                  {isFormTrigger(trigger) ? t("which_routing_form_apply") : t("which_event_type_apply")}
+                </Label>
               )}
               <Controller
                 name="activeOn"
@@ -641,18 +607,30 @@
                       setValue={(s: Option[]) => {
                         form.setValue("activeOn", s);
                       }}
-                      countText={isOrganization ? "count_team" : "nr_event_type"}
+                      countText={
+                        isOrganization
+                          ? "count_team"
+                          : isFormTrigger(form.getValues("trigger"))
+                          ? "nr_routing_form"
+                          : "nr_event_type"
+                      }
                     />
                   );
                 }}
               />
-              {!hasCalAIAction() && (
+              {!hasCalAIAction(steps) && (
                 <div className="mt-1">
                   <Controller
                     name="selectAll"
                     render={({ field: { value, onChange } }) => (
                       <CheckboxField
-                        description={isOrganization ? t("apply_to_all_teams") : t("apply_to_all_event_types")}
+                        description={
+                          isOrganization
+                            ? t("apply_to_all_teams")
+                            : isFormTrigger(form.getValues("trigger"))
+                            ? t("apply_to_all_routing_forms")
+                            : t("apply_to_all_event_types")
+                        }
                         disabled={props.readOnly}
                         descriptionClassName="ml-0"
                         onChange={(e) => {
@@ -790,21 +768,10 @@
                       }
                     }}
                     defaultValue={selectedAction}
-                    options={actionOptions
-                      ?.filter((option) => {
-                        if (
-                          (isCalAIAction(option.value) && form.watch("selectAll")) ||
-                          (isCalAIAction(option.value) && props.isOrganization)
-                        ) {
-                          return false;
-                        }
-                        return true;
-                      })
-                      ?.map((option) => ({
-                        ...option,
-                        creditsTeamId: teamId ?? creditsTeamId,
-                        isOrganization: props.isOrganization,
-                      }))}
+                    options={actionOptions.map((option) => ({
+                      ...option,
+                      creditsTeamId: teamId ?? creditsTeamId,
+                    }))}
                   />
                 );
               }}
@@ -924,13 +891,6 @@
                             activeTab: "phoneNumber",
                           }));
                         }}
-<<<<<<< HEAD
-                        defaultValue={selectedAction}
-                        options={actionOptions.map((option) => ({
-                          ...option,
-                          creditsTeamId: teamId ?? creditsTeamId,
-                        }))}
-=======
                         disabled={props.readOnly}>
                         {t("connect_phone_number")}
                       </Button>
@@ -951,7 +911,6 @@
                         variant="icon"
                         StartIcon="ellipsis"
                         className="rounded-[10px]"
->>>>>>> a55d56f2
                       />
                     </DropdownMenuTrigger>
                     <DropdownMenuContent>
@@ -1220,135 +1179,20 @@
                       onChange={(val) => {
                         if (val) {
                           const action = form.getValues(`steps.${step.stepNumber - 1}.action`);
+                          const value = val.value as WorkflowTemplates;
 
                           const template = getTemplateBodyForAction({
                             action,
                             locale: i18n.language,
                             t,
-                            template: val.value ?? WorkflowTemplates.REMINDER,
+                            template: value ?? WorkflowTemplates.REMINDER,
                             timeFormat,
                           });
 
-<<<<<<< HEAD
-                    {emailVerified ? (
-                      <div className="mt-1">
-                        <Badge variant="green">{t("email_verified")}</Badge>
-                      </div>
-                    ) : (
-                      !props.readOnly && (
-                        <>
-                          <div className="mt-3 flex">
-                            <TextField
-                              className="h-[36px] rounded-r-none border-r-transparent"
-                              placeholder="Verification code"
-                              disabled={props.readOnly}
-                              value={verificationCode}
-                              onChange={(e) => {
-                                setVerificationCode(e.target.value);
-                              }}
-                              required
-                            />
-                            <Button
-                              color="secondary"
-                              className="-ml-[3px] h-[36px] min-w-fit py-0 sm:block sm:rounded-bl-none sm:rounded-tl-none "
-                              disabled={verifyEmailCodeMutation.isPending || props.readOnly}
-                              onClick={() => {
-                                verifyEmailCodeMutation.mutate({
-                                  code: verificationCode,
-                                  email: form.getValues(`steps.${step.stepNumber - 1}.sendTo`) || "",
-                                  teamId,
-                                });
-                              }}>
-                              {t("verify")}
-                            </Button>
-                          </div>
-                          {form.formState.errors.steps &&
-                            form.formState?.errors?.steps[step.stepNumber - 1]?.sendTo && (
-                              <p className="mt-1 text-xs text-red-500">
-                                {form.formState?.errors?.steps[step.stepNumber - 1]?.sendTo?.message || ""}
-                              </p>
-                            )}
-                        </>
-                      )
-                    )}
-                  </div>
-                )}
-              {!isCalAIAction(form.getValues(`steps.${step.stepNumber - 1}.action`)) && (
-                <div className="mt-5">
-                  <Label>{t("message_template")}</Label>
-                  <Controller
-                    name={`steps.${step.stepNumber - 1}.template`}
-                    control={form.control}
-                    render={({ field }) => {
-                      return (
-                        <Select
-                          isSearchable={false}
-                          className="text-sm"
-                          isDisabled={props.readOnly}
-                          onChange={(val) => {
-                            if (val) {
-                              const action = form.getValues(`steps.${step.stepNumber - 1}.action`);
-                              const value = val.value as WorkflowTemplates;
-
-                              const template = getTemplateBodyForAction({
-                                action,
-                                locale: i18n.language,
-                                t,
-                                template: value ?? WorkflowTemplates.REMINDER,
-                                timeFormat,
-                              });
-
-                              form.setValue(`steps.${step.stepNumber - 1}.reminderBody`, template);
-
-                              if (shouldScheduleEmailReminder(action)) {
-                                if (value === WorkflowTemplates.REMINDER) {
-                                  form.setValue(
-                                    `steps.${step.stepNumber - 1}.emailSubject`,
-                                    emailReminderTemplate({
-                                      isEditingMode: true,
-                                      locale: i18n.language,
-                                      t,
-                                      action,
-                                      timeFormat,
-                                    }).emailSubject
-                                  );
-                                } else if (value === WorkflowTemplates.RATING) {
-                                  form.setValue(
-                                    `steps.${step.stepNumber - 1}.emailSubject`,
-                                    emailRatingTemplate({
-                                      isEditingMode: true,
-                                      locale: i18n.language,
-                                      action,
-                                      t,
-                                      timeFormat,
-                                    }).emailSubject
-                                  );
-                                }
-                              }
-                              field.onChange(value);
-                              form.setValue(`steps.${step.stepNumber - 1}.template`, value);
-                              setUpdateTemplate(!updateTemplate);
-                            }
-                          }}
-                          defaultValue={selectedTemplate}
-                          value={selectedTemplate}
-                          options={templateOptions.map((option) => ({
-                            label: option.label,
-                            value: option.value,
-                            needsTeamsUpgrade:
-                              option.needsTeamsUpgrade &&
-                              !isSMSAction(form.getValues(`steps.${step.stepNumber - 1}.action`)),
-                          }))}
-                          isOptionDisabled={(option: {
-                            label: string;
-                            value: string;
-                            needsTeamsUpgrade: boolean;
-                          }) => option.needsTeamsUpgrade}
-=======
                           form.setValue(`steps.${step.stepNumber - 1}.reminderBody`, template);
 
                           if (shouldScheduleEmailReminder(action)) {
-                            if (val.value === WorkflowTemplates.REMINDER) {
+                            if (value === WorkflowTemplates.REMINDER) {
                               form.setValue(
                                 `steps.${step.stepNumber - 1}.emailSubject`,
                                 emailReminderTemplate({
@@ -1359,7 +1203,7 @@
                                   timeFormat,
                                 }).emailSubject
                               );
-                            } else if (val.value === WorkflowTemplates.RATING) {
+                            } else if (value === WorkflowTemplates.RATING) {
                               form.setValue(
                                 `steps.${step.stepNumber - 1}.emailSubject`,
                                 emailRatingTemplate({
@@ -1372,8 +1216,8 @@
                               );
                             }
                           }
-                          field.onChange(val.value);
-                          form.setValue(`steps.${step.stepNumber - 1}.template`, val.value);
+                          field.onChange(value);
+                          form.setValue(`steps.${step.stepNumber - 1}.template`, value);
                           setUpdateTemplate(!updateTemplate);
                         }
                       }}
@@ -1387,9 +1231,11 @@
                           !isSMSAction(form.getValues(`steps.${step.stepNumber - 1}.action`)),
                       }))}
                       //eslint-disable-next-line @typescript-eslint/no-explicit-any
-                      isOptionDisabled={(option: { label: string; value: any; needsTeamsUpgrade: boolean }) =>
-                        option.needsTeamsUpgrade
-                      }
+                      isOptionDisabled={(option: {
+                        label: string;
+                        value: string;
+                        needsTeamsUpgrade: boolean;
+                      }) => option.needsTeamsUpgrade}
                     />
                   );
                 }}
@@ -1409,7 +1255,6 @@
                         <AddVariablesDropdown
                           addVariable={addVariableEmailSubject}
                           variables={DYNAMIC_TEXT_VARIABLES}
->>>>>>> a55d56f2
                         />
                       </div>
                     )}
@@ -1490,28 +1335,14 @@
                   />
                 </div>
               )}
-              {!props.readOnly && (
+              {!props.readOnly && !isFormTrigger(trigger) && (
                 <div className="ml-1 mt-2">
                   <button type="button" onClick={() => setIsAdditionalInputsDialogOpen(true)}>
                     <div className="text-subtle ml-1 flex items-center gap-2">
                       <Icon name="circle-help" className="h-3 w-3" />
                       <p className="text-left text-xs">{t("using_booking_questions_as_variables")}</p>
                     </div>
-<<<<<<< HEAD
-                  )}
-                  {!props.readOnly && !isFormTrigger(trigger) && (
-                    <div className="mt-3">
-                      <button type="button" onClick={() => setIsAdditionalInputsDialogOpen(true)}>
-                        <div className="text-default mt-2 flex text-sm">
-                          <Icon name="circle-help" className="mt-[3px] h-3 w-3 ltr:mr-2 rtl:ml-2" />
-                          <p className="text-left">{t("using_booking_questions_as_variables")}</p>
-                        </div>
-                      </button>
-                    </div>
-                  )}
-=======
                   </button>
->>>>>>> a55d56f2
                 </div>
               )}
             </div>
@@ -1617,11 +1448,7 @@
         <Dialog open={isAdditionalInputsDialogOpen} onOpenChange={setIsAdditionalInputsDialogOpen}>
           <DialogContent enableOverflow type="creation" className="sm:max-w-[610px]">
             <div>
-<<<<<<< HEAD
-              <h1 className="w-full text-xl font-semibold"> {t("how_booking_questions_as_variables")}</h1>
-=======
               <h1 className="w-full text-xl font-semibold">{t("how_booking_questions_as_variables")}</h1>
->>>>>>> a55d56f2
               <div className="bg-muted-3 mb-6 rounded-md sm:p-4">
                 <p className="test-sm font-medium">{t("format")}</p>
                 <ul className="text-emphasis ml-5 mt-2 list-disc">
@@ -1681,7 +1508,6 @@
             agentId={stepAgentId}
             agentData={agentData}
             onUpdate={(data) => {
-<<<<<<< HEAD
               if (stepAgentId) {
                 updateAgentMutation.mutate({
                   id: stepAgentId,
@@ -1691,16 +1517,6 @@
                   generalTools: data.generalTools,
                 });
               }
-=======
-              updateAgentMutation.mutate({
-                //eslint-disable-next-line @typescript-eslint/no-non-null-assertion
-                id: stepAgentId!,
-                teamId: teamId,
-                generalPrompt: data.generalPrompt,
-                beginMessage: data.beginMessage,
-                generalTools: data.generalTools,
-              });
->>>>>>> a55d56f2
             }}
             readOnly={props.readOnly}
             teamId={teamId}
