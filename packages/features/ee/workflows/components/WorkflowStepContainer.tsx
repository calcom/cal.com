--- conflicted
+++ resolved
@@ -381,15 +381,11 @@
     name: "steps",
   });
 
-<<<<<<< HEAD
-=======
   // Extract current step template from watched steps array
   const currentStepTemplate = step ? steps?.[step.stepNumber - 1]?.template : null;
 
   const isReminderTemplate = currentStepTemplate === WorkflowTemplates.REMINDER;
 
-  const hasAiAction = hasCalAIAction(steps);
->>>>>>> 896f8dbd
   const hasEmailToHostAction = steps.some((s) => s.action === WorkflowActions.EMAIL_HOST);
   const hasWhatsappAction = steps.some((s) => isWhatsappAction(s.action));
 
