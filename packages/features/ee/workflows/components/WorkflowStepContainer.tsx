import { type TFunction } from "i18next";
import { useParams, useRouter, useSearchParams } from "next/navigation";
import type { Dispatch, SetStateAction } from "react";
<<<<<<< HEAD
import { useCallback, useEffect, useMemo, useRef, useState } from "react";
=======
import { useEffect, useRef, useState, useCallback } from "react";
>>>>>>> fe190f20
import type { UseFormReturn } from "react-hook-form";
import { Controller } from "react-hook-form";
import "react-phone-number-input/style.css";

import type { RetellAgentWithDetails } from "@calcom/features/calAIPhone/providers/retellAI";
import { Dialog } from "@calcom/features/components/controlled-dialog";
import PhoneInput from "@calcom/features/components/phone-input";
import { SENDER_ID, SENDER_NAME } from "@calcom/lib/constants";
import { formatPhoneNumber } from "@calcom/lib/formatPhoneNumber";
import { useHasActiveTeamPlan } from "@calcom/lib/hooks/useHasPaidPlan";
import { useLocale } from "@calcom/lib/hooks/useLocale";
import useMediaQuery from "@calcom/lib/hooks/useMediaQuery";
import { HttpError } from "@calcom/lib/http-error";
import { getTimeFormatStringFromUserTimeFormat } from "@calcom/lib/timeFormat";
import type { WorkflowStep } from "@calcom/prisma/client";
import {
  MembershipRole,
  PhoneNumberSubscriptionStatus,
  TimeUnit,
  WorkflowActions,
  WorkflowTemplates,
  WorkflowTriggerEvents,
} from "@calcom/prisma/enums";
import type { RouterOutputs } from "@calcom/trpc/react";
import { trpc } from "@calcom/trpc/react";
import classNames from "@calcom/ui/classNames";
import { Badge, InfoBadge } from "@calcom/ui/components/badge";
import { Button } from "@calcom/ui/components/button";
import { DialogContent, DialogFooter, DialogClose } from "@calcom/ui/components/dialog";
import {
  Dropdown,
  DropdownItem,
  DropdownMenuContent,
  DropdownMenuItem,
  DropdownMenuTrigger,
} from "@calcom/ui/components/dropdown";
import { AddVariablesDropdown } from "@calcom/ui/components/editor";
import { Editor } from "@calcom/ui/components/editor";
import { CheckboxField } from "@calcom/ui/components/form";
import { EmailField } from "@calcom/ui/components/form";
import { TextArea } from "@calcom/ui/components/form";
import { Input } from "@calcom/ui/components/form";
import { Label } from "@calcom/ui/components/form";
import { TextField } from "@calcom/ui/components/form";
import { Select } from "@calcom/ui/components/form";
import { MultiSelectCheckbox } from "@calcom/ui/components/form";
import type { MultiSelectCheckboxesOptionType as Option } from "@calcom/ui/components/form";
import { Icon } from "@calcom/ui/components/icon";
import { SkeletonText } from "@calcom/ui/components/skeleton";
import { showToast } from "@calcom/ui/components/toast";

import {
  isSMSAction,
  isWhatsappAction,
  getTemplateBodyForAction,
  shouldScheduleEmailReminder,
  isSMSOrWhatsappAction,
  isCalAIAction,
} from "../lib/actionHelperFunctions";
import { DYNAMIC_TEXT_VARIABLES } from "../lib/constants";
import { getCountryOptions, getCountryLabel } from "../lib/countryCodeUtils";
import { getWorkflowTemplateOptions, getWorkflowTriggerOptions } from "../lib/getOptions";
import emailRatingTemplate from "../lib/reminders/templates/emailRatingTemplate";
import emailReminderTemplate from "../lib/reminders/templates/emailReminderTemplate";
import type { FormValues } from "../pages/workflow";
import "../style/styles.css";
import { AgentConfigurationSheet } from "./AgentConfigurationSheet";
import { TestPhoneCallDialog } from "./TestPhoneCallDialog";
import { TimeTimeUnitInput } from "./TimeTimeUnitInput";
import { WebCallDialog } from "./WebCallDialog";

type User = RouterOutputs["viewer"]["me"]["get"];

type WorkflowStepProps = {
  step?: WorkflowStep;
  form: UseFormReturn<FormValues>;
  user: User;
  reload?: boolean;
  setReload?: Dispatch<SetStateAction<boolean>>;
  teamId?: number;
  readOnly: boolean;
  // Props for trigger section
  selectedOptions?: Option[];
  setSelectedOptions?: Dispatch<SetStateAction<Option[]>>;
  isOrganization?: boolean;
  allOptions?: Option[];
  onSaveWorkflow?: () => Promise<void>;
  setIsDeleteStepDialogOpen?: Dispatch<SetStateAction<boolean>>;
  isDeleteStepDialogOpen?: boolean;
  agentData?: RetellAgentWithDetails;
  isAgentLoading?: boolean;
};

const getTimeSectionText = (trigger: WorkflowTriggerEvents, t: TFunction) => {
  const triggerMap: Partial<Record<WorkflowTriggerEvents, string>> = {
    [WorkflowTriggerEvents.AFTER_EVENT]: "how_long_after",
    [WorkflowTriggerEvents.BEFORE_EVENT]: "how_long_before",
    [WorkflowTriggerEvents.AFTER_HOSTS_CAL_VIDEO_NO_SHOW]: "how_long_after_hosts_no_show",
    [WorkflowTriggerEvents.AFTER_GUESTS_CAL_VIDEO_NO_SHOW]: "how_long_after_guests_no_show",
  };
  if (!triggerMap[trigger]) return null;
  // eslint-disable-next-line @typescript-eslint/no-non-null-assertion
  return t(triggerMap[trigger]!);
};

const CalAIAgentDataSkeleton = () => {
  return (
    <div className="bg-muted mt-4 rounded-lg p-4">
      <div className="flex items-center justify-between">
        <div>
          <SkeletonText className="h-5 w-28" />
          <div className="mt-2 flex items-center gap-2">
            <SkeletonText className="h-4 w-4" />
            <SkeletonText className="h-4 w-32" />
            <SkeletonText className="h-5 w-12" />
          </div>
        </div>
        <div className="flex items-center gap-1">
          <SkeletonText className="h-8 w-24" />
          <SkeletonText className="h-8 w-8" />
        </div>
      </div>
    </div>
  );
};

const getActivePhoneNumbers = (
  phoneNumbers?: Array<{ subscriptionStatus?: string; phoneNumber: string }>
) => {
  return (
    phoneNumbers?.filter(
      (phone) =>
        phone.subscriptionStatus === PhoneNumberSubscriptionStatus.ACTIVE || !phone.subscriptionStatus
    ) || []
  );
};

export default function WorkflowStepContainer(props: WorkflowStepProps) {
  const { t, i18n } = useLocale();
  const utils = trpc.useUtils();
  const params = useParams();
  const router = useRouter();
  const searchParams = useSearchParams();

  const {
    step,
    form,
    reload,
    setReload,
    teamId,
    selectedOptions,
    setSelectedOptions,
    isOrganization,
    allOptions,
    agentData,
    isAgentLoading,
    isDeleteStepDialogOpen,
    setIsDeleteStepDialogOpen,
    onSaveWorkflow,
  } = props;
  const { data: _verifiedNumbers } = trpc.viewer.workflows.getVerifiedNumbers.useQuery(
    { teamId },
    { enabled: !!teamId }
  );

  const isMobile = useMediaQuery("(max-width: 569px)");

  const { data: userTeams } = trpc.viewer.teams.list.useQuery({}, { enabled: !teamId });
  const [agentConfigurationSheet, setAgentConfigurationSheet] = useState<{
    open: boolean;
    activeTab?: "prompt" | "phoneNumber";
  }>({
    open: false,
    activeTab: "prompt",
  });

  const creditsTeamId = userTeams?.find(
    (team) => team.accepted && (team.role === MembershipRole.ADMIN || team.role === MembershipRole.OWNER)
  )?.id;

  const { hasActiveTeamPlan } = useHasActiveTeamPlan();

  const { data: _verifiedEmails } = trpc.viewer.workflows.getVerifiedEmails.useQuery({ teamId });

  const timeFormat = getTimeFormatStringFromUserTimeFormat(props.user.timeFormat);

  const createAgentMutation = trpc.viewer.aiVoiceAgent.create.useMutation({
    onSuccess: async (data) => {
      showToast(t("agent_created_successfully"), "success");

      const url = new URL(window.location.href);
      url.searchParams.delete("autoCreateAgent");
      url.searchParams.delete("templateWorkflowId");
      router.replace(url.pathname + url.search);

      if (step) {
        const stepIndex = step.stepNumber - 1;
        form.setValue(`steps.${stepIndex}.agentId`, data.id);

        await utils.viewer.aiVoiceAgent.get.invalidate({ id: data.id });
      }
      setAgentConfigurationSheet((prev) => ({ ...prev, open: true }));
    },
    onError: (error: { message: string }) => {
      showToast(error.message, "error");
    },
  });

  const stepAgentId = step?.agentId || form.watch(`steps.${step ? step.stepNumber - 1 : 0}.agentId`) || null;

  const updateAgentMutation = trpc.viewer.aiVoiceAgent.update.useMutation({
    onSuccess: async () => {
      showToast(t("agent_updated_successfully"), "success");
      if (stepAgentId) {
        utils.viewer.aiVoiceAgent.get.invalidate({ id: stepAgentId });
      }
    },
    onError: (error: { message: string }) => {
      showToast(error.message, "error");
    },
  });

  const unsubscribePhoneNumberMutation = trpc.viewer.phoneNumber.update.useMutation({
    onSuccess: async () => {
      showToast(t("phone_number_unsubscribed_successfully"), "success");
      setIsUnsubscribeDialogOpen(false);
      if (stepAgentId) {
        utils.viewer.aiVoiceAgent.get.invalidate({ id: stepAgentId });
      }
    },
    onError: (error: { message: string }) => {
      showToast(error.message, "error");
    },
  });

  const verifiedNumbers = useMemo(
    () => _verifiedNumbers?.map((number) => number.phoneNumber) || [],
    [_verifiedNumbers]
  );
  const verifiedEmails = useMemo(() => _verifiedEmails || [], [_verifiedEmails]);
  const [isAdditionalInputsDialogOpen, setIsAdditionalInputsDialogOpen] = useState(false);
  const [isTestAgentDialogOpen, setIsTestAgentDialogOpen] = useState(false);
  const [isWebCallDialogOpen, setIsWebCallDialogOpen] = useState(false);
  const [isUnsubscribeDialogOpen, setIsUnsubscribeDialogOpen] = useState(false);

  const [verificationCode, setVerificationCode] = useState("");

  const action = step?.action;
  const requirePhoneNumber =
    WorkflowActions.SMS_NUMBER === action || WorkflowActions.WHATSAPP_NUMBER === action;
  const [isPhoneNumberNeeded, setIsPhoneNumberNeeded] = useState(requirePhoneNumber);

  const [updateTemplate, setUpdateTemplate] = useState(false);
  const [firstRender, setFirstRender] = useState(true);

  const senderNeeded =
    step?.action === WorkflowActions.SMS_NUMBER || step?.action === WorkflowActions.SMS_ATTENDEE;

  const [_isSenderIsNeeded, setIsSenderIsNeeded] = useState(senderNeeded);

  const [isEmailAddressNeeded, setIsEmailAddressNeeded] = useState(
    step?.action === WorkflowActions.EMAIL_ADDRESS ? true : false
  );

  const [isEmailSubjectNeeded, setIsEmailSubjectNeeded] = useState(
    step?.action === WorkflowActions.EMAIL_ATTENDEE ||
      step?.action === WorkflowActions.EMAIL_HOST ||
      step?.action === WorkflowActions.EMAIL_ADDRESS
      ? true
      : false
  );

  const [timeSectionText, setTimeSectionText] = useState(getTimeSectionText(form.getValues("trigger"), t));
  const isCreatingAgent = useRef(false);
  const hasAutoCreated = useRef(false);

  const handleCreateAgent = useCallback(
    async (templateWorkflowId?: string) => {
      if (isCreatingAgent.current || createAgentMutation.isPending) {
        console.log("Agent creation already in progress, skipping...");
        return;
      }

      isCreatingAgent.current = true;

      try {
        // Save workflow first to ensure we have step ID
        if (onSaveWorkflow) {
          await onSaveWorkflow();
        }

        const updatedSteps = form.getValues("steps");
        const currentStepIndex = step ? step.stepNumber - 1 : 0;
        const updatedStep = updatedSteps[currentStepIndex];

        if (updatedStep?.action !== WorkflowActions.CAL_AI_PHONE_CALL) {
          form.setValue(`steps.${currentStepIndex}.action`, WorkflowActions.CAL_AI_PHONE_CALL);
        }

        if (updatedStep?.id) {
          createAgentMutation.mutate({
            teamId,
            workflowStepId: updatedStep.id,
            ...(templateWorkflowId && { templateWorkflowId }),
          });
        } else {
          showToast(t("failed_to_get_workflow_step_id"), "error");
        }
      } catch (error) {
        console.error("Failed to create agent:", error);
        showToast(t("failed_to_create_agent"), "error");
      } finally {
        isCreatingAgent.current = false;
      }
    },
    [createAgentMutation, onSaveWorkflow, form, step, teamId, t]
  );

  const autoCreateAgent = searchParams?.get("autoCreateAgent");
  const templateWorkflowId = searchParams?.get("templateWorkflowId");

  useEffect(() => {
    const shouldAutoCreate =
      autoCreateAgent === "true" &&
      templateWorkflowId &&
      step?.id &&
      step.action === WorkflowActions.CAL_AI_PHONE_CALL &&
      !stepAgentId &&
      !hasAutoCreated.current &&
      !createAgentMutation.isPending &&
      !createAgentMutation.isSuccess;

    if (shouldAutoCreate && onSaveWorkflow) {
      hasAutoCreated.current = true;
      handleCreateAgent(templateWorkflowId);
    }
  }, [
    autoCreateAgent,
    templateWorkflowId,
    step?.id,
    step?.action,
    stepAgentId,
    createAgentMutation.isPending,
    createAgentMutation.isSuccess,
    onSaveWorkflow,
    handleCreateAgent,
  ]);

  const { data: actionOptions } = trpc.viewer.workflows.getWorkflowActionOptions.useQuery();
  const triggerOptions = getWorkflowTriggerOptions(t);
  const templateOptions = getWorkflowTemplateOptions(t, step?.action, hasActiveTeamPlan);
  if (step && !form.getValues(`steps.${step.stepNumber - 1}.reminderBody`)) {
    const action = form.getValues(`steps.${step.stepNumber - 1}.action`);

    // Skip setting reminderBody for CAL_AI actions since they don't need email templates
    if (!isCalAIAction(action)) {
      const template = getTemplateBodyForAction({
        action,
        locale: i18n.language,
        t,
        template: step.template ?? WorkflowTemplates.REMINDER,
        timeFormat,
      });
      form.setValue(`steps.${step.stepNumber - 1}.reminderBody`, template);
    }
  }

  if (step && !form.getValues(`steps.${step.stepNumber - 1}.emailSubject`)) {
    const action = form.getValues(`steps.${step.stepNumber - 1}.action`);
    // Skip setting emailSubject for CAL_AI actions since they don't need email subjects
    if (!isCalAIAction(action)) {
      const subjectTemplate = emailReminderTemplate({
        isEditingMode: true,
        locale: i18n.language,
        t,
        action: action,
        timeFormat,
      }).emailSubject;
      form.setValue(`steps.${step.stepNumber - 1}.emailSubject`, subjectTemplate);
    }
  }

  const { ref: emailSubjectFormRef, ...restEmailSubjectForm } = step
    ? form.register(`steps.${step.stepNumber - 1}.emailSubject`)
    : { ref: null, name: "" };

  const refEmailSubject = useRef<HTMLTextAreaElement | null>(null);

  const getNumberVerificationStatus = useCallback(
    () =>
      !!step &&
      !!verifiedNumbers.find(
        (number: string) => number === form.getValues(`steps.${step.stepNumber - 1}.sendTo`)
      ),
    [step, verifiedNumbers, form]
  );

  const getEmailVerificationStatus = useCallback(
    () =>
      !!step &&
      !!verifiedEmails.find(
        (email: string) => email === form.getValues(`steps.${step.stepNumber - 1}.sendTo`)
      ),
    [step, verifiedEmails, form]
  );

  const [numberVerified, setNumberVerified] = useState(getNumberVerificationStatus());
  const [emailVerified, setEmailVerified] = useState(getEmailVerificationStatus());

  // eslint-disable-next-line react-hooks/exhaustive-deps
  useEffect(() => setNumberVerified(getNumberVerificationStatus()), [verifiedNumbers.length]);
  // eslint-disable-next-line react-hooks/exhaustive-deps
  useEffect(() => setEmailVerified(getEmailVerificationStatus()), [verifiedEmails.length]);

  const addVariableEmailSubject = (variable: string) => {
    if (step) {
      const currentEmailSubject = refEmailSubject?.current?.value || "";
      const cursorPosition = refEmailSubject?.current?.selectionStart || currentEmailSubject.length;
      const subjectWithAddedVariable = `${currentEmailSubject.substring(0, cursorPosition)}{${variable
        .toUpperCase()
        .replace(/ /g, "_")}}${currentEmailSubject.substring(cursorPosition)}`;
      form.setValue(`steps.${step.stepNumber - 1}.emailSubject`, subjectWithAddedVariable);
    }
  };

  const sendVerificationCodeMutation = trpc.viewer.workflows.sendVerificationCode.useMutation({
    onSuccess: async () => {
      showToast(t("verification_code_sent"), "success");
    },
    onError: async (error) => {
      showToast(error.message, "error");
    },
  });

  const verifyPhoneNumberMutation = trpc.viewer.workflows.verifyPhoneNumber.useMutation({
    onSuccess: async (isVerified) => {
      showToast(isVerified ? t("verified_successfully") : t("wrong_code"), "success");
      setNumberVerified(isVerified);
      if (
        step &&
        form?.formState?.errors?.steps &&
        form.formState.errors.steps[step.stepNumber - 1]?.sendTo &&
        isVerified
      ) {
        form.clearErrors(`steps.${step.stepNumber - 1}.sendTo`);
      }

      utils.viewer.workflows.getVerifiedNumbers.invalidate();
    },
    onError: (err) => {
      if (err instanceof HttpError) {
        const message = `${err.statusCode}: ${err.message}`;
        showToast(message, "error");
        setNumberVerified(false);
      }
    },
  });

  const sendEmailVerificationCodeMutation = trpc.viewer.auth.sendVerifyEmailCode.useMutation({
    onSuccess() {
      showToast(t("email_sent"), "success");
    },
    onError: () => {
      showToast(t("email_not_sent"), "error");
    },
  });

  const hasCalAIAction = () => {
    const steps = form.getValues("steps") || [];
    return steps.some((step) => isCalAIAction(step.action));
  };

  const verifyEmailCodeMutation = trpc.viewer.workflows.verifyEmailCode.useMutation({
    onSuccess: (isVerified) => {
      showToast(isVerified ? t("verified_successfully") : t("wrong_code"), "success");
      setEmailVerified(true);
      if (
        step &&
        form?.formState?.errors?.steps &&
        form.formState.errors.steps[step.stepNumber - 1]?.sendTo &&
        isVerified
      ) {
        form.clearErrors(`steps.${step.stepNumber - 1}.sendTo`);
      }
      utils.viewer.workflows.getVerifiedEmails.invalidate();
    },
    onError: (err) => {
      if (err.message === "invalid_code") {
        showToast(t("code_provided_invalid"), "error");
        setEmailVerified(false);
      }
    },
  });
  /* const testActionMutation = trpc.viewer.workflows.testAction.useMutation({
    onSuccess: async () => {
      showToast(t("notification_sent"), "success");
    },
    onError: (err) => {
      let message = t("unexpected_error_try_again");
      if (err instanceof TRPCClientError) {
        if (err.message === "rate-limit-exceeded") {
          message = t("rate_limit_exceeded");
        } else {
          message = err.message;
        }
      }
      if (err instanceof HttpError) {
        message = `${err.statusCode}: ${err.message}`;
      }
      showToast(message, "error");
    },
  }); */

  //trigger
  if (!step) {
    const trigger = form.getValues("trigger");
    const triggerString = t(`${trigger.toLowerCase()}_trigger`);

    const selectedTrigger = {
      label: triggerString.charAt(0).toUpperCase() + triggerString.slice(1),
      value: trigger,
    };

    return (
      <>
        <div className="mb-3">
          <Label className="text-default text-sm leading-none">{t("when")}</Label>
          <Controller
            name="trigger"
            control={form.control}
            render={() => {
              return (
                <Select
                  isSearchable={false}
                  innerClassNames={{ valueContainer: "font-medium" }}
                  className="text-sm font-medium"
                  id="trigger-select"
                  isDisabled={props.readOnly}
                  onChange={(val) => {
                    if (val) {
                      form.setValue("trigger", val.value);
                      const newTimeSectionText = getTimeSectionText(val.value, t);
                      if (newTimeSectionText) {
                        setTimeSectionText(newTimeSectionText);
                        if (
                          val.value === WorkflowTriggerEvents.AFTER_HOSTS_CAL_VIDEO_NO_SHOW ||
                          val.value === WorkflowTriggerEvents.AFTER_GUESTS_CAL_VIDEO_NO_SHOW
                        ) {
                          form.setValue("time", 5);
                          form.setValue("timeUnit", TimeUnit.MINUTE);
                        } else {
                          form.setValue("time", 24);
                          form.setValue("timeUnit", TimeUnit.HOUR);
                        }
                      } else {
                        setTimeSectionText(null);
                        form.unregister("time");
                        form.unregister("timeUnit");
                      }
                    }
                  }}
                  defaultValue={selectedTrigger}
                  options={triggerOptions}
                />
              );
            }}
          />
        </div>
        <div>
          {!!timeSectionText && (
            <div className="mb-3 mt-3">
              <Label className="text-default mb-0">{timeSectionText}</Label>
              <TimeTimeUnitInput disabled={props.readOnly} />
            </div>
          )}
          {/* Event Type/Team Selection */}
          {selectedOptions && setSelectedOptions && allOptions && (
            <div className={classNames(!!timeSectionText && "mb-3")}>
              {isOrganization ? (
                <div className="text-default flex items-center gap-2">
                  <Label>{t("which_team_apply")}</Label>
                  <div className="mb-2">
                    <InfoBadge content={t("team_select_info")} />
                  </div>
                </div>
              ) : (
                <Label className="text-default mb-2 block">{t("which_event_type_apply")}</Label>
              )}
              <Controller
                name="activeOn"
                control={form.control}
                render={() => {
                  return (
                    <MultiSelectCheckbox
                      options={allOptions}
                      isDisabled={props.readOnly || form.getValues("selectAll")}
                      className="w-full"
                      setSelected={setSelectedOptions}
                      selected={form.getValues("selectAll") ? allOptions : selectedOptions}
                      setValue={(s: Option[]) => {
                        form.setValue("activeOn", s);
                      }}
                      countText={isOrganization ? "count_team" : "nr_event_type"}
                    />
                  );
                }}
              />
              {!hasCalAIAction() && (
                <div className="mt-1">
                  <Controller
                    name="selectAll"
                    render={({ field: { value, onChange } }) => (
                      <CheckboxField
                        description={isOrganization ? t("apply_to_all_teams") : t("apply_to_all_event_types")}
                        disabled={props.readOnly}
                        descriptionClassName="ml-0"
                        onChange={(e) => {
                          onChange(e);
                          if (e.target.value) {
                            setSelectedOptions(allOptions);
                            form.setValue("activeOn", allOptions);
                          }
                        }}
                        checked={value}
                      />
                    )}
                  />
                </div>
              )}
            </div>
          )}
          {!!timeSectionText && (
            <div className="mt-1 flex text-gray-500">
              <Icon name="info" className="mr-1 mt-0.5 h-4 w-4" />
              <p className="text-sm">{t("testing_sms_workflow_info_message")}</p>
            </div>
          )}
        </div>
      </>
    );
  }

  if (step && step.action) {
    const actionString = t(`${step.action.toLowerCase()}_action`);

    const selectedAction = {
      label: actionString.charAt(0).toUpperCase() + actionString.slice(1),
      value: step.action,
      needsCredits: isSMSOrWhatsappAction(step.action),
      isCalAi: isCalAIAction(step.action),
      creditsTeamId: teamId ?? creditsTeamId,
      isOrganization: props.isOrganization,
    };

    const selectedTemplate = {
      label: t(`${step.template.toLowerCase()}`),
      value: step.template,
      needsTeamsUpgrade: false,
    };

    const canRequirePhoneNumber = (workflowStep: string) => {
      return (
        WorkflowActions.SMS_ATTENDEE === workflowStep || WorkflowActions.WHATSAPP_ATTENDEE === workflowStep
      );
    };

    const arePhoneNumbersActive = getActivePhoneNumbers(
      agentData?.outboundPhoneNumbers?.map((phone) => ({
        ...phone,
        subscriptionStatus: phone.subscriptionStatus ?? undefined,
      }))
    );

    return (
      <>
        <div>
          <div>
            <Label>{t("do_this")}</Label>
            <Controller
              name={`steps.${step.stepNumber - 1}.action`}
              control={form.control}
              render={() => {
                return (
                  <Select
                    isSearchable={false}
                    className="text-sm"
                    isDisabled={props.readOnly}
                    onChange={(val) => {
                      if (val) {
                        const oldValue = form.getValues(`steps.${step.stepNumber - 1}.action`);

                        const template = getTemplateBodyForAction({
                          action: val.value,
                          locale: i18n.language,
                          t,
                          template: WorkflowTemplates.REMINDER,
                          timeFormat,
                        });

                        form.setValue(`steps.${step.stepNumber - 1}.reminderBody`, template);

                        const setNumberRequiredConfigs = (
                          phoneNumberIsNeeded: boolean,
                          senderNeeded = true
                        ) => {
                          setIsSenderIsNeeded(senderNeeded);
                          setIsEmailAddressNeeded(false);
                          setIsPhoneNumberNeeded(phoneNumberIsNeeded);
                          setNumberVerified(getNumberVerificationStatus());
                        };

                        if (isSMSAction(val.value)) {
                          setNumberRequiredConfigs(val.value === WorkflowActions.SMS_NUMBER);
                          // email action changes to sms action
                          if (!isSMSAction(oldValue)) {
                            form.setValue(`steps.${step.stepNumber - 1}.sender`, SENDER_ID);
                          }

                          setIsEmailSubjectNeeded(false);
                          form.setValue(`steps.${step.stepNumber - 1}.agentId`, null);
                        } else if (isWhatsappAction(val.value)) {
                          setNumberRequiredConfigs(val.value === WorkflowActions.WHATSAPP_NUMBER, false);

                          if (!isWhatsappAction(oldValue)) {
                            form.setValue(`steps.${step.stepNumber - 1}.sender`, "");
                          }

                          setIsEmailSubjectNeeded(false);
                          form.setValue(`steps.${step.stepNumber - 1}.agentId`, null);
                        } else if (isCalAIAction(val.value)) {
                          setIsPhoneNumberNeeded(false);
                          setIsSenderIsNeeded(false);
                          setIsEmailAddressNeeded(false);
                          setIsEmailSubjectNeeded(false);
                          form.setValue(`steps.${step.stepNumber - 1}.emailSubject`, null);
                          form.setValue(`steps.${step.stepNumber - 1}.reminderBody`, null);
                          form.setValue(`steps.${step.stepNumber - 1}.sender`, null);
                        } else {
                          setIsPhoneNumberNeeded(false);
                          setIsSenderIsNeeded(false);
                          setIsEmailAddressNeeded(val.value === WorkflowActions.EMAIL_ADDRESS);
                          setIsEmailSubjectNeeded(true);
                          form.setValue(`steps.${step.stepNumber - 1}.agentId`, null);
                        }

                        form.setValue(`steps.${step.stepNumber - 1}.sendTo`, null);
                        form.clearErrors(`steps.${step.stepNumber - 1}.sendTo`);
                        form.setValue(`steps.${step.stepNumber - 1}.action`, val.value);
                        setUpdateTemplate(!updateTemplate);
                      }
                    }}
                    defaultValue={selectedAction}
                    options={actionOptions
                      ?.filter((option) => {
                        if (
                          (isCalAIAction(option.value) && form.watch("selectAll")) ||
                          (isCalAIAction(option.value) && props.isOrganization)
                        ) {
                          return false;
                        }
                        return true;
                      })
                      ?.map((option) => ({
                        ...option,
                        creditsTeamId: teamId ?? creditsTeamId,
                        isOrganization: props.isOrganization,
                      }))}
                  />
                );
              }}
            />
          </div>
          {!isWhatsappAction(form.getValues(`steps.${step.stepNumber - 1}.action`)) &&
            !isCalAIAction(form.getValues(`steps.${step.stepNumber - 1}.action`)) && (
              <div>
                {_isSenderIsNeeded ? (
                  <>
                    <div className="pt-4">
                      <div className="flex items-center">
                        <Label>{t("sender_id")}</Label>
                      </div>
                      <Input
                        type="text"
                        placeholder={SENDER_ID}
                        disabled={props.readOnly}
                        maxLength={11}
                        {...form.register(`steps.${step.stepNumber - 1}.sender`)}
                      />
                      <div className="mt-1.5 flex items-center gap-1">
                        <Icon name="info" size="10" className="text-gray-500" />
                        <div className="text-subtle text-xs">{t("sender_id_info")}</div>
                      </div>
                    </div>
                    {form.formState.errors.steps &&
                      form.formState?.errors?.steps[step.stepNumber - 1]?.sender && (
                        <p className="text-error mt-1 text-xs">{t("sender_id_error_message")}</p>
                      )}
                  </>
                ) : (
                  <>
                    <div className="pt-4">
                      <Label>{t("sender_name")}</Label>
                      <Input
                        type="text"
                        disabled={props.readOnly}
                        placeholder={SENDER_NAME}
                        {...form.register(`steps.${step.stepNumber - 1}.senderName`)}
                      />
                    </div>
                  </>
                )}
              </div>
            )}
          {isCalAIAction(form.getValues(`steps.${step.stepNumber - 1}.action`)) && !stepAgentId && (
            <div className="bg-muted border-muted mt-2 rounded-2xl border p-3">
              <div className="flex flex-col justify-between gap-4 sm:flex-row sm:items-center sm:gap-0">
                <div>
                  <h2 className="text-emphasis text-sm font-medium leading-none">
                    {t("cal_ai_agent")}
                    <Badge startIcon="info" className="ms-2 rounded-md" variant="warning">
                      {t("set_up_required")}
                    </Badge>
                  </h2>
                  <p className="text-muted mt-1 text-sm font-medium leading-none">
                    {t("no_phone_number_connected")}.
                  </p>
                </div>
                <Button
                  color="primary"
                  disabled={props.readOnly || isCreatingAgent.current || hasAutoCreated.current}
                  className="flex items-center justify-center"
                  onClick={() => handleCreateAgent()}
                  loading={createAgentMutation.isPending || isCreatingAgent.current}>
                  {t("set_up_agent")}
                </Button>
              </div>
            </div>
          )}

          {stepAgentId && isAgentLoading && <CalAIAgentDataSkeleton />}
          {stepAgentId && agentData && (
            <div className="bg-muted mt-4 rounded-lg p-4">
              <div
                className="flex cursor-pointer items-center justify-between"
                onClick={(e) => {
                  const target = e.target as HTMLElement;
                  if (
                    target.closest("button") ||
                    target.closest('[role="menu"]') ||
                    target.closest('[role="menuitem"]')
                  ) {
                    return;
                  }
                  if (!props.readOnly) {
                    setAgentConfigurationSheet({ open: true, activeTab: "prompt" });
                  }
                }}>
                <div>
                  <h3 className="text-emphasis text-base font-medium">{t("cal_ai_agent")}</h3>
                  {arePhoneNumbersActive.length > 0 ? (
                    <div className="flex items-center gap-2">
                      <Icon name="phone" className="text-emphasis h-4 w-4" />
                      <span className="text-emphasis text-sm">
                        {formatPhoneNumber(arePhoneNumbersActive[0].phoneNumber)}
                      </span>
                      <Badge variant="green" size="sm" withDot>
                        {t("active")}
                      </Badge>
                    </div>
                  ) : (
                    <div className="flex items-center gap-1">
                      <span className="text-subtle text-sm">{t("no_phone_number_connected")}</span>
                    </div>
                  )}
                </div>
                <div className="flex items-center gap-1" onClick={(e) => e.stopPropagation()}>
                  {arePhoneNumbersActive.length > 0 ? (
                    <Dropdown>
                      <DropdownMenuTrigger asChild>
                        <Button
                          color="secondary"
                          className="rounded-[10px]"
                          disabled={props.readOnly}
                          EndIcon="chevron-down">
                          {t("test_agent")}
                        </Button>
                      </DropdownMenuTrigger>
                      <DropdownMenuContent>
                        <DropdownMenuItem>
                          <DropdownItem
                            type="button"
                            StartIcon="phone"
                            onClick={() => setIsTestAgentDialogOpen(true)}>
                            {t("phone_call")}
                          </DropdownItem>
                        </DropdownMenuItem>
                        <DropdownMenuItem>
                          <DropdownItem
                            type="button"
                            StartIcon="monitor"
                            onClick={() => setIsWebCallDialogOpen(true)}>
                            {t("web_call")}
                          </DropdownItem>
                        </DropdownMenuItem>
                      </DropdownMenuContent>
                    </Dropdown>
                  ) : !isMobile ? (
                    <>
                      <Button
                        color="secondary"
                        onClick={() => {
                          setAgentConfigurationSheet((prev) => ({
                            ...prev,
                            open: true,
                            activeTab: "phoneNumber",
                          }));
                        }}
                        disabled={props.readOnly}>
                        {t("connect_phone_number")}
                      </Button>
                      <Button
                        color="secondary"
                        onClick={() => setIsWebCallDialogOpen(true)}
                        disabled={props.readOnly}
                        StartIcon="monitor">
                        {t("test_web_call")}
                      </Button>
                    </>
                  ) : null}
                  <Dropdown>
                    <DropdownMenuTrigger asChild>
                      <Button
                        type="button"
                        color="secondary"
                        variant="icon"
                        StartIcon="ellipsis"
                        className="rounded-[10px]"
                      />
                    </DropdownMenuTrigger>
                    <DropdownMenuContent>
                      {isMobile && arePhoneNumbersActive.length <= 0 && (
                        <>
                          <DropdownMenuItem>
                            <DropdownItem
                              type="button"
                              StartIcon="plus"
                              disabled={props.readOnly}
                              onClick={() => {
                                setAgentConfigurationSheet((prev) => ({
                                  ...prev,
                                  open: true,
                                  activeTab: "phoneNumber",
                                }));
                              }}>
                              {t("connect_phone_number")}
                            </DropdownItem>
                          </DropdownMenuItem>
                          <DropdownMenuItem>
                            <DropdownItem
                              type="button"
                              onClick={() => setIsWebCallDialogOpen(true)}
                              disabled={props.readOnly}
                              StartIcon="monitor">
                              {t("test_web_call")}
                            </DropdownItem>
                          </DropdownMenuItem>
                        </>
                      )}
                      <DropdownMenuItem>
                        <DropdownItem
                          type="button"
                          StartIcon="pencil"
                          onClick={() => setAgentConfigurationSheet({ open: true, activeTab: "prompt" })}>
                          {t("edit")}
                        </DropdownItem>
                      </DropdownMenuItem>
                    </DropdownMenuContent>
                  </Dropdown>
                </div>
              </div>
            </div>
          )}
          {isPhoneNumberNeeded && (
            <div className="bg-muted mt-2 rounded-md p-4 pt-0">
              <Label className="pt-4">{t("custom_phone_number")}</Label>
              <div className="block sm:flex">
                <Controller
                  name={`steps.${step.stepNumber - 1}.sendTo`}
                  render={({ field: { value, onChange } }) => (
                    <PhoneInput
                      placeholder={t("phone_number")}
                      id={`steps.${step.stepNumber - 1}.sendTo`}
                      className="min-w-fit sm:rounded-r-none sm:rounded-bl-md sm:rounded-tl-md"
                      required
                      disabled={props.readOnly}
                      value={value}
                      onChange={(val) => {
                        const isAlreadyVerified = !!verifiedNumbers
                          ?.concat([])
                          .find((number) => number.replace(/\s/g, "") === val?.replace(/\s/g, ""));
                        setNumberVerified(isAlreadyVerified);
                        onChange(val);
                      }}
                    />
                  )}
                />
                <Button
                  color="secondary"
                  disabled={numberVerified || props.readOnly || false}
                  className={classNames(
                    "-ml-[3px] h-[40px] min-w-fit sm:block sm:rounded-bl-none sm:rounded-tl-none",
                    numberVerified ? "hidden" : "mt-3 sm:mt-0"
                  )}
                  onClick={() =>
                    sendVerificationCodeMutation.mutate({
                      phoneNumber: form.getValues(`steps.${step.stepNumber - 1}.sendTo`) || "",
                    })
                  }>
                  {t("send_code")}
                </Button>
              </div>
              {form.formState.errors.steps && form.formState?.errors?.steps[step.stepNumber - 1]?.sendTo && (
                <p className="text-error mt-1 text-xs">
                  {form.formState?.errors?.steps[step.stepNumber - 1]?.sendTo?.message || ""}
                </p>
              )}
              {numberVerified ? (
                <div className="mt-1">
                  <Badge variant="green">{t("number_verified")}</Badge>
                </div>
              ) : (
                !props.readOnly && (
                  <>
                    <div className="mt-6 flex w-full flex-col">
                      <Label className="">{t("verification_code")}</Label>
                      <div className="flex w-full items-center">
                        <TextField
                          containerClassName="w-full"
                          className="h-8 rounded-xl"
                          placeholder={t("code")}
                          disabled={props.readOnly}
                          value={verificationCode}
                          onChange={(e) => {
                            setVerificationCode(e.target.value);
                          }}
                          required
                        />
                        <Button
                          color="secondary"
                          size="sm"
                          className="ml-2 min-w-fit rounded-[10px]"
                          disabled={verifyPhoneNumberMutation.isPending || props.readOnly}
                          onClick={() => {
                            verifyPhoneNumberMutation.mutate({
                              phoneNumber: form.getValues(`steps.${step.stepNumber - 1}.sendTo`) || "",
                              code: verificationCode,
                              teamId,
                            });
                          }}>
                          {t("verify")}
                        </Button>
                      </div>
                    </div>
                    {form.formState.errors.steps &&
                      form.formState?.errors?.steps[step.stepNumber - 1]?.sendTo && (
                        <p className="text-error mt-1 text-xs">
                          {form.formState?.errors?.steps[step.stepNumber - 1]?.sendTo?.message || ""}
                        </p>
                      )}
                  </>
                )
              )}
            </div>
          )}
          {form.getValues(`steps.${step.stepNumber - 1}.action`) === "SMS_ATTENDEE" && (
            <div className="bg-muted mt-2 rounded-md p-4 pt-0">
              <div className="mt-3 space-y-1">
                <Label htmlFor={`steps.${step.stepNumber - 1}.allowedCountryCodes`}>
                  {t("allowed_country_codes")}
                </Label>
                <Controller
                  name={`steps.${step.stepNumber - 1}.allowedCountryCodes`}
                  control={form.control}
                  render={({ field }) => (
                    <Select
                      isMulti
                      isSearchable
                      className="text-sm"
                      isDisabled={props.readOnly}
                      placeholder={t("select_country_codes")}
                      options={getCountryOptions()}
                      value={
                        field.value?.map((code: string) => ({
                          label: getCountryLabel(code),
                          value: code,
                        })) || []
                      }
                      onChange={(selectedOptions) => {
                        field.onChange(selectedOptions?.map((option) => option.value) || []);
                      }}
                    />
                  )}
                />
                <div className="mt-1 flex text-gray-500">
                  <Icon name="info" className="mr-1 mt-0.5 h-4 w-4" />
                  <p className="text-sm">{t("country_code_restriction_help")}</p>
                </div>
              </div>
            </div>
          )}
          {canRequirePhoneNumber(form.getValues(`steps.${step.stepNumber - 1}.action`)) &&
            !isCalAIAction(form.getValues(`steps.${step.stepNumber - 1}.action`)) && (
              <div className="mt-2">
                <Controller
                  name={`steps.${step.stepNumber - 1}.numberRequired`}
                  control={form.control}
                  render={() => (
                    <CheckboxField
                      disabled={props.readOnly}
                      defaultChecked={form.getValues(`steps.${step.stepNumber - 1}.numberRequired`) || false}
                      description={t("make_phone_number_required")}
                      descriptionClassName="ml-0"
                      onChange={(e) =>
                        form.setValue(`steps.${step.stepNumber - 1}.numberRequired`, e.target.checked)
                      }
                    />
                  )}
                />
              </div>
            )}
          {isEmailAddressNeeded && !isCalAIAction(form.getValues(`steps.${step.stepNumber - 1}.action`)) && (
            <div className="bg-muted border-muted mt-5 rounded-2xl border p-4">
              <Label>{t("email_address")}</Label>
              <div className="block items-center gap-2 sm:flex">
                <Controller
                  name={`steps.${step.stepNumber - 1}.sendTo`}
                  render={({ field: { value, onChange } }) => (
                    <EmailField
                      required
                      containerClassName="w-full"
                      className="h-8 min-w-fit"
                      placeholder={t("email_address")}
                      value={value}
                      disabled={props.readOnly}
                      onChange={(val) => {
                        const isAlreadyVerified = !!verifiedEmails
                          ?.concat([])
                          .find((email) => email === val.target.value);
                        setEmailVerified(isAlreadyVerified);
                        onChange(val);
                      }}
                    />
                  )}
                />
                <Button
                  color="secondary"
                  size="sm"
                  disabled={emailVerified || props.readOnly || false}
                  className={classNames(
                    "min-w-fit text-sm font-medium",
                    emailVerified ? "hidden" : "mt-3 sm:mt-0"
                  )}
                  onClick={() => {
                    const email = form.getValues(`steps.${step.stepNumber - 1}.sendTo`) || "";
                    sendEmailVerificationCodeMutation.mutate({
                      email,
                      isVerifyingEmail: true,
                    });
                  }}>
                  {t("send_code")}
                </Button>
              </div>
              {form.formState.errors.steps && form.formState?.errors?.steps[step.stepNumber - 1]?.sendTo && (
                <p className="text-error mt-1 text-xs">
                  {form.formState?.errors?.steps[step.stepNumber - 1]?.sendTo?.message || ""}
                </p>
              )}
              {emailVerified ? (
                <div className="mt-1">
                  <Badge variant="green">{t("email_verified")}</Badge>
                </div>
              ) : (
                !props.readOnly && (
                  <>
                    <div className="mt-3 flex w-full flex-col">
                      <Label className="">{t("verification_code")}</Label>
                      <div className="flex w-full items-center">
                        <TextField
                          containerClassName="w-full"
                          className="h-8 rounded-xl"
                          placeholder={t("code")}
                          disabled={props.readOnly}
                          value={verificationCode}
                          onChange={(e) => {
                            setVerificationCode(e.target.value);
                          }}
                          required
                        />
                        <Button
                          color="secondary"
                          size="sm"
                          className="ml-2 min-w-fit rounded-[10px]"
                          disabled={verifyEmailCodeMutation.isPending || props.readOnly}
                          onClick={() => {
                            verifyEmailCodeMutation.mutate({
                              code: verificationCode,
                              email: form.getValues(`steps.${step.stepNumber - 1}.sendTo`) || "",
                              teamId,
                            });
                          }}>
                          {t("verify")}
                        </Button>
                      </div>
                    </div>
                    {form.formState.errors.steps &&
                      form.formState?.errors?.steps[step.stepNumber - 1]?.sendTo && (
                        <p className="text-error mt-1 text-xs">
                          {form.formState?.errors?.steps[step.stepNumber - 1]?.sendTo?.message || ""}
                        </p>
                      )}
                  </>
                )
              )}
            </div>
          )}
          {!isCalAIAction(form.getValues(`steps.${step.stepNumber - 1}.action`)) && (
            <div className="mt-3">
              <Label>{t("message_template")}</Label>
              <Controller
                name={`steps.${step.stepNumber - 1}.template`}
                control={form.control}
                render={({ field }) => {
                  return (
                    <Select
                      isSearchable={false}
                      className="text-sm"
                      isDisabled={props.readOnly}
                      onChange={(val) => {
                        if (val) {
                          const action = form.getValues(`steps.${step.stepNumber - 1}.action`);

                          const template = getTemplateBodyForAction({
                            action,
                            locale: i18n.language,
                            t,
                            template: val.value ?? WorkflowTemplates.REMINDER,
                            timeFormat,
                          });

                          form.setValue(`steps.${step.stepNumber - 1}.reminderBody`, template);

                          if (shouldScheduleEmailReminder(action)) {
                            if (val.value === WorkflowTemplates.REMINDER) {
                              form.setValue(
                                `steps.${step.stepNumber - 1}.emailSubject`,
                                emailReminderTemplate({
                                  isEditingMode: true,
                                  locale: i18n.language,
                                  t,
                                  action,
                                  timeFormat,
                                }).emailSubject
                              );
                            } else if (val.value === WorkflowTemplates.RATING) {
                              form.setValue(
                                `steps.${step.stepNumber - 1}.emailSubject`,
                                emailRatingTemplate({
                                  isEditingMode: true,
                                  locale: i18n.language,
                                  action,
                                  t,
                                  timeFormat,
                                }).emailSubject
                              );
                            }
                          }
                          field.onChange(val.value);
                          form.setValue(`steps.${step.stepNumber - 1}.template`, val.value);
                          setUpdateTemplate(!updateTemplate);
                        }
                      }}
                      defaultValue={selectedTemplate}
                      value={selectedTemplate}
                      options={templateOptions.map((option) => ({
                        label: option.label,
                        value: option.value,
                        needsTeamsUpgrade:
                          option.needsTeamsUpgrade &&
                          !isSMSAction(form.getValues(`steps.${step.stepNumber - 1}.action`)),
                      }))}
                      //eslint-disable-next-line @typescript-eslint/no-explicit-any
                      isOptionDisabled={(option: { label: string; value: any; needsTeamsUpgrade: boolean }) =>
                        option.needsTeamsUpgrade
                      }
                    />
                  );
                }}
              />
            </div>
          )}
          {!isCalAIAction(form.getValues(`steps.${step.stepNumber - 1}.action`)) && (
            <div className="bg-muted border-muted mt-3 rounded-2xl border p-3">
              {isEmailSubjectNeeded && (
                <div className="mb-6">
                  <div className="flex items-center">
                    <Label className={classNames("flex-none", props.readOnly ? "mb-2" : "mb-0")}>
                      {t("email_subject")}
                    </Label>
                    {!props.readOnly && (
                      <div className="flex-grow text-right">
                        <AddVariablesDropdown
                          addVariable={addVariableEmailSubject}
                          variables={DYNAMIC_TEXT_VARIABLES}
                        />
                      </div>
                    )}
                  </div>
                  <TextArea
                    ref={(e) => {
                      emailSubjectFormRef?.(e);
                      refEmailSubject.current = e;
                    }}
                    rows={2}
                    disabled={props.readOnly || !hasActiveTeamPlan}
                    className="my-0 focus:ring-transparent"
                    required
                    {...restEmailSubjectForm}
                  />
                  {form.formState.errors.steps &&
                    form.formState?.errors?.steps[step.stepNumber - 1]?.emailSubject && (
                      <p className="text-error mt-1 text-xs">
                        {form.formState?.errors?.steps[step.stepNumber - 1]?.emailSubject?.message || ""}
                      </p>
                    )}
                </div>
              )}
              <div className="mb-2 flex items-center pb-1">
                <Label className="mb-0 flex-none">
                  {isEmailSubjectNeeded ? t("email_body") : t("text_message")}
                </Label>
              </div>
              <Editor
                getText={() => {
                  return props.form.getValues(`steps.${step.stepNumber - 1}.reminderBody`) || "";
                }}
                setText={(text: string) => {
                  props.form.setValue(`steps.${step.stepNumber - 1}.reminderBody`, text);
                  props.form.clearErrors();
                }}
                variables={DYNAMIC_TEXT_VARIABLES}
                addVariableButtonTop={isSMSAction(step.action)}
                height="200px"
                updateTemplate={updateTemplate}
                firstRender={firstRender}
                setFirstRender={setFirstRender}
                editable={
                  !props.readOnly &&
                  !isWhatsappAction(step.action) &&
                  (hasActiveTeamPlan || isSMSAction(step.action))
                }
                excludedToolbarItems={
                  !isSMSAction(step.action) ? [] : ["blockType", "bold", "italic", "link"]
                }
                plainText={isSMSAction(step.action)}
              />

              {form.formState.errors.steps &&
                form.formState?.errors?.steps[step.stepNumber - 1]?.reminderBody && (
                  <p className="text-error mt-1 text-sm">
                    {form.formState?.errors?.steps[step.stepNumber - 1]?.reminderBody?.message || ""}
                  </p>
                )}
              {isEmailSubjectNeeded && (
                <div className="mt-2">
                  <Controller
                    name={`steps.${step.stepNumber - 1}.includeCalendarEvent`}
                    control={form.control}
                    render={() => (
                      <CheckboxField
                        disabled={props.readOnly}
                        defaultChecked={
                          form.getValues(`steps.${step.stepNumber - 1}.includeCalendarEvent`) || false
                        }
                        description={t("include_calendar_event")}
                        descriptionClassName="ml-0"
                        onChange={(e) =>
                          form.setValue(`steps.${step.stepNumber - 1}.includeCalendarEvent`, e.target.checked)
                        }
                      />
                    )}
                  />
                </div>
              )}
              {!props.readOnly && (
                <div className="ml-1 mt-2">
                  <button type="button" onClick={() => setIsAdditionalInputsDialogOpen(true)}>
                    <div className="text-subtle ml-1 flex items-center gap-2">
                      <Icon name="circle-help" className="h-3 w-3" />
                      <p className="text-left text-xs">{t("using_booking_questions_as_variables")}</p>
                    </div>
                  </button>
                </div>
              )}
            </div>
          )}

          {/* {form.getValues(`steps.${step.stepNumber - 1}.action`) !== WorkflowActions.SMS_ATTENDEE && (
                <Button
                  type="button"
                  className="mt-7 w-full"
                  onClick={() => {
                    let isEmpty = false;

                    if (!form.getValues(`steps.${step.stepNumber - 1}.sendTo`) && isPhoneNumberNeeded) {
                      form.setError(`steps.${step.stepNumber - 1}.sendTo`, {
                        type: "custom",
                        message: t("no_input"),
                      });
                      isEmpty = true;
                    }

                    if (!numberVerified && isPhoneNumberNeeded) {
                      form.setError(`steps.${step.stepNumber - 1}.sendTo`, {
                        type: "custom",
                        message: t("not_verified"),
                      });
                    }
                    if (
                      form.getValues(`steps.${step.stepNumber - 1}.template`) === WorkflowTemplates.CUSTOM
                    ) {
                      if (!form.getValues(`steps.${step.stepNumber - 1}.reminderBody`)) {
                        form.setError(`steps.${step.stepNumber - 1}.reminderBody`, {
                          type: "custom",
                          message: t("no_input"),
                        });
                        isEmpty = true;
                      } else if (
                        isEmailSubjectNeeded &&
                        !form.getValues(`steps.${step.stepNumber - 1}.emailSubject`)
                      ) {
                        form.setError(`steps.${step.stepNumber - 1}.emailSubject`, {
                          type: "custom",
                          message: t("no_input"),
                        });
                        isEmpty = true;
                      }
                    }

                    if (!isPhoneNumberNeeded && !isEmpty) {
                      //translate body and reminder to english
                      const emailSubject = translateVariablesToEnglish(
                        form.getValues(`steps.${step.stepNumber - 1}.emailSubject`) || "",
                        { locale: i18n.language, t }
                      );
                      const reminderBody = translateVariablesToEnglish(
                        form.getValues(`steps.${step.stepNumber - 1}.reminderBody`) || "",
                        { locale: i18n.language, t }
                      );

                      testActionMutation.mutate({
                        step,
                        emailSubject,
                        reminderBody,
                      });
                    } else {
                      const isNumberValid =
                        form.formState.errors.steps &&
                        form.formState?.errors?.steps[step.stepNumber - 1]?.sendTo
                          ? false
                          : true;

                      if (isPhoneNumberNeeded && isNumberValid && !isEmpty && numberVerified) {
                        setConfirmationDialogOpen(true);
                      }
                    }
                  }}
                  color="secondary">
                  <div className="w-full">{t("test_action")}</div>
                </Button>
              )} */}
        </div>
        {/* <Dialog open={confirmationDialogOpen} onOpenChange={setConfirmationDialogOpen}>
          <ConfirmationDialogContent
            variety="warning"
            title={t("test_workflow_action")}
            confirmBtnText={t("send_sms")}
            onConfirm={(e) => {
              e.preventDefault();
              const reminderBody = translateVariablesToEnglish(
                form.getValues(`steps.${step.stepNumber - 1}.reminderBody`) || "",
                { locale: i18n.language, t }
              );

              testActionMutation.mutate({
                step,
                emailSubject: "",
                reminderBody: reminderBody || "",
              });
              setConfirmationDialogOpen(false);
            }}>
            {t("send_sms_to_number", { number: form.getValues(`steps.${step.stepNumber - 1}.sendTo`) })}
          </ConfirmationDialogContent>
        </Dialog> */}
        <Dialog open={isAdditionalInputsDialogOpen} onOpenChange={setIsAdditionalInputsDialogOpen}>
          <DialogContent enableOverflow type="creation" className="sm:max-w-[610px]">
            <div>
              <h1 className="w-full text-xl font-semibold">{t("how_booking_questions_as_variables")}</h1>
              <div className="bg-muted-3 mb-6 rounded-md sm:p-4">
                <p className="test-sm font-medium">{t("format")}</p>
                <ul className="text-emphasis ml-5 mt-2 list-disc">
                  <li>{t("uppercase_for_letters")}</li>
                  <li>{t("replace_whitespaces_underscores")}</li>
                  <li>{t("ignore_special_characters_booking_questions")}</li>
                </ul>
                <div className="mt-4">
                  <p className="test-sm w-full font-medium">{t("example_1")}</p>
                  <div className="mt-2 grid grid-cols-12">
                    <div className="test-sm text-default col-span-5 ltr:mr-2 rtl:ml-2">
                      {t("booking_question_identifier")}
                    </div>
                    <div className="test-sm text-emphasis col-span-7">{t("company_size")}</div>
                    <div className="test-sm text-default col-span-5 w-full">{t("variable")}</div>

                    <div className="test-sm text-emphasis col-span-7 break-words">
                      {" "}
                      {`{${t("company_size")
                        .replace(/[^a-zA-Z0-9 ]/g, "")
                        .trim()
                        .replace(/ /g, "_")
                        .toUpperCase()}}`}
                    </div>
                  </div>
                </div>
                <div className="mt-4">
                  <p className="test-sm w-full font-medium">{t("example_2")}</p>
                  <div className="mt-2 grid grid-cols-12">
                    <div className="test-sm text-default col-span-5 ltr:mr-2 rtl:ml-2">
                      {t("booking_question_identifier")}
                    </div>
                    <div className="test-sm text-emphasis col-span-7">{t("what_help_needed")}</div>
                    <div className="test-sm text-default col-span-5">{t("variable")}</div>
                    <div className="test-sm text-emphasis col-span-7 break-words">
                      {" "}
                      {`{${t("what_help_needed")
                        .replace(/[^a-zA-Z0-9 ]/g, "")
                        .trim()
                        .replace(/ /g, "_")
                        .toUpperCase()}}`}
                    </div>
                  </div>
                </div>
              </div>
            </div>
            <DialogFooter showDivider>
              <DialogClose color="primary" />
            </DialogFooter>
          </DialogContent>
        </Dialog>
        {agentConfigurationSheet.open && (
          <AgentConfigurationSheet
            open={agentConfigurationSheet.open}
            activeTab={agentConfigurationSheet.activeTab}
            onOpenChange={(val) => setAgentConfigurationSheet((prev) => ({ ...prev, open: val }))}
            agentId={stepAgentId}
            agentData={agentData}
            onUpdate={(data) => {
              updateAgentMutation.mutate({
                //eslint-disable-next-line @typescript-eslint/no-non-null-assertion
                id: stepAgentId!,
                teamId: teamId,
                generalPrompt: data.generalPrompt,
                beginMessage: data.beginMessage,
                generalTools: data.generalTools,
              });
            }}
            readOnly={props.readOnly}
            teamId={teamId}
            isOrganization={props.isOrganization}
            workflowId={params?.workflow as string}
            workflowStepId={step?.id}
            form={form}
          />
        )}

        {stepAgentId && (
          <TestPhoneCallDialog
            open={isTestAgentDialogOpen}
            onOpenChange={setIsTestAgentDialogOpen}
            agentId={stepAgentId}
            teamId={teamId}
            form={form}
          />
        )}

        {stepAgentId && (
          <WebCallDialog
            open={isWebCallDialogOpen}
            onOpenChange={setIsWebCallDialogOpen}
            agentId={stepAgentId}
            teamId={teamId}
            isOrganization={props.isOrganization}
            form={form}
          />
        )}

        {/* Unsubscribe Confirmation Dialog */}
        <Dialog open={isUnsubscribeDialogOpen} onOpenChange={setIsUnsubscribeDialogOpen}>
          <DialogContent type="creation" title={t("unsubscribe_phone_number")}>
            <div className="space-y-4">
              <p className="text-default text-sm">{t("do_you_still_want_to_unsubscribe")}</p>
              {getActivePhoneNumbers(
                agentData?.outboundPhoneNumbers?.map((phone) => ({
                  ...phone,
                  subscriptionStatus: phone.subscriptionStatus ?? undefined,
                }))
              ).length > 0 && (
                <div className="bg-muted rounded-lg p-3">
                  <div className="flex items-center gap-2">
                    <Icon name="phone" className="text-emphasis h-4 w-4" />
                    <span className="text-emphasis text-sm font-medium">
                      {formatPhoneNumber(
                        getActivePhoneNumbers(
                          agentData?.outboundPhoneNumbers?.map((phone) => ({
                            ...phone,
                            subscriptionStatus: phone.subscriptionStatus ?? undefined,
                          }))
                        )?.[0]?.phoneNumber
                      )}
                    </span>
                  </div>
                </div>
              )}
              <p className="text-subtle text-sm">{t("the_action_will_disconnect_phone_number")}</p>
            </div>
            <DialogFooter showDivider>
              <Button type="button" color="secondary" onClick={() => setIsUnsubscribeDialogOpen(false)}>
                {t("cancel")}
              </Button>
              <Button
                type="button"
                StartIcon="trash"
                color="destructive"
                onClick={() => {
                  const activePhoneNumbers = getActivePhoneNumbers(
                    agentData?.outboundPhoneNumbers?.map((phone) => ({
                      ...phone,
                      subscriptionStatus: phone.subscriptionStatus ?? undefined,
                    }))
                  );
                  if (activePhoneNumbers?.[0]) {
                    unsubscribePhoneNumberMutation.mutate({
                      phoneNumber: activePhoneNumbers[0].phoneNumber,
                      outboundAgentId: null,
                    });
                  }
                }}
                loading={unsubscribePhoneNumberMutation.isPending}>
                {t("unsubscribe")}
              </Button>
            </DialogFooter>
          </DialogContent>
        </Dialog>

        {/* Delete Step Confirmation Dialog */}
        <Dialog open={isDeleteStepDialogOpen} onOpenChange={setIsDeleteStepDialogOpen}>
          <DialogContent type="confirmation" title={t("delete_workflow_step")}>
            <div className="space-y-4">
              <p className="text-default text-sm">{t("are_you_sure_you_want_to_delete_workflow_step")}</p>
              {(() => {
                const relevantPhoneNumbers =
                  agentData?.outboundPhoneNumbers?.filter(
                    (phone) => phone.subscriptionStatus !== PhoneNumberSubscriptionStatus.CANCELLED
                  ) || [];

                return (
                  relevantPhoneNumbers.length > 0 && (
                    <>
                      <div className="bg-attention rounded-lg p-3">
                        <div className="flex items-start gap-2">
                          <Icon name="info" className="text-attention mt-0.5 h-4 w-4" />
                          <div className="space-y-2">
                            <p className="text-attention text-sm font-medium">{t("this_action_will_also")}</p>
                            <ul className="text-attention list-inside list-disc space-y-1 text-sm">
                              {relevantPhoneNumbers.some(
                                (phone) => phone.subscriptionStatus === PhoneNumberSubscriptionStatus.ACTIVE
                              ) && <li>{t("cancel_your_phone_number_subscription")}</li>}
                              <li>{t("delete_associated_phone_number")}</li>
                            </ul>
                          </div>
                        </div>
                      </div>
                      {relevantPhoneNumbers.map((phone) => (
                        <div key={phone.phoneNumber} className="bg-muted rounded-lg p-3">
                          <div className="flex items-center gap-2">
                            <Icon name="phone" className="text-emphasis h-4 w-4" />
                            <span className="text-emphasis text-sm font-medium">
                              {formatPhoneNumber(phone.phoneNumber)}
                            </span>
                            {phone.subscriptionStatus === PhoneNumberSubscriptionStatus.ACTIVE && (
                              <Badge variant="green" size="sm" withDot>
                                {t("active_subscription")}
                              </Badge>
                            )}
                          </div>
                        </div>
                      ))}
                    </>
                  )
                );
              })()}
            </div>
            <DialogFooter showDivider>
              <Button type="button" color="secondary" onClick={() => setIsDeleteStepDialogOpen?.(false)}>
                {t("cancel")}
              </Button>
              <Button
                type="button"
                StartIcon="trash"
                color="destructive"
                onClick={() => {
                  // Proceed with deletion
                  const steps = form.getValues("steps");
                  const updatedSteps = steps
                    ?.filter((currStep) => currStep.id !== step.id)
                    .map((s) => {
                      const updatedStep = s;
                      if (step.stepNumber < updatedStep.stepNumber) {
                        updatedStep.stepNumber = updatedStep.stepNumber - 1;
                      }
                      return updatedStep;
                    });
                  form.setValue("steps", updatedSteps);
                  if (setReload) {
                    setReload(!reload);
                  }
                  setIsDeleteStepDialogOpen?.(false);
                }}>
                {t("delete")}
              </Button>
            </DialogFooter>
          </DialogContent>
        </Dialog>
      </>
    );
  }

  return <></>;
}<|MERGE_RESOLUTION|>--- conflicted
+++ resolved
@@ -1,11 +1,7 @@
 import { type TFunction } from "i18next";
 import { useParams, useRouter, useSearchParams } from "next/navigation";
 import type { Dispatch, SetStateAction } from "react";
-<<<<<<< HEAD
 import { useCallback, useEffect, useMemo, useRef, useState } from "react";
-=======
-import { useEffect, useRef, useState, useCallback } from "react";
->>>>>>> fe190f20
 import type { UseFormReturn } from "react-hook-form";
 import { Controller } from "react-hook-form";
 import "react-phone-number-input/style.css";
