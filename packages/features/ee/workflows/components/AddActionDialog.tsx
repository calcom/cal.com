import { zodResolver } from "@hookform/resolvers/zod";
import { isValidPhoneNumber } from "libphonenumber-js";
import type { Dispatch, SetStateAction } from "react";
import { useState } from "react";
import { Controller, useForm } from "react-hook-form";
import { z } from "zod";

import { SENDER_ID, SENDER_NAME } from "@calcom/lib/constants";
import { useLocale } from "@calcom/lib/hooks/useLocale";
import { WorkflowActions } from "@calcom/prisma/enums";
import { trpc } from "@calcom/trpc/react";
import {
  Button,
  Checkbox,
  Dialog,
  DialogClose,
  DialogContent,
  DialogFooter,
  EmailField,
  Form,
  Input,
  Label,
  PhoneInput,
  Select,
  Tooltip,
} from "@calcom/ui";
import { Info } from "@calcom/ui/components/icon";

import { WORKFLOW_ACTIONS } from "../lib/constants";
import { onlyLettersNumbersSpaces } from "../pages/workflow";

interface IAddActionDialog {
  isOpenDialog: boolean;
  setIsOpenDialog: Dispatch<SetStateAction<boolean>>;
  addAction: (
    action: WorkflowActions,
    sendTo?: string,
    numberRequired?: boolean,
    senderId?: string,
    senderName?: string
  ) => void;
}

interface ISelectActionOption {
  label: string;
  value: WorkflowActions;
}

type AddActionFormValues = {
  action: WorkflowActions;
  sendTo?: string;
  numberRequired?: boolean;
  senderId?: string;
  senderName?: string;
};

export const AddActionDialog = (props: IAddActionDialog) => {
  const { t } = useLocale();
  const { isOpenDialog, setIsOpenDialog, addAction } = props;
  const [isPhoneNumberNeeded, setIsPhoneNumberNeeded] = useState(false);
  const [isSenderIdNeeded, setIsSenderIdNeeded] = useState(false);
  const [isEmailAddressNeeded, setIsEmailAddressNeeded] = useState(false);
  const { data: actionOptions } = trpc.viewer.workflows.getWorkflowActionOptions.useQuery();

  const formSchema = z.object({
    action: z.enum(WORKFLOW_ACTIONS),
    sendTo: z
      .string()
      .refine((val) => isValidPhoneNumber(val) || val.includes("@"))
      .optional(),
    numberRequired: z.boolean().optional(),
    senderId: z
      .string()
      .refine((val) => onlyLettersNumbersSpaces(val))
      .nullable(),
    senderName: z.string().nullable(),
  });

  const form = useForm<AddActionFormValues>({
    mode: "onSubmit",
    defaultValues: {
      action: WorkflowActions.EMAIL_HOST,
      senderId: SENDER_ID,
      senderName: SENDER_NAME,
    },
    resolver: zodResolver(formSchema),
  });

  const handleSelectAction = (newValue: ISelectActionOption | null) => {
    if (newValue) {
      form.setValue("action", newValue.value);
      if (newValue.value === WorkflowActions.SMS_NUMBER) {
        setIsPhoneNumberNeeded(true);
        setIsSenderIdNeeded(true);
        setIsEmailAddressNeeded(false);
        form.resetField("senderId", { defaultValue: SENDER_ID })
      } else if (newValue.value === WorkflowActions.EMAIL_ADDRESS) {
        setIsEmailAddressNeeded(true);
        setIsSenderIdNeeded(false);
        setIsPhoneNumberNeeded(false);
      } else if (newValue.value === WorkflowActions.SMS_ATTENDEE) {
        setIsSenderIdNeeded(true);
        setIsEmailAddressNeeded(false);
        setIsPhoneNumberNeeded(false);
        form.resetField("senderId", { defaultValue: SENDER_ID })
      } else if (newValue.value === WorkflowActions.WHATSAPP_NUMBER) {
        setIsSenderIdNeeded(false);
        setIsPhoneNumberNeeded(true);
        setIsEmailAddressNeeded(false);
      } else {
        setIsSenderIdNeeded(false);
        setIsEmailAddressNeeded(false);
        setIsPhoneNumberNeeded(false);
      }
      form.unregister("sendTo");
      form.unregister("numberRequired");
      form.clearErrors("action");
      form.clearErrors("sendTo");
    }
  };

  if (!actionOptions) return null;

  const canRequirePhoneNumber = (workflowStep: string) => {
    return (
      WorkflowActions.SMS_ATTENDEE === workflowStep ||
      WorkflowActions.WHATSAPP_ATTENDEE === workflowStep
    )
  }

  const showSender = (action: string) => {
    return !isSenderIdNeeded && !(
      WorkflowActions.WHATSAPP_NUMBER === action ||
      WorkflowActions.WHATSAPP_ATTENDEE === action
    )
  }

  return (
    <Dialog open={isOpenDialog} onOpenChange={setIsOpenDialog}>
      <DialogContent type="creation" title={t("add_action")}>
        <div className="-mt-3 space-x-3">
          <Form
            form={form}
            handleSubmit={(values) => {
              addAction(
                values.action,
                values.sendTo,
                values.numberRequired,
                values.senderId,
                values.senderName
              );
              form.unregister("sendTo");
              form.unregister("action");
              form.unregister("numberRequired");
              setIsOpenDialog(false);
              setIsPhoneNumberNeeded(false);
              setIsEmailAddressNeeded(false);
              setIsSenderIdNeeded(false);
            }}>
            <div className="space-y-1">
              <Label htmlFor="label">{t("action")}:</Label>
              <Controller
                name="action"
                control={form.control}
                render={() => {
                  return (
                    <Select
                      isSearchable={false}
                      className="text-sm"
                      defaultValue={actionOptions[0]}
                      onChange={handleSelectAction}
                      options={actionOptions}
                      isOptionDisabled={(option: {
                        label: string;
                        value: WorkflowActions;
                        needsUpgrade: boolean;
                      }) => option.needsUpgrade}
                    />
                  );
                }}
              />
              {form.formState.errors.action && (
                <p className="mt-1 text-sm text-red-500">{form.formState.errors.action.message}</p>
              )}
<<<<<<< HEAD
              {isEmailAddressNeeded && (
                <div className="mt-5">
                  <EmailField required label={t("email_address")} {...form.register("sendTo")} />
                </div>
              )}
              {isSenderIdNeeded && (
                <>
                  <div className="mt-5">
                    <div className="flex">
                      <Label>{t("sender_id")}</Label>
                      <Tooltip content={t("sender_id_info")}>
                        <Info className="ml-2 mr-1 mt-0.5 h-4 w-4 text-gray-500" />
                      </Tooltip>
                    </div>
                    <Input
                      type="text"
                      placeholder={SENDER_ID}
                      maxLength={11}
                      {...form.register(`senderId`)}
                    />
                  </div>
                  {form.formState.errors && form.formState?.errors?.senderId && (
                    <p className="mt-1 text-xs text-red-500">{t("sender_id_error_message")}</p>
                  )}
                </>
              )}
              {showSender(form.getValues('action')) && (
                <div className="mt-5">
                  <Label>{t("sender_name")}</Label>
                  <Input type="text" placeholder={SENDER_NAME} {...form.register(`senderName`)} />
                </div>
              )}
              {canRequirePhoneNumber(form.getValues("action")) && (
                <div className="mt-5">
=======
            </div>
            {isPhoneNumberNeeded && (
              <div className="mt-5 space-y-1">
                <Label htmlFor="sendTo">{t("phone_number")}</Label>
                <div className="mb-5 mt-1">
>>>>>>> 70b8a38b
                  <Controller
                    control={form.control}
                    name="sendTo"
                    render={({ field: { value, onChange } }) => (
                      <PhoneInput
                        className="rounded-md"
                        placeholder={t("enter_phone_number")}
                        id="sendTo"
                        required
                        value={value}
                        onChange={onChange}
                      />
                    )}
                  />
                  {form.formState.errors.sendTo && (
                    <p className="mt-1 text-sm text-red-500">{form.formState.errors.sendTo.message}</p>
                  )}
                </div>
              </div>
            )}
            {isEmailAddressNeeded && (
              <div className="mt-5">
                <EmailField required label={t("email_address")} {...form.register("sendTo")} />
              </div>
            )}
            {isSenderIdNeeded ? (
              <>
                <div className="mt-5">
                  <div className="flex">
                    <Label>{t("sender_id")}</Label>
                    <Tooltip content={t("sender_id_info")}>
                      <Info className="ml-2 mr-1 mt-0.5 h-4 w-4 text-gray-500" />
                    </Tooltip>
                  </div>
                  <Input type="text" placeholder={SENDER_ID} maxLength={11} {...form.register(`senderId`)} />
                </div>
                {form.formState.errors && form.formState?.errors?.senderId && (
                  <p className="mt-1 text-xs text-red-500">{t("sender_id_error_message")}</p>
                )}
              </>
            ) : (
              <div className="mt-5">
                <Label>{t("sender_name")}</Label>
                <Input type="text" placeholder={SENDER_NAME} {...form.register(`senderName`)} />
              </div>
            )}
            {form.getValues("action") === WorkflowActions.SMS_ATTENDEE && (
              <div className="mt-5">
                <Controller
                  name="numberRequired"
                  control={form.control}
                  render={() => (
                    <Checkbox
                      defaultChecked={form.getValues("numberRequired") || false}
                      description={t("make_phone_number_required")}
                      onChange={(e) => form.setValue("numberRequired", e.target.checked)}
                    />
                  )}
                />
              </div>
            )}
            <DialogFooter showDivider className="mt-12">
              <DialogClose
                onClick={() => {
                  setIsOpenDialog(false);
                  form.unregister("sendTo");
                  form.unregister("action");
                  form.unregister("numberRequired");
                  setIsPhoneNumberNeeded(false);
                  setIsEmailAddressNeeded(false);
                  setIsSenderIdNeeded(false);
                }}
              />
              <Button type="submit">{t("add")}</Button>
            </DialogFooter>
          </Form>
        </div>
      </DialogContent>
    </Dialog>
  );
};<|MERGE_RESOLUTION|>--- conflicted
+++ resolved
@@ -182,48 +182,11 @@
               {form.formState.errors.action && (
                 <p className="mt-1 text-sm text-red-500">{form.formState.errors.action.message}</p>
               )}
-<<<<<<< HEAD
-              {isEmailAddressNeeded && (
-                <div className="mt-5">
-                  <EmailField required label={t("email_address")} {...form.register("sendTo")} />
-                </div>
-              )}
-              {isSenderIdNeeded && (
-                <>
-                  <div className="mt-5">
-                    <div className="flex">
-                      <Label>{t("sender_id")}</Label>
-                      <Tooltip content={t("sender_id_info")}>
-                        <Info className="ml-2 mr-1 mt-0.5 h-4 w-4 text-gray-500" />
-                      </Tooltip>
-                    </div>
-                    <Input
-                      type="text"
-                      placeholder={SENDER_ID}
-                      maxLength={11}
-                      {...form.register(`senderId`)}
-                    />
-                  </div>
-                  {form.formState.errors && form.formState?.errors?.senderId && (
-                    <p className="mt-1 text-xs text-red-500">{t("sender_id_error_message")}</p>
-                  )}
-                </>
-              )}
-              {showSender(form.getValues('action')) && (
-                <div className="mt-5">
-                  <Label>{t("sender_name")}</Label>
-                  <Input type="text" placeholder={SENDER_NAME} {...form.register(`senderName`)} />
-                </div>
-              )}
-              {canRequirePhoneNumber(form.getValues("action")) && (
-                <div className="mt-5">
-=======
             </div>
             {isPhoneNumberNeeded && (
               <div className="mt-5 space-y-1">
                 <Label htmlFor="sendTo">{t("phone_number")}</Label>
                 <div className="mb-5 mt-1">
->>>>>>> 70b8a38b
                   <Controller
                     control={form.control}
                     name="sendTo"
@@ -249,7 +212,7 @@
                 <EmailField required label={t("email_address")} {...form.register("sendTo")} />
               </div>
             )}
-            {isSenderIdNeeded ? (
+            {isSenderIdNeeded && (
               <>
                 <div className="mt-5">
                   <div className="flex">
@@ -264,13 +227,14 @@
                   <p className="mt-1 text-xs text-red-500">{t("sender_id_error_message")}</p>
                 )}
               </>
-            ) : (
+            )}
+              {showSender(form.getValues('action')) && (
               <div className="mt-5">
                 <Label>{t("sender_name")}</Label>
                 <Input type="text" placeholder={SENDER_NAME} {...form.register(`senderName`)} />
               </div>
             )}
-            {form.getValues("action") === WorkflowActions.SMS_ATTENDEE && (
+            {canRequirePhoneNumber(form.getValues("action")) && (
               <div className="mt-5">
                 <Controller
                   name="numberRequired"
