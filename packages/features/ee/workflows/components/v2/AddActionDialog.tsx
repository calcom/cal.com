import { zodResolver } from "@hookform/resolvers/zod";
import { WorkflowActions } from "@prisma/client";
import { isValidPhoneNumber } from "libphonenumber-js";
import { Dispatch, SetStateAction, useState } from "react";
import { Controller, useForm } from "react-hook-form";
import { z } from "zod";

import { useLocale } from "@calcom/lib/hooks/useLocale";
<<<<<<< HEAD
import { Button, Checkbox, EmailField, Form, Label, Select } from "@calcom/ui/components";
=======
import { Button, Checkbox, EmailField, Form, Label, TextField } from "@calcom/ui/components";
>>>>>>> 461389fb
import PhoneInput from "@calcom/ui/form/PhoneInputLazy";
import { Dialog, DialogClose, DialogContent, DialogFooter } from "@calcom/ui/v2";

import { WORKFLOW_ACTIONS } from "../../lib/constants";
import { getWorkflowActionOptions } from "../../lib/getOptions";
import { onlyLettersNumbersSpaces } from "../../pages/v2/workflow";

interface IAddActionDialog {
  isOpenDialog: boolean;
  setIsOpenDialog: Dispatch<SetStateAction<boolean>>;
  addAction: (action: WorkflowActions, sendTo?: string, numberRequired?: boolean, sender?: string) => void;
  isFreeUser: boolean;
}

interface ISelectActionOption {
  label: string;
  value: WorkflowActions;
}

type AddActionFormValues = {
  action: WorkflowActions;
  sendTo?: string;
  numberRequired?: boolean;
  sender?: string;
};

const cleanUpActionsForFreeUser = (actions: ISelectActionOption[]) => {
  return actions.filter(
    (item) => item.value !== WorkflowActions.SMS_ATTENDEE && item.value !== WorkflowActions.SMS_NUMBER
  );
};

export const AddActionDialog = (props: IAddActionDialog) => {
  const { t } = useLocale();
  const { isOpenDialog, setIsOpenDialog, addAction, isFreeUser } = props;
  const [isPhoneNumberNeeded, setIsPhoneNumberNeeded] = useState(false);
  const [isSenderIdNeeded, setIsSenderIdNeeded] = useState(false);
  const [isEmailAddressNeeded, setIsEmailAddressNeeded] = useState(false);
  const workflowActions = getWorkflowActionOptions(t);
  const actionOptions = isFreeUser ? cleanUpActionsForFreeUser(workflowActions) : workflowActions;

  const formSchema = z.object({
    action: z.enum(WORKFLOW_ACTIONS),
    sendTo: z
      .string()
      .refine((val) => isValidPhoneNumber(val) || val.includes("@"))
      .optional(),
    numberRequired: z.boolean().optional(),
    sender: z
      .string()
      .refine((val) => onlyLettersNumbersSpaces(val))
      .nullable(),
  });

  const form = useForm<AddActionFormValues>({
    mode: "onSubmit",
    defaultValues: {
      action: WorkflowActions.EMAIL_HOST,
      sender: "Cal",
    },
    resolver: zodResolver(formSchema),
  });

  const handleSelectAction = (newValue: ISelectActionOption | null) => {
    if (newValue) {
      form.setValue("action", newValue.value);
      if (newValue.value === WorkflowActions.SMS_NUMBER) {
        setIsPhoneNumberNeeded(true);
        setIsSenderIdNeeded(true);
        setIsEmailAddressNeeded(false);
      } else if (newValue.value === WorkflowActions.EMAIL_ADDRESS) {
        setIsEmailAddressNeeded(true);
        setIsSenderIdNeeded(false);
        setIsPhoneNumberNeeded(false);
      } else if (newValue.value === WorkflowActions.SMS_ATTENDEE) {
        setIsSenderIdNeeded(true);
        setIsEmailAddressNeeded(false);
        setIsPhoneNumberNeeded(false);
      } else {
        setIsSenderIdNeeded(false);
        setIsEmailAddressNeeded(false);
        setIsPhoneNumberNeeded(false);
      }
      form.unregister("sendTo");
      form.unregister("numberRequired");
      form.clearErrors("action");
      form.clearErrors("sendTo");
    }
  };

  return (
    <Dialog open={isOpenDialog} onOpenChange={setIsOpenDialog}>
      <DialogContent type="creation" useOwnActionButtons={true} title={t("add_action")}>
        <div className="space-x-3 ">
          <div className="pt-1">
            <Form
              form={form}
              handleSubmit={(values) => {
                addAction(values.action, values.sendTo, values.numberRequired, values.sender);
                form.unregister("sendTo");
                form.unregister("action");
                form.unregister("numberRequired");
                setIsOpenDialog(false);
                setIsPhoneNumberNeeded(false);
                setIsEmailAddressNeeded(false);
                setIsSenderIdNeeded(false);
              }}>
              <div className="mt-5 space-y-1">
                <Label htmlFor="label">{t("action")}:</Label>
                <Controller
                  name="action"
                  control={form.control}
                  render={() => {
                    return (
                      <Select
                        isSearchable={false}
                        className="text-sm"
                        defaultValue={actionOptions[0]}
                        onChange={handleSelectAction}
                        options={actionOptions}
                      />
                    );
                  }}
                />
                {form.formState.errors.action && (
                  <p className="mt-1 text-sm text-red-500">{form.formState.errors.action.message}</p>
                )}
              </div>
              {isPhoneNumberNeeded && (
                <div className="mt-5 space-y-1">
                  <Label htmlFor="sendTo">{t("phone_number")}</Label>
                  <div className="mt-1 mb-5">
                    <PhoneInput<AddActionFormValues>
                      control={form.control}
                      name="sendTo"
                      className="rounded-md"
                      placeholder={t("enter_phone_number")}
                      id="sendTo"
                      required
                    />
                    {form.formState.errors.sendTo && (
                      <p className="mt-1 text-sm text-red-500">{form.formState.errors.sendTo.message}</p>
                    )}
                  </div>
                </div>
              )}
              {isEmailAddressNeeded && (
                <div className="mt-5">
                  <EmailField required label={t("email_address")} {...form.register("sendTo")} />
                </div>
              )}
              {isSenderIdNeeded && (
                <div className="mt-5">
                  <TextField
                    label={t("sender_id")}
                    type="text"
                    placeholder="Cal"
                    maxLength={11}
                    {...form.register(`sender`)}
                  />
                </div>
              )}
              {form.getValues("action") === WorkflowActions.SMS_ATTENDEE && (
                <div className="mt-5">
                  <Controller
                    name="numberRequired"
                    control={form.control}
                    render={() => (
                      <Checkbox
                        defaultChecked={form.getValues("numberRequired") || false}
                        description={t("make_phone_number_required")}
                        onChange={(e) => form.setValue("numberRequired", e.target.checked)}
                      />
                    )}
                  />
                </div>
              )}
              <DialogFooter>
                <DialogClose asChild>
                  <Button
                    color="secondary"
                    onClick={() => {
                      setIsOpenDialog(false);
                      form.unregister("sendTo");
                      form.unregister("action");
                      form.unregister("numberRequired");
                      setIsPhoneNumberNeeded(false);
                      setIsEmailAddressNeeded(false);
                      setIsSenderIdNeeded(false);
                    }}>
                    {t("cancel")}
                  </Button>
                </DialogClose>
                <Button type="submit">{t("add")}</Button>
              </DialogFooter>
            </Form>
          </div>
        </div>
      </DialogContent>
    </Dialog>
  );
};<|MERGE_RESOLUTION|>--- conflicted
+++ resolved
@@ -6,11 +6,7 @@
 import { z } from "zod";
 
 import { useLocale } from "@calcom/lib/hooks/useLocale";
-<<<<<<< HEAD
-import { Button, Checkbox, EmailField, Form, Label, Select } from "@calcom/ui/components";
-=======
-import { Button, Checkbox, EmailField, Form, Label, TextField } from "@calcom/ui/components";
->>>>>>> 461389fb
+import { Button, Checkbox, EmailField, Form, Label, Select, TextField } from "@calcom/ui/components";
 import PhoneInput from "@calcom/ui/form/PhoneInputLazy";
 import { Dialog, DialogClose, DialogContent, DialogFooter } from "@calcom/ui/v2";
 
