--- conflicted
+++ resolved
@@ -15,13 +15,8 @@
 import { Dialog } from "@calcom/ui/Dialog";
 import Dropdown, { DropdownMenuContent, DropdownMenuItem, DropdownMenuTrigger } from "@calcom/ui/Dropdown";
 import { Icon } from "@calcom/ui/Icon";
-import { Button } from "@calcom/ui/components";
-import { Checkbox } from "@calcom/ui/components";
-<<<<<<< HEAD
-import { EmailField, Label, TextArea, Select } from "@calcom/ui/components/form";
-=======
-import { EmailField, Label, TextArea, TextField } from "@calcom/ui/components/form";
->>>>>>> 461389fb
+import { Checkbox, Button } from "@calcom/ui/components";
+import { EmailField, Label, Select, TextArea, TextField } from "@calcom/ui/components/form";
 import PhoneInput from "@calcom/ui/form/PhoneInputLazy";
 import { DialogClose, DialogContent } from "@calcom/ui/v2";
 import ConfirmationDialogContent from "@calcom/ui/v2/core/ConfirmationDialogContent";
