--- conflicted
+++ resolved
@@ -7,12 +7,7 @@
 import { trpc } from "@calcom/trpc/react";
 import useMeQuery from "@calcom/trpc/react/hooks/useMeQuery";
 import { Icon } from "@calcom/ui/Icon";
-<<<<<<< HEAD
-import { Button } from "@calcom/ui/components/button";
-import { Label, TextField } from "@calcom/ui/v2";
-=======
 import { Button, Label, TextField } from "@calcom/ui/components";
->>>>>>> 22dad1ae
 import MultiSelectCheckboxes, { Option } from "@calcom/ui/v2/core/form/MultiSelectCheckboxes";
 
 import type { FormValues } from "../../pages/v2/workflow";
