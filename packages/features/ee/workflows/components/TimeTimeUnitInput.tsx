--- conflicted
+++ resolved
@@ -13,12 +13,6 @@
   TextField,
 } from "@calcom/ui";
 
-<<<<<<< HEAD
-import type { FormValues } from "../pages/workflow";
-=======
-const TIME_UNITS = [TimeUnit.DAY, TimeUnit.HOUR, TimeUnit.MINUTE] as const;
->>>>>>> 00ee1ef4
-
 const TIME_UNITS = [TimeUnit.DAY, TimeUnit.HOUR, TimeUnit.MINUTE] as const;
 
 type Props = {
@@ -29,24 +23,14 @@
 const TimeUnitAddonSuffix = ({
   DropdownItems,
   timeUnitOptions,
-<<<<<<< HEAD
-  form,
 }: {
-  form: UseFormReturn<FormValues>;
-=======
-}: {
->>>>>>> 00ee1ef4
   DropdownItems: JSX.Element;
   timeUnitOptions: { [x: string]: string };
 }) => {
   // because isDropdownOpen already triggers a render cycle we can use getValues()
   // instead of watch() function
-<<<<<<< HEAD
-  const timeUnit = form.getValues("timeUnit");
-=======
   const form = useFormContext();
   const timeUnit = form.getValues("timeUnit") ?? TimeUnit.MINUTE;
->>>>>>> 00ee1ef4
   const [isDropdownOpen, setIsDropdownOpen] = useState(false);
   return (
     <Dropdown onOpenChange={setIsDropdownOpen}>
@@ -64,12 +48,8 @@
 };
 
 export const TimeTimeUnitInput = (props: Props) => {
-<<<<<<< HEAD
-  const { form } = props;
-=======
   const form = useFormContext();
 
->>>>>>> 00ee1ef4
   const { t } = useLocale();
   const timeUnitOptions = TIME_UNITS.reduce((acc, option) => {
     acc[option] = t(`${option.toLowerCase()}_timeUnit`);
@@ -88,10 +68,6 @@
           {...form.register("time", { valueAsNumber: true })}
           addOnSuffix={
             <TimeUnitAddonSuffix
-<<<<<<< HEAD
-              form={form}
-=======
->>>>>>> 00ee1ef4
               timeUnitOptions={timeUnitOptions}
               DropdownItems={
                 <>
@@ -101,11 +77,7 @@
                         key={index}
                         type="button"
                         onClick={() => {
-<<<<<<< HEAD
-                          form.setValue("timeUnit", timeUnit);
-=======
                           form.setValue("timeUnit", timeUnit, { shouldDirty: true });
->>>>>>> 00ee1ef4
                         }}>
                         {timeUnitOptions[timeUnit]}
                       </DropdownItem>
