--- conflicted
+++ resolved
@@ -88,13 +88,8 @@
     return (
       <div className="p-8 rounded-xl border border-subtle">
         <div className="flex flex-col items-center space-y-6 text-center">
-<<<<<<< HEAD
-          <div className="bg-cal-muted flex h-16 w-16 items-center justify-center rounded-lg">
-            <Icon name="info" className="text-subtle h-8 w-8" />
-=======
-          <div className="flex justify-center items-center w-16 h-16 rounded-lg bg-muted">
+          <div className="flex justify-center items-center w-16 h-16 rounded-lg bg-cal-muted">
             <Icon name="info" className="w-8 h-8 text-subtle" />
->>>>>>> 3e7a8487
           </div>
           <div className="space-y-2">
             <h3 className="text-lg font-semibold text-emphasis">{t("setup_incoming_agent")}</h3>
@@ -109,13 +104,8 @@
     return (
       <div className="p-8 rounded-xl border border-subtle">
         <div className="flex flex-col items-center space-y-6 text-center">
-<<<<<<< HEAD
-          <div className="bg-cal-muted flex h-16 w-16 items-center justify-center rounded-lg">
-            <Icon name="phone-incoming" className="text-subtle h-8 w-8" />
-=======
-          <div className="flex justify-center items-center w-16 h-16 rounded-lg bg-muted">
+          <div className="flex justify-center items-center w-16 h-16 rounded-lg bg-cal-muted">
             <Icon name="phone-incoming" className="w-8 h-8 text-subtle" />
->>>>>>> 3e7a8487
           </div>
           <div className="space-y-2">
             <h3 className="text-lg font-semibold text-emphasis">{t("setup_inbound_agent")}</h3>
