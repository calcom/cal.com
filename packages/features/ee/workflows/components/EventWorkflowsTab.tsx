import { WorkflowActions } from "@prisma/client";
import Link from "next/link";
import { useRouter } from "next/router";
import { useEffect, useState } from "react";

import classNames from "@calcom/lib/classNames";
import { useLocale } from "@calcom/lib/hooks/useLocale";
import { HttpError } from "@calcom/lib/http-error";
import { trpc } from "@calcom/trpc/react";
import { Button, EmptyScreen, showToast, Switch, Tooltip } from "@calcom/ui";
import { FiExternalLink, FiZap } from "@calcom/ui/components/icon";

import LicenseRequired from "../../common/components/v2/LicenseRequired";
import { getActionIcon } from "../lib/getActionIcon";
import SkeletonLoader from "./SkeletonLoaderEventWorkflowsTab";
import { WorkflowType } from "./WorkflowListPage";

type ItemProps = {
  workflow: WorkflowType;
  eventType: {
    id: number;
    title: string;
  };
};

const WorkflowListItem = (props: ItemProps) => {
  const { workflow, eventType } = props;
  const { t } = useLocale();

  const [activeEventTypeIds, setActiveEventTypeIds] = useState(
    workflow.activeOn.map((active) => {
      if (active.eventType) {
        return active.eventType.id;
      }
    })
  );

  const isActive = activeEventTypeIds.includes(eventType.id);

  const activateEventTypeMutation = trpc.viewer.workflows.activateEventType.useMutation({
    onSuccess: async () => {
      let offOn = "";
      if (activeEventTypeIds.includes(eventType.id)) {
        const newActiveEventTypeIds = activeEventTypeIds.filter((id) => {
          return id !== eventType.id;
        });
        setActiveEventTypeIds(newActiveEventTypeIds);
        offOn = "off";
      } else {
        const newActiveEventTypeIds = activeEventTypeIds;
        newActiveEventTypeIds.push(eventType.id);
        setActiveEventTypeIds(newActiveEventTypeIds);
        offOn = "on";
      }
      showToast(
        t("workflow_turned_on_successfully", {
          workflowName: workflow.name,
          offOn,
        }),
        "success"
      );
    },
    onError: (err) => {
      if (err instanceof HttpError) {
        const message = `${err.statusCode}: ${err.message}`;
        showToast(message, "error");
      }
    },
  });

  const sendTo: Set<string> = new Set();

  workflow.steps.forEach((step) => {
    switch (step.action) {
      case WorkflowActions.EMAIL_HOST:
        sendTo.add(t("organizer_name_variable"));
        break;
      case WorkflowActions.EMAIL_ATTENDEE:
        sendTo.add(t("attendee_name_variable"));
        break;
      case WorkflowActions.SMS_ATTENDEE:
        sendTo.add(t("attendee_name_variable"));
        break;
      case WorkflowActions.SMS_NUMBER:
        sendTo.add(step.sendTo || "");
        break;
      case WorkflowActions.EMAIL_ADDRESS:
        sendTo.add(step.sendTo || "");
        break;
    }
  });

  return (
    <div className="mb-4 flex w-full items-center overflow-hidden rounded-md border border-gray-200 p-6 px-3 md:p-6">
      <div className="mr-4 flex h-10 w-10 items-center justify-center rounded-full bg-gray-100 text-xs font-medium">
        {getActionIcon(
          workflow.steps,
          isActive ? "h-6 w-6 stroke-[1.5px] text-gray-700" : "h-6 w-6 stroke-[1.5px] text-gray-400"
        )}
      </div>
      <div className=" grow">
        <div
          className={classNames(
            "mb-1 w-full truncate text-base font-medium leading-4 text-gray-900 md:max-w-max",
            workflow.name && isActive ? "text-gray-900" : "text-gray-500"
          )}>
          {workflow.name
            ? workflow.name
            : "Untitled (" +
              `${t(`${workflow.steps[0].action.toLowerCase()}_action`)}`.charAt(0).toUpperCase() +
              `${t(`${workflow.steps[0].action.toLowerCase()}_action`)}`.slice(1) +
              ")"}
        </div>
        <div
          className={classNames(
            " flex w-fit items-center whitespace-nowrap rounded-sm text-sm leading-4",
            isActive ? "text-gray-600" : "text-gray-400"
          )}>
          <span className="mr-1">{t("to")}:</span>
          {Array.from(sendTo).map((sendToPerson, index) => {
            return <span key={index}>{`${index ? ", " : ""}${sendToPerson}`}</span>;
          })}
        </div>
      </div>
      <div className="flex-none">
        <Link href={`/workflows/${workflow.id}`} passHref={true} target="_blank">
          <Button type="button" color="minimal" className="mr-4">
            <div className="hidden ltr:mr-2 rtl:ml-2 sm:block">{t("edit")}</div>
<<<<<<< HEAD
            <Icon.FiExternalLink className="-mt-[2px] h-4 w-4 stroke-2 text-gray-600" />
=======
            <FiExternalLink className="-mt-[2px] h-4 w-4 stroke-2 text-gray-600" />
>>>>>>> 2d50d09c
          </Button>
        </Link>
      </div>
      <Tooltip content={t("turn_off") as string}>
        <div className="ltr:mr-2 rtl:ml-2">
          <Switch
            checked={isActive}
            onCheckedChange={() => {
              activateEventTypeMutation.mutate({ workflowId: workflow.id, eventTypeId: eventType.id });
            }}
          />
        </div>
      </Tooltip>
    </div>
  );
};

type Props = {
  eventType: {
    id: number;
    title: string;
  };
  workflows: WorkflowType[];
};

function EventWorkflowsTab(props: Props) {
  const { workflows } = props;
  const { t } = useLocale();
  const { data, isLoading } = trpc.viewer.workflows.list.useQuery();
  const router = useRouter();
  const [sortedWorkflows, setSortedWorkflows] = useState<Array<WorkflowType>>([]);

  useEffect(() => {
    if (data?.workflows) {
      const activeWorkflows = workflows.map((workflowOnEventType) => {
        return workflowOnEventType;
      });
      const disabledWorkflows = data.workflows.filter(
        (workflow) =>
          !workflows
            .map((workflow) => {
              return workflow.id;
            })
            .includes(workflow.id)
      );
      setSortedWorkflows(activeWorkflows.concat(disabledWorkflows));
    }
  }, [isLoading]);

  const createMutation = trpc.viewer.workflows.createV2.useMutation({
    onSuccess: async ({ workflow }) => {
      await router.replace("/workflows/" + workflow.id);
    },
    onError: (err) => {
      if (err instanceof HttpError) {
        const message = `${err.statusCode}: ${err.message}`;
        showToast(message, "error");
      }

      if (err.data?.code === "UNAUTHORIZED") {
        const message = `${err.data.code}: You are not able to create this workflow`;
        showToast(message, "error");
      }
    },
  });

  return (
    <LicenseRequired>
      {!isLoading ? (
        data?.workflows && data?.workflows.length > 0 ? (
          <div className="mt-4">
            {sortedWorkflows.map((workflow) => {
              return <WorkflowListItem key={workflow.id} workflow={workflow} eventType={props.eventType} />;
            })}
          </div>
        ) : (
          <div className="pt-4 before:border-0">
            <EmptyScreen
              Icon={FiZap}
              headline={t("workflows")}
              description={t("no_workflows_description")}
              buttonRaw={
                <Button
                  target="_blank"
                  color="secondary"
                  onClick={() => createMutation.mutate()}
                  loading={createMutation.isLoading}>
                  {t("create_workflow")}
                </Button>
              }
            />
          </div>
        )
      ) : (
        <SkeletonLoader />
      )}
    </LicenseRequired>
  );
}

export default EventWorkflowsTab;<|MERGE_RESOLUTION|>--- conflicted
+++ resolved
@@ -126,11 +126,7 @@
         <Link href={`/workflows/${workflow.id}`} passHref={true} target="_blank">
           <Button type="button" color="minimal" className="mr-4">
             <div className="hidden ltr:mr-2 rtl:ml-2 sm:block">{t("edit")}</div>
-<<<<<<< HEAD
-            <Icon.FiExternalLink className="-mt-[2px] h-4 w-4 stroke-2 text-gray-600" />
-=======
             <FiExternalLink className="-mt-[2px] h-4 w-4 stroke-2 text-gray-600" />
->>>>>>> 2d50d09c
           </Button>
         </Link>
       </div>
