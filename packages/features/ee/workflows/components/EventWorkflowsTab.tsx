--- conflicted
+++ resolved
@@ -9,13 +9,8 @@
 import { HttpError } from "@calcom/lib/http-error";
 import type { RouterOutputs } from "@calcom/trpc/react";
 import { trpc } from "@calcom/trpc/react";
-<<<<<<< HEAD
 import { Button, EmptyScreen, showToast, Switch, Tooltip, Alert } from "@calcom/ui";
-import { FiExternalLink, FiZap, FiLock } from "@calcom/ui/components/icon";
-=======
-import { Button, EmptyScreen, showToast, Switch, Tooltip } from "@calcom/ui";
-import { ExternalLink, Zap } from "@calcom/ui/components/icon";
->>>>>>> a8368aac
+import { ExternalLink, Zap, Lock } from "@calcom/ui/components/icon";
 
 import LicenseRequired from "../../common/components/v2/LicenseRequired";
 import { getActionIcon } from "../lib/getActionIcon";
@@ -218,36 +213,12 @@
   return (
     <LicenseRequired>
       {!isLoading ? (
-<<<<<<< HEAD
         <>
           {isManagedEventType && (
             <Alert
               severity="neutral"
               title={t("locked_for_members")}
               message={t("locked_workflows_description")}
-=======
-        data?.workflows && data?.workflows.length > 0 ? (
-          <div className="space-y-4">
-            {sortedWorkflows.map((workflow) => {
-              return <WorkflowListItem key={workflow.id} workflow={workflow} eventType={props.eventType} />;
-            })}
-          </div>
-        ) : (
-          <div className="pt-4 before:border-0">
-            <EmptyScreen
-              Icon={Zap}
-              headline={t("workflows")}
-              description={t("no_workflows_description")}
-              buttonRaw={
-                <Button
-                  target="_blank"
-                  color="secondary"
-                  onClick={() => createMutation.mutate({ teamId: eventType.team?.id })}
-                  loading={createMutation.isLoading}>
-                  {t("create_workflow")}
-                </Button>
-              }
->>>>>>> a8368aac
             />
           )}
           {data?.workflows && data?.workflows.length > 0 ? (
@@ -263,12 +234,12 @@
           ) : (
             <div className="pt-2 before:border-0">
               <EmptyScreen
-                Icon={FiZap}
+                Icon={Zap}
                 headline={t("workflows")}
                 description={t("no_workflows_description")}
                 buttonRaw={
                   isChildrenManagedEventType && !isManagedEventType ? (
-                    <Button StartIcon={FiLock} color="secondary" disabled>
+                    <Button StartIcon={Lock} color="secondary" disabled>
                       {t("locked_by_admin")}
                     </Button>
                   ) : (
