import { useRouter } from "next/navigation";

import { useLocale } from "@calcom/lib/hooks/useLocale";
import { HttpError } from "@calcom/lib/http-error";
import { trpc } from "@calcom/trpc/react";
<<<<<<< HEAD
import { CreateButtonWithTeamsList, EmptyScreen as ClassicEmptyScreen, Icon, showToast } from "@calcom/ui";
import type { IconName } from "@calcom/ui";

type WorkflowExampleType = {
  Icon: IconName;
=======
import type { SVGComponent } from "@calcom/types/SVGComponent";
import { CreateButtonWithTeamsList, EmptyScreen as ClassicEmptyScreen, showToast } from "@calcom/ui";
import { Mail, Smartphone, Zap } from "@calcom/ui/components/icon";
import type { LucideIcon } from "@calcom/ui/components/icon";

type WorkflowExampleType = {
  Icon: SVGComponent | LucideIcon;
>>>>>>> b9678612
  text: string;
};

function WorkflowExample(props: WorkflowExampleType) {
  const { Icon: iconName, text } = props;

  return (
    <div className="border-subtle mx-2 my-2 max-h-24 max-w-[600px] rounded-md border border-solid p-6">
      <div className="flex ">
        <div className="flex items-center justify-center">
          <div className="bg-emphasis dark:bg-default mr-4 flex h-10 w-10 items-center justify-center rounded-full">
            <Icon name={iconName} className="text-default h-6 w-6 stroke-[2px]" />
          </div>
        </div>
        <div className="m-auto w-full flex-grow items-center justify-center ">
          <div className="text-semibold text-emphasis line-clamp-2 w-full text-sm font-medium">{text}</div>
        </div>
      </div>
    </div>
  );
}

export default function EmptyScreen(props: { isFilteredView: boolean }) {
  const { t } = useLocale();
  const router = useRouter();

  const createMutation = trpc.viewer.workflows.create.useMutation({
    onSuccess: async ({ workflow }) => {
      await router.replace(`/workflows/${workflow.id}`);
    },
    onError: (err) => {
      if (err instanceof HttpError) {
        const message = `${err.statusCode}: ${err.message}`;
        showToast(message, "error");
      }

      if (err.data?.code === "UNAUTHORIZED") {
        const message = `${err.data.code}: You are not authorized to create this workflow`;
        showToast(message, "error");
      }
    },
  });

  const workflowsExamples = [
    { icon: "smartphone", text: t("workflow_example_1") },
    { icon: "smartphone", text: t("workflow_example_2") },
    { icon: "mail", text: t("workflow_example_3") },
    { icon: "mail", text: t("workflow_example_4") },
    { icon: "mail", text: t("workflow_example_5") },
    { icon: "smartphone", text: t("workflow_example_6") },
  ] as const;
  // new workflow example when 'after meetings ends' trigger is implemented: Send custom thank you email to attendee after event (Smile icon),

  if (props.isFilteredView) {
    return <ClassicEmptyScreen Icon="zap" headline={t("no_workflows")} description={t("change_filter")} />;
  }

  return (
    <>
      <div className="min-h-80 flex w-full flex-col items-center justify-center rounded-md ">
        <div className="bg-emphasis flex h-[72px] w-[72px] items-center justify-center rounded-full">
          <Icon name="zap" className="dark:text-default inline-block h-10 w-10 stroke-[1.3px]" />
        </div>
        <div className="max-w-[420px] text-center">
          <h2 className="text-semibold font-cal mt-6 text-xl dark:text-gray-300">{t("workflows")}</h2>
          <p className="text-default mt-3 line-clamp-2 text-sm font-normal leading-6 dark:text-gray-300">
            {t("no_workflows_description")}
          </p>
          <div className="mt-8 ">
            <CreateButtonWithTeamsList
              subtitle={t("new_workflow_subtitle").toUpperCase()}
              createFunction={(teamId?: number) => createMutation.mutate({ teamId })}
              buttonText={t("create_workflow")}
              isPending={createMutation.isPending}
            />
          </div>
        </div>
      </div>
      <div className="flex flex-row items-center justify-center">
        <div className="grid-cols-none items-center lg:grid lg:grid-cols-3 xl:mx-20">
          {workflowsExamples.map((example, index) => (
            <WorkflowExample key={index} Icon={example.icon} text={example.text} />
          ))}
        </div>
      </div>
    </>
  );
}<|MERGE_RESOLUTION|>--- conflicted
+++ resolved
@@ -3,21 +3,11 @@
 import { useLocale } from "@calcom/lib/hooks/useLocale";
 import { HttpError } from "@calcom/lib/http-error";
 import { trpc } from "@calcom/trpc/react";
-<<<<<<< HEAD
+import type { IconName } from "@calcom/ui";
 import { CreateButtonWithTeamsList, EmptyScreen as ClassicEmptyScreen, Icon, showToast } from "@calcom/ui";
-import type { IconName } from "@calcom/ui";
 
 type WorkflowExampleType = {
   Icon: IconName;
-=======
-import type { SVGComponent } from "@calcom/types/SVGComponent";
-import { CreateButtonWithTeamsList, EmptyScreen as ClassicEmptyScreen, showToast } from "@calcom/ui";
-import { Mail, Smartphone, Zap } from "@calcom/ui/components/icon";
-import type { LucideIcon } from "@calcom/ui/components/icon";
-
-type WorkflowExampleType = {
-  Icon: SVGComponent | LucideIcon;
->>>>>>> b9678612
   text: string;
 };
 
