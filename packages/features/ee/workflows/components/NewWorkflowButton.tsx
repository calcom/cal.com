--- conflicted
+++ resolved
@@ -108,7 +108,7 @@
               />
             </div>
             <div className="mt-5 space-y-1">
-              <label htmlFor="label" className="block mt-5 text-sm font-medium text-gray-700">
+              <label htmlFor="label" className="mt-5 block text-sm font-medium text-gray-700">
                 {t("trigger")}:
               </label>
               <Controller
@@ -118,7 +118,7 @@
                   return (
                     <Select
                       isSearchable={false}
-                      className="flex-1 block w-full min-w-0 text-sm rounded-sm"
+                      className="block w-full min-w-0 flex-1 rounded-sm text-sm"
                       onChange={(val) => {
                         if (val) {
                           form.setValue("trigger", val.value);
@@ -143,7 +143,7 @@
             </div>
             {showTimeSection && (
               <div className="mt-5 mb-4 space-y-1">
-                <label htmlFor="label" className="block mb-2 text-sm font-medium text-gray-700">
+                <label htmlFor="label" className="mb-2 block text-sm font-medium text-gray-700">
                   {t("how_long_before")}
                 </label>
                 <div className="flex">
@@ -151,7 +151,7 @@
                     type="number"
                     min="1"
                     defaultValue={24}
-                    className="block w-32 px-3 py-2 mr-5 text-sm border-gray-300 rounded-sm marker:border focus:border-neutral-800 focus:outline-none focus:ring-1 focus:ring-neutral-800"
+                    className="mr-5 block w-32 rounded-sm border-gray-300 px-3 py-2 text-sm marker:border focus:border-neutral-800 focus:outline-none focus:ring-1 focus:ring-neutral-800"
                     {...form.register("time", { valueAsNumber: true })}
                   />
                   <div className="w-28">
@@ -162,7 +162,7 @@
                         return (
                           <Select
                             isSearchable={false}
-                            className="flex-1 block min-w-0 text-sm rounded-sm"
+                            className="block min-w-0 flex-1 rounded-sm text-sm"
                             onChange={(val) => {
                               if (val) {
                                 form.setValue("timeUnit", val.value);
@@ -189,7 +189,7 @@
                   return (
                     <Select
                       isSearchable={false}
-                      className="flex-1 block w-full min-w-0 text-sm rounded-sm"
+                      className="block w-full min-w-0 flex-1 rounded-sm text-sm"
                       onChange={(val) => {
                         if (val) {
                           form.setValue("action", val.value);
@@ -231,15 +231,10 @@
               </div>
             )}
           </>
-<<<<<<< HEAD
-          <div className="flex flex-row-reverse mt-8 gap-x-2">
-            <Button type="submit" disabled={createMutation.isLoading}>{t("continue")}</Button>
-=======
-          <div className="mt-8 flex flex-row-reverse gap-x-2">
+          <div className=" mt-8 flex flex-row-reverse gap-x-2">
             <Button type="submit" disabled={createMutation.isLoading}>
               {t("continue")}
             </Button>
->>>>>>> b936b7c2
             <DialogClose asChild>
               <Button
                 color="secondary"
