import { useAutoAnimate } from "@formkit/auto-animate/react";
import type { Workflow, WorkflowStep, Membership } from "@prisma/client";
import Link from "next/link";
import { useRouter } from "next/navigation";
import { useState } from "react";

import classNames from "@calcom/lib/classNames";
import { CAL_URL } from "@calcom/lib/constants";
import { getPlaceholderAvatar } from "@calcom/lib/defaultAvatarImage";
import { useLocale } from "@calcom/lib/hooks/useLocale";
import { trpc } from "@calcom/trpc/react";
import {
  Button,
  ButtonGroup,
  Dropdown,
  DropdownMenuContent,
  DropdownMenuItem,
  DropdownItem,
  DropdownMenuTrigger,
  Tooltip,
  Badge,
  Avatar,
<<<<<<< HEAD
  ArrowButton
=======
  ArrowButton,
>>>>>>> b946f89f
} from "@calcom/ui";
import {
  Edit2,
  Link as LinkIcon,
  MoreHorizontal,
  Trash2,
} from "@calcom/ui/components/icon";

import { useOrgBranding } from "../../organizations/context/provider";
import { subdomainSuffix } from "../../organizations/lib/orgDomains";
import { getActionIcon } from "../lib/getActionIcon";
import { DeleteDialog } from "./DeleteDialog";

export type WorkflowType = Workflow & {
  team: {
    id: number;
    name: string;
    members: Membership[];
    slug: string | null;
    logo?: string | null;
  } | null;
  steps: WorkflowStep[];
  activeOn: {
    eventType: {
      id: number;
      title: string;
      parentId: number | null;
      _count: {
        children: number;
      };
    };
  }[];
  readOnly?: boolean;
};
interface Props {
  workflows: WorkflowType[] | undefined;
}
export default function WorkflowListPage({ workflows }: Props) {
  const { t } = useLocale();
  const utils = trpc.useContext();
  const [deleteDialogOpen, setDeleteDialogOpen] = useState(false);
  const [workflowToDeleteId, setwWorkflowToDeleteId] = useState(0);
  const [parent] = useAutoAnimate<HTMLUListElement>();
  const router = useRouter();

  const orgBranding = useOrgBranding();
  const urlPrefix = orgBranding ? `${orgBranding.slug}.${subdomainSuffix()}` : CAL_URL;

  const mutation = trpc.viewer.workflowOrder.useMutation({
    onError: async (err) => {
      console.error(err.message);
      await utils.viewer.workflows.filteredList.cancel();
      await utils.viewer.workflows.filteredList.invalidate();
    },
    onSettled: () => {
      utils.viewer.workflows.filteredList.invalidate();
    },
  });

  async function moveWorkflow(index: number, increment: 1 | -1) {
    const types = workflows!;

    const newList = [...types];

    const type = types[index];
    const tmp = types[index + increment];
    if (tmp) {
      newList[index] = tmp;
      newList[index + increment] = type;
    }

    await utils.viewer.appRoutingForms.forms.cancel();

    mutation.mutate({
      ids: newList?.map((type) => type.id),
    });
  }

  return (
    <>
      {workflows && workflows.length > 0 ? (
        <div className="bg-default border-subtle overflow-hidden rounded-md border sm:mx-0">
          <ul className="divide-subtle !static w-full divide-y" data-testid="workflow-list" ref={parent}>
            {workflows.map((workflow, index) => {
              const firstItem = workflows[0];
              const lastItem = workflows[workflows.length - 1];
              return (
                <li
                  key={workflow.id}
                  className="group flex w-full max-w-full items-center justify-between overflow-hidden">
                  {!(firstItem && firstItem.id === workflow.id) && (
                    <ArrowButton onClick={() => moveWorkflow(index, -1)} arrowDirection="up" />
                  )}
                  {!(lastItem && lastItem.id === workflow.id) && (
                    <ArrowButton onClick={() => moveWorkflow(index, 1)} arrowDirection="down" />
                  )}
                  <div className="first-line:group hover:bg-muted flex w-full items-center justify-between p-4 sm:px-6">
                    <Link href={"/workflows/" + workflow.id} className="flex-grow cursor-pointer">
                      <div className="rtl:space-x-reverse">
                        <div className="flex">
                          <div
                            className={classNames(
                              "max-w-56 text-emphasis truncate text-sm font-medium leading-6 md:max-w-max",
                              workflow.name ? "text-emphasis" : "text-subtle"
                            )}>
                            {workflow.name
                              ? workflow.name
                              : workflow.steps[0]
                              ? "Untitled (" +
                                `${t(`${workflow.steps[0].action.toLowerCase()}_action`)}`
                                  .charAt(0)
                                  .toUpperCase() +
                                `${t(`${workflow.steps[0].action.toLowerCase()}_action`)}`.slice(1) +
                                ")"
                              : "Untitled"}
                          </div>
                          <div>
                            {workflow.readOnly && (
                              <Badge variant="gray" className="ml-2 ">
                                {t("readonly")}
                              </Badge>
                            )}
                          </div>
                        </div>

                        <ul className="mt-1 flex flex-wrap space-x-2 sm:flex-nowrap ">
                          <li>
                            <Badge variant="gray">
                              <div>
                                {getActionIcon(workflow.steps)}

                                <span className="mr-1">{t("triggers")}</span>
                                {workflow.timeUnit && workflow.time && (
                                  <span className="mr-1">
                                    {t(`${workflow.timeUnit.toLowerCase()}`, { count: workflow.time })}
                                  </span>
                                )}
                                <span>{t(`${workflow.trigger.toLowerCase()}_trigger`)}</span>
                              </div>
                            </Badge>
                          </li>
                          <li>
                            <Badge variant="gray">
                              {workflow.activeOn && workflow.activeOn.length > 0 ? (
                                <Tooltip
                                  content={workflow.activeOn
                                    .filter((wf) => (workflow.teamId ? wf.eventType.parentId === null : true))
                                    .map((activeOn, key) => (
                                      <p key={key}>
                                        {activeOn.eventType.title}
                                        {activeOn.eventType._count.children > 0
                                          ? ` (+${activeOn.eventType._count.children})`
                                          : ""}
                                      </p>
                                    ))}>
                                  <div>
                                    <LinkIcon className="mr-1.5 inline h-3 w-3" aria-hidden="true" />
                                    {t("active_on_event_types", {
                                      count: workflow.activeOn.filter((wf) =>
                                        workflow.teamId ? wf.eventType.parentId === null : true
                                      ).length,
                                    })}
                                  </div>
                                </Tooltip>
                              ) : (
                                <div>
                                  <LinkIcon className="mr-1.5 inline h-3 w-3" aria-hidden="true" />
                                  {t("no_active_event_types")}
                                </div>
                              )}
                            </Badge>
                          </li>
                          <div className="block md:hidden">
                            {workflow.team?.name && (
                              <li>
                                <Badge variant="gray">
                                  <>{workflow.team.name}</>
                                </Badge>
                              </li>
                            )}
                          </div>
                        </ul>
                      </div>
                    </Link>
                    <div>
                      <div className="hidden md:block">
                        {workflow.team?.name && (
                          <Badge className="mr-4 mt-1 p-[1px] px-2" variant="gray">
                            <Avatar
                              alt={workflow.team?.name || ""}
                              href={
                                workflow.team?.id
                                  ? `/settings/teams/${workflow.team?.id}/profile`
                                  : "/settings/my-account/profile"
                              }
                              imageSrc={getPlaceholderAvatar(
                                workflow?.team.logo,
                                workflow.team?.name as string
                              )}
                              size="xxs"
                              className="mt-[3px] inline-flex justify-center"
                            />
                            <div>{workflow.team.name}</div>
                          </Badge>
                        )}
                      </div>
                    </div>

                    <div className="flex flex-shrink-0">
                      <div className="hidden sm:block">
                        <ButtonGroup combined>
                          <Tooltip content={t("edit") as string}>
                            <Button
                              type="button"
                              color="secondary"
                              variant="icon"
                              StartIcon={Edit2}
                              disabled={workflow.readOnly}
                              onClick={async () => await router.replace("/workflows/" + workflow.id)}
                            />
                          </Tooltip>
                          <Tooltip content={t("delete") as string}>
                            <Button
                              onClick={() => {
                                setDeleteDialogOpen(true);
                                setwWorkflowToDeleteId(workflow.id);
                              }}
                              color="secondary"
                              variant="icon"
                              disabled={workflow.readOnly}
                              StartIcon={Trash2}
                            />
                          </Tooltip>
                        </ButtonGroup>
                      </div>
                      {!workflow.readOnly && (
                        <div className="block sm:hidden">
                          <Dropdown>
                            <DropdownMenuTrigger asChild>
                              <Button
                                type="button"
                                color="minimal"
                                variant="icon"
                                StartIcon={MoreHorizontal}
                              />
                            </DropdownMenuTrigger>
                            <DropdownMenuContent>
                              <DropdownMenuItem>
                                <DropdownItem
                                  type="button"
                                  StartIcon={Edit2}
                                  onClick={async () => await router.replace("/workflows/" + workflow.id)}>
                                  {t("edit")}
                                </DropdownItem>
                              </DropdownMenuItem>
                              <DropdownMenuItem>
                                <DropdownItem
                                  type="button"
                                  color="destructive"
                                  StartIcon={Trash2}
                                  onClick={() => {
                                    setDeleteDialogOpen(true);
                                    setwWorkflowToDeleteId(workflow.id);
                                  }}>
                                  {t("delete")}
                                </DropdownItem>
                              </DropdownMenuItem>
                            </DropdownMenuContent>
                          </Dropdown>
                        </div>
                      )}
                    </div>
                  </div>
                </li>
              );
            })}
          </ul>
          <DeleteDialog
            isOpenDialog={deleteDialogOpen}
            setIsOpenDialog={setDeleteDialogOpen}
            workflowId={workflowToDeleteId}
            additionalFunction={async () => {
              await utils.viewer.workflows.filteredList.invalidate();
            }}
          />
        </div>
      ) : (
        <></>
      )}
    </>
  );
}<|MERGE_RESOLUTION|>--- conflicted
+++ resolved
@@ -20,18 +20,9 @@
   Tooltip,
   Badge,
   Avatar,
-<<<<<<< HEAD
-  ArrowButton
-=======
   ArrowButton,
->>>>>>> b946f89f
 } from "@calcom/ui";
-import {
-  Edit2,
-  Link as LinkIcon,
-  MoreHorizontal,
-  Trash2,
-} from "@calcom/ui/components/icon";
+import { Edit2, Link as LinkIcon, MoreHorizontal, Trash2 } from "@calcom/ui/components/icon";
 
 import { useOrgBranding } from "../../organizations/context/provider";
 import { subdomainSuffix } from "../../organizations/lib/orgDomains";
