import { useAutoAnimate } from "@formkit/auto-animate/react";
import Link from "next/link";
import { useRouter } from "next/navigation";
import { useState } from "react";

import { getPlaceholderAvatar } from "@calcom/lib/defaultAvatarImage";
import { useLocale } from "@calcom/lib/hooks/useLocale";
import type { WorkflowPermissions } from "@calcom/lib/server/repository/workflow-permissions";
import type { Membership, Workflow } from "@calcom/prisma/client";
import { trpc } from "@calcom/trpc/react";
import classNames from "@calcom/ui/classNames";
import { ArrowButton } from "@calcom/ui/components/arrow-button";
import { Avatar } from "@calcom/ui/components/avatar";
import { Badge } from "@calcom/ui/components/badge";
import { Button } from "@calcom/ui/components/button";
import { ButtonGroup } from "@calcom/ui/components/buttonGroup";
import {
  Dropdown,
  DropdownItem,
  DropdownMenuContent,
  DropdownMenuItem,
  DropdownMenuTrigger,
} from "@calcom/ui/components/dropdown";
import { Icon } from "@calcom/ui/components/icon";
import { Tooltip } from "@calcom/ui/components/tooltip";

import { getActionIcon } from "../lib/getActionIcon";
import type { WorkflowStep } from "../lib/types";
import { DeleteDialog } from "./DeleteDialog";

export type WorkflowType = Workflow & {
  team: {
    id: number;
    name: string;
    members: Membership[];
    slug: string | null;
    logo?: string | null;
  } | null;
  steps: WorkflowStep[];
  activeOnTeams?: {
    team: {
      id: number;
      name?: string | null;
    };
  }[];
  activeOn?: {
    eventType: {
      id: number;
      title: string;
      parentId: number | null;
      _count: {
        children: number;
      };
    };
  }[];
  readOnly?: boolean; // Keep for backward compatibility
  permissions?: WorkflowPermissions;
  isOrg?: boolean;
};
interface Props {
  workflows: WorkflowType[] | undefined;
}
export default function WorkflowListPage({ workflows }: Props) {
  const { t } = useLocale();
  const utils = trpc.useUtils();
  const [deleteDialogOpen, setDeleteDialogOpen] = useState(false);
  const [workflowToDeleteId, setwWorkflowToDeleteId] = useState(0);
  const [parent] = useAutoAnimate<HTMLUListElement>();
  const router = useRouter();

  const mutation = trpc.viewer.workflows.workflowOrder.useMutation({
    onError: async (err) => {
      console.error(err.message);
      await utils.viewer.workflows.filteredList.cancel();
      await utils.viewer.workflows.filteredList.invalidate();
    },
    onSettled: () => {
      utils.viewer.workflows.filteredList.invalidate();
    },
  });

  async function moveWorkflow(index: number, increment: 1 | -1) {
    const types = workflows!;

    const newList = [...types];

    const type = types[index];
    const tmp = types[index + increment];
    if (tmp) {
      newList[index] = tmp;
      newList[index + increment] = type;
    }

    await utils.viewer.appRoutingForms.forms.cancel();

    mutation.mutate({
      ids: newList?.map((type) => type.id),
    });
  }

  return (
    <>
      {workflows && workflows.length > 0 ? (
        <div className="bg-default border-subtle overflow-hidden rounded-md border sm:mx-0">
          <ul className="divide-subtle static! w-full divide-y" data-testid="workflow-list" ref={parent}>
            {workflows.map((workflow, index) => {
              const firstItem = workflows[0];
              const lastItem = workflows[workflows.length - 1];
              const dataTestId = `workflow-${workflow.name.toLowerCase().replaceAll(" ", "-")}`;
              return (
                <li
                  key={workflow.id}
                  data-testid={dataTestId}
                  className="group flex w-full max-w-full items-center justify-between overflow-hidden">
                  {!(firstItem && firstItem.id === workflow.id) && (
                    <ArrowButton onClick={() => moveWorkflow(index, -1)} arrowDirection="up" />
                  )}
                  {!(lastItem && lastItem.id === workflow.id) && (
                    <ArrowButton onClick={() => moveWorkflow(index, 1)} arrowDirection="down" />
                  )}
                  <div className="first-line:group hover:bg-muted flex w-full items-center justify-between p-4 transition sm:px-6">
                    <Link href={`/workflows/${workflow.id}`} className="grow cursor-pointer">
                      <div className="rtl:space-x-reverse">
                        <div className="flex">
                          <div
                            className={classNames(
                              "max-w-56 text-emphasis truncate text-sm font-medium leading-6 md:max-w-max",
                              workflow.name ? "text-emphasis" : "text-subtle"
                            )}>
                            {workflow.name
                              ? workflow.name
                              : workflow.steps[0]
                              ? `Untitled (${`${t(`${workflow.steps[0].action.toLowerCase()}_action`)}`
                                  .charAt(0)
                                  .toUpperCase()}${`${t(
                                  `${workflow.steps[0].action.toLowerCase()}_action`
                                )}`.slice(1)})`
                              : "Untitled"}
                          </div>
                          <div>
                            {(workflow.permissions?.readOnly ?? workflow.readOnly) && (
                              <Badge variant="gray" className="ml-2 ">
                                {t("readonly")}
                              </Badge>
                            )}
                          </div>
                        </div>

                        <ul className="mt-1 flex flex-wrap space-x-2 sm:flex-nowrap ">
                          <li>
                            <Badge variant="gray">
                              <div>
                                {getActionIcon(workflow.steps)}

                                <span className="mr-1">{t("triggers")}</span>
                                {workflow.timeUnit && workflow.time && (
                                  <span className="mr-1">
                                    {t(`${workflow.timeUnit.toLowerCase()}`, { count: workflow.time })}
                                  </span>
                                )}
                                <span>{t(`${workflow.trigger.toLowerCase()}_trigger`)}</span>
                              </div>
                            </Badge>
                          </li>
                          <li>
                            <Badge variant="gray">
                              {/*active on all badge */}
                              {workflow.isActiveOnAll ? (
                                <div>
                                  <Icon name="link" className="mr-1.5 inline h-3 w-3" aria-hidden="true" />
                                  {workflow.isOrg ? t("active_on_all_teams") : t("active_on_all_event_types")}
                                </div>
                              ) : workflow.activeOn && workflow.activeOn.length > 0 ? (
                                //active on event types badge
                                <Tooltip
                                  content={workflow.activeOn
                                    .filter((wf) => (workflow.teamId ? wf.eventType.parentId === null : true))
                                    .map((activeOn, key) => (
                                      <p key={key}>
                                        {activeOn.eventType.title}
                                        {activeOn.eventType._count.children > 0
                                          ? ` (+${activeOn.eventType._count.children})`
                                          : ""}
                                      </p>
                                    ))}>
                                  <div>
                                    <Icon name="link" className="mr-1.5 inline h-3 w-3" aria-hidden="true" />
                                    {t("active_on_event_types", {
                                      count: workflow.activeOn.filter((wf) =>
                                        workflow.teamId ? wf.eventType.parentId === null : true
                                      ).length,
                                    })}
                                  </div>
                                </Tooltip>
                              ) : workflow.activeOnTeams && workflow.activeOnTeams.length > 0 ? (
                                //active on teams badge
                                <Tooltip
                                  content={workflow.activeOnTeams.map((activeOn, key) => (
                                    <p key={key}>{activeOn.team.name}</p>
                                  ))}>
                                  <div>
                                    <Icon name="link" className="mr-1.5 inline h-3 w-3" aria-hidden="true" />
                                    {t("active_on_teams", {
                                      count: workflow.activeOnTeams?.length,
                                    })}
                                  </div>
                                </Tooltip>
                              ) : (
                                // active on no teams or event types
                                <div>
                                  <Icon name="link" className="mr-1.5 inline h-3 w-3" aria-hidden="true" />
                                  {workflow.isOrg ? t("no_active_teams") : t("no_active_event_types")}
                                </div>
                              )}
                            </Badge>
                          </li>
                          <div className="block md:hidden">
                            {workflow.team?.name && (
                              <li>
                                <Badge variant="gray">
                                  <>{workflow.team.name}</>
                                </Badge>
                              </li>
                            )}
                          </div>
                        </ul>
                      </div>
                    </Link>
                    <div>
                      <div className="hidden md:block">
                        {workflow.team?.name && (
<<<<<<< HEAD
                          <Badge className="mr-4 mt-1 mb-2 p-px px-2" variant="gray">
=======
                          <Badge className="mb-2 mr-4 mt-1 p-[1px] px-2" variant="gray">
>>>>>>> 387a1704
                            <Avatar
                              alt={workflow.team?.name || ""}
                              href={
                                workflow.team?.id
                                  ? `/settings/teams/${workflow.team?.id}/profile`
                                  : "/settings/my-account/profile"
                              }
                              imageSrc={getPlaceholderAvatar(
                                workflow?.team.logo,
                                workflow.team?.name as string
                              )}
                              size="xs"
                              className="mt-[3px] inline-flex justify-center"
                            />
                            <div>{workflow.team.name}</div>
                          </Badge>
                        )}
                      </div>
                    </div>

                    <div className="flex shrink-0">
                      <div className="hidden sm:block">
                        <ButtonGroup combined>
                          <Tooltip content={t("edit") as string}>
                            <Button
                              type="button"
                              color="secondary"
                              variant="icon"
                              StartIcon="pencil"
                              disabled={
                                workflow.permissions ? !workflow.permissions?.canUpdate : workflow.readOnly
                              }
                              onClick={async () => await router.replace(`/workflows/${workflow.id}`)}
                              data-testid="edit-button"
                            />
                          </Tooltip>
                          <Tooltip content={t("delete") as string}>
                            <Button
                              onClick={() => {
                                setDeleteDialogOpen(true);
                                setwWorkflowToDeleteId(workflow.id);
                              }}
                              color="secondary"
                              variant="icon"
                              disabled={
                                workflow.permissions ? !workflow.permissions?.canDelete : workflow.readOnly
                              }
                              StartIcon="trash-2"
                              data-testid="delete-button"
                            />
                          </Tooltip>
                        </ButtonGroup>
                      </div>
                      {(workflow.permissions?.canUpdate ||
                        workflow.permissions?.canDelete ||
                        (!workflow.permissions && !workflow.readOnly)) && (
                        <div className="block sm:hidden">
                          <Dropdown>
                            <DropdownMenuTrigger asChild>
                              <Button type="button" color="minimal" variant="icon" StartIcon="ellipsis" />
                            </DropdownMenuTrigger>
                            <DropdownMenuContent>
                              {(workflow.permissions
                                ? workflow.permissions?.canUpdate
                                : !workflow.readOnly) && (
                                <DropdownMenuItem>
                                  <DropdownItem
                                    type="button"
                                    StartIcon="pencil"
                                    onClick={async () => await router.replace(`/workflows/${workflow.id}`)}>
                                    {t("edit")}
                                  </DropdownItem>
                                </DropdownMenuItem>
                              )}
                              {(workflow.permissions
                                ? workflow.permissions?.canDelete
                                : !workflow.readOnly) && (
                                <DropdownMenuItem>
                                  <DropdownItem
                                    type="button"
                                    color="destructive"
                                    StartIcon="trash-2"
                                    onClick={() => {
                                      setDeleteDialogOpen(true);
                                      setwWorkflowToDeleteId(workflow.id);
                                    }}>
                                    {t("delete")}
                                  </DropdownItem>
                                </DropdownMenuItem>
                              )}
                            </DropdownMenuContent>
                          </Dropdown>
                        </div>
                      )}
                    </div>
                  </div>
                </li>
              );
            })}
          </ul>
          <DeleteDialog
            isOpenDialog={deleteDialogOpen}
            setIsOpenDialog={setDeleteDialogOpen}
            workflowId={workflowToDeleteId}
            additionalFunction={async () => {
              await utils.viewer.workflows.filteredList.invalidate();
            }}
          />
        </div>
      ) : (
        <></>
      )}
    </>
  );
}<|MERGE_RESOLUTION|>--- conflicted
+++ resolved
@@ -229,11 +229,7 @@
                     <div>
                       <div className="hidden md:block">
                         {workflow.team?.name && (
-<<<<<<< HEAD
-                          <Badge className="mr-4 mt-1 mb-2 p-px px-2" variant="gray">
-=======
                           <Badge className="mb-2 mr-4 mt-1 p-[1px] px-2" variant="gray">
->>>>>>> 387a1704
                             <Avatar
                               alt={workflow.team?.name || ""}
                               href={
