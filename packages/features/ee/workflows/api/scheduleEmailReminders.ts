--- conflicted
+++ resolved
@@ -343,7 +343,6 @@
             title: booking.title || booking.eventType?.title || "",
           };
 
-<<<<<<< HEAD
           const mailData = {
             subject: emailContent.emailSubject,
             to: Array.isArray(sendTo) ? sendTo : [sendTo],
@@ -362,10 +361,12 @@
                 ]
               : undefined,
             sender: reminder.workflowStep.sender,
-            replyTo:
-              reminder.booking?.eventType?.customReplyToEmail ??
-              reminder.booking?.userPrimaryEmail ??
-              reminder.booking.user?.email,
+            ...(!reminder.booking?.eventType?.hideOrganizerEmail && {
+              replyTo:
+                reminder.booking?.eventType?.customReplyToEmail ??
+                reminder.booking?.userPrimaryEmail ??
+                reminder.booking.user?.email,
+            }),
           };
 
           if (isSendgridEnabled) {
@@ -385,37 +386,6 @@
               })
             );
           }
-=======
-          sendEmailPromises.push(
-            sendSendgridMail({
-              to: sendTo,
-              subject: emailContent.emailSubject,
-              html: emailContent.emailBody,
-              batchId: batchId,
-              sendAt: dayjs(reminder.scheduledDate).unix(),
-              ...(!reminder.booking?.eventType?.hideOrganizerEmail && {
-                replyTo:
-                  reminder.booking?.eventType?.customReplyToEmail ??
-                  reminder.booking?.userPrimaryEmail ??
-                  reminder.booking.user?.email,
-              }),
-              attachments: reminder.workflowStep.includeCalendarEvent
-                ? [
-                    {
-                      content: Buffer.from(generateIcsString({ event, status: "CONFIRMED" }) || "").toString(
-                        "base64"
-                      ),
-                      filename: "event.ics",
-                      type: "text/calendar; method=REQUEST",
-                      disposition: "attachment",
-                      contentId: uuidv4(),
-                    },
-                  ]
-                : undefined,
-              sender: reminder.workflowStep.sender,
-            })
-          );
->>>>>>> ce2d3a4b
 
           await prisma.workflowReminder.update({
             where: {
@@ -466,7 +436,6 @@
           isBrandingDisabled: brandingDisabled,
         });
         if (emailContent.emailSubject.length > 0 && !emailBodyEmpty && sendTo) {
-<<<<<<< HEAD
           const batchId = isSendgridEnabled ? await getBatchId() : undefined;
 
           const mailData = {
@@ -474,10 +443,12 @@
             to: [sendTo],
             html: emailContent.emailBody,
             sender: reminder.workflowStep?.sender,
-            replyTo:
-              reminder.booking?.eventType?.customReplyToEmail ||
-              reminder.booking?.userPrimaryEmail ||
-              reminder.booking.user?.email,
+            ...(!reminder.booking?.eventType?.hideOrganizerEmail && {
+              replyTo:
+                reminder.booking?.eventType?.customReplyToEmail ||
+                reminder.booking?.userPrimaryEmail ||
+                reminder.booking.user?.email,
+            }),
           };
           if (isSendgridEnabled) {
             sendEmailPromises.push(
@@ -496,26 +467,6 @@
               })
             );
           }
-=======
-          const batchId = await getBatchId();
-
-          sendEmailPromises.push(
-            sendSendgridMail({
-              to: sendTo,
-              subject: emailContent.emailSubject,
-              html: emailContent.emailBody,
-              batchId: batchId,
-              sendAt: dayjs(reminder.scheduledDate).unix(),
-              ...(!reminder.booking?.eventType?.hideOrganizerEmail && {
-                replyTo:
-                  reminder.booking?.eventType?.customReplyToEmail ||
-                  reminder.booking?.userPrimaryEmail ||
-                  reminder.booking.user?.email,
-              }),
-              sender: reminder.workflowStep?.sender,
-            })
-          );
->>>>>>> ce2d3a4b
 
           await prisma.workflowReminder.update({
             where: {
