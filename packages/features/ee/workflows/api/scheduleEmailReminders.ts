/**
 * @deprecated use smtp with tasker instead
 */
import type { NextRequest } from "next/server";
import { NextResponse } from "next/server";
import { v4 as uuidv4 } from "uuid";

import dayjs from "@calcom/dayjs";
import generateIcsString from "@calcom/emails/lib/generateIcsString";
import { getCalEventResponses } from "@calcom/features/bookings/lib/getCalEventResponses";
import { getBookerBaseUrl } from "@calcom/lib/getBookerUrl/server";
import logger from "@calcom/lib/logger";
import { getTranslation } from "@calcom/lib/server/i18n";
import { getTimeFormatStringFromUserTimeFormat } from "@calcom/lib/timeFormat";
import prisma from "@calcom/prisma";
import { SchedulingType, WorkflowActions, WorkflowMethods, WorkflowTemplates } from "@calcom/prisma/enums";
import { bookingMetadataSchema } from "@calcom/prisma/zod-utils";

import type { PartialWorkflowReminder } from "../lib/getWorkflowReminders";
import {
  getAllRemindersToCancel,
  getAllRemindersToDelete,
  getAllUnscheduledReminders,
  select,
} from "../lib/getWorkflowReminders";
import { sendOrScheduleWorkflowEmail } from "../lib/reminders/providers/emailProvider";
import {
  cancelScheduledEmail,
  deleteScheduledSend,
  getBatchId,
  sendSendgridMail,
} from "../lib/reminders/providers/sendgridProvider";
import type { VariablesType } from "../lib/reminders/templates/customTemplate";
import customTemplate from "../lib/reminders/templates/customTemplate";
import emailRatingTemplate from "../lib/reminders/templates/emailRatingTemplate";
import emailReminderTemplate from "../lib/reminders/templates/emailReminderTemplate";

export async function handler(req: NextRequest) {
  const apiKey = req.headers.get("authorization") || req.nextUrl.searchParams.get("apiKey");

  if (process.env.CRON_API_KEY !== apiKey) {
    return NextResponse.json({ message: "Not authenticated" }, { status: 401 });
  }

  const isSendgridEnabled = process.env.SENDGRID_API_KEY && process.env.SENDGRID_EMAIL;

  if (isSendgridEnabled) {
    // delete batch_ids with already past scheduled date from scheduled_sends
    const remindersToDelete: { referenceId: string | null }[] = await getAllRemindersToDelete();

    const deletePromises: Promise<any>[] = [];

    for (const reminder of remindersToDelete) {
      const deletePromise = deleteScheduledSend(reminder.referenceId);
      deletePromises.push(deletePromise);
    }

    Promise.allSettled(deletePromises).then((results) => {
      results.forEach((result) => {
        if (result.status === "rejected") {
          logger.error(`Error deleting batch id from scheduled_sends: ${result.reason}`);
        }
      });
    });
  }
  //delete workflow reminders with past scheduled date
  await prisma.workflowReminder.deleteMany({
    where: {
      method: WorkflowMethods.EMAIL,
      scheduledDate: {
        lte: dayjs().toISOString(),
      },
    },
  });

  if (isSendgridEnabled) {
    //cancel reminders for cancelled/rescheduled bookings that are scheduled within the next hour
    const remindersToCancel: { referenceId: string | null; id: number }[] = await getAllRemindersToCancel();

    const cancelUpdatePromises: Promise<any>[] = [];

    for (const reminder of remindersToCancel) {
      const cancelPromise = cancelScheduledEmail(reminder.referenceId);

      const updatePromise = prisma.workflowReminder.update({
        where: {
          id: reminder.id,
        },
        data: {
          scheduled: false, // to know which reminder already got cancelled (to avoid error from cancelling the same reminders again)
        },
      });

      cancelUpdatePromises.push(cancelPromise, updatePromise);
    }

    Promise.allSettled(cancelUpdatePromises).then((results) => {
      results.forEach((result) => {
        if (result.status === "rejected") {
          logger.error(`Error cancelling scheduled_sends: ${result.reason}`);
        }
      });
    });
  }

  // schedule all unscheduled reminders within the next 72 hours
  const sendEmailPromises: Promise<any>[] = [];

  let unscheduledReminders: PartialWorkflowReminder[] = [];

  if (isSendgridEnabled) {
    unscheduledReminders = await getAllUnscheduledReminders();
  } else {
    unscheduledReminders = (await prisma.workflowReminder.findMany({
      where: {
        method: WorkflowMethods.EMAIL,
        scheduled: false,
        OR: [{ cancelled: false }, { cancelled: null }],
      },
      select,
    })) as PartialWorkflowReminder[];
  }

  if (!unscheduledReminders.length) {
    return NextResponse.json({ message: "No Emails to schedule" }, { status: 200 });
  }

  for (const reminder of unscheduledReminders) {
    if (!reminder.booking) {
      continue;
    }
    const referenceUid = reminder.uuid ?? uuidv4();

    if (!reminder.isMandatoryReminder && reminder.workflowStep) {
      try {
        let sendTo;

        switch (reminder.workflowStep.action) {
          case WorkflowActions.EMAIL_HOST:
            sendTo = reminder.booking?.userPrimaryEmail ?? reminder.booking.user?.email;
            const hosts = reminder?.booking?.eventType?.hosts
              ?.filter((host) =>
                reminder.booking?.attendees.some((attendee) => attendee.email === host.user.email)
              )
              .map(({ user }) => user.destinationCalendar?.primaryEmail ?? user.email);
            const schedulingType = reminder.booking.eventType?.schedulingType;

            if (
              hosts &&
              (schedulingType === SchedulingType.COLLECTIVE || schedulingType === SchedulingType.ROUND_ROBIN)
            ) {
              sendTo = sendTo ? [sendTo, ...hosts] : hosts;
            }
            break;
          case WorkflowActions.EMAIL_ATTENDEE:
            sendTo = reminder.booking.attendees[0].email;
            break;
          case WorkflowActions.EMAIL_ADDRESS:
            sendTo = reminder.workflowStep.sendTo;
        }

        const name =
          reminder.workflowStep.action === WorkflowActions.EMAIL_ATTENDEE
            ? reminder.booking.attendees[0].name
            : reminder.booking.user?.name;

        const attendeeName =
          reminder.workflowStep.action === WorkflowActions.EMAIL_ATTENDEE
            ? reminder.booking.user?.name
            : reminder.booking.attendees[0].name;

        const timeZone =
          reminder.workflowStep.action === WorkflowActions.EMAIL_ATTENDEE
            ? reminder.booking.attendees[0].timeZone
            : reminder.booking.user?.timeZone;

        const locale =
          reminder.workflowStep.action === WorkflowActions.EMAIL_ATTENDEE ||
          reminder.workflowStep.action === WorkflowActions.SMS_ATTENDEE
            ? reminder.booking.attendees[0].locale
            : reminder.booking.user?.locale;

        let emailContent = {
          emailSubject: reminder.workflowStep.emailSubject || "",
          emailBody: `<body style="white-space: pre-wrap;">${
            reminder.workflowStep.reminderBody || ""
          }</body>`,
        };

        let emailBodyEmpty = false;

        if (reminder.workflowStep.reminderBody) {
          const { responses } = getCalEventResponses({
            bookingFields: reminder.booking.eventType?.bookingFields ?? null,
            booking: reminder.booking,
          });

          const organizerOrganizationProfile = await prisma.profile.findFirst({
            where: {
              userId: reminder.booking.user?.id,
            },
          });

          const organizerOrganizationId = organizerOrganizationProfile?.organizationId;

          const bookerUrl = await getBookerBaseUrl(
            reminder.booking.eventType?.team?.parentId ?? organizerOrganizationId ?? null
          );

          const variables: VariablesType = {
            eventName: reminder.booking.eventType?.title || "",
            organizerName: reminder.booking.user?.name || "",
            attendeeName: reminder.booking.attendees[0].name,
            attendeeEmail: reminder.booking.attendees[0].email,
            eventDate: dayjs(reminder.booking.startTime).tz(timeZone),
            eventEndTime: dayjs(reminder.booking?.endTime).tz(timeZone),
            timeZone: timeZone,
            location: reminder.booking.location || "",
            additionalNotes: reminder.booking.description,
            responses: responses,
            meetingUrl: bookingMetadataSchema.parse(reminder.booking.metadata || {})?.videoCallUrl,
            cancelLink: `${bookerUrl}/booking/${reminder.booking.uid}?cancel=true`,
            rescheduleLink: `${bookerUrl}/reschedule/${reminder.booking.uid}`,
            ratingUrl: `${bookerUrl}/booking/${reminder.booking.uid}?rating`,
            noShowUrl: `${bookerUrl}/booking/${reminder.booking.uid}?noShow=true`,
            attendeeTimezone: reminder.booking.attendees[0].timeZone,
            eventTimeInAttendeeTimezone: dayjs(reminder.booking.startTime).tz(
              reminder.booking.attendees[0].timeZone
            ),
            eventEndTimeInAttendeeTimezone: dayjs(reminder.booking?.endTime).tz(
              reminder.booking.attendees[0].timeZone
            ),
          };
          const emailLocale = locale || "en";
          const brandingDisabled = reminder.booking.eventType?.team
            ? !!reminder.booking.eventType?.team?.hideBranding
            : !!reminder.booking.user?.hideBranding;

          const emailSubject = customTemplate(
            reminder.workflowStep.emailSubject || "",
            variables,
            emailLocale,
            getTimeFormatStringFromUserTimeFormat(reminder.booking.user?.timeFormat),
            brandingDisabled
          ).text;
          emailContent.emailSubject = emailSubject;
          emailContent.emailBody = customTemplate(
            reminder.workflowStep.reminderBody || "",
            variables,
            emailLocale,
            getTimeFormatStringFromUserTimeFormat(reminder.booking.user?.timeFormat),
            brandingDisabled
          ).html;

          emailBodyEmpty =
            customTemplate(
              reminder.workflowStep.reminderBody || "",
              variables,
              emailLocale,
              getTimeFormatStringFromUserTimeFormat(reminder.booking.user?.timeFormat)
            ).text.length === 0;
        } else if (reminder.workflowStep.template === WorkflowTemplates.REMINDER) {
          const brandingDisabled = reminder.booking.eventType?.team
            ? !!reminder.booking.eventType?.team?.hideBranding
            : !!reminder.booking.user?.hideBranding;
          emailContent = emailReminderTemplate({
            isEditingMode: false,
            locale: reminder.booking.user?.locale || "en",
            t: await getTranslation(reminder.booking.user?.locale ?? "en", "common"),
            action: reminder.workflowStep.action,
            timeFormat: getTimeFormatStringFromUserTimeFormat(reminder.booking.user?.timeFormat),
            startTime: reminder.booking.startTime.toISOString() || "",
            endTime: reminder.booking.endTime.toISOString() || "",
            eventName: reminder.booking.eventType?.title || "",
            timeZone: timeZone || "",
            location: reminder.booking.location || "",
            meetingUrl: bookingMetadataSchema.parse(reminder.booking.metadata || {})?.videoCallUrl || "",
            otherPerson: attendeeName || "",
            name: name || "",
            isBrandingDisabled: brandingDisabled,
          });
        } else if (reminder.workflowStep.template === WorkflowTemplates.RATING) {
          const organizerOrganizationProfile = await prisma.profile.findFirst({
            where: {
              userId: reminder.booking.user?.id,
            },
          });

          const organizerOrganizationId = organizerOrganizationProfile?.organizationId;
          const bookerUrl = await getBookerBaseUrl(
            reminder.booking.eventType?.team?.parentId ?? organizerOrganizationId ?? null
          );
          emailContent = emailRatingTemplate({
            isEditingMode: true,
            locale: reminder.booking.user?.locale || "en",
            action: reminder.workflowStep.action || WorkflowActions.EMAIL_ADDRESS,
            t: await getTranslation(reminder.booking.user?.locale ?? "en", "common"),
            timeFormat: getTimeFormatStringFromUserTimeFormat(reminder.booking.user?.timeFormat),
            startTime: reminder.booking.startTime.toISOString() || "",
            endTime: reminder.booking.endTime.toISOString() || "",
            eventName: reminder.booking.eventType?.title || "",
            timeZone: timeZone || "",
            organizer: reminder.booking.user?.name || "",
            name: name || "",
            ratingUrl: `${bookerUrl}/booking/${reminder.booking.uid}?rating` || "",
            noShowUrl: `${bookerUrl}/booking/${reminder.booking.uid}?noShow=true` || "",
          });
        }

        if (emailContent.emailSubject.length > 0 && !emailBodyEmpty && sendTo) {
          const batchId = isSendgridEnabled ? await getBatchId() : undefined;

          const booking = reminder.booking;

          const t = await getTranslation(booking.user?.locale ?? "en", "common");

          const attendeePromises = [];

          for (const attendee of booking.attendees) {
            attendeePromises.push(
              getTranslation(attendee.locale ?? "en", "common").then((tAttendee) => ({
                ...attendee,
                language: { locale: attendee.locale ?? "en", translate: tAttendee },
              }))
            );
          }

          const attendees = await Promise.all(attendeePromises);

          const event = {
            ...booking,
            startTime: dayjs(booking.startTime).utc().format(),
            endTime: dayjs(booking.endTime).utc().format(),
            type: booking.eventType?.slug ?? "",
            organizer: {
              name: booking.user?.name ?? "",
              email: booking.user?.email ?? "",
              timeZone: booking.user?.timeZone ?? "",
              language: { translate: t, locale: booking.user?.locale ?? "en" },
            },
            attendees,
            location: bookingMetadataSchema.parse(booking.metadata || {})?.videoCallUrl || booking.location,
            title: booking.title || booking.eventType?.title || "",
          };

<<<<<<< HEAD
          const mailData = {
            subject: emailContent.emailSubject,
            to: Array.isArray(sendTo) ? sendTo : [sendTo],
            html: emailContent.emailBody,
            replyTo: reminder.booking?.userPrimaryEmail ?? reminder.booking.user?.email ?? "",
            attachments: reminder.workflowStep.includeCalendarEvent
              ? [
                  {
                    content: Buffer.from(generateIcsString({ event, status: "CONFIRMED" }) || "").toString(
                      "base64"
                    ),
                    filename: "event.ics",
                    type: "text/calendar; method=REQUEST",
                    disposition: "attachment",
                    contentId: uuidv4(),
                  },
                ]
              : undefined,
            sender: reminder.workflowStep.sender,
          };

          if (isSendgridEnabled) {
            sendEmailPromises.push(
              sendSendgridMail({
                ...mailData,
                batchId,
                sendAt: dayjs(reminder.scheduledDate).unix(),
              })
            );
          } else {
            sendEmailPromises.push(
              sendOrScheduleWorkflowEmail({
                ...mailData,
                referenceUid,
                sendAt: reminder.scheduledDate,
              })
            );
          }
=======
          sendEmailPromises.push(
            sendSendgridMail({
              to: sendTo,
              subject: emailContent.emailSubject,
              html: emailContent.emailBody,
              batchId: batchId,
              sendAt: dayjs(reminder.scheduledDate).unix(),
              replyTo:
                reminder.booking?.eventType?.customReplyToEmail ??
                reminder.booking?.userPrimaryEmail ??
                reminder.booking.user?.email,
              attachments: reminder.workflowStep.includeCalendarEvent
                ? [
                    {
                      content: Buffer.from(generateIcsString({ event, status: "CONFIRMED" }) || "").toString(
                        "base64"
                      ),
                      filename: "event.ics",
                      type: "text/calendar; method=REQUEST",
                      disposition: "attachment",
                      contentId: uuidv4(),
                    },
                  ]
                : undefined,
              sender: reminder.workflowStep.sender,
            })
          );
>>>>>>> 4e8d5ceb

          await prisma.workflowReminder.update({
            where: {
              id: reminder.id,
            },
            data: {
              scheduled: true,
              referenceId: batchId,
              uuid: referenceUid,
            },
          });
        }
      } catch (error) {
        logger.error(`Error scheduling Email with error ${error}`);
      }
    } else if (reminder.isMandatoryReminder) {
      try {
        const sendTo = reminder.booking.attendees[0].email;
        const name = reminder.booking.attendees[0].name;
        const attendeeName = reminder.booking.user?.name;
        const timeZone = reminder.booking.attendees[0].timeZone;

        let emailContent = {
          emailSubject: "",
          emailBody: "",
        };

        const emailBodyEmpty = false;

        const brandingDisabled = reminder.booking.eventType?.team
          ? !!reminder.booking.eventType?.team?.hideBranding
          : !!reminder.booking.user?.hideBranding;

        emailContent = emailReminderTemplate({
          isEditingMode: false,
          locale: reminder.booking.user?.locale || "en",
          t: await getTranslation(reminder.booking.user?.locale ?? "en", "common"),
          action: WorkflowActions.EMAIL_ATTENDEE,
          timeFormat: getTimeFormatStringFromUserTimeFormat(reminder.booking.user?.timeFormat),
          startTime: reminder.booking.startTime.toISOString() || "",
          endTime: reminder.booking.endTime.toISOString() || "",
          eventName: reminder.booking.eventType?.title || "",
          timeZone: timeZone || "",
          location: reminder.booking.location || "",
          meetingUrl: bookingMetadataSchema.parse(reminder.booking.metadata || {})?.videoCallUrl || "",
          otherPerson: attendeeName || "",
          name: name || "",
          isBrandingDisabled: brandingDisabled,
        });
        if (emailContent.emailSubject.length > 0 && !emailBodyEmpty && sendTo) {
<<<<<<< HEAD
          const batchId = isSendgridEnabled ? await getBatchId() : undefined;

          const mailData = {
            subject: emailContent.emailSubject,
            to: [sendTo],
            html: emailContent.emailBody,
            replyTo: reminder.booking?.userPrimaryEmail ?? reminder.booking.user?.email ?? "",
            sender: reminder.workflowStep?.sender,
          };
          if (isSendgridEnabled) {
            sendEmailPromises.push(
              sendSendgridMail({
                ...mailData,
                batchId,
                sendAt: dayjs(reminder.scheduledDate).unix(),
              })
            );
          } else {
            sendEmailPromises.push(
              sendOrScheduleWorkflowEmail({
                ...mailData,
                sendAt: reminder.scheduledDate,
                referenceUid,
              })
            );
          }
=======
          const batchId = await getBatchId();

          sendEmailPromises.push(
            sendSendgridMail({
              to: sendTo,
              subject: emailContent.emailSubject,
              html: emailContent.emailBody,
              batchId: batchId,
              sendAt: dayjs(reminder.scheduledDate).unix(),
              replyTo:
                reminder.booking?.eventType?.customReplyToEmail ||
                reminder.booking?.userPrimaryEmail ||
                reminder.booking.user?.email,
              sender: reminder.workflowStep?.sender,
            })
          );
>>>>>>> 4e8d5ceb

          await prisma.workflowReminder.update({
            where: {
              id: reminder.id,
            },
            data: {
              scheduled: true,
              referenceId: batchId,
              uuid: referenceUid,
            },
          });
        }
      } catch (error) {
        logger.error(`Error scheduling Email with error ${error}`);
      }
    }
  }

  Promise.allSettled(sendEmailPromises).then((results) => {
    results.forEach((result) => {
      if (result.status === "rejected") {
        logger.error("Email sending failed", result.reason);
      }
    });
  });

  return NextResponse.json({ message: `${unscheduledReminders.length} Emails to schedule` }, { status: 200 });
}<|MERGE_RESOLUTION|>--- conflicted
+++ resolved
@@ -343,12 +343,10 @@
             title: booking.title || booking.eventType?.title || "",
           };
 
-<<<<<<< HEAD
           const mailData = {
             subject: emailContent.emailSubject,
             to: Array.isArray(sendTo) ? sendTo : [sendTo],
             html: emailContent.emailBody,
-            replyTo: reminder.booking?.userPrimaryEmail ?? reminder.booking.user?.email ?? "",
             attachments: reminder.workflowStep.includeCalendarEvent
               ? [
                   {
@@ -363,6 +361,10 @@
                 ]
               : undefined,
             sender: reminder.workflowStep.sender,
+            replyTo:
+              reminder.booking?.eventType?.customReplyToEmail ??
+              reminder.booking?.userPrimaryEmail ??
+              reminder.booking.user?.email,
           };
 
           if (isSendgridEnabled) {
@@ -382,35 +384,6 @@
               })
             );
           }
-=======
-          sendEmailPromises.push(
-            sendSendgridMail({
-              to: sendTo,
-              subject: emailContent.emailSubject,
-              html: emailContent.emailBody,
-              batchId: batchId,
-              sendAt: dayjs(reminder.scheduledDate).unix(),
-              replyTo:
-                reminder.booking?.eventType?.customReplyToEmail ??
-                reminder.booking?.userPrimaryEmail ??
-                reminder.booking.user?.email,
-              attachments: reminder.workflowStep.includeCalendarEvent
-                ? [
-                    {
-                      content: Buffer.from(generateIcsString({ event, status: "CONFIRMED" }) || "").toString(
-                        "base64"
-                      ),
-                      filename: "event.ics",
-                      type: "text/calendar; method=REQUEST",
-                      disposition: "attachment",
-                      contentId: uuidv4(),
-                    },
-                  ]
-                : undefined,
-              sender: reminder.workflowStep.sender,
-            })
-          );
->>>>>>> 4e8d5ceb
 
           await prisma.workflowReminder.update({
             where: {
@@ -461,15 +434,17 @@
           isBrandingDisabled: brandingDisabled,
         });
         if (emailContent.emailSubject.length > 0 && !emailBodyEmpty && sendTo) {
-<<<<<<< HEAD
           const batchId = isSendgridEnabled ? await getBatchId() : undefined;
 
           const mailData = {
             subject: emailContent.emailSubject,
             to: [sendTo],
             html: emailContent.emailBody,
-            replyTo: reminder.booking?.userPrimaryEmail ?? reminder.booking.user?.email ?? "",
             sender: reminder.workflowStep?.sender,
+            replyTo:
+              reminder.booking?.eventType?.customReplyToEmail ||
+              reminder.booking?.userPrimaryEmail ||
+              reminder.booking.user?.email,
           };
           if (isSendgridEnabled) {
             sendEmailPromises.push(
@@ -488,24 +463,6 @@
               })
             );
           }
-=======
-          const batchId = await getBatchId();
-
-          sendEmailPromises.push(
-            sendSendgridMail({
-              to: sendTo,
-              subject: emailContent.emailSubject,
-              html: emailContent.emailBody,
-              batchId: batchId,
-              sendAt: dayjs(reminder.scheduledDate).unix(),
-              replyTo:
-                reminder.booking?.eventType?.customReplyToEmail ||
-                reminder.booking?.userPrimaryEmail ||
-                reminder.booking.user?.email,
-              sender: reminder.workflowStep?.sender,
-            })
-          );
->>>>>>> 4e8d5ceb
 
           await prisma.workflowReminder.update({
             where: {
