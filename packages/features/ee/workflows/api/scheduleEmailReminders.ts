/* Schedule any workflow reminder that falls within 72 hours for email */
import client from "@sendgrid/client";
import sgMail from "@sendgrid/mail";
import type { NextApiRequest, NextApiResponse } from "next";

import dayjs from "@calcom/dayjs";
import { getCalEventResponses } from "@calcom/features/bookings/lib/getCalEventResponses";
import { defaultHandler } from "@calcom/lib/server";
import { getTimeFormatStringFromUserTimeFormat } from "@calcom/lib/timeFormat";
import prisma from "@calcom/prisma";
import { WorkflowActions, WorkflowMethods, WorkflowTemplates } from "@calcom/prisma/enums";
import { bookingMetadataSchema } from "@calcom/prisma/zod-utils";

import type { VariablesType } from "../lib/reminders/templates/customTemplate";
import customTemplate from "../lib/reminders/templates/customTemplate";
import emailReminderTemplate from "../lib/reminders/templates/emailReminderTemplate";

const sendgridAPIKey = process.env.SENDGRID_API_KEY as string;
const senderEmail = process.env.SENDGRID_EMAIL as string;

sgMail.setApiKey(sendgridAPIKey);

async function handler(req: NextApiRequest, res: NextApiResponse) {
  const apiKey = req.headers.authorization || req.query.apiKey;
  if (process.env.CRON_API_KEY !== apiKey) {
    res.status(401).json({ message: "Not authenticated" });
    return;
  }

  if (!process.env.SENDGRID_API_KEY || !process.env.SENDGRID_EMAIL) {
    res.status(405).json({ message: "No SendGrid API key or email" });
    return;
  }

  //delete batch_ids with already past scheduled date from scheduled_sends
  const remindersToDelete = await prisma.workflowReminder.findMany({
    where: {
      method: WorkflowMethods.EMAIL,
      cancelled: true,
      scheduledDate: {
        lte: dayjs().toISOString(),
      },
    },
  });

  for (const reminder of remindersToDelete) {
    try {
      await client.request({
        url: `/v3/user/scheduled_sends/${reminder.referenceId}`,
        method: "DELETE",
      });
    } catch (error) {
      console.log(`Error deleting batch id from scheduled_sends: ${error}`);
    }
  }

  await prisma.workflowReminder.deleteMany({
    where: {
      method: WorkflowMethods.EMAIL,
      scheduledDate: {
        lte: dayjs().toISOString(),
      },
    },
  });

  //cancel reminders for cancelled/rescheduled bookings that are scheduled within the next hour
  const remindersToCancel = await prisma.workflowReminder.findMany({
    where: {
      cancelled: true,
      scheduled: true, //if it is false then they are already cancelled
      scheduledDate: {
        lte: dayjs().add(1, "hour").toISOString(),
      },
    },
  });

  for (const reminder of remindersToCancel) {
    try {
      await client.request({
        url: "/v3/user/scheduled_sends",
        method: "POST",
        body: {
          batch_id: reminder.referenceId,
          status: "cancel",
        },
      });

      await prisma.workflowReminder.update({
        where: {
          id: reminder.id,
        },
        data: {
          scheduled: false, // to know which reminder already got cancelled (to avoid error from cancelling the same reminders again)
        },
      });
    } catch (error) {
      console.log(`Error cancelling scheduled Emails: ${error}`);
    }
  }

  //find all unscheduled Email reminders
  const unscheduledReminders = await prisma.workflowReminder.findMany({
    where: {
      method: WorkflowMethods.EMAIL,
      scheduled: false,
      scheduledDate: {
        lte: dayjs().add(72, "hour").toISOString(),
      },
      OR: [{ cancelled: false }, { cancelled: null }],
    },
    include: {
      workflowStep: true,
      booking: {
        include: {
          eventType: true,
          user: true,
          attendees: true,
        },
      },
    },
  });

  if (!unscheduledReminders.length) {
    res.status(200).json({ message: "No Emails to schedule" });
    return;
  }

  for (const reminder of unscheduledReminders) {
    if (!reminder.workflowStep || !reminder.booking) {
      continue;
    }
    try {
      let sendTo;

      switch (reminder.workflowStep.action) {
        case WorkflowActions.EMAIL_HOST:
          sendTo = reminder.booking.user?.email;
          break;
        case WorkflowActions.EMAIL_ATTENDEE:
          sendTo = reminder.booking.attendees[0].email;
          break;
        case WorkflowActions.EMAIL_ADDRESS:
          sendTo = reminder.workflowStep.sendTo;
      }

      const name =
        reminder.workflowStep.action === WorkflowActions.EMAIL_ATTENDEE
          ? reminder.booking.attendees[0].name
          : reminder.booking.user?.name;

      const attendeeName =
        reminder.workflowStep.action === WorkflowActions.EMAIL_ATTENDEE
          ? reminder.booking.user?.name
          : reminder.booking.attendees[0].name;

      const timeZone =
        reminder.workflowStep.action === WorkflowActions.EMAIL_ATTENDEE
          ? reminder.booking.attendees[0].timeZone
          : reminder.booking.user?.timeZone;

      const locale =
        reminder.workflowStep.action === WorkflowActions.EMAIL_ATTENDEE ||
        reminder.workflowStep.action === WorkflowActions.SMS_ATTENDEE
          ? reminder.booking.attendees[0].locale
          : reminder.booking.user?.locale;

      let emailContent = {
        emailSubject: reminder.workflowStep.emailSubject || "",
        emailBody: `<body style="white-space: pre-wrap;">${reminder.workflowStep.reminderBody || ""}</body>`,
      };

      let emailBodyEmpty = false;

      if (reminder.workflowStep.reminderBody) {
        const { responses } = getCalEventResponses({
          bookingFields: reminder.booking.eventType?.bookingFields ?? null,
          booking: reminder.booking,
        });

        const variables: VariablesType = {
          eventName: reminder.booking.eventType?.title || "",
          organizerName: reminder.booking.user?.name || "",
          attendeeName: reminder.booking.attendees[0].name,
          attendeeEmail: reminder.booking.attendees[0].email,
          eventDate: dayjs(reminder.booking.startTime).tz(timeZone),
          eventEndTime: dayjs(reminder.booking?.endTime).tz(timeZone),
          timeZone: timeZone,
          location: reminder.booking.location || "",
          additionalNotes: reminder.booking.description,
          responses: responses,
          meetingUrl: bookingMetadataSchema.parse(reminder.booking.metadata || {})?.videoCallUrl,
          cancelLink: `/booking/${reminder.booking.uid}?cancel=true`,
          rescheduleLink: `/${reminder.booking.user?.username}/${reminder.booking.eventType?.slug}?rescheduleUid=${reminder.booking.uid}`,
        };
        const emailLocale = locale || "en";
        const emailSubject = customTemplate(
          reminder.workflowStep.emailSubject || "",
          variables,
<<<<<<< HEAD
          locale || "",
          getTimeFormatStringFromUserTimeFormat(reminder.booking.user?.timeFormat),
=======
          emailLocale,
>>>>>>> 89f645c4
          !!reminder.booking.user?.hideBranding
        ).text;
        emailContent.emailSubject = emailSubject;
        emailContent.emailBody = customTemplate(
          reminder.workflowStep.reminderBody || "",
          variables,
<<<<<<< HEAD
          locale || "",
          getTimeFormatStringFromUserTimeFormat(reminder.booking.user?.timeFormat),
=======
          emailLocale,
>>>>>>> 89f645c4
          !!reminder.booking.user?.hideBranding
        ).html;

        emailBodyEmpty =
<<<<<<< HEAD
          customTemplate(
            reminder.workflowStep.reminderBody || "",
            variables,
            locale || "",
            getTimeFormatStringFromUserTimeFormat(reminder.booking.user?.timeFormat)
          ).text.length === 0;
=======
          customTemplate(reminder.workflowStep.reminderBody || "", variables, emailLocale).text.length ===
          0;
>>>>>>> 89f645c4
      } else if (reminder.workflowStep.template === WorkflowTemplates.REMINDER) {
        emailContent = emailReminderTemplate(
          false,
          reminder.workflowStep.action,
          getTimeFormatStringFromUserTimeFormat(reminder.booking.user?.timeFormat),
          reminder.booking.startTime.toISOString() || "",
          reminder.booking.endTime.toISOString() || "",
          reminder.booking.eventType?.title || "",
          timeZone || "",
          attendeeName || "",
          name || "",
          !!reminder.booking.user?.hideBranding
        );
      }

      if (emailContent.emailSubject.length > 0 && !emailBodyEmpty && sendTo) {
        const batchIdResponse = await client.request({
          url: "/v3/mail/batch",
          method: "POST",
        });

        const batchId = batchIdResponse[1].batch_id;

        if (reminder.workflowStep.action !== WorkflowActions.EMAIL_ADDRESS) {
          await sgMail.send({
            to: sendTo,
            from: {
              email: senderEmail,
              name: reminder.workflowStep.sender || "Cal.com",
            },
            subject: emailContent.emailSubject,
            html: emailContent.emailBody,
            batchId: batchId,
            sendAt: dayjs(reminder.scheduledDate).unix(),
            replyTo: reminder.booking.user?.email || senderEmail,
          });
        }

        await prisma.workflowReminder.update({
          where: {
            id: reminder.id,
          },
          data: {
            scheduled: true,
            referenceId: batchId,
          },
        });
      }
    } catch (error) {
      console.log(`Error scheduling Email with error ${error}`);
    }
  }
  res.status(200).json({ message: "Emails scheduled" });
}

export default defaultHandler({
  POST: Promise.resolve({ default: handler }),
});<|MERGE_RESOLUTION|>--- conflicted
+++ resolved
@@ -196,39 +196,26 @@
         const emailSubject = customTemplate(
           reminder.workflowStep.emailSubject || "",
           variables,
-<<<<<<< HEAD
-          locale || "",
+          emailLocale,
           getTimeFormatStringFromUserTimeFormat(reminder.booking.user?.timeFormat),
-=======
-          emailLocale,
->>>>>>> 89f645c4
           !!reminder.booking.user?.hideBranding
         ).text;
         emailContent.emailSubject = emailSubject;
         emailContent.emailBody = customTemplate(
           reminder.workflowStep.reminderBody || "",
           variables,
-<<<<<<< HEAD
-          locale || "",
+          emailLocale,
           getTimeFormatStringFromUserTimeFormat(reminder.booking.user?.timeFormat),
-=======
-          emailLocale,
->>>>>>> 89f645c4
           !!reminder.booking.user?.hideBranding
         ).html;
 
         emailBodyEmpty =
-<<<<<<< HEAD
           customTemplate(
             reminder.workflowStep.reminderBody || "",
             variables,
-            locale || "",
+            emailLocale,
             getTimeFormatStringFromUserTimeFormat(reminder.booking.user?.timeFormat)
           ).text.length === 0;
-=======
-          customTemplate(reminder.workflowStep.reminderBody || "", variables, emailLocale).text.length ===
-          0;
->>>>>>> 89f645c4
       } else if (reminder.workflowStep.template === WorkflowTemplates.REMINDER) {
         emailContent = emailReminderTemplate(
           false,
