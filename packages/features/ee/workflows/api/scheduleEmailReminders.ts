/**
 * @deprecated use smtp with tasker instead
 */
import type { NextRequest } from "next/server";
import { NextResponse } from "next/server";
import { v4 as uuidv4 } from "uuid";

import dayjs from "@calcom/dayjs";
import generateIcsString from "@calcom/emails/lib/generateIcsString";
import { getCalEventResponses } from "@calcom/features/bookings/lib/getCalEventResponses";
import { getBookerBaseUrl } from "@calcom/lib/getBookerUrl/server";
import logger from "@calcom/lib/logger";
import { safeStringify } from "@calcom/lib/safeStringify";
import { getTranslation } from "@calcom/lib/server/i18n";
import { getTimeFormatStringFromUserTimeFormat } from "@calcom/lib/timeFormat";
import prisma from "@calcom/prisma";
import { SchedulingType, WorkflowActions, WorkflowTemplates } from "@calcom/prisma/enums";
import { bookingMetadataSchema } from "@calcom/prisma/zod-utils";

import {
  getAllRemindersToCancel,
  getAllRemindersToDelete,
  getAllUnscheduledReminders,
} from "../lib/getWorkflowReminders";
import { sendOrScheduleWorkflowEmails } from "../lib/reminders/providers/emailProvider";
import {
  cancelScheduledEmail,
  deleteScheduledSend,
  getBatchId,
  sendSendgridMail,
} from "../lib/reminders/providers/sendgridProvider";
import type { VariablesType } from "../lib/reminders/templates/customTemplate";
import customTemplate from "../lib/reminders/templates/customTemplate";
import emailRatingTemplate from "../lib/reminders/templates/emailRatingTemplate";
import emailReminderTemplate from "../lib/reminders/templates/emailReminderTemplate";

export async function handler(req: NextRequest) {
  const apiKey = req.headers.get("authorization") || req.nextUrl.searchParams.get("apiKey");

  if (process.env.CRON_API_KEY !== apiKey) {
    return NextResponse.json({ message: "Not authenticated" }, { status: 401 });
  }

  const isSendgridEnabled = process.env.SENDGRID_API_KEY && process.env.SENDGRID_EMAIL;

  if (isSendgridEnabled) {
    const remindersToDelete: { referenceId: string | null; id: number }[] = await getAllRemindersToDelete();

<<<<<<< HEAD
    const deletePromises: Promise<any>[] = [];

    for (const reminder of remindersToDelete) {
      const deletePromise = deleteScheduledSend(reminder.referenceId);
      deletePromises.push(deletePromise);
    }

    Promise.allSettled(deletePromises).then((results) => {
      results.forEach((result, index) => {
        if (result.status === "rejected") {
          logger.error(`Error deleting batch id from scheduled_sends: ${result.reason}`, {
            referenceId: remindersToDelete[index].referenceId,
            result: safeStringify(result),
          });
=======
    const handlePastCancelledReminders = remindersToDelete.map(async (reminder) => {
      try {
        if (reminder.referenceId) {
          await deleteScheduledSend(reminder.referenceId);
>>>>>>> 78a34038
        }
      } catch (err) {
        logger.error(`Error deleting scheduled send (ref: ${reminder.referenceId}): ${err}`);
      }

      try {
        await prisma.workflowReminder.update({
          where: { id: reminder.id },
          data: { referenceId: null },
        });
      } catch (err) {
        logger.error(`Error updating reminder (id: ${reminder.id}): ${err}`);
      }
    });

    await Promise.allSettled(handlePastCancelledReminders);
  }

  if (isSendgridEnabled) {
    //cancel reminders for cancelled/rescheduled bookings that are scheduled within the next hour
    const remindersToCancel: { referenceId: string | null; id: number }[] = await getAllRemindersToCancel();

    const cancelUpdatePromises: Promise<any>[] = [];

    for (const reminder of remindersToCancel) {
      const cancelPromise = cancelScheduledEmail(reminder.referenceId);

      const updatePromise = prisma.workflowReminder.update({
        where: {
          id: reminder.id,
        },
        data: {
          scheduled: false, // to know which reminder already got cancelled (to avoid error from cancelling the same reminders again)
        },
      });

      cancelUpdatePromises.push(cancelPromise, updatePromise);
    }

    Promise.allSettled(cancelUpdatePromises).then((results) => {
      results.forEach((result) => {
        if (result.status === "rejected") {
          logger.error(`Error cancelling scheduled_sends: ${result.reason}`);
        }
      });
    });
  }

  // schedule all unscheduled reminders within the next 72 hours
  const sendEmailPromises: Promise<any>[] = [];

  const unscheduledReminders = await getAllUnscheduledReminders();

  if (!unscheduledReminders.length) {
    return NextResponse.json({ message: "No Emails to schedule" }, { status: 200 });
  }

  for (const reminder of unscheduledReminders) {
    if (!reminder.booking) {
      continue;
    }
    const referenceUid = reminder.uuid ?? uuidv4();

    if (!reminder.isMandatoryReminder && reminder.workflowStep) {
      try {
        let sendTo;

        switch (reminder.workflowStep.action) {
          case WorkflowActions.EMAIL_HOST:
            sendTo = reminder.booking?.userPrimaryEmail ?? reminder.booking.user?.email;
            const hosts = reminder?.booking?.eventType?.hosts
              ?.filter((host) =>
                reminder.booking?.attendees.some((attendee) => attendee.email === host.user.email)
              )
              .map(({ user }) => user.destinationCalendar?.primaryEmail ?? user.email);
            const schedulingType = reminder.booking.eventType?.schedulingType;

            if (
              hosts &&
              (schedulingType === SchedulingType.COLLECTIVE || schedulingType === SchedulingType.ROUND_ROBIN)
            ) {
              sendTo = sendTo ? [sendTo, ...hosts] : hosts;
            }
            break;
          case WorkflowActions.EMAIL_ATTENDEE:
            sendTo = reminder.booking.attendees[0].email;
            break;
          case WorkflowActions.EMAIL_ADDRESS:
            sendTo = reminder.workflowStep.sendTo;
        }

        const name =
          reminder.workflowStep.action === WorkflowActions.EMAIL_ATTENDEE
            ? reminder.booking.attendees[0].name
            : reminder.booking.user?.name;

        const attendeeName =
          reminder.workflowStep.action === WorkflowActions.EMAIL_ATTENDEE
            ? reminder.booking.user?.name
            : reminder.booking.attendees[0].name;

        const timeZone =
          reminder.workflowStep.action === WorkflowActions.EMAIL_ATTENDEE
            ? reminder.booking.attendees[0].timeZone
            : reminder.booking.user?.timeZone;

        const locale =
          reminder.workflowStep.action === WorkflowActions.EMAIL_ATTENDEE ||
          reminder.workflowStep.action === WorkflowActions.SMS_ATTENDEE
            ? reminder.booking.attendees[0].locale
            : reminder.booking.user?.locale;

        let emailContent = {
          emailSubject: reminder.workflowStep.emailSubject || "",
          emailBody: `<body style="white-space: pre-wrap;">${
            reminder.workflowStep.reminderBody || ""
          }</body>`,
        };

        let emailBodyEmpty = false;

        if (reminder.workflowStep.reminderBody) {
          const { responses } = getCalEventResponses({
            bookingFields: reminder.booking.eventType?.bookingFields ?? null,
            booking: reminder.booking,
          });

          const organizerOrganizationProfile = await prisma.profile.findFirst({
            where: {
              userId: reminder.booking.user?.id,
            },
          });

          const organizerOrganizationId = organizerOrganizationProfile?.organizationId;

          const bookerUrl = await getBookerBaseUrl(
            reminder.booking.eventType?.team?.parentId ?? organizerOrganizationId ?? null
          );

          const variables: VariablesType = {
            eventName: reminder.booking.eventType?.title || "",
            organizerName: reminder.booking.user?.name || "",
            attendeeName: reminder.booking.attendees[0].name,
            attendeeEmail: reminder.booking.attendees[0].email,
            eventDate: dayjs(reminder.booking.startTime).tz(timeZone),
            eventEndTime: dayjs(reminder.booking?.endTime).tz(timeZone),
            timeZone: timeZone,
            location: reminder.booking.location || "",
            additionalNotes: reminder.booking.description,
            responses: responses,
            meetingUrl: bookingMetadataSchema.parse(reminder.booking.metadata || {})?.videoCallUrl,
            cancelLink: `${bookerUrl}/booking/${reminder.booking.uid}?cancel=true`,
            rescheduleLink: `${bookerUrl}/reschedule/${reminder.booking.uid}`,
            ratingUrl: `${bookerUrl}/booking/${reminder.booking.uid}?rating`,
            noShowUrl: `${bookerUrl}/booking/${reminder.booking.uid}?noShow=true`,
            attendeeTimezone: reminder.booking.attendees[0].timeZone,
            eventTimeInAttendeeTimezone: dayjs(reminder.booking.startTime).tz(
              reminder.booking.attendees[0].timeZone
            ),
            eventEndTimeInAttendeeTimezone: dayjs(reminder.booking?.endTime).tz(
              reminder.booking.attendees[0].timeZone
            ),
          };
          const emailLocale = locale || "en";
          const brandingDisabled = reminder.booking.eventType?.team
            ? !!reminder.booking.eventType?.team?.hideBranding
            : !!reminder.booking.user?.hideBranding;

          const emailSubject = customTemplate(
            reminder.workflowStep.emailSubject || "",
            variables,
            emailLocale,
            getTimeFormatStringFromUserTimeFormat(reminder.booking.user?.timeFormat),
            brandingDisabled
          ).text;
          emailContent.emailSubject = emailSubject;
          emailContent.emailBody = customTemplate(
            reminder.workflowStep.reminderBody || "",
            variables,
            emailLocale,
            getTimeFormatStringFromUserTimeFormat(reminder.booking.user?.timeFormat),
            brandingDisabled
          ).html;

          emailBodyEmpty =
            customTemplate(
              reminder.workflowStep.reminderBody || "",
              variables,
              emailLocale,
              getTimeFormatStringFromUserTimeFormat(reminder.booking.user?.timeFormat)
            ).text.length === 0;
        } else if (reminder.workflowStep.template === WorkflowTemplates.REMINDER) {
          const brandingDisabled = reminder.booking.eventType?.team
            ? !!reminder.booking.eventType?.team?.hideBranding
            : !!reminder.booking.user?.hideBranding;
          emailContent = emailReminderTemplate({
            isEditingMode: false,
            locale: reminder.booking.user?.locale || "en",
            t: await getTranslation(reminder.booking.user?.locale ?? "en", "common"),
            action: reminder.workflowStep.action,
            timeFormat: getTimeFormatStringFromUserTimeFormat(reminder.booking.user?.timeFormat),
            startTime: reminder.booking.startTime.toISOString() || "",
            endTime: reminder.booking.endTime.toISOString() || "",
            eventName: reminder.booking.eventType?.title || "",
            timeZone: timeZone || "",
            location: reminder.booking.location || "",
            meetingUrl: bookingMetadataSchema.parse(reminder.booking.metadata || {})?.videoCallUrl || "",
            otherPerson: attendeeName || "",
            name: name || "",
            isBrandingDisabled: brandingDisabled,
          });
        } else if (reminder.workflowStep.template === WorkflowTemplates.RATING) {
          const organizerOrganizationProfile = await prisma.profile.findFirst({
            where: {
              userId: reminder.booking.user?.id,
            },
          });

          const organizerOrganizationId = organizerOrganizationProfile?.organizationId;
          const bookerUrl = await getBookerBaseUrl(
            reminder.booking.eventType?.team?.parentId ?? organizerOrganizationId ?? null
          );
          emailContent = emailRatingTemplate({
            isEditingMode: true,
            locale: reminder.booking.user?.locale || "en",
            action: reminder.workflowStep.action || WorkflowActions.EMAIL_ADDRESS,
            t: await getTranslation(reminder.booking.user?.locale ?? "en", "common"),
            timeFormat: getTimeFormatStringFromUserTimeFormat(reminder.booking.user?.timeFormat),
            startTime: reminder.booking.startTime.toISOString() || "",
            endTime: reminder.booking.endTime.toISOString() || "",
            eventName: reminder.booking.eventType?.title || "",
            timeZone: timeZone || "",
            organizer: reminder.booking.user?.name || "",
            name: name || "",
            ratingUrl: `${bookerUrl}/booking/${reminder.booking.uid}?rating` || "",
            noShowUrl: `${bookerUrl}/booking/${reminder.booking.uid}?noShow=true` || "",
          });
        }

        if (emailContent.emailSubject.length > 0 && !emailBodyEmpty && sendTo) {
          const batchId = isSendgridEnabled ? await getBatchId() : undefined;

          const booking = reminder.booking;

          const t = await getTranslation(booking.user?.locale ?? "en", "common");

          const attendeePromises = [];

          for (const attendee of booking.attendees) {
            attendeePromises.push(
              getTranslation(attendee.locale ?? "en", "common").then((tAttendee) => ({
                ...attendee,
                language: { locale: attendee.locale ?? "en", translate: tAttendee },
              }))
            );
          }

          const attendees = await Promise.all(attendeePromises);

          const event = {
            ...booking,
            startTime: dayjs(booking.startTime).utc().format(),
            endTime: dayjs(booking.endTime).utc().format(),
            type: booking.eventType?.slug ?? "",
            organizer: {
              name: booking.user?.name ?? "",
              email: booking.user?.email ?? "",
              timeZone: booking.user?.timeZone ?? "",
              language: { translate: t, locale: booking.user?.locale ?? "en" },
            },
            attendees,
            location: bookingMetadataSchema.parse(booking.metadata || {})?.videoCallUrl || booking.location,
            title: booking.title || booking.eventType?.title || "",
          };

          const mailData = {
            subject: emailContent.emailSubject,
            to: Array.isArray(sendTo) ? sendTo : [sendTo],
            html: emailContent.emailBody,
            attachments: reminder.workflowStep.includeCalendarEvent
              ? [
                  {
                    content: Buffer.from(generateIcsString({ event, status: "CONFIRMED" }) || "").toString(
                      "base64"
                    ),
                    filename: "event.ics",
                    type: "text/calendar; method=REQUEST",
                    disposition: "attachment",
                    contentId: uuidv4(),
                  },
                ]
              : undefined,
            sender: reminder.workflowStep.sender,
            ...(!reminder.booking?.eventType?.hideOrganizerEmail && {
              replyTo:
                reminder.booking?.eventType?.customReplyToEmail ??
                reminder.booking?.userPrimaryEmail ??
                reminder.booking.user?.email,
            }),
          };

          if (isSendgridEnabled) {
            sendEmailPromises.push(
              sendSendgridMail({
                ...mailData,
                batchId,
                sendAt: dayjs(reminder.scheduledDate).unix(),
              })
            );
          } else {
            sendEmailPromises.push(
              sendOrScheduleWorkflowEmails({
                ...mailData,
                referenceUid,
                sendAt: reminder.scheduledDate,
              })
            );
          }

          await prisma.workflowReminder.update({
            where: {
              id: reminder.id,
            },
            data: {
              scheduled: true,
              referenceId: batchId,
              uuid: referenceUid,
            },
          });
        }
      } catch (error) {
        logger.error(`Error scheduling Email with error ${error}`, {
          reminder: safeStringify(reminder),
          fullError: safeStringify(error),
          workflowStepId: reminder?.workflowStep?.id,
        });
      }
    } else if (reminder.isMandatoryReminder) {
      try {
        const sendTo = reminder.booking.attendees[0].email;
        const name = reminder.booking.attendees[0].name;
        const attendeeName = reminder.booking.user?.name;
        const timeZone = reminder.booking.attendees[0].timeZone;

        let emailContent = {
          emailSubject: "",
          emailBody: "",
        };

        const emailBodyEmpty = false;

        const brandingDisabled = reminder.booking.eventType?.team
          ? !!reminder.booking.eventType?.team?.hideBranding
          : !!reminder.booking.user?.hideBranding;

        emailContent = emailReminderTemplate({
          isEditingMode: false,
          locale: reminder.booking.user?.locale || "en",
          t: await getTranslation(reminder.booking.user?.locale ?? "en", "common"),
          action: WorkflowActions.EMAIL_ATTENDEE,
          timeFormat: getTimeFormatStringFromUserTimeFormat(reminder.booking.user?.timeFormat),
          startTime: reminder.booking.startTime.toISOString() || "",
          endTime: reminder.booking.endTime.toISOString() || "",
          eventName: reminder.booking.eventType?.title || "",
          timeZone: timeZone || "",
          location: reminder.booking.location || "",
          meetingUrl: bookingMetadataSchema.parse(reminder.booking.metadata || {})?.videoCallUrl || "",
          otherPerson: attendeeName || "",
          name: name || "",
          isBrandingDisabled: brandingDisabled,
        });
        if (emailContent.emailSubject.length > 0 && !emailBodyEmpty && sendTo) {
          const batchId = isSendgridEnabled ? await getBatchId() : undefined;

          const mailData = {
            subject: emailContent.emailSubject,
            to: [sendTo],
            html: emailContent.emailBody,
            sender: reminder.workflowStep?.sender,
            ...(!reminder.booking?.eventType?.hideOrganizerEmail && {
              replyTo:
                reminder.booking?.eventType?.customReplyToEmail ||
                reminder.booking?.userPrimaryEmail ||
                reminder.booking.user?.email,
            }),
          };
          if (isSendgridEnabled) {
            sendEmailPromises.push(
              sendSendgridMail({
                ...mailData,
                batchId,
                sendAt: dayjs(reminder.scheduledDate).unix(),
              })
            );
          } else {
            sendEmailPromises.push(
              sendOrScheduleWorkflowEmails({
                ...mailData,
                sendAt: reminder.scheduledDate,
                referenceUid,
              })
            );
          }

          await prisma.workflowReminder.update({
            where: {
              id: reminder.id,
            },
            data: {
              scheduled: true,
              referenceId: batchId,
              uuid: referenceUid,
            },
          });
        }
      } catch (error) {
        logger.error(`Error scheduling Email with error ${error}`, {
          reminder: safeStringify(reminder),
          fullError: safeStringify(error),
          workflowStepId: reminder?.workflowStep?.id,
        });
      }
    }
  }

  Promise.allSettled(sendEmailPromises).then((results) => {
    results.forEach((result) => {
      if (result.status === "rejected") {
        logger.error("Email sending failed", result.reason);
      }
    });
  });

  return NextResponse.json({ message: `${unscheduledReminders.length} Emails to schedule` }, { status: 200 });
}<|MERGE_RESOLUTION|>--- conflicted
+++ resolved
@@ -46,27 +46,10 @@
   if (isSendgridEnabled) {
     const remindersToDelete: { referenceId: string | null; id: number }[] = await getAllRemindersToDelete();
 
-<<<<<<< HEAD
-    const deletePromises: Promise<any>[] = [];
-
-    for (const reminder of remindersToDelete) {
-      const deletePromise = deleteScheduledSend(reminder.referenceId);
-      deletePromises.push(deletePromise);
-    }
-
-    Promise.allSettled(deletePromises).then((results) => {
-      results.forEach((result, index) => {
-        if (result.status === "rejected") {
-          logger.error(`Error deleting batch id from scheduled_sends: ${result.reason}`, {
-            referenceId: remindersToDelete[index].referenceId,
-            result: safeStringify(result),
-          });
-=======
     const handlePastCancelledReminders = remindersToDelete.map(async (reminder) => {
       try {
         if (reminder.referenceId) {
           await deleteScheduledSend(reminder.referenceId);
->>>>>>> 78a34038
         }
       } catch (err) {
         logger.error(`Error deleting scheduled send (ref: ${reminder.referenceId}): ${err}`);
