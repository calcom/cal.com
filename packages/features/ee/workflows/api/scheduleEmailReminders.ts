/* Schedule any workflow reminder that falls within 72 hours for email */
import { WorkflowActions, WorkflowMethods, WorkflowTemplates } from "@prisma/client";
import client from "@sendgrid/client";
import sgMail from "@sendgrid/mail";
import type { NextApiRequest, NextApiResponse } from "next";

import dayjs from "@calcom/dayjs";
import { defaultHandler } from "@calcom/lib/server";
import prisma from "@calcom/prisma";
import type { Prisma, WorkflowReminder } from "@calcom/prisma/client";
import { bookingMetadataSchema } from "@calcom/prisma/zod-utils";

import type { VariablesType } from "../lib/reminders/templates/customTemplate";
import customTemplate from "../lib/reminders/templates/customTemplate";
import emailReminderTemplate from "../lib/reminders/templates/emailReminderTemplate";

const sendgridAPIKey = process.env.SENDGRID_API_KEY as string;
const senderEmail = process.env.SENDGRID_EMAIL as string;

sgMail.setApiKey(sendgridAPIKey);

async function handler(req: NextApiRequest, res: NextApiResponse) {
  const apiKey = req.headers.authorization || req.query.apiKey;
  if (process.env.CRON_API_KEY !== apiKey) {
    res.status(401).json({ message: "Not authenticated" });
    return;
  }

  if (!process.env.SENDGRID_API_KEY || !process.env.SENDGRID_EMAIL) {
    res.status(405).json({ message: "No SendGrid API key or email" });
    return;
  }

  //delete all scheduled email reminders where scheduled is past current date
  await prisma.workflowReminder.deleteMany({
    where: {
      method: WorkflowMethods.EMAIL,
      scheduledDate: {
        lte: dayjs().toISOString(),
      },
    },
  });

  //cancel reminders for cancelled/rescheduled bookings that are scheduled within the next hour
  const remindersToCancel = await prisma.workflowReminder.findMany({
    where: {
      cancelled: true,
      scheduledDate: {
        lte: dayjs().add(1, "hour").toISOString(),
      },
    },
  });

  try {
    const workflowRemindersToDelete: Prisma.Prisma__WorkflowReminderClient<WorkflowReminder, never>[] = [];

    for (const reminder of remindersToCancel) {
      await client.request({
        url: "/v3/user/scheduled_sends",
        method: "POST",
        body: {
          batch_id: reminder.referenceId,
          status: "cancel",
        },
      });

      const workflowReminderToDelete = prisma.workflowReminder.delete({
        where: {
          id: reminder.id,
        },
      });

      workflowRemindersToDelete.push(workflowReminderToDelete);
    }
    await Promise.all(workflowRemindersToDelete);
  } catch (error) {
    console.log(`Error cancelling scheduled Emails: ${error}`);
  }

  //find all unscheduled Email reminders
  const unscheduledReminders = await prisma.workflowReminder.findMany({
    where: {
      method: WorkflowMethods.EMAIL,
      scheduled: false,
      scheduledDate: {
        lte: dayjs().add(72, "hour").toISOString(),
      },
    },
    include: {
      workflowStep: true,
      booking: {
        include: {
          eventType: true,
          user: true,
          attendees: true,
        },
      },
    },
  });

  if (!unscheduledReminders.length) {
    res.status(200).json({ message: "No Emails to schedule" });
    return;
  }

  for (const reminder of unscheduledReminders) {
    if (!reminder.workflowStep || !reminder.booking) {
      continue;
    }
    try {
      let sendTo;

      switch (reminder.workflowStep.action) {
        case WorkflowActions.EMAIL_HOST:
          sendTo = reminder.booking.user?.email;
          break;
        case WorkflowActions.EMAIL_ATTENDEE:
          sendTo = reminder.booking.attendees[0].email;
          break;
        case WorkflowActions.EMAIL_ADDRESS:
          sendTo = reminder.workflowStep.sendTo;
      }

      const name =
        reminder.workflowStep.action === WorkflowActions.EMAIL_ATTENDEE
          ? reminder.booking.attendees[0].name
          : reminder.booking.user?.name;

      const attendeeName =
        reminder.workflowStep.action === WorkflowActions.EMAIL_ATTENDEE
          ? reminder.booking.user?.name
          : reminder.booking.attendees[0].name;

      const timeZone =
        reminder.workflowStep.action === WorkflowActions.EMAIL_ATTENDEE
          ? reminder.booking.attendees[0].timeZone
          : reminder.booking.user?.timeZone;

      const locale =
        reminder.workflowStep.action === WorkflowActions.EMAIL_ATTENDEE ||
        reminder.workflowStep.action === WorkflowActions.SMS_ATTENDEE
          ? reminder.booking.attendees[0].locale
          : reminder.booking.user?.locale;

      let emailContent = {
        emailSubject: reminder.workflowStep.emailSubject || "",
        emailBody: `<body style="white-space: pre-wrap;">${reminder.workflowStep.reminderBody || ""}</body>`,
      };

<<<<<<< HEAD
      let emailBodyEmpty = false;

      //todo are there old steps that have a body from custom and are reminder??
      if (reminder.workflowStep.reminderBody) {
        const variables: VariablesType = {
          eventName: reminder.booking.eventType?.title || "",
          organizerName: reminder.booking.user?.name || "",
          attendeeName: reminder.booking.attendees[0].name,
          attendeeEmail: reminder.booking.attendees[0].email,
          eventDate: dayjs(reminder.booking.startTime).tz(timeZone),
          eventTime: dayjs(reminder.booking.startTime).tz(timeZone),
          eventEndTime: dayjs(reminder.booking?.endTime).tz(timeZone),
          timeZone: timeZone,
          location: reminder.booking.location || "",
          additionalNotes: reminder.booking.description,
          customInputs: reminder.booking.customInputs,
          meetingUrl: bookingMetadataSchema.parse(reminder.booking.metadata || {})?.videoCallUrl,
        };
        const emailSubject = customTemplate(
          reminder.workflowStep.emailSubject || "",
          variables,
          locale || ""
        ).text;
        emailContent.emailSubject = emailSubject;
        emailContent.emailBody = customTemplate(
          reminder.workflowStep.reminderBody || "",
          variables,
          locale || ""
        ).html;

        emailBodyEmpty =
          customTemplate(reminder.workflowStep.reminderBody || "", variables, locale || "").text.length === 0;
      } else if (reminder.workflowStep.template === WorkflowTemplates.REMINDER) {
        emailContent = emailReminderTemplate(
          false,
          reminder.workflowStep.action,
          reminder.booking.startTime.toISOString() || "",
          reminder.booking.endTime.toISOString() || "",
          reminder.booking.eventType?.title || "",
          timeZone || "",
          attendeeName || "",
          name || ""
        );
=======
      switch (reminder.workflowStep.template) {
        case WorkflowTemplates.REMINDER:
          emailContent = emailReminderTemplate(
            reminder.booking.startTime.toISOString() || "",
            reminder.booking.endTime.toISOString() || "",
            reminder.booking.eventType?.title || "",
            timeZone || "",
            attendeeName || "",
            name || ""
          );
          break;
        case WorkflowTemplates.CUSTOM:
          const variables: VariablesType = {
            eventName: reminder.booking?.eventType?.title || "",
            organizerName: reminder.booking.user?.name || "",
            attendeeName: reminder.booking.attendees[0].name,
            attendeeEmail: reminder.booking.attendees[0].email,
            eventDate: dayjs(reminder.booking.startTime).tz(timeZone),
            eventTime: dayjs(reminder.booking.startTime).tz(timeZone),
            timeZone: timeZone,
            location: reminder.booking.location || "",
            additionalNotes: reminder.booking.description,
            responses: reminder.booking.responses,
            meetingUrl: bookingMetadataSchema.parse(reminder.booking.metadata || {})?.videoCallUrl,
          };
          const emailSubject = await customTemplate(
            reminder.workflowStep.emailSubject || "",
            variables,
            locale || ""
          );
          emailContent.emailSubject = emailSubject.text;
          emailContent.emailBody = await customTemplate(
            reminder.workflowStep.reminderBody || "",
            variables,
            locale || ""
          );
          break;
>>>>>>> 3aaa1cde
      }

      if (emailContent.emailSubject.length > 0 && !emailBodyEmpty && sendTo) {
        const batchIdResponse = await client.request({
          url: "/v3/mail/batch",
          method: "POST",
        });

        const batchId = batchIdResponse[1].batch_id;

        if (reminder.workflowStep.action !== WorkflowActions.EMAIL_ADDRESS) {
          await sgMail.send({
            to: sendTo,
            from: {
              email: senderEmail,
              name: reminder.workflowStep.sender || "Cal.com",
            },
            subject: emailContent.emailSubject,
            html: emailContent.emailBody,
            batchId: batchId,
            sendAt: dayjs(reminder.scheduledDate).unix(),
            replyTo: reminder.booking.user?.email || senderEmail,
          });
        }

        await prisma.workflowReminder.update({
          where: {
            id: reminder.id,
          },
          data: {
            scheduled: true,
            referenceId: batchId,
          },
        });
      }
    } catch (error) {
      console.log(`Error scheduling Email with error ${error}`);
    }
  }
  res.status(200).json({ message: "Emails scheduled" });
}

export default defaultHandler({
  POST: Promise.resolve({ default: handler }),
});<|MERGE_RESOLUTION|>--- conflicted
+++ resolved
@@ -147,7 +147,6 @@
         emailBody: `<body style="white-space: pre-wrap;">${reminder.workflowStep.reminderBody || ""}</body>`,
       };
 
-<<<<<<< HEAD
       let emailBodyEmpty = false;
 
       //todo are there old steps that have a body from custom and are reminder??
@@ -163,7 +162,7 @@
           timeZone: timeZone,
           location: reminder.booking.location || "",
           additionalNotes: reminder.booking.description,
-          customInputs: reminder.booking.customInputs,
+          responses: reminder.booking.responses,
           meetingUrl: bookingMetadataSchema.parse(reminder.booking.metadata || {})?.videoCallUrl,
         };
         const emailSubject = customTemplate(
@@ -191,45 +190,6 @@
           attendeeName || "",
           name || ""
         );
-=======
-      switch (reminder.workflowStep.template) {
-        case WorkflowTemplates.REMINDER:
-          emailContent = emailReminderTemplate(
-            reminder.booking.startTime.toISOString() || "",
-            reminder.booking.endTime.toISOString() || "",
-            reminder.booking.eventType?.title || "",
-            timeZone || "",
-            attendeeName || "",
-            name || ""
-          );
-          break;
-        case WorkflowTemplates.CUSTOM:
-          const variables: VariablesType = {
-            eventName: reminder.booking?.eventType?.title || "",
-            organizerName: reminder.booking.user?.name || "",
-            attendeeName: reminder.booking.attendees[0].name,
-            attendeeEmail: reminder.booking.attendees[0].email,
-            eventDate: dayjs(reminder.booking.startTime).tz(timeZone),
-            eventTime: dayjs(reminder.booking.startTime).tz(timeZone),
-            timeZone: timeZone,
-            location: reminder.booking.location || "",
-            additionalNotes: reminder.booking.description,
-            responses: reminder.booking.responses,
-            meetingUrl: bookingMetadataSchema.parse(reminder.booking.metadata || {})?.videoCallUrl,
-          };
-          const emailSubject = await customTemplate(
-            reminder.workflowStep.emailSubject || "",
-            variables,
-            locale || ""
-          );
-          emailContent.emailSubject = emailSubject.text;
-          emailContent.emailBody = await customTemplate(
-            reminder.workflowStep.reminderBody || "",
-            variables,
-            locale || ""
-          );
-          break;
->>>>>>> 3aaa1cde
       }
 
       if (emailContent.emailSubject.length > 0 && !emailBodyEmpty && sendTo) {
