/* Schedule any workflow reminder that falls within 72 hours for email */
import type { NextApiRequest, NextApiResponse } from "next";
import { v4 as uuidv4 } from "uuid";

import dayjs from "@calcom/dayjs";
import generateIcsString from "@calcom/emails/lib/generateIcsString";
import { getCalEventResponses } from "@calcom/features/bookings/lib/getCalEventResponses";
import { getBookerBaseUrl } from "@calcom/lib/getBookerUrl/server";
import logger from "@calcom/lib/logger";
import { defaultHandler } from "@calcom/lib/server/defaultHandler";
import { getTranslation } from "@calcom/lib/server/i18n";
import { getTimeFormatStringFromUserTimeFormat } from "@calcom/lib/timeFormat";
import prisma from "@calcom/prisma";
import { SchedulingType, WorkflowActions, WorkflowMethods, WorkflowTemplates } from "@calcom/prisma/enums";
import { bookingMetadataSchema } from "@calcom/prisma/zod-utils";

import type { PartialWorkflowReminder } from "../lib/getWorkflowReminders";
import {
  getAllRemindersToCancel,
  getAllRemindersToDelete,
  getAllUnscheduledReminders,
} from "../lib/getWorkflowReminders";
import {
  cancelScheduledEmail,
  deleteScheduledSend,
  getBatchId,
  sendSendgridMail,
} from "../lib/reminders/providers/sendgridProvider";
import type { VariablesType } from "../lib/reminders/templates/customTemplate";
import customTemplate from "../lib/reminders/templates/customTemplate";
import emailRatingTemplate from "../lib/reminders/templates/emailRatingTemplate";
import emailReminderTemplate from "../lib/reminders/templates/emailReminderTemplate";

async function handler(req: NextApiRequest, res: NextApiResponse) {
  const apiKey = req.headers.authorization || req.query.apiKey;
  if (process.env.CRON_API_KEY !== apiKey) {
    res.status(401).json({ message: "Not authenticated" });
    return;
  }

  if (!process.env.SENDGRID_API_KEY || !process.env.SENDGRID_EMAIL) {
    res.status(405).json({ message: "No SendGrid API key or email" });
    return;
  }

  // delete batch_ids with already past scheduled date from scheduled_sends
  const remindersToDelete: { referenceId: string | null }[] = await getAllRemindersToDelete();

  const deletePromises: Promise<any>[] = [];

  for (const reminder of remindersToDelete) {
    const deletePromise = deleteScheduledSend(reminder.referenceId);
    deletePromises.push(deletePromise);
  }

  Promise.allSettled(deletePromises).then((results) => {
    results.forEach((result) => {
      if (result.status === "rejected") {
        logger.error(`Error deleting batch id from scheduled_sends: ${result.reason}`);
      }
    });
  });

  //delete workflow reminders with past scheduled date
  await prisma.workflowReminder.deleteMany({
    where: {
      method: WorkflowMethods.EMAIL,
      scheduledDate: {
        lte: dayjs().toISOString(),
      },
    },
  });

  //cancel reminders for cancelled/rescheduled bookings that are scheduled within the next hour
  const remindersToCancel: { referenceId: string | null; id: number }[] = await getAllRemindersToCancel();

  const cancelUpdatePromises: Promise<any>[] = [];

  for (const reminder of remindersToCancel) {
    const cancelPromise = cancelScheduledEmail(reminder.referenceId);

    const updatePromise = prisma.workflowReminder.update({
      where: {
        id: reminder.id,
      },
      data: {
        scheduled: false, // to know which reminder already got cancelled (to avoid error from cancelling the same reminders again)
      },
    });

    cancelUpdatePromises.push(cancelPromise, updatePromise);
  }

  Promise.allSettled(cancelUpdatePromises).then((results) => {
    results.forEach((result) => {
      if (result.status === "rejected") {
        logger.error(`Error cancelling scheduled_sends: ${result.reason}`);
      }
    });
  });

  // schedule all unscheduled reminders within the next 72 hours
  const sendEmailPromises: Promise<any>[] = [];

  const unscheduledReminders: PartialWorkflowReminder[] = await getAllUnscheduledReminders();

  if (!unscheduledReminders.length) {
    res.status(200).json({ message: "No Emails to schedule" });
    return;
  }

  for (const reminder of unscheduledReminders) {
    if (!reminder.booking) {
      continue;
    }
    if (!reminder.isMandatoryReminder && reminder.workflowStep) {
      try {
        let sendTo;

        switch (reminder.workflowStep.action) {
          case WorkflowActions.EMAIL_HOST:
            sendTo = reminder.booking?.userPrimaryEmail ?? reminder.booking.user?.email;
            const hosts = reminder?.booking?.eventType?.hosts
              ?.filter((host) =>
                reminder.booking?.attendees.some((attendee) => attendee.email === host.user.email)
              )
              .map(({ user }) => user.destinationCalendar?.primaryEmail ?? user.email);
            const schedulingType = reminder.booking.eventType?.schedulingType;

            if (
              hosts &&
              (schedulingType === SchedulingType.COLLECTIVE || schedulingType === SchedulingType.ROUND_ROBIN)
            ) {
              sendTo = sendTo ? [sendTo, ...hosts] : hosts;
            }
            break;
          case WorkflowActions.EMAIL_ATTENDEE:
            sendTo = reminder.booking.attendees[0].email;
            break;
          case WorkflowActions.EMAIL_ADDRESS:
            sendTo = reminder.workflowStep.sendTo;
        }

        const name =
          reminder.workflowStep.action === WorkflowActions.EMAIL_ATTENDEE
            ? reminder.booking.attendees[0].name
            : reminder.booking.user?.name;

        const attendeeName =
          reminder.workflowStep.action === WorkflowActions.EMAIL_ATTENDEE
            ? reminder.booking.user?.name
            : reminder.booking.attendees[0].name;

        const timeZone =
          reminder.workflowStep.action === WorkflowActions.EMAIL_ATTENDEE
            ? reminder.booking.attendees[0].timeZone
            : reminder.booking.user?.timeZone;

        const locale =
          reminder.workflowStep.action === WorkflowActions.EMAIL_ATTENDEE ||
          reminder.workflowStep.action === WorkflowActions.SMS_ATTENDEE
            ? reminder.booking.attendees[0].locale
            : reminder.booking.user?.locale;

        let emailContent = {
          emailSubject: reminder.workflowStep.emailSubject || "",
          emailBody: `<body style="white-space: pre-wrap;">${
            reminder.workflowStep.reminderBody || ""
          }</body>`,
        };

        let emailBodyEmpty = false;

        if (reminder.workflowStep.reminderBody) {
          const { responses } = getCalEventResponses({
            bookingFields: reminder.booking.eventType?.bookingFields ?? null,
            booking: reminder.booking,
          });

          const organizerOrganizationProfile = await prisma.profile.findFirst({
            where: {
              userId: reminder.booking.user?.id,
            },
          });

          const organizerOrganizationId = organizerOrganizationProfile?.organizationId;

          const bookerUrl = await getBookerBaseUrl(
            reminder.booking.eventType?.team?.parentId ?? organizerOrganizationId ?? null
          );

          const variables: VariablesType = {
            eventName: reminder.booking.eventType?.title || "",
            organizerName: reminder.booking.user?.name || "",
            attendeeName: reminder.booking.attendees[0].name,
            attendeeEmail: reminder.booking.attendees[0].email,
            eventDate: dayjs(reminder.booking.startTime).tz(timeZone),
            eventEndTime: dayjs(reminder.booking?.endTime).tz(timeZone),
            timeZone: timeZone,
            location: reminder.booking.location || "",
            additionalNotes: reminder.booking.description,
            responses: responses,
            meetingUrl: bookingMetadataSchema.parse(reminder.booking.metadata || {})?.videoCallUrl,
            cancelLink: `${bookerUrl}/booking/${reminder.booking.uid}?cancel=true`,
            rescheduleLink: `${bookerUrl}/reschedule/${reminder.booking.uid}`,
            ratingUrl: `${bookerUrl}/booking/${reminder.booking.uid}?rating`,
            noShowUrl: `${bookerUrl}/booking/${reminder.booking.uid}?noShow=true`,
            attendeeTimezone: reminder.booking.attendees[0].timeZone,
            eventTimeInAttendeeTimezone: dayjs(reminder.booking.startTime).tz(
              reminder.booking.attendees[0].timeZone
            ),
            eventEndTimeInAttendeeTimezone: dayjs(reminder.booking?.endTime).tz(
              reminder.booking.attendees[0].timeZone
            ),
          };
          const emailLocale = locale || "en";
          const brandingDisabled = reminder.booking.eventType?.team
            ? !!reminder.booking.eventType?.team?.hideBranding
            : !!reminder.booking.user?.hideBranding;

          const emailSubject = customTemplate(
            reminder.workflowStep.emailSubject || "",
            variables,
            emailLocale,
            getTimeFormatStringFromUserTimeFormat(reminder.booking.user?.timeFormat),
            brandingDisabled
          ).text;
          emailContent.emailSubject = emailSubject;
          emailContent.emailBody = customTemplate(
            reminder.workflowStep.reminderBody || "",
            variables,
            emailLocale,
            getTimeFormatStringFromUserTimeFormat(reminder.booking.user?.timeFormat),
            brandingDisabled
          ).html;

          emailBodyEmpty =
            customTemplate(
              reminder.workflowStep.reminderBody || "",
              variables,
              emailLocale,
              getTimeFormatStringFromUserTimeFormat(reminder.booking.user?.timeFormat)
            ).text.length === 0;
        } else if (reminder.workflowStep.template === WorkflowTemplates.REMINDER) {
<<<<<<< HEAD
          emailContent = emailReminderTemplate({
            isEditingMode: false,
            locale: reminder.booking.user?.locale || "en",
            action: reminder.workflowStep.action,
            timeFormat: getTimeFormatStringFromUserTimeFormat(reminder.booking.user?.timeFormat),
            startTime: reminder.booking.startTime.toISOString() || "",
            endTime: reminder.booking.endTime.toISOString() || "",
            eventName: reminder.booking.eventType?.title || "",
            timeZone: timeZone || "",
            location: reminder.booking.location || "",
            meetingUrl: bookingMetadataSchema.parse(reminder.booking.metadata || {})?.videoCallUrl || "",
            otherPerson: attendeeName || "",
            name: name || "",
            isBrandingDisabled: !!reminder.booking.user?.hideBranding,
          });
=======
          const brandingDisabled = reminder.booking.eventType?.team
            ? !!reminder.booking.eventType?.team?.hideBranding
            : !!reminder.booking.user?.hideBranding;

          emailContent = emailReminderTemplate(
            false,
            reminder.booking.user?.locale || "en",
            reminder.workflowStep.action,
            getTimeFormatStringFromUserTimeFormat(reminder.booking.user?.timeFormat),
            reminder.booking.startTime.toISOString() || "",
            reminder.booking.endTime.toISOString() || "",
            reminder.booking.eventType?.title || "",
            timeZone || "",
            reminder.booking.location || "",
            bookingMetadataSchema.parse(reminder.booking.metadata || {})?.videoCallUrl || "",
            attendeeName || "",
            name || "",
            brandingDisabled
          );
>>>>>>> 446ea2bb
        } else if (reminder.workflowStep.template === WorkflowTemplates.RATING) {
          const organizerOrganizationProfile = await prisma.profile.findFirst({
            where: {
              userId: reminder.booking.user?.id,
            },
          });

          const organizerOrganizationId = organizerOrganizationProfile?.organizationId;
          const bookerUrl = await getBookerBaseUrl(
            reminder.booking.eventType?.team?.parentId ?? organizerOrganizationId ?? null
          );
          emailContent = emailRatingTemplate({
            isEditingMode: true,
            locale: reminder.booking.user?.locale || "en",
            action: reminder.workflowStep.action || WorkflowActions.EMAIL_ADDRESS,
            timeFormat: getTimeFormatStringFromUserTimeFormat(reminder.booking.user?.timeFormat),
            startTime: reminder.booking.startTime.toISOString() || "",
            endTime: reminder.booking.endTime.toISOString() || "",
            eventName: reminder.booking.eventType?.title || "",
            timeZone: timeZone || "",
            organizer: reminder.booking.user?.name || "",
            name: name || "",
            ratingUrl: `${bookerUrl}/booking/${reminder.booking.uid}?rating` || "",
            noShowUrl: `${bookerUrl}/booking/${reminder.booking.uid}?noShow=true` || "",
          });
        }

        if (emailContent.emailSubject.length > 0 && !emailBodyEmpty && sendTo) {
          const batchId = await getBatchId();

          const booking = reminder.booking;

          const t = await getTranslation(booking.user?.locale ?? "en", "common");

          const attendeePromises = [];

          for (const attendee of booking.attendees) {
            attendeePromises.push(
              getTranslation(attendee.locale ?? "en", "common").then((tAttendee) => ({
                ...attendee,
                language: { locale: attendee.locale ?? "en", translate: tAttendee },
              }))
            );
          }

          const attendees = await Promise.all(attendeePromises);

          const event = {
            ...booking,
            startTime: dayjs(booking.startTime).utc().format(),
            endTime: dayjs(booking.endTime).utc().format(),
            type: booking.eventType?.slug ?? "",
            organizer: {
              name: booking.user?.name ?? "",
              email: booking.user?.email ?? "",
              timeZone: booking.user?.timeZone ?? "",
              language: { translate: t, locale: booking.user?.locale ?? "en" },
            },
            attendees,
          };

          sendEmailPromises.push(
            sendSendgridMail(
              {
                to: sendTo,
                subject: emailContent.emailSubject,
                html: emailContent.emailBody,
                batchId: batchId,
                sendAt: dayjs(reminder.scheduledDate).unix(),
                replyTo: reminder.booking?.userPrimaryEmail ?? reminder.booking.user?.email,
                attachments: reminder.workflowStep.includeCalendarEvent
                  ? [
                      {
                        content: Buffer.from(
                          generateIcsString({ event, status: "CONFIRMED" }) || ""
                        ).toString("base64"),
                        filename: "event.ics",
                        type: "text/calendar; method=REQUEST",
                        disposition: "attachment",
                        contentId: uuidv4(),
                      },
                    ]
                  : undefined,
              },
              { sender: reminder.workflowStep.sender }
            )
          );

          await prisma.workflowReminder.update({
            where: {
              id: reminder.id,
            },
            data: {
              scheduled: true,
              referenceId: batchId,
            },
          });
        }
      } catch (error) {
        logger.error(`Error scheduling Email with error ${error}`);
      }
    } else if (reminder.isMandatoryReminder) {
      try {
        const sendTo = reminder.booking.attendees[0].email;
        const name = reminder.booking.attendees[0].name;
        const attendeeName = reminder.booking.user?.name;
        const timeZone = reminder.booking.attendees[0].timeZone;

        let emailContent = {
          emailSubject: "",
          emailBody: "",
        };

        const emailBodyEmpty = false;

<<<<<<< HEAD
        emailContent = emailReminderTemplate({
          isEditingMode: false,
          locale: reminder.booking.user?.locale || "en",
          action: WorkflowActions.EMAIL_ATTENDEE,
          timeFormat: getTimeFormatStringFromUserTimeFormat(reminder.booking.user?.timeFormat),
          startTime: reminder.booking.startTime.toISOString() || "",
          endTime: reminder.booking.endTime.toISOString() || "",
          eventName: reminder.booking.eventType?.title || "",
          timeZone: timeZone || "",
          location: reminder.booking.location || "",
          meetingUrl: bookingMetadataSchema.parse(reminder.booking.metadata || {})?.videoCallUrl || "",
          otherPerson: attendeeName || "",
          name: name || "",
          hideBranding: !!reminder.booking.user?.hideBranding,
        });
=======
        const brandingDisabled = reminder.booking.eventType?.team
          ? !!reminder.booking.eventType?.team?.hideBranding
          : !!reminder.booking.user?.hideBranding;

        emailContent = emailReminderTemplate(
          false,
          reminder.booking.user?.locale || "en",
          WorkflowActions.EMAIL_ATTENDEE,
          getTimeFormatStringFromUserTimeFormat(reminder.booking.user?.timeFormat),
          reminder.booking.startTime.toISOString() || "",
          reminder.booking.endTime.toISOString() || "",
          reminder.booking.eventType?.title || "",
          timeZone || "",
          reminder.booking.location || "",
          bookingMetadataSchema.parse(reminder.booking.metadata || {})?.videoCallUrl || "",
          attendeeName || "",
          name || "",
          brandingDisabled
        );
>>>>>>> 446ea2bb
        if (emailContent.emailSubject.length > 0 && !emailBodyEmpty && sendTo) {
          const batchId = await getBatchId();

          sendEmailPromises.push(
            sendSendgridMail(
              {
                to: sendTo,
                subject: emailContent.emailSubject,
                html: emailContent.emailBody,
                batchId: batchId,
                sendAt: dayjs(reminder.scheduledDate).unix(),
                replyTo: reminder.booking?.userPrimaryEmail ?? reminder.booking.user?.email,
              },
              { sender: reminder.workflowStep?.sender }
            )
          );

          await prisma.workflowReminder.update({
            where: {
              id: reminder.id,
            },
            data: {
              scheduled: true,
              referenceId: batchId,
            },
          });
        }
      } catch (error) {
        logger.error(`Error scheduling Email with error ${error}`);
      }
    }
  }

  Promise.allSettled(sendEmailPromises).then((results) => {
    results.forEach((result) => {
      if (result.status === "rejected") {
        logger.error("Email sending failed", result.reason);
      }
    });
  });

  res.status(200).json({ message: `${unscheduledReminders.length} Emails to schedule` });
}

export default defaultHandler({
  POST: Promise.resolve({ default: handler }),
});<|MERGE_RESOLUTION|>--- conflicted
+++ resolved
@@ -242,7 +242,10 @@
               getTimeFormatStringFromUserTimeFormat(reminder.booking.user?.timeFormat)
             ).text.length === 0;
         } else if (reminder.workflowStep.template === WorkflowTemplates.REMINDER) {
-<<<<<<< HEAD
+          const brandingDisabled = reminder.booking.eventType?.team
+            ? !!reminder.booking.eventType?.team?.hideBranding
+            : !!reminder.booking.user?.hideBranding;
+
           emailContent = emailReminderTemplate({
             isEditingMode: false,
             locale: reminder.booking.user?.locale || "en",
@@ -256,29 +259,8 @@
             meetingUrl: bookingMetadataSchema.parse(reminder.booking.metadata || {})?.videoCallUrl || "",
             otherPerson: attendeeName || "",
             name: name || "",
-            isBrandingDisabled: !!reminder.booking.user?.hideBranding,
-          });
-=======
-          const brandingDisabled = reminder.booking.eventType?.team
-            ? !!reminder.booking.eventType?.team?.hideBranding
-            : !!reminder.booking.user?.hideBranding;
-
-          emailContent = emailReminderTemplate(
-            false,
-            reminder.booking.user?.locale || "en",
-            reminder.workflowStep.action,
-            getTimeFormatStringFromUserTimeFormat(reminder.booking.user?.timeFormat),
-            reminder.booking.startTime.toISOString() || "",
-            reminder.booking.endTime.toISOString() || "",
-            reminder.booking.eventType?.title || "",
-            timeZone || "",
-            reminder.booking.location || "",
-            bookingMetadataSchema.parse(reminder.booking.metadata || {})?.videoCallUrl || "",
-            attendeeName || "",
-            name || "",
-            brandingDisabled
-          );
->>>>>>> 446ea2bb
+            isBrandingDisabled: brandingDisabled,
+          });
         } else if (reminder.workflowStep.template === WorkflowTemplates.RATING) {
           const organizerOrganizationProfile = await prisma.profile.findFirst({
             where: {
@@ -394,7 +376,10 @@
 
         const emailBodyEmpty = false;
 
-<<<<<<< HEAD
+        const brandingDisabled = reminder.booking.eventType?.team
+          ? !!reminder.booking.eventType?.team?.hideBranding
+          : !!reminder.booking.user?.hideBranding;
+
         emailContent = emailReminderTemplate({
           isEditingMode: false,
           locale: reminder.booking.user?.locale || "en",
@@ -408,29 +393,8 @@
           meetingUrl: bookingMetadataSchema.parse(reminder.booking.metadata || {})?.videoCallUrl || "",
           otherPerson: attendeeName || "",
           name: name || "",
-          hideBranding: !!reminder.booking.user?.hideBranding,
+          hideBranding: brandingDisabled,
         });
-=======
-        const brandingDisabled = reminder.booking.eventType?.team
-          ? !!reminder.booking.eventType?.team?.hideBranding
-          : !!reminder.booking.user?.hideBranding;
-
-        emailContent = emailReminderTemplate(
-          false,
-          reminder.booking.user?.locale || "en",
-          WorkflowActions.EMAIL_ATTENDEE,
-          getTimeFormatStringFromUserTimeFormat(reminder.booking.user?.timeFormat),
-          reminder.booking.startTime.toISOString() || "",
-          reminder.booking.endTime.toISOString() || "",
-          reminder.booking.eventType?.title || "",
-          timeZone || "",
-          reminder.booking.location || "",
-          bookingMetadataSchema.parse(reminder.booking.metadata || {})?.videoCallUrl || "",
-          attendeeName || "",
-          name || "",
-          brandingDisabled
-        );
->>>>>>> 446ea2bb
         if (emailContent.emailSubject.length > 0 && !emailBodyEmpty && sendTo) {
           const batchId = await getBatchId();
 
