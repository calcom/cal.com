/* Schedule any workflow reminder that falls within the next 2 hours for SMS */
import type { NextRequest } from "next/server";
import { NextResponse } from "next/server";

import dayjs from "@calcom/dayjs";
import { bulkShortenLinks } from "@calcom/ee/workflows/lib/reminders/utils";
import { getCalEventResponses } from "@calcom/features/bookings/lib/getCalEventResponses";
import { getBookerBaseUrl } from "@calcom/lib/getBookerUrl/server";
import { getTimeFormatStringFromUserTimeFormat } from "@calcom/lib/timeFormat";
import prisma from "@calcom/prisma";
import { WorkflowActions, WorkflowMethods, WorkflowTemplates } from "@calcom/prisma/enums";
import { bookingMetadataSchema } from "@calcom/prisma/zod-utils";

import { getSenderId } from "../lib/alphanumericSenderIdSupport";
import type { PartialWorkflowReminder } from "../lib/getWorkflowReminders";
import { select } from "../lib/getWorkflowReminders";
import * as twilio from "../lib/reminders/providers/twilioProvider";
import type { VariablesType } from "../lib/reminders/templates/customTemplate";
import customTemplate from "../lib/reminders/templates/customTemplate";
import smsReminderTemplate from "../lib/reminders/templates/smsReminderTemplate";
import { WorkflowOptOutService } from "../lib/service/workflowOptOutService";

export async function handler(req: NextRequest) {
  const apiKey = req.headers.get("authorization") || req.nextUrl.searchParams.get("apiKey");

  if (process.env.CRON_API_KEY !== apiKey) {
    return NextResponse.json({ message: "Not authenticated" }, { status: 401 });
  }

  //delete all scheduled sms reminders where scheduled date is past current date
  await prisma.workflowReminder.deleteMany({
    where: {
      OR: [
        {
          method: WorkflowMethods.SMS,
          scheduledDate: {
            lte: dayjs().toISOString(),
          },
        },
        {
          retryCount: {
            gt: 1,
          },
        },
      ],
    },
  });

  //find all unscheduled SMS reminders
  const unscheduledReminders = (await prisma.workflowReminder.findMany({
    where: {
      method: WorkflowMethods.SMS,
      scheduled: false,
      scheduledDate: {
        lte: dayjs().add(2, "hour").toISOString(),
      },
    },
    select: {
      ...select,
      retryCount: true,
    },
  })) as (PartialWorkflowReminder & { retryCount: number })[];

  if (!unscheduledReminders.length) {
    return NextResponse.json({ ok: true });
  }

  for (const reminder of unscheduledReminders) {
    if (!reminder.workflowStep || !reminder.booking) {
      continue;
    }
    const userId = reminder.workflowStep.workflow.userId;
    const teamId = reminder.workflowStep.workflow.teamId;

    try {
      const sendTo =
        reminder.workflowStep.action === WorkflowActions.SMS_NUMBER
          ? reminder.workflowStep.sendTo
          : reminder.booking?.smsReminderNumber;

      const userName =
        reminder.workflowStep.action === WorkflowActions.SMS_ATTENDEE
          ? reminder.booking?.attendees[0].name
          : "";

      const attendeeName =
        reminder.workflowStep.action === WorkflowActions.SMS_ATTENDEE
          ? reminder.booking?.user?.name
          : reminder.booking?.attendees[0].name;

      const timeZone =
        reminder.workflowStep.action === WorkflowActions.SMS_ATTENDEE
          ? reminder.booking?.attendees[0].timeZone
          : reminder.booking?.user?.timeZone;

      const senderID = getSenderId(sendTo, reminder.workflowStep.sender);

      const locale =
        reminder.workflowStep.action === WorkflowActions.EMAIL_ATTENDEE ||
        reminder.workflowStep.action === WorkflowActions.SMS_ATTENDEE
          ? reminder.booking?.attendees[0].locale
          : reminder.booking?.user?.locale;

      let message: string | null = reminder.workflowStep.reminderBody || null;

      if (reminder.workflowStep.reminderBody) {
        const { responses } = getCalEventResponses({
          bookingFields: reminder.booking.eventType?.bookingFields ?? null,
          booking: reminder.booking,
        });

        const organizerOrganizationProfile = await prisma.profile.findFirst({
          where: {
            userId: reminder.booking.user?.id,
          },
        });

        const organizerOrganizationId = organizerOrganizationProfile?.organizationId;

        const bookerUrl = await getBookerBaseUrl(
          reminder.booking.eventType?.team?.parentId ?? organizerOrganizationId ?? null
        );

        const urls = {
          meetingUrl: bookingMetadataSchema.parse(reminder.booking?.metadata || {})?.videoCallUrl || "",
          cancelLink: `${bookerUrl}/booking/${reminder.booking.uid}?cancel=true` || "",
          rescheduleLink: `${bookerUrl}/reschedule/${reminder.booking.uid}` || "",
        };

        const [{ shortLink: meetingUrl }, { shortLink: cancelLink }, { shortLink: rescheduleLink }] =
          await bulkShortenLinks([urls.meetingUrl, urls.cancelLink, urls.rescheduleLink]);

        const variables: VariablesType = {
          eventName: reminder.booking?.eventType?.title,
          organizerName: reminder.booking?.user?.name || "",
          attendeeName: reminder.booking?.attendees[0].name,
          attendeeEmail: reminder.booking?.attendees[0].email,
          eventDate: dayjs(reminder.booking?.startTime).tz(timeZone),
          eventEndTime: dayjs(reminder.booking?.endTime).tz(timeZone),
          timeZone: timeZone,
          location: reminder.booking?.location || "",
          additionalNotes: reminder.booking?.description,
          responses: responses,
          meetingUrl,
          cancelLink,
          rescheduleLink,
          attendeeTimezone: reminder.booking.attendees[0].timeZone,
          eventTimeInAttendeeTimezone: dayjs(reminder.booking.startTime).tz(
            reminder.booking.attendees[0].timeZone
          ),
          eventEndTimeInAttendeeTimezone: dayjs(reminder.booking?.endTime).tz(
            reminder.booking.attendees[0].timeZone
          ),
        };
        const customMessage = customTemplate(
          reminder.workflowStep.reminderBody || "",
          variables,
          locale || "en",
          getTimeFormatStringFromUserTimeFormat(reminder.booking.user?.timeFormat)
        );
        message = customMessage.text;
      } else if (reminder.workflowStep.template === WorkflowTemplates.REMINDER) {
        message = smsReminderTemplate(
          false,
          reminder.booking.user?.locale || "en",
          reminder.workflowStep.action,
          getTimeFormatStringFromUserTimeFormat(reminder.booking.user?.timeFormat),
          reminder.booking?.startTime.toISOString() || "",
          reminder.booking?.eventType?.title || "",
          timeZone || "",
          attendeeName || "",
          userName
        );
      }

      if (message?.length && message?.length > 0 && sendTo) {
<<<<<<< HEAD
        const scheduledSMS = await twilio.scheduleSMS({
          phoneNumber: sendTo,
          body: message,
          scheduledDate: reminder.scheduledDate,
          sender: senderID,
          bookingUid: reminder.booking.uid,
=======
        if (process.env.TWILIO_OPT_OUT_ENABLED === "true") {
          message = await WorkflowOptOutService.addOptOutMessage(message, locale || "en");
        }

        const scheduledSMS = await twilio.scheduleSMS(
          sendTo,
          message,
          reminder.scheduledDate,
          senderID,
>>>>>>> 6815f2f9
          userId,
          teamId,
        });

        if (scheduledSMS) {
          await prisma.workflowReminder.update({
            where: {
              id: reminder.id,
            },
            data: {
              scheduled: true,
              referenceId: scheduledSMS.sid,
            },
          });
        } else {
          await prisma.workflowReminder.update({
            where: {
              id: reminder.id,
            },
            data: {
              retryCount: reminder.retryCount + 1,
            },
          });
        }
      }
    } catch (error) {
      await prisma.workflowReminder.update({
        where: {
          id: reminder.id,
        },
        data: {
          retryCount: reminder.retryCount + 1,
        },
      });
      console.log(`Error scheduling SMS with error ${error}`);
    }
  }

  return NextResponse.json({ message: "SMS scheduled" }, { status: 200 });
}<|MERGE_RESOLUTION|>--- conflicted
+++ resolved
@@ -174,24 +174,15 @@
       }
 
       if (message?.length && message?.length > 0 && sendTo) {
-<<<<<<< HEAD
+        if (process.env.TWILIO_OPT_OUT_ENABLED === "true") {
+          message = await WorkflowOptOutService.addOptOutMessage(message, locale || "en");
+        }
         const scheduledSMS = await twilio.scheduleSMS({
           phoneNumber: sendTo,
           body: message,
           scheduledDate: reminder.scheduledDate,
           sender: senderID,
           bookingUid: reminder.booking.uid,
-=======
-        if (process.env.TWILIO_OPT_OUT_ENABLED === "true") {
-          message = await WorkflowOptOutService.addOptOutMessage(message, locale || "en");
-        }
-
-        const scheduledSMS = await twilio.scheduleSMS(
-          sendTo,
-          message,
-          reminder.scheduledDate,
-          senderID,
->>>>>>> 6815f2f9
           userId,
           teamId,
         });
