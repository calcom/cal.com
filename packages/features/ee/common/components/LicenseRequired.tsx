--- conflicted
+++ resolved
@@ -6,15 +6,9 @@
 import { useSession } from "next-auth/react";
 import React, { AriaRole, ComponentType, Fragment } from "react";
 
-<<<<<<< HEAD
 import { CONSOLE_URL, SUPPORT_MAIL_ADDRESS, WEBSITE_DOMAIN } from "@calcom/lib/constants";
 import { useLocale } from "@calcom/lib/hooks/useLocale";
-import EmptyScreen from "@calcom/ui/EmptyScreen";
-import { Icon } from "@calcom/ui/Icon";
-=======
-import { CONSOLE_URL } from "@calcom/lib/constants";
 import { EmptyScreen, Icon } from "@calcom/ui";
->>>>>>> 22a030af
 
 type LicenseRequiredProps = {
   as?: keyof JSX.IntrinsicElements | "";
