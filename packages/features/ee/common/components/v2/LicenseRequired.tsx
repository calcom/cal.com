import DOMPurify from "dompurify";
import { useSession } from "next-auth/react";
import React, { AriaRole, ComponentType, Fragment } from "react";

import { CONSOLE_URL } from "@calcom/lib/constants";
<<<<<<< HEAD
import { useLocale } from "@calcom/lib/hooks/useLocale";
import { Icon } from "@calcom/ui/Icon";
import { EmptyScreen } from "@calcom/ui/v2";
=======
import { EmptyScreen, Icon } from "@calcom/ui";
>>>>>>> 22a030af

type LicenseRequiredProps = {
  as?: keyof JSX.IntrinsicElements | "";
  className?: string;
  role?: AriaRole | undefined;
  children: React.ReactNode;
};

/**
 * This component will only render it's children if the installation has a valid
 * license.
 */
const LicenseRequired = ({ children, as = "", ...rest }: LicenseRequiredProps) => {
  const session = useSession();
  const { t } = useLocale();
  const Component = as || Fragment;
  const hasValidLicense = session.data ? session.data.hasValidLicense : null;
  return (
    <Component {...rest}>
      {hasValidLicense === null || hasValidLicense ? (
        children
      ) : (
        <EmptyScreen
          Icon={Icon.FiAlertTriangle}
          headline={t("enterprise_license")}
          description={
            <div
              dangerouslySetInnerHTML={{
                __html: DOMPurify.sanitize(
                  t("enterprise_license_description", {
                    consoleUrl: `<a href="${CONSOLE_URL}" target="_blank" rel="noopener noreferrer" class="underline">
                Cal.com console
              </a>`,
                    supportMail: `<a href="mailto:peer@cal.com" class="underline">
                peer@cal.com
              </a>`,
                  })
                ),
              }}
            />
          }
        />
      )}
    </Component>
  );
};

export const withLicenseRequired =
  <T,>(Component: ComponentType<T>) =>
  // eslint-disable-next-line react/display-name
  (hocProps: T) =>
    (
      <LicenseRequired>
        <Component {...hocProps} />
      </LicenseRequired>
    );

export default LicenseRequired;<|MERGE_RESOLUTION|>--- conflicted
+++ resolved
@@ -3,13 +3,8 @@
 import React, { AriaRole, ComponentType, Fragment } from "react";
 
 import { CONSOLE_URL } from "@calcom/lib/constants";
-<<<<<<< HEAD
 import { useLocale } from "@calcom/lib/hooks/useLocale";
-import { Icon } from "@calcom/ui/Icon";
-import { EmptyScreen } from "@calcom/ui/v2";
-=======
 import { EmptyScreen, Icon } from "@calcom/ui";
->>>>>>> 22a030af
 
 type LicenseRequiredProps = {
   as?: keyof JSX.IntrinsicElements | "";
