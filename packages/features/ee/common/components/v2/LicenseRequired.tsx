--- conflicted
+++ resolved
@@ -12,19 +12,9 @@
   className?: string;
   role?: AriaRole | undefined;
   children: React.ReactNode;
-  toHide?: boolean; // if true, the component will be hidden instead of showing the empty screen
 };
 
-<<<<<<< HEAD
-/**
- * This component will only render it's children if the installation has a valid
- * license.
- * @param toHide - will hide the component with a license instead of showing the empty screen
- */
-const LicenseRequired = ({ children, as = "", toHide = false, ...rest }: LicenseRequiredProps) => {
-=======
 const LicenseRequired = ({ children, as = "", ...rest }: LicenseRequiredProps) => {
->>>>>>> 2d50d09c
   const session = useSession();
   const { t } = useLocale();
   const Component = as || Fragment;
@@ -33,8 +23,6 @@
   return (
     <Component {...rest}>
       {hasValidLicense === null || hasValidLicense ? (
-        !toHide && children
-      ) : toHide ? (
         children
       ) : (
         <EmptyScreen
