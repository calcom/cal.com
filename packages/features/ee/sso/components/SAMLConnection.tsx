--- conflicted
+++ resolved
@@ -5,15 +5,11 @@
 import { Dialog } from "@calcom/features/components/controlled-dialog";
 import { useLocale } from "@calcom/lib/hooks/useLocale";
 import { trpc } from "@calcom/trpc/react";
-<<<<<<< HEAD
-import { Button, DialogFooter, Form, showToast, TextArea, DialogContent } from "@calcom/ui";
-=======
+import { Button } from "@calcom/ui/components/button";
+import { DialogContent, DialogFooter } from "@calcom/ui/components/dialog";
 import { Form } from "@calcom/ui/components/form";
 import { TextArea } from "@calcom/ui/components/form";
-import { Button } from "@calcom/ui/components/button";
-import { Dialog, DialogContent, DialogFooter } from "@calcom/ui/components/dialog";
 import { showToast } from "@calcom/ui/components/toast";
->>>>>>> 1789aef7
 
 interface FormValues {
   metadata: string;
