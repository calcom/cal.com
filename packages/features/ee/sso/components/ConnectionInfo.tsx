--- conflicted
+++ resolved
@@ -3,24 +3,12 @@
 import { APP_NAME } from "@calcom/lib/constants";
 import { useLocale } from "@calcom/lib/hooks/useLocale";
 import { trpc } from "@calcom/trpc/react";
-<<<<<<< HEAD
-import {
-  Button,
-  ConfirmationDialogContent,
-  DialogTrigger,
-  Icon,
-  Label,
-  showToast,
-  Tooltip,
-} from "@calcom/ui";
-=======
 import { Button } from "@calcom/ui/components/button";
-import { Dialog, DialogTrigger, ConfirmationDialogContent } from "@calcom/ui/components/dialog";
+import { DialogTrigger, ConfirmationDialogContent } from "@calcom/ui/components/dialog";
 import { Label } from "@calcom/ui/components/form";
 import { Icon } from "@calcom/ui/components/icon";
 import { showToast } from "@calcom/ui/components/toast";
 import { Tooltip } from "@calcom/ui/components/tooltip";
->>>>>>> 1789aef7
 
 export default function ConnectionInfo({
   teamId,
