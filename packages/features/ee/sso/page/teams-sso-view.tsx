--- conflicted
+++ resolved
@@ -4,16 +4,10 @@
 import { useLocale } from "@calcom/lib/hooks/useLocale";
 import { trpc } from "@calcom/trpc/react";
 import { AppSkeletonLoader as SkeletonLoader } from "@calcom/ui";
-<<<<<<< HEAD
-
-import { getLayout } from "../../../settings/layouts/SettingsLayout";
-import SAMLConfiguration from "../components/SAMLConfiguration";
-=======
 import { Meta } from "@calcom/ui";
 
 import { getLayout } from "../../../settings/layouts/SettingsLayout";
 import SSOConfiguration from "../components/SSOConfiguration";
->>>>>>> 2d50d09c
 
 const SAMLSSO = () => {
   const { t } = useLocale();
