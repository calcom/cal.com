--- conflicted
+++ resolved
@@ -1,4 +1,3 @@
-/* eslint-disable */
 import jackson from "@boxyhq/saml-jackson";
 import type {
   IConnectionAPIController,
@@ -28,15 +27,9 @@
 };
 
 declare global {
-<<<<<<< HEAD
-  // eslint-disable-next-line no-var
-=======
   /* eslint-disable no-var */
->>>>>>> 6c551385
   var connectionController: IConnectionAPIController | undefined;
-  // eslint-disable-next-line no-var
   var oauthController: IOAuthController | undefined;
-  // eslint-disable-next-line no-var
   var samlSPConfig: ISPSAMLConfig | undefined;
   /* eslint-enable no-var */
 }
