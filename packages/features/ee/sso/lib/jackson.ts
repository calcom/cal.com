import jackson from "@boxyhq/saml-jackson";
import type {
  IConnectionAPIController,
  IOAuthController,
  JacksonOption,
  ISPSAMLConfig,
} from "@boxyhq/saml-jackson";

import {WEBAPP_URL} from "@calcom/lib/constants";

<<<<<<< HEAD
import { samlDatabaseUrl, samlAudience, samlPath, oidcPath, clientSecretVerifier } from "./saml";
=======
import {samlDatabaseUrl, samlAudience, samlPath, oidcPath} from "./saml";
>>>>>>> 0c94b0a3

// Set the required options. Refer to https://github.com/boxyhq/jackson#configuration for the full list
const opts: JacksonOption = {
  externalUrl: WEBAPP_URL,
  samlPath,
  samlAudience,
  oidcPath,
  db: {
    engine: "sql",
    type: "postgres",
    url: samlDatabaseUrl,
    encryptionKey: process.env.CALENDSO_ENCRYPTION_KEY,
  },
  idpEnabled: true,
  clientSecretVerifier,
};

let connectionController: IConnectionAPIController;
let oauthController: IOAuthController;
let samlSPConfig: ISPSAMLConfig;

const g = global;

declare global {
  var connectionController: IConnectionAPIController | undefined;
  var oauthController: IOAuthController | undefined;
  var samlSPConfig: ISPSAMLConfig | undefined;
}

export default async function init() {
  if (!g.connectionController || !g.oauthController || !g.samlSPConfig) {
    const ret = await jackson(opts);

    connectionController = ret.connectionAPIController;
    oauthController = ret.oauthController;
    samlSPConfig = ret.spConfig;

    g.connectionController = connectionController;
    g.oauthController = oauthController;
    g.samlSPConfig = samlSPConfig;
  } else {
    connectionController = g.connectionController;
    oauthController = g.oauthController;
    samlSPConfig = g.samlSPConfig;
  }

  return {
    connectionController,
    oauthController,
    samlSPConfig,
  };
}<|MERGE_RESOLUTION|>--- conflicted
+++ resolved
@@ -8,11 +8,7 @@
 
 import {WEBAPP_URL} from "@calcom/lib/constants";
 
-<<<<<<< HEAD
 import { samlDatabaseUrl, samlAudience, samlPath, oidcPath, clientSecretVerifier } from "./saml";
-=======
-import {samlDatabaseUrl, samlAudience, samlPath, oidcPath} from "./saml";
->>>>>>> 0c94b0a3
 
 // Set the required options. Refer to https://github.com/boxyhq/jackson#configuration for the full list
 const opts: JacksonOption = {
