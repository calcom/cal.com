# Organizations feature

From the [Original RFC](https://github.com/calcom/cal.com/issues/7142):

> We want to create organisations within Cal.com to enable people to easily and effectively manage multiple teams. An organisation will live above the current teams layer.

## App setup

1.  Log in as admin and in Settings, turn on Organizations feature flag under Features section. Organizations feature has an operational feature flag in order to turn on the entire feature.

2.  Set the following environment variables as described:

<<<<<<< HEAD
    1. **`CALCOM_LICENSE_KEY`**: Since Organizations is an EE feature, a license key should be present, either as this environment variable or visiting as an Admin `/auth/setup`. To get a license key you should visit Cal Console ([prod](https://console.cal.com) or [dev](https://console.cal.dev))
=======
    1. **`CALCOM_LICENSE_KEY`**: Since Organizations is an EE feature, a license key should be present, either as this environment variable or visiting as an Admin `/auth/setup`. To get a license key, please [contact sales](https://cal.com/sales)
>>>>>>> 00ee1ef4
    2. **`NEXT_PUBLIC_WEBAPP_URL`**: In case of local development, this variable should be set to `http://app.cal.local:3000` to be able to handle subdomains correctly in terms of authentication and cookies
    3. **`NEXTAUTH_URL`**: Should be equal to `NEXT_PUBLIC_WEBAPP_URL` which is `http://app.cal.local:3000`
    4. **`NEXTAUTH_COOKIE_DOMAIN`**: In case of local development, this variable should be set to `.cal.local` to be able to accept session cookies in subdomains as well otherwise it should be set to the corresponding environment such as `.cal.dev`, `.cal.qa` or `.cal.com`. If you choose another subdomain, the value for this should match the apex domain of `NEXT_PUBLIC_WEBAPP_URL` with a leading dot (`.`)
    5. **`ORGANIZATIONS_ENABLED`**: Should be set to `1` or `true`
    6. **`STRIPE_ORG_MONTHLY_PRICE_ID`**: For dev and all testing should be set to your own testing key. Or ask for the shared key if you're a core member.
    7. **`ORGANIZATIONS_AUTOLINK`**: Optional. Set to `1` or `true` to let new signed-up users using Google external provider join the corresponding organization based on the email domain name.

3.  Add `app.cal.local` to your host file, either:

    1. `sudo npx hostile set localhost app.cal.local`
    2. Add it yourself

4.  Add `acme.cal.local` to host file given that the org create for it will be `acme`, otherwise do this for whatever slug will be assigned to the org. This is needed to test org-related public URLs, such as sub-teams, members and event-types.

5.  Be sure to be logged in with any type of user and visit `/settings/organizations/new` and follow setup steps with the slug matching the org slug from step 3

6.  Log in as admin and go to Settings and under Organizations you will need to accept the newly created organization in order to be operational

7.  After finishing the org creation, you will be automatically logged in as the owner of the organization, and the app will be shown in organization mode

### Note

Browsers do not allow camera/mic access on any non-HTTPS hosts except for localhost. To test cal video organization meeting links locally (`app.cal.local/video/[uid]`). You can access the meeting link by replacing app.cal.local with localhost in the URL.

For eg:- Use `http://localhost:3000/video/nAjnkjejuzis99NhN72rGt` instead of `http://app.cal.local:3000/video/nAjnkjejuzis99NhN72rGt`.

To get an HTTPS URL for localhost, you can use a tunneling tool such as `ngrok` or [Tunnelmole](https://github.com/robbie-cahill/tunnelmole-client) . Alternatively, you can generate an SSL certificate for your local domain using `mkcert`. Turn off any SSL certificate validation in your HTTPS client (be sure to do this for local only, otherwise its a security risk).

#### Tunnelmole - Open Source Tunnelling Tool:

To install Tunnelmole, execute the command:

```
curl -O https://install.tunnelmole.com/8dPBw/install && sudo bash install
```

After a successful installation, you can run Tunnelmole using the following command, replacing `8000` with your actual port number if it is different:

```
tmole 8000
```

In the output, you'll see two URLs, one HTTP and an HTTPS URL. For privacy and security reasons, it is recommended to use the HTTPS URL.

View the Tunnelmole [README](https://github.com/robbie-cahill/tunnelmole-client) for additional information and other installation methods such as `npm` or building your own binaries from source.

#### ngrok - Closed Source Tunnelling Tool:

ngrok is a popular closed source tunneling tool. You can run ngrok using the same port, using the format `ngrok http <port>` replacing `<port>` with your actual port number. For example:

```
ngrok http 8000
```

This will generate a public URL that you can use to access your localhost server.

## DNS setup

When a new organization is created, other than not being verified up until the admin accepts it in settings as explained in step 6, a flag gets created that marks the organization as missing DNS setup. That flag get auto-checked by the system upon organization creation when the Cal instance is deployed in Vercel and the subdomain registration was successful. Logging in as admin and going to Settings > Organizations section, you will see that flag as a badge, designed to give admins a glimpe on what is pending in terms of making an organization work. Alongside the mentioned badge, an email gets sent to admins in order to warn them there is a pending action about setting up DNS for the newly created organization to work.<|MERGE_RESOLUTION|>--- conflicted
+++ resolved
@@ -10,11 +10,7 @@
 
 2.  Set the following environment variables as described:
 
-<<<<<<< HEAD
-    1. **`CALCOM_LICENSE_KEY`**: Since Organizations is an EE feature, a license key should be present, either as this environment variable or visiting as an Admin `/auth/setup`. To get a license key you should visit Cal Console ([prod](https://console.cal.com) or [dev](https://console.cal.dev))
-=======
     1. **`CALCOM_LICENSE_KEY`**: Since Organizations is an EE feature, a license key should be present, either as this environment variable or visiting as an Admin `/auth/setup`. To get a license key, please [contact sales](https://cal.com/sales)
->>>>>>> 00ee1ef4
     2. **`NEXT_PUBLIC_WEBAPP_URL`**: In case of local development, this variable should be set to `http://app.cal.local:3000` to be able to handle subdomains correctly in terms of authentication and cookies
     3. **`NEXTAUTH_URL`**: Should be equal to `NEXT_PUBLIC_WEBAPP_URL` which is `http://app.cal.local:3000`
     4. **`NEXTAUTH_COOKIE_DOMAIN`**: In case of local development, this variable should be set to `.cal.local` to be able to accept session cookies in subdomains as well otherwise it should be set to the corresponding environment such as `.cal.dev`, `.cal.qa` or `.cal.com`. If you choose another subdomain, the value for this should match the apex domain of `NEXT_PUBLIC_WEBAPP_URL` with a leading dot (`.`)
