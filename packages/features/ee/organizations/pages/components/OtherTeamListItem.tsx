import { getPlaceholderAvatar } from "@calcom/lib/defaultAvatarImage";
import { trackFormbricksAction } from "@calcom/lib/formbricks";
import { useLocale } from "@calcom/lib/hooks/useLocale";
import type { RouterOutputs } from "@calcom/trpc/react";
import {
  Avatar,
  Button,
  ButtonGroup,
  Dropdown,
  DropdownItem,
  DropdownMenuContent,
  DropdownMenuItem,
  DropdownMenuTrigger,
  showToast,
  Tooltip,
} from "@calcom/ui";
import { Edit2, ExternalLink, Link as LinkIcon, MoreHorizontal } from "@calcom/ui/components/icon";

import { useOrgBranding } from "../../../organizations/context/provider";

interface Props {
  team: RouterOutputs["viewer"]["organizations"]["listOtherTeams"][number];
  key: number;
  onActionSelect: (text: string) => void;
  isLoading?: boolean;
  hideDropdown: boolean;
  setHideDropdown: (value: boolean) => void;
}

export default function OtherTeamListItem(props: Props) {
  const { t } = useLocale();

  const team = props.team;

  const orgBranding = useOrgBranding();

  const { hideDropdown, setHideDropdown } = props;

  if (!team) return <></>;

  const teamInfo = (
    <div className="item-center flex px-5 py-5">
      <Avatar
        size="md"
        imageSrc={getPlaceholderAvatar(team?.logo, team?.name as string)}
        alt="Team Logo"
        className="inline-flex justify-center"
      />
      <div className="ms-3 inline-block truncate">
        <span className="text-default text-sm font-bold">{team.name}</span>
        <span className="text-muted block text-xs">
          {team.slug
            ? orgBranding
              ? `${orgBranding.fullDomain}/${team.slug}`
              : `${process.env.NEXT_PUBLIC_WEBSITE_URL}/team/${team.slug}`
            : "Unpublished team"}
        </span>
      </div>
    </div>
  );

  return (
    <li>
      <div className="hover:bg-muted group flex items-center justify-between">
        {teamInfo}
        <div className="px-5 py-5">
          <div className="flex space-x-2 rtl:space-x-reverse">
            <ButtonGroup combined>
              {team.slug && (
                <Tooltip content={t("copy_link_team")}>
                  <Button
                    color="secondary"
                    onClick={() => {
                      navigator.clipboard.writeText(
                        `${
                          orgBranding
                            ? `${orgBranding.fullDomain}`
                            : process.env.NEXT_PUBLIC_WEBSITE_URL + "/team"
                        }/${team.slug}`
                      );
                      showToast(t("link_copied"), "success");
                    }}
                    variant="icon"
                    StartIcon={LinkIcon}
                  />
                </Tooltip>
              )}
              <Dropdown>
                <DropdownMenuTrigger asChild>
                  <Button
                    className="radix-state-open:rounded-r-md"
                    type="button"
                    color="secondary"
                    variant="icon"
                    StartIcon={MoreHorizontal}
                  />
                </DropdownMenuTrigger>
                <DropdownMenuContent hidden={hideDropdown}>
                  <DropdownMenuItem>
                    <DropdownItem
                      type="button"
                      href={"/settings/teams/other/" + team.id + "/profile"}
                      StartIcon={Edit2}>
                      {t("edit_team") as string}
                    </DropdownItem>
                  </DropdownMenuItem>

                  {team.slug && (
                    <DropdownMenuItem>
                      <DropdownItem
                        type="button"
                        target="_blank"
                        href={`${
                          orgBranding
                            ? `${orgBranding.fullDomain}`
                            : `${process.env.NEXT_PUBLIC_WEBSITE_URL}/team/other`
                        }/${team.slug}`}
                        StartIcon={ExternalLink}>
                        {t("preview_team") as string}
                      </DropdownItem>
                    </DropdownMenuItem>
                  )}
<<<<<<< HEAD

                  <DropdownMenuSeparator />
                  {isOwner && (
                    <DropdownMenuItem>
                      <Dialog open={hideDropdown} onOpenChange={setHideDropdown}>
                        <DialogTrigger asChild>
                          <DropdownItem
                            color="destructive"
                            type="button"
                            StartIcon={Trash}
                            onClick={(e) => {
                              e.stopPropagation();
                            }}>
                            {t("disband_team")}
                          </DropdownItem>
                        </DialogTrigger>
                        <ConfirmationDialogContent
                          variety="danger"
                          title={t("disband_team")}
                          confirmBtnText={t("confirm_disband_team")}
                          isLoading={props.isLoading}
                          onConfirm={() => {
                            trackFormbricksAction("team_disbanded");
                            props.onActionSelect("disband");
                          }}>
                          {t("disband_team_confirmation_message")}
                        </ConfirmationDialogContent>
                      </Dialog>
                    </DropdownMenuItem>
                  )}
=======
>>>>>>> 9c3cbee3
                </DropdownMenuContent>
              </Dropdown>
            </ButtonGroup>
          </div>
        </div>
      </div>
    </li>
  );
}<|MERGE_RESOLUTION|>--- conflicted
+++ resolved
@@ -1,5 +1,4 @@
 import { getPlaceholderAvatar } from "@calcom/lib/defaultAvatarImage";
-import { trackFormbricksAction } from "@calcom/lib/formbricks";
 import { useLocale } from "@calcom/lib/hooks/useLocale";
 import type { RouterOutputs } from "@calcom/trpc/react";
 import {
@@ -120,39 +119,6 @@
                       </DropdownItem>
                     </DropdownMenuItem>
                   )}
-<<<<<<< HEAD
-
-                  <DropdownMenuSeparator />
-                  {isOwner && (
-                    <DropdownMenuItem>
-                      <Dialog open={hideDropdown} onOpenChange={setHideDropdown}>
-                        <DialogTrigger asChild>
-                          <DropdownItem
-                            color="destructive"
-                            type="button"
-                            StartIcon={Trash}
-                            onClick={(e) => {
-                              e.stopPropagation();
-                            }}>
-                            {t("disband_team")}
-                          </DropdownItem>
-                        </DialogTrigger>
-                        <ConfirmationDialogContent
-                          variety="danger"
-                          title={t("disband_team")}
-                          confirmBtnText={t("confirm_disband_team")}
-                          isLoading={props.isLoading}
-                          onConfirm={() => {
-                            trackFormbricksAction("team_disbanded");
-                            props.onActionSelect("disband");
-                          }}>
-                          {t("disband_team_confirmation_message")}
-                        </ConfirmationDialogContent>
-                      </Dialog>
-                    </DropdownMenuItem>
-                  )}
-=======
->>>>>>> 9c3cbee3
                 </DropdownMenuContent>
               </Dropdown>
             </ButtonGroup>
