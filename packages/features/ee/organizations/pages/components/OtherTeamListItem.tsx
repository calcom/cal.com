--- conflicted
+++ resolved
@@ -5,16 +5,8 @@
 import { Avatar } from "@calcom/ui/components/avatar";
 import { Button } from "@calcom/ui/components/button";
 import { ButtonGroup } from "@calcom/ui/components/buttonGroup";
-import { Dialog, DialogTrigger, ConfirmationDialogContent } from "@calcom/ui/components/dialog";
+import { DialogTrigger, ConfirmationDialogContent } from "@calcom/ui/components/dialog";
 import {
-<<<<<<< HEAD
-  Avatar,
-  Button,
-  ButtonGroup,
-  ConfirmationDialogContent,
-  DialogTrigger,
-=======
->>>>>>> 1789aef7
   Dropdown,
   DropdownItem,
   DropdownMenuContent,
