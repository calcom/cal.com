--- conflicted
+++ resolved
@@ -5,23 +5,9 @@
 import { useLocale } from "@calcom/lib/hooks/useLocale";
 import type { RouterOutputs } from "@calcom/trpc";
 import { trpc } from "@calcom/trpc";
-<<<<<<< HEAD
-import {
-  showToast,
-  Form,
-  SettingsToggle,
-  DialogContent,
-  DialogHeader,
-  DialogFooter,
-  DialogClose,
-  Button,
-  RadioGroup as RadioArea,
-} from "@calcom/ui";
-=======
->>>>>>> 1789aef7
 import classNames from "@calcom/ui/classNames";
 import { Button } from "@calcom/ui/components/button";
-import { Dialog, DialogContent, DialogFooter, DialogHeader, DialogClose } from "@calcom/ui/components/dialog";
+import { DialogContent, DialogFooter, DialogHeader, DialogClose } from "@calcom/ui/components/dialog";
 import { Form } from "@calcom/ui/components/form";
 import { SettingsToggle } from "@calcom/ui/components/form";
 import { RadioAreaGroup as RadioArea } from "@calcom/ui/components/radio";
