--- conflicted
+++ resolved
@@ -87,12 +87,8 @@
         localeProp={user?.locale ?? "en"}
       />
 
-<<<<<<< HEAD
-      <LockEventTypeSwitch currentOrg={currentOrg} isAdminOrOwner={isAdminOrOwner} />
-      <AdminNoSlotsNotificationSwitch currentOrg={currentOrg} isAdminOrOwner={isAdminOrOwner} />
-=======
       <LockEventTypeSwitch currentOrg={currentOrg} isAdminOrOwner={!!isAdminOrOwner} />
->>>>>>> 4a8f251d
+      <AdminNoSlotsNotificationSwitch currentOrg={currentOrg} isAdminOrOwner={!!isAdminOrOwner} />
     </LicenseRequired>
   );
 };
