"use client";

import { zodResolver } from "@hookform/resolvers/zod";
import type { Prisma } from "@prisma/client";
import { useSession } from "next-auth/react";
import Link from "next/link";
import { useRouter } from "next/navigation";
import { useEffect, useLayoutEffect, useState } from "react";
import { Controller, useForm } from "react-hook-form";
import { z } from "zod";

import { Dialog } from "@calcom/features/components/controlled-dialog";
import { IS_TEAM_BILLING_ENABLED_CLIENT, WEBAPP_URL } from "@calcom/lib/constants";
import { getPlaceholderAvatar } from "@calcom/lib/defaultAvatarImage";
import { trackFormbricksAction } from "@calcom/lib/formbricks-client";
import { useLocale } from "@calcom/lib/hooks/useLocale";
import { useParamsWithFallback } from "@calcom/lib/hooks/useParamsWithFallback";
import { md } from "@calcom/lib/markdownIt";
import { markdownToSafeHTML } from "@calcom/lib/markdownToSafeHTML";
import objectKeys from "@calcom/lib/objectKeys";
import slugify from "@calcom/lib/slugify";
import turndown from "@calcom/lib/turndownService";
import { trpc } from "@calcom/trpc/react";
<<<<<<< HEAD
import {
  Avatar,
  Button,
  ConfirmationDialogContent,
  DialogTrigger,
  Editor,
  Form,
  ImageUploader,
  Label,
  LinkIconButton,
  showToast,
  SkeletonContainer,
  SkeletonText,
  TextField,
} from "@calcom/ui";
=======
import { Avatar } from "@calcom/ui/components/avatar";
import { Button, LinkIconButton } from "@calcom/ui/components/button";
import { Dialog, DialogTrigger, ConfirmationDialogContent } from "@calcom/ui/components/dialog";
import { Editor } from "@calcom/ui/components/editor";
import { Form } from "@calcom/ui/components/form";
import { Label } from "@calcom/ui/components/form";
import { TextField } from "@calcom/ui/components/form";
import { ImageUploader } from "@calcom/ui/components/image-uploader";
import { SkeletonContainer, SkeletonText } from "@calcom/ui/components/skeleton";
import { showToast } from "@calcom/ui/components/toast";
>>>>>>> 1789aef7

import { subdomainSuffix } from "../../../organizations/lib/orgDomains";

const regex = new RegExp("^[a-zA-Z0-9-]*$");

const teamProfileFormSchema = z.object({
  name: z.string(),
  slug: z
    .string()
    .regex(regex, {
      message: "Url can only have alphanumeric characters(a-z, 0-9) and hyphen(-) symbol.",
    })
    .min(1, { message: "Url cannot be left empty" }),
  logoUrl: z.string().nullable(),
  bio: z.string(),
});

const OtherTeamProfileView = () => {
  const { t } = useLocale();
  const router = useRouter();
  const utils = trpc.useUtils();
  const session = useSession();
  const [firstRender, setFirstRender] = useState(true);

  useLayoutEffect(() => {
    document.body.focus();
  }, []);

  const mutation = trpc.viewer.teams.update.useMutation({
    onError: (err) => {
      showToast(err.message, "error");
    },
    async onSuccess() {
      await utils.viewer.teams.get.invalidate();
      showToast(t("your_team_updated_successfully"), "success");
    },
  });

  const form = useForm({
    resolver: zodResolver(teamProfileFormSchema),
  });
  const params = useParamsWithFallback();
  const teamId = Number(params.id);
  const {
    data: team,
    isPending,
    error: teamError,
  } = trpc.viewer.organizations.getOtherTeam.useQuery(
    { teamId: teamId },
    {
      enabled: !Number.isNaN(teamId),
    }
  );
  useEffect(
    function refactorMeWithoutEffect() {
      if (teamError) {
        router.replace("/enterprise");
      }
    },
    [teamError]
  );

  useEffect(
    function refactorMeWithoutEffect() {
      if (team) {
        form.setValue("name", team.name || "");
        form.setValue("slug", team.slug || "");
        form.setValue("logoUrl", team.logoUrl);
        form.setValue("bio", team.bio || "");
        if (team.slug === null && (team?.metadata as Prisma.JsonObject)?.requestedSlug) {
          form.setValue("slug", ((team?.metadata as Prisma.JsonObject)?.requestedSlug as string) || "");
        }
      }
    },
    [team]
  );

  // This page can only be accessed by team admins (owner/admin)
  const isAdmin = true;

  const permalink = `${WEBAPP_URL}/team/${team?.slug}`;

  const isBioEmpty = !team || !team.bio || !team.bio.replace("<p><br></p>", "").length;

  const deleteTeamMutation = trpc.viewer.organizations.deleteTeam.useMutation({
    async onSuccess() {
      await utils.viewer.organizations.listOtherTeams.invalidate();
      showToast(t("your_team_disbanded_successfully"), "success");
      router.push(`${WEBAPP_URL}/teams`);
      trackFormbricksAction("team_disbanded");
    },
  });

  const removeMemberMutation = trpc.viewer.teams.removeMember.useMutation({
    async onSuccess() {
      await utils.viewer.teams.get.invalidate();
      await utils.viewer.teams.list.invalidate();
      await utils.viewer.eventTypes.invalidate();
      showToast(t("success"), "success");
    },
    async onError(err) {
      showToast(err.message, "error");
    },
  });

  const publishMutation = trpc.viewer.teams.publish.useMutation({
    async onSuccess(data: { url?: string }) {
      if (data.url) {
        router.push(data.url);
      }
    },
    async onError(err) {
      showToast(err.message, "error");
    },
  });

  function deleteTeam() {
    if (team?.id) deleteTeamMutation.mutate({ teamId: team.id });
  }

  function leaveTeam() {
    if (team?.id && session.data)
      removeMemberMutation.mutate({
        teamIds: [team.id],
        memberIds: [session.data.user.id],
      });
  }

  if (!team) return null;

  return (
    <>
      {!isPending ? (
        <>
          {isAdmin ? (
            <Form
              form={form}
              handleSubmit={(values) => {
                if (team) {
                  const variables = {
                    logoUrl: values.logoUrl,
                    name: values.name,
                    slug: values.slug,
                    bio: values.bio,
                  };
                  objectKeys(variables).forEach((key) => {
                    if (variables[key as keyof typeof variables] === team?.[key]) delete variables[key];
                  });
                  mutation.mutate({ id: team.id, ...variables });
                }
              }}>
              <div className="flex items-center">
                <Controller
                  control={form.control}
                  name="logoUrl"
                  render={({ field: { value, onChange } }) => (
                    <>
                      <Avatar alt="" imageSrc={getPlaceholderAvatar(value, team?.name)} size="lg" />
                      <div className="ms-4">
                        <ImageUploader
                          target="logo"
                          id="avatar-upload"
                          buttonMsg={t("update")}
                          handleAvatarChange={onChange}
                          imageSrc={value}
                        />
                      </div>
                    </>
                  )}
                />
              </div>

              <hr className="border-subtle my-8" />

              <Controller
                control={form.control}
                name="name"
                render={({ field: { value, onChange } }) => (
                  <div className="mt-8">
                    <TextField
                      name="name"
                      label={t("team_name")}
                      value={value}
                      onChange={(e) => onChange(e?.target.value)}
                    />
                  </div>
                )}
              />
              <Controller
                control={form.control}
                name="slug"
                render={({ field: { value, onChange } }) => (
                  <div className="mt-8">
                    <TextField
                      name="slug"
                      label={t("team_url")}
                      value={value}
                      addOnLeading={
                        team?.parent ? `${team.parent.slug}.${subdomainSuffix()}/` : `${WEBAPP_URL}/team/`
                      }
                      onChange={(e) => {
                        form.clearErrors("slug");
                        onChange(slugify(e?.target.value, true));
                      }}
                    />
                  </div>
                )}
              />
              <div className="mt-8">
                <Label>{t("about")}</Label>
                <Editor
                  getText={() => md.render(form.getValues("bio") || "")}
                  setText={(value: string) => form.setValue("bio", turndown(value))}
                  excludedToolbarItems={["blockType"]}
                  disableLists
                  firstRender={firstRender}
                  setFirstRender={setFirstRender}
                  height="80px"
                />
              </div>
              <p className="text-default mt-2 text-sm">{t("team_description")}</p>
              <Button color="primary" className="mt-8" type="submit" loading={mutation.isPending}>
                {t("update")}
              </Button>
              {IS_TEAM_BILLING_ENABLED_CLIENT &&
                team.slug === null &&
                (team.metadata as Prisma.JsonObject)?.requestedSlug && (
                  <Button
                    color="secondary"
                    className="ml-2 mt-8"
                    type="button"
                    onClick={() => {
                      publishMutation.mutate({ teamId: team.id });
                    }}>
                    Publish
                  </Button>
                )}
            </Form>
          ) : (
            <div className="flex">
              <div className="flex-grow">
                <div>
                  <Label className="text-emphasis">{t("team_name")}</Label>
                  <p className="text-default text-sm">{team?.name}</p>
                </div>
                {team && !isBioEmpty && (
                  <>
                    <Label className="text-emphasis mt-5">{t("about")}</Label>
                    <div
                      className="  text-subtle break-words text-sm [&_a]:text-blue-500 [&_a]:underline [&_a]:hover:text-blue-600"
                      // eslint-disable-next-line react/no-danger
                      dangerouslySetInnerHTML={{ __html: markdownToSafeHTML(team.bio) }}
                    />
                  </>
                )}
              </div>
              <div className="">
                <Link href={permalink} passHref={true} target="_blank">
                  <LinkIconButton Icon="external-link">{t("preview")}</LinkIconButton>
                </Link>
                <LinkIconButton
                  Icon="link"
                  onClick={() => {
                    navigator.clipboard.writeText(permalink);
                    showToast("Copied to clipboard", "success");
                  }}>
                  {t("copy_link_team")}
                </LinkIconButton>
              </div>
            </div>
          )}
          <hr className="border-subtle my-8 border" />

          <div className="text-default mb-3 text-base font-semibold">{t("danger_zone")}</div>

          <Dialog>
            <DialogTrigger asChild>
              <Button color="destructive" className="border" StartIcon="trash-2">
                {t("disband_team")}
              </Button>
            </DialogTrigger>
            <ConfirmationDialogContent
              variety="danger"
              title={t("disband_team")}
              confirmBtnText={t("confirm_disband_team")}
              onConfirm={() => {
                deleteTeam();
              }}>
              {t("disband_team_confirmation_message")}
            </ConfirmationDialogContent>
          </Dialog>
        </>
      ) : (
        <>
          <SkeletonContainer as="form">
            <div className="flex items-center">
              <div className="ms-4">
                <SkeletonContainer>
                  <div className="bg-emphasis h-16 w-16 rounded-full" />
                </SkeletonContainer>
              </div>
            </div>
            <hr className="border-subtle my-8" />
            <SkeletonContainer>
              <div className="mt-8">
                <SkeletonText className="h-6 w-48" />
              </div>
            </SkeletonContainer>
            <SkeletonContainer>
              <div className="mt-8">
                <SkeletonText className="h-6 w-48" />
              </div>
            </SkeletonContainer>
            <div className="mt-8">
              <SkeletonContainer>
                <div className="bg-emphasis h-24 rounded-md" />
              </SkeletonContainer>
              <SkeletonText className="mt-4 h-12 w-32" />
            </div>
            <SkeletonContainer>
              <div className="mt-8">
                <SkeletonText className="h-9 w-24" />
              </div>
            </SkeletonContainer>
          </SkeletonContainer>
        </>
      )}
    </>
  );
};

export default OtherTeamProfileView;<|MERGE_RESOLUTION|>--- conflicted
+++ resolved
@@ -21,26 +21,9 @@
 import slugify from "@calcom/lib/slugify";
 import turndown from "@calcom/lib/turndownService";
 import { trpc } from "@calcom/trpc/react";
-<<<<<<< HEAD
-import {
-  Avatar,
-  Button,
-  ConfirmationDialogContent,
-  DialogTrigger,
-  Editor,
-  Form,
-  ImageUploader,
-  Label,
-  LinkIconButton,
-  showToast,
-  SkeletonContainer,
-  SkeletonText,
-  TextField,
-} from "@calcom/ui";
-=======
 import { Avatar } from "@calcom/ui/components/avatar";
 import { Button, LinkIconButton } from "@calcom/ui/components/button";
-import { Dialog, DialogTrigger, ConfirmationDialogContent } from "@calcom/ui/components/dialog";
+import { DialogTrigger, ConfirmationDialogContent } from "@calcom/ui/components/dialog";
 import { Editor } from "@calcom/ui/components/editor";
 import { Form } from "@calcom/ui/components/form";
 import { Label } from "@calcom/ui/components/form";
@@ -48,7 +31,6 @@
 import { ImageUploader } from "@calcom/ui/components/image-uploader";
 import { SkeletonContainer, SkeletonText } from "@calcom/ui/components/skeleton";
 import { showToast } from "@calcom/ui/components/toast";
->>>>>>> 1789aef7
 
 import { subdomainSuffix } from "../../../organizations/lib/orgDomains";
 
