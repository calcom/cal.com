--- conflicted
+++ resolved
@@ -10,30 +10,14 @@
 import { useLocale } from "@calcom/lib/hooks/useLocale";
 import { serviceAccountKeySchema } from "@calcom/prisma/zod-utils";
 import { trpc, type RouterOutputs } from "@calcom/trpc";
-<<<<<<< HEAD
-import {
-  Button,
-  Form,
-  Switch,
-  showToast,
-  DialogContent,
-  DialogFooter,
-  DialogClose,
-  TextField,
-  TextAreaField,
-  Table,
-  DropdownActions,
-} from "@calcom/ui";
-=======
 import { Button } from "@calcom/ui/components/button";
-import { Dialog, DialogContent, DialogFooter, DialogClose } from "@calcom/ui/components/dialog";
+import { DialogContent, DialogFooter, DialogClose } from "@calcom/ui/components/dialog";
 import { Form } from "@calcom/ui/components/form";
 import { TextAreaField } from "@calcom/ui/components/form";
 import { TextField } from "@calcom/ui/components/form";
 import { Switch } from "@calcom/ui/components/form";
 import { DropdownActions, Table } from "@calcom/ui/components/table";
 import { showToast } from "@calcom/ui/components/toast";
->>>>>>> 1789aef7
 
 const { Body, Cell, ColumnTitle, Header, Row } = Table;
 
