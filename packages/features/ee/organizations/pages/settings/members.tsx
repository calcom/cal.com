<<<<<<< HEAD
import { useSearchParams } from "next/navigation";
import { useRouter } from "next/navigation";
import { useState } from "react";

=======
>>>>>>> 61f1a3b2
import LicenseRequired from "@calcom/features/ee/common/components/LicenseRequired";
import { getLayout } from "@calcom/features/settings/layouts/SettingsLayout";
import { UserListTable } from "@calcom/features/users/components/UserTable/UserListTable";
import { useLocale } from "@calcom/lib/hooks/useLocale";
import { Meta } from "@calcom/ui";

const MembersView = () => {
<<<<<<< HEAD
  const searchParams = useSearchParams();
  const { t, i18n } = useLocale();
  const router = useRouter();
  const utils = trpc.useContext();
  const showDialog = searchParams?.get("inviteModal") === "true";
  const [showMemberInvitationModal, setShowMemberInvitationModal] = useState(showDialog);
  const { data: team, isLoading } = trpc.viewer.organizations.listMembers.useQuery(undefined, {
    onError: () => {
      router.push("/settings");
    },
  });

  const inviteMemberMutation = trpc.viewer.teams.inviteMember.useMutation({
    async onSuccess(data) {
      await utils.viewer.organizations.listMembers.invalidate();
      setShowMemberInvitationModal(false);
      if (data.sendEmailInvitation) {
        if (Array.isArray(data.usernameOrEmail)) {
          showToast(
            t("email_invite_team_bulk", {
              userCount: data.usernameOrEmail.length,
            }),
            "success"
          );
        } else {
          showToast(
            t("email_invite_team", {
              email: data.usernameOrEmail,
            }),
            "success"
          );
        }
      }
    },
    onError: (error) => {
      showToast(error.message, "error");
    },
  });

  const isInviteOpen = !team?.membership.accepted;

  const isAdminOrOwner =
    team && (team.membership.role === MembershipRole.OWNER || team.membership.role === MembershipRole.ADMIN);
=======
  const { t } = useLocale();
>>>>>>> 61f1a3b2

  return (
    <LicenseRequired>
      <Meta title={t("organization_members")} description={t("organization_description")} />
      <div>
        {/* {team && (
              <>
                {isInviteOpen && (
                  <TeamInviteList
                    teams={[
                      {
                        id: team.id,
                        accepted: team.membership.accepted || false,
                        logo: team.logo,
                        name: team.name,
                        slug: team.slug,
                        role: team.membership.role,
                      },
                    ]}
                  />
                )}
              </>
            )} */}
        <UserListTable />
      </div>
    </LicenseRequired>
  );
};
MembersView.getLayout = getLayout;

export default MembersView;<|MERGE_RESOLUTION|>--- conflicted
+++ resolved
@@ -1,10 +1,3 @@
-<<<<<<< HEAD
-import { useSearchParams } from "next/navigation";
-import { useRouter } from "next/navigation";
-import { useState } from "react";
-
-=======
->>>>>>> 61f1a3b2
 import LicenseRequired from "@calcom/features/ee/common/components/LicenseRequired";
 import { getLayout } from "@calcom/features/settings/layouts/SettingsLayout";
 import { UserListTable } from "@calcom/features/users/components/UserTable/UserListTable";
@@ -12,53 +5,7 @@
 import { Meta } from "@calcom/ui";
 
 const MembersView = () => {
-<<<<<<< HEAD
-  const searchParams = useSearchParams();
-  const { t, i18n } = useLocale();
-  const router = useRouter();
-  const utils = trpc.useContext();
-  const showDialog = searchParams?.get("inviteModal") === "true";
-  const [showMemberInvitationModal, setShowMemberInvitationModal] = useState(showDialog);
-  const { data: team, isLoading } = trpc.viewer.organizations.listMembers.useQuery(undefined, {
-    onError: () => {
-      router.push("/settings");
-    },
-  });
-
-  const inviteMemberMutation = trpc.viewer.teams.inviteMember.useMutation({
-    async onSuccess(data) {
-      await utils.viewer.organizations.listMembers.invalidate();
-      setShowMemberInvitationModal(false);
-      if (data.sendEmailInvitation) {
-        if (Array.isArray(data.usernameOrEmail)) {
-          showToast(
-            t("email_invite_team_bulk", {
-              userCount: data.usernameOrEmail.length,
-            }),
-            "success"
-          );
-        } else {
-          showToast(
-            t("email_invite_team", {
-              email: data.usernameOrEmail,
-            }),
-            "success"
-          );
-        }
-      }
-    },
-    onError: (error) => {
-      showToast(error.message, "error");
-    },
-  });
-
-  const isInviteOpen = !team?.membership.accepted;
-
-  const isAdminOrOwner =
-    team && (team.membership.role === MembershipRole.OWNER || team.membership.role === MembershipRole.ADMIN);
-=======
   const { t } = useLocale();
->>>>>>> 61f1a3b2
 
   return (
     <LicenseRequired>
