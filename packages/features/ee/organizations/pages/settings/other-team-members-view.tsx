--- conflicted
+++ resolved
@@ -1,12 +1,7 @@
 // import { debounce } from "lodash";
 import { useSession } from "next-auth/react";
-<<<<<<< HEAD
-import { useSearchParams, useRouter } from "next/navigation";
+import { useRouter } from "next/navigation";
 import { useState } from "react";
-=======
-import { useRouter } from "next/navigation";
-import { useState, useEffect } from "react";
->>>>>>> f2a59fe4
 
 import MemberInvitationModal from "@calcom/ee/teams/components/MemberInvitationModal";
 import { useLocale } from "@calcom/lib/hooks/useLocale";
@@ -102,14 +97,11 @@
     trpc.viewer.organizations.listOtherTeamMembers.useInfiniteQuery(
       { teamId, limit },
       {
-<<<<<<< HEAD
         onSuccess: (data) => {
           const flatData = data?.pages?.flatMap((page) => page.rows) as Members;
           setMembers(flatData);
         },
-=======
         enabled: !Number.isNaN(teamId),
->>>>>>> f2a59fe4
         onError: () => {
           router.push("/settings");
         },
@@ -118,19 +110,7 @@
       }
     );
 
-<<<<<<< HEAD
   const isLoading = isTeamLoading || isOrgListLoading;
-=======
-  useEffect(() => {
-    if (membersFetch) {
-      setLoadMore(membersFetch.length >= limit);
-      setMembers((m) => m.concat(membersFetch));
-    }
-  }, [membersFetch]);
-
-  const isLoading = isTeamLoading || isLoadingMembers || isOrgListLoading;
-
->>>>>>> f2a59fe4
   const inviteMemberMutation = trpc.viewer.teams.inviteMember.useMutation({
     onSuccess: () => {
       utils.viewer.organizations.listOtherTeams.invalidate();
