--- conflicted
+++ resolved
@@ -84,11 +84,6 @@
     <div>
       <Form
         form={themeForm}
-<<<<<<< HEAD
-        handleSubmit={(value) => {
-          mutation.mutate({
-            theme: value.theme === "" ? null : value.theme,
-=======
         handleSubmit={({ theme }) => {
           if (theme === "light" || theme === "dark") {
             mutation.mutate({
@@ -98,7 +93,6 @@
           }
           mutation.mutate({
             theme: null,
->>>>>>> 00ee1ef4
           });
         }}>
         <div className="border-subtle mt-6 flex items-center rounded-t-xl border p-6 text-sm">
@@ -110,11 +104,7 @@
         <div className="border-subtle flex flex-col justify-between border-x px-6 py-8 sm:flex-row">
           <ThemeLabel
             variant="system"
-<<<<<<< HEAD
-            value={undefined}
-=======
             value="system"
->>>>>>> 00ee1ef4
             label={t("theme_system")}
             defaultChecked={currentOrg.theme === null}
             register={themeForm.register}
@@ -169,8 +159,6 @@
         }}
         switchContainerClassName="mt-6"
       />
-<<<<<<< HEAD
-=======
 
       <SettingsToggle
         data-testid={`${currentOrg?.id}-seo-indexing-switch`}
@@ -201,7 +189,6 @@
         }}
         switchContainerClassName="mt-6"
       />
->>>>>>> 00ee1ef4
     </div>
   );
 };
