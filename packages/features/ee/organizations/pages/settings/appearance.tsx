--- conflicted
+++ resolved
@@ -177,10 +177,9 @@
               }}>
               <BrandColorsForm
                 onSubmit={onBrandColorsFormSubmit}
-                brandColor={currentOrg?.brandColor}
-                darkBrandColor={currentOrg?.darkBrandColor}
+                brandColor={currentOrg?.brandColor ?? DEFAULT_LIGHT_BRAND_COLOR}
+                darkBrandColor={currentOrg?.darkBrandColor ?? DEFAULT_DARK_BRAND_COLOR}
               />
-<<<<<<< HEAD
             </Form>
 
             <SettingsToggle
@@ -194,29 +193,6 @@
                 mutation.mutate({ hideBranding: checked });
               }}
               switchContainerClassName="mt-6"
-=======
-            </div>
-            <SectionBottomActions className="mb-6" align="end">
-              <Button
-                disabled={isOrgThemeSubmitting || !isOrgThemeDirty}
-                type="submit"
-                data-testid="update-org-theme-btn"
-                color="primary">
-                {t("update")}
-              </Button>
-            </SectionBottomActions>
-          </Form>
-
-          <Form
-            form={brandColorsFormMethods}
-            handleSubmit={(values) => {
-              onBrandColorsFormSubmit(values);
-            }}>
-            <BrandColorsForm
-              onSubmit={onBrandColorsFormSubmit}
-              brandColor={currentOrg?.brandColor ?? DEFAULT_LIGHT_BRAND_COLOR}
-              darkBrandColor={currentOrg?.darkBrandColor ?? DEFAULT_DARK_BRAND_COLOR}
->>>>>>> 65d9704f
             />
           </div>
         ) : (
