import { useRouter } from "next/router";
import { Controller, useForm } from "react-hook-form";

<<<<<<< HEAD
import LicenseRequired from "@calcom/features/ee/common/components/LicenseRequired";
import { APP_NAME } from "@calcom/lib/constants";
=======
>>>>>>> 878a7cbf
import { useLocale } from "@calcom/lib/hooks/useLocale";
import { MembershipRole } from "@calcom/prisma/enums";
import { trpc } from "@calcom/trpc/react";
import {
  Button,
  ColorPicker,
  Form,
  Meta,
  showToast,
  SkeletonButton,
  SkeletonContainer,
  SkeletonText,
} from "@calcom/ui";

import ThemeLabel from "../../../../settings/ThemeLabel";
import { getLayout } from "../../../../settings/layouts/SettingsLayout";

const SkeletonLoader = ({ title, description }: { title: string; description: string }) => {
  return (
    <SkeletonContainer>
      <Meta title={title} description={description} />
      <div className="mb-8 mt-6 space-y-6">
        <div className="flex items-center">
          <SkeletonButton className="mr-6 h-32 w-48 rounded-md p-5" />
          <SkeletonButton className="mr-6 h-32 w-48 rounded-md p-5" />
          <SkeletonButton className="mr-6 h-32 w-48 rounded-md p-5" />
        </div>
        <div className="flex justify-between">
          <SkeletonText className="h-8 w-1/3" />
          <SkeletonText className="h-8 w-1/3" />
        </div>

        <SkeletonText className="h-8 w-full" />

        <SkeletonButton className="mr-6 h-8 w-20 rounded-md p-5" />
      </div>
    </SkeletonContainer>
  );
};

interface OrgAppearanceValues {
  hideBranding: boolean;
  hideBookATeamMember: boolean;
  brandColor: string;
  darkBrandColor: string;
  theme: string | null | undefined;
}

const OrgAppearanceView = () => {
  const { t } = useLocale();
  const router = useRouter();
  const utils = trpc.useContext();

  const mutation = trpc.viewer.organizations.update.useMutation({
    onError: (err) => {
      showToast(err.message, "error");
    },
    async onSuccess() {
      await utils.viewer.teams.get.invalidate();
      showToast(t("your_team_updated_successfully"), "success");
    },
  });

  const { data: currentOrg, isLoading } = trpc.viewer.organizations.listCurrent.useQuery(undefined, {
    onError: () => {
      router.push("/settings");
    },
  });

  const form = useForm<OrgAppearanceValues>({
    defaultValues: {
      theme: currentOrg?.theme,
      brandColor: currentOrg?.brandColor,
      darkBrandColor: currentOrg?.darkBrandColor,
      hideBranding: currentOrg?.hideBranding,
    },
  });

  const isAdmin =
    currentOrg &&
    (currentOrg.user.role === MembershipRole.OWNER || currentOrg.user.role === MembershipRole.ADMIN);

  if (isLoading) {
    return <SkeletonLoader title={t("booking_appearance")} description={t("appearance_team_description")} />;
  }
  return (
    <LicenseRequired>
      <Meta title={t("booking_appearance")} description={t("appearance_team_description")} />
      {isAdmin ? (
        <Form
          form={form}
          handleSubmit={(values) => {
            mutation.mutate({
              ...values,
              theme: values.theme || null,
            });
          }}>
          <div className="mb-6 flex items-center text-sm">
            <div>
              <p className="font-semibold">{t("theme")}</p>
              <p className="text-default">{t("theme_applies_note")}</p>
            </div>
          </div>
          <div className="flex flex-col justify-between sm:flex-row">
            <ThemeLabel
              variant="system"
              value={null}
              label={t("theme_system")}
              defaultChecked={currentOrg.theme === null}
              register={form.register}
            />
            <ThemeLabel
              variant="light"
              value="light"
              label={t("theme_light")}
              defaultChecked={currentOrg.theme === "light"}
              register={form.register}
            />
            <ThemeLabel
              variant="dark"
              value="dark"
              label={t("theme_dark")}
              defaultChecked={currentOrg.theme === "dark"}
              register={form.register}
            />
          </div>

          <hr className="border-subtle my-8" />
          <div className="text-default mb-6 flex items-center text-sm">
            <div>
              <p className="font-semibold">{t("custom_brand_colors")}</p>
              <p className="mt-0.5 leading-5">{t("customize_your_brand_colors")}</p>
            </div>
          </div>

          <div className="block justify-between sm:flex">
            <Controller
              name="brandColor"
              control={form.control}
              defaultValue={currentOrg.brandColor}
              render={() => (
                <div>
                  <p className="text-emphasis mb-2 block text-sm font-medium">{t("light_brand_color")}</p>
                  <ColorPicker
                    defaultValue={currentOrg.brandColor || "#292929"}
                    resetDefaultValue="#292929"
                    onChange={(value) => form.setValue("brandColor", value, { shouldDirty: true })}
                  />
                </div>
              )}
            />
            <Controller
              name="darkBrandColor"
              control={form.control}
              defaultValue={currentOrg.darkBrandColor}
              render={() => (
                <div className="mt-6 sm:mt-0">
                  <p className="text-emphasis mb-2 block text-sm font-medium">{t("dark_brand_color")}</p>
                  <ColorPicker
                    defaultValue={currentOrg.darkBrandColor || "#fafafa"}
                    resetDefaultValue="#fafafa"
                    onChange={(value) => form.setValue("darkBrandColor", value, { shouldDirty: true })}
                  />
                </div>
              )}
            />
          </div>
          <Button color="primary" className="mt-8" type="submit" loading={mutation.isLoading}>
            {t("update")}
          </Button>
        </Form>
      ) : (
        <div className="border-subtle rounded-md border p-5">
          <span className="text-default text-sm">{t("only_owner_change")}</span>
        </div>
      )}
    </LicenseRequired>
  );
};

OrgAppearanceView.getLayout = getLayout;

export default OrgAppearanceView;<|MERGE_RESOLUTION|>--- conflicted
+++ resolved
@@ -1,11 +1,8 @@
 import { useRouter } from "next/router";
 import { Controller, useForm } from "react-hook-form";
 
-<<<<<<< HEAD
 import LicenseRequired from "@calcom/features/ee/common/components/LicenseRequired";
-import { APP_NAME } from "@calcom/lib/constants";
-=======
->>>>>>> 878a7cbf
+
 import { useLocale } from "@calcom/lib/hooks/useLocale";
 import { MembershipRole } from "@calcom/prisma/enums";
 import { trpc } from "@calcom/trpc/react";
