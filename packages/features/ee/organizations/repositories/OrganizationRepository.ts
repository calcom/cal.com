import type { z } from "zod";

import { getOrgUsernameFromEmail } from "@calcom/features/auth/signup/utils/getOrgUsernameFromEmail";
import { createAProfileForAnExistingUser } from "@calcom/features/profile/lib/createAProfileForAnExistingUser";
import { UserRepository } from "@calcom/features/users/repositories/UserRepository";
import logger from "@calcom/lib/logger";
import { safeStringify } from "@calcom/lib/safeStringify";
import { getParsedTeam } from "@calcom/lib/server/repository/teamUtils";
import type { PrismaClient } from "@calcom/prisma";
import { MembershipRole } from "@calcom/prisma/enums";
import type { CreationSource } from "@calcom/prisma/enums";
import type { teamMetadataStrictSchema } from "@calcom/prisma/zod-utils";
import { teamMetadataSchema } from "@calcom/prisma/zod-utils";

const orgSelect = {
  id: true,
  name: true,
  slug: true,
  logoUrl: true,
};

export class OrganizationRepository {
  protected readonly prismaClient: PrismaClient;

  constructor(deps: { prismaClient: PrismaClient }) {
    this.prismaClient = deps.prismaClient;
  }

  async createWithExistingUserAsOwner({
    orgData,
    owner,
  }: {
    orgData: {
      name: string;
      slug: string | null;
      isOrganizationConfigured: boolean;
      isOrganizationAdminReviewed: boolean;
      autoAcceptEmail: string;
      seats: number | null;
      pricePerSeat: number | null;
      isPlatform: boolean;
      billingPeriod?: "MONTHLY" | "ANNUALLY";
      logoUrl: string | null;
      bio: string | null;
      brandColor: string | null;
      bannerUrl: string | null;
      requestedSlug?: string | null;
    };
    owner: {
      id: number;
      email: string;
      nonOrgUsername: string;
    };
  }) {
    logger.debug("createWithExistingUserAsOwner", safeStringify({ orgData, owner }));
    const organization = await this.create(orgData);
    const ownerProfile = await createAProfileForAnExistingUser({
      user: {
        id: owner.id,
        email: owner.email,
        currentUsername: owner.nonOrgUsername,
      },
      organizationId: organization.id,
    });

    await this.prismaClient.membership.create({
      data: {
        createdAt: new Date(),
        userId: owner.id,
        role: MembershipRole.OWNER,
        accepted: true,
        teamId: organization.id,
      },
    });
    return { organization, ownerProfile };
  }

  async createWithNonExistentOwner({
    orgData,
    owner,
    creationSource,
  }: {
    orgData: {
      name: string;
      slug: string;
      isOrganizationConfigured: boolean;
      isOrganizationAdminReviewed: boolean;
      autoAcceptEmail: string;
      seats: number | null;
      billingPeriod?: "MONTHLY" | "ANNUALLY";
      pricePerSeat: number | null;
      isPlatform: boolean;
      logoUrl: string | null;
      bio: string | null;
      brandColor: string | null;
      bannerUrl: string | null;
    };
    owner: {
      email: string;
    };
    creationSource: CreationSource;
  }) {
    logger.debug("createWithNonExistentOwner", safeStringify({ orgData, owner }));
    const organization = await this.create(orgData);
    const ownerUsernameInOrg = getOrgUsernameFromEmail(owner.email, orgData.autoAcceptEmail);
    const userRepo = new UserRepository(this.prismaClient);
    const ownerInDb = await userRepo.create({
      email: owner.email,
      username: ownerUsernameInOrg,
      organizationId: organization.id,
      locked: false,
      creationSource,
    });

    await this.prismaClient.membership.create({
      data: {
        createdAt: new Date(),
        userId: ownerInDb.id,
        role: MembershipRole.OWNER,
        accepted: true,
        teamId: organization.id,
      },
    });

    return {
      orgOwner: ownerInDb,
      organization,
      ownerProfile: {
        username: ownerUsernameInOrg,
      },
    };
  }

  async create(orgData: {
    name: string;
    slug: string | null;
    isOrganizationConfigured: boolean;
    isOrganizationAdminReviewed: boolean;
    autoAcceptEmail: string;
    seats: number | null;
    billingPeriod?: "MONTHLY" | "ANNUALLY";
    pricePerSeat: number | null;
    isPlatform: boolean;
    logoUrl: string | null;
    bio: string | null;
    brandColor: string | null;
    bannerUrl: string | null;
    requestedSlug?: string | null;
  }) {
    return await this.prismaClient.team.create({
      data: {
        name: orgData.name,
        isOrganization: true,
        slug: orgData.slug,
        logoUrl: orgData.logoUrl,
        bio: orgData.bio,
        brandColor: orgData.brandColor,
        bannerUrl: orgData.bannerUrl,
        organizationSettings: {
          create: {
            isAdminReviewed: orgData.isOrganizationAdminReviewed,
            isOrganizationVerified: true,
            isOrganizationConfigured: orgData.isOrganizationConfigured,
            orgAutoAcceptEmail: orgData.autoAcceptEmail,
          },
        },
        metadata: {
          isPlatform: orgData.isPlatform,

          // We still have a case where we don't have slug set directly on organization. The reason is because we want to create an org first(with same slug as another regular team) and then move the team to org.
          // Because in such cases there is a fallback existing at multiple places to use requestedSlug, we set it here still :(
          requestedSlug: orgData.requestedSlug,

          // We set these here still because some parts of code read it from metadata. This data exists in OrganizationOnboarding as well and should be used from there ideally
          // We also need to think about existing Organizations that might not have OrganizationOnboarding, before taking any decision
          orgSeats: orgData.seats,
          orgPricePerSeat: orgData.pricePerSeat,
          billingPeriod: orgData.billingPeriod,
        },
        isPlatform: orgData.isPlatform,
      },
    });
  }

  async findById({ id }: { id: number }) {
    return this.prismaClient.team.findUnique({
      where: {
        id,
        isOrganization: true,
      },
    });
  }

  async findBySlug({ slug }: { slug: string }) {
    // Slug is unique but could be null as well, so we can't use findUnique
    return this.prismaClient.team.findFirst({
      where: {
        slug,
        isOrganization: true,
      },
    });
  }

  async findBySlugIncludeOnboarding({ slug }: { slug: string }) {
    return this.prismaClient.team.findFirst({
      where: { slug, isOrganization: true },
      include: {
        organizationOnboarding: {
          select: {
            id: true,
            isDomainConfigured: true,
            isPlatform: true,
            slug: true,
            teams: true,
            invitedMembers: true,
          },
        },
      },
    });
  }

  async findByIdIncludeOrganizationSettings({ id }: { id: number }) {
    return this.prismaClient.team.findUnique({
      where: {
        id,
        isOrganization: true,
      },
      select: {
        ...orgSelect,
        organizationSettings: true,
      },
    });
  }

  async findUniqueNonPlatformOrgsByMatchingAutoAcceptEmail({ email }: { email: string }) {
    const emailDomain = email.split("@").at(-1);
    const orgs = await this.prismaClient.team.findMany({
      where: {
        isOrganization: true,
        isPlatform: false,
        organizationSettings: {
          orgAutoAcceptEmail: emailDomain,
          isOrganizationVerified: true,
          isAdminReviewed: true,
          orgAutoJoinOnSignup: true,
        },
      },
    });
    if (orgs.length > 1) {
      logger.error(
        "Multiple organizations found with the same auto accept email domain",
        safeStringify({ orgIds: orgs.map((org) => org.id), emailDomain })
      );

      // If we cannot reliably confirm a unique org then return nothing
      return null;
    }
    const org = orgs[0];
    if (!org) {
      return null;
    }
    return getParsedTeam(org);
  }

  async findCurrentOrg({ userId, orgId }: { userId: number; orgId: number }) {
    const membership = await this.prismaClient.membership.findUnique({
      where: {
        userId_teamId: {
          userId,
          teamId: orgId,
        },
      },
      include: {
        team: true,
      },
    });

    const organizationSettings = await this.prismaClient.organizationSettings.findUnique({
      where: {
        organizationId: orgId,
      },
      select: {
        lockEventTypeCreationForUsers: true,
        adminGetsNoSlotsNotification: true,
        isAdminReviewed: true,
        allowSEOIndexing: true,
        orgProfileRedirectsToVerifiedDomain: true,
        orgAutoAcceptEmail: true,
        disablePhoneOnlySMSNotifications: true,
<<<<<<< HEAD
        disableAutofillOnBookingPage: true,
=======
        orgAutoJoinOnSignup: true,
>>>>>>> 1012f2f1
      },
    });

    if (!membership) {
      throw new Error("You do not have a membership to your organization");
    }

    const metadata = teamMetadataSchema.parse(membership?.team.metadata);

    return {
      canAdminImpersonate: !!organizationSettings?.isAdminReviewed,
      organizationSettings: {
        lockEventTypeCreationForUsers: organizationSettings?.lockEventTypeCreationForUsers,
        adminGetsNoSlotsNotification: organizationSettings?.adminGetsNoSlotsNotification,
        allowSEOIndexing: organizationSettings?.allowSEOIndexing,
        orgProfileRedirectsToVerifiedDomain: organizationSettings?.orgProfileRedirectsToVerifiedDomain,
        orgAutoAcceptEmail: organizationSettings?.orgAutoAcceptEmail,
        disablePhoneOnlySMSNotifications: organizationSettings?.disablePhoneOnlySMSNotifications,
<<<<<<< HEAD
        disableAutofillOnBookingPage: organizationSettings?.disableAutofillOnBookingPage,
=======
        orgAutoJoinOnSignup: organizationSettings?.orgAutoJoinOnSignup,
>>>>>>> 1012f2f1
      },
      user: {
        role: membership?.role,
        accepted: membership?.accepted,
      },
      ...membership?.team,
      metadata,
    };
  }

  async findTeamsInOrgIamNotPartOf({ userId, parentId }: { userId: number; parentId: number | null }) {
    const teamsInOrgIamNotPartOf = await this.prismaClient.team.findMany({
      where: {
        parentId,
        members: {
          none: {
            userId,
          },
        },
      },
      select: {
        parentId: true,
        id: true,
        name: true,
        logoUrl: true,
        slug: true,
      },
    });

    return teamsInOrgIamNotPartOf;
  }

  async adminFindById({ id }: { id: number }) {
    const org = await this.prismaClient.team.findUnique({
      where: {
        id,
      },
      select: {
        id: true,
        name: true,
        slug: true,
        metadata: true,
        isOrganization: true,
        members: {
          where: {
            role: "OWNER",
          },
          select: {
            user: {
              select: {
                id: true,
                name: true,
                email: true,
              },
            },
          },
        },
        organizationSettings: {
          select: {
            isOrganizationConfigured: true,
            isOrganizationVerified: true,
            orgAutoAcceptEmail: true,
          },
        },
      },
    });
    if (!org) {
      throw new Error("Organization not found");
    }

    const parsedMetadata = teamMetadataSchema.parse(org.metadata);
    if (!org?.isOrganization) {
      throw new Error("Organization not found");
    }
    return { ...org, metadata: parsedMetadata };
  }

  async findByMemberEmail({ email }: { email: string }) {
    const organization = await this.prismaClient.team.findFirst({
      where: {
        isOrganization: true,
        members: {
          some: {
            user: { email },
          },
        },
      },
    });
    return organization ?? null;
  }

  async findByMemberEmailId({ email }: { email: string }) {
    const log = logger.getSubLogger({ prefix: ["findByMemberEmailId"] });
    log.debug("called with", { email });
    const organization = await this.prismaClient.team.findFirst({
      where: {
        isOrganization: true,
        members: {
          some: {
            user: {
              email,
            },
          },
        },
      },
    });

    return organization;
  }

  async findCalVideoLogoByOrgId({ id }: { id: number }) {
    const org = await this.prismaClient.team.findUnique({
      where: {
        id,
      },
      select: {
        calVideoLogo: true,
      },
    });

    return org?.calVideoLogo;
  }

  async getVerifiedOrganizationByAutoAcceptEmailDomain(domain: string) {
    return await this.prismaClient.team.findFirst({
      where: {
        organizationSettings: {
          isOrganizationVerified: true,
          orgAutoAcceptEmail: domain,
        },
      },
      select: {
        id: true,
        organizationSettings: {
          select: {
            orgAutoAcceptEmail: true,
          },
        },
      },
    });
  }

  async setSlug({ id, slug }: { id: number; slug: string }) {
    return await this.prismaClient.team.update({
      where: { id, isOrganization: true },
      data: { slug },
    });
  }

  async updateStripeSubscriptionDetails({
    id,
    stripeSubscriptionId,
    stripeSubscriptionItemId,
    existingMetadata,
  }: {
    id: number;
    stripeSubscriptionId: string;
    stripeSubscriptionItemId: string;
    existingMetadata: z.infer<typeof teamMetadataStrictSchema>;
  }) {
    return await this.prismaClient.team.update({
      where: { id, isOrganization: true },
      data: {
        metadata: {
          ...existingMetadata,
          subscriptionId: stripeSubscriptionId,
          subscriptionItemId: stripeSubscriptionItemId,
        },
      },
    });
  }

  async checkIfPrivate({ orgId }: { orgId: number }) {
    const team = await this.prismaClient.team.findUnique({
      where: {
        id: orgId,
        isOrganization: true,
      },
      select: {
        isPrivate: true,
      },
    });

    return team?.isPrivate ?? false;
  }

  async getOrganizationAutoAcceptSettings(organizationId: number) {
    const org = await this.prismaClient.team.findUnique({
      where: { id: organizationId, isOrganization: true },
      select: {
        organizationSettings: {
          select: {
            orgAutoAcceptEmail: true,
            isOrganizationVerified: true,
          },
        },
      },
    });

    return org?.organizationSettings ?? null;
  }
}<|MERGE_RESOLUTION|>--- conflicted
+++ resolved
@@ -287,11 +287,8 @@
         orgProfileRedirectsToVerifiedDomain: true,
         orgAutoAcceptEmail: true,
         disablePhoneOnlySMSNotifications: true,
-<<<<<<< HEAD
         disableAutofillOnBookingPage: true,
-=======
         orgAutoJoinOnSignup: true,
->>>>>>> 1012f2f1
       },
     });
 
@@ -310,11 +307,8 @@
         orgProfileRedirectsToVerifiedDomain: organizationSettings?.orgProfileRedirectsToVerifiedDomain,
         orgAutoAcceptEmail: organizationSettings?.orgAutoAcceptEmail,
         disablePhoneOnlySMSNotifications: organizationSettings?.disablePhoneOnlySMSNotifications,
-<<<<<<< HEAD
         disableAutofillOnBookingPage: organizationSettings?.disableAutofillOnBookingPage,
-=======
         orgAutoJoinOnSignup: organizationSettings?.orgAutoJoinOnSignup,
->>>>>>> 1012f2f1
       },
       user: {
         role: membership?.role,
