import type { PropsWithChildren } from "react";
import { useState } from "react";

<<<<<<< HEAD
import classNames from "@calcom/lib/classNames";
=======
>>>>>>> 00ee1ef4
import type { RouterOutputs } from "@calcom/trpc";
import { Avatar, TextField } from "@calcom/ui";
import classNames from "@calcom/ui/classNames";

type TeamInviteFromOrgProps = PropsWithChildren<{
  selectedEmails?: string | string[];
  handleOnChecked: (usersEmail: string) => void;
  orgMembers?: RouterOutputs["viewer"]["organizations"]["getMembers"];
}>;

const keysToCheck = ["name", "email", "username"] as const; // array of keys to check

export default function TeamInviteFromOrg({
  handleOnChecked,
  selectedEmails,
  orgMembers,
}: TeamInviteFromOrgProps) {
  const [searchQuery, setSearchQuery] = useState("");
  const filteredMembers = orgMembers?.filter((member) => {
    if (!searchQuery) {
      return true; // return all members if searchQuery is empty
    }
    const { user } = member ?? {}; // destructuring with default value in case member is undefined
    return keysToCheck.some((key) => user?.[key]?.toLowerCase().includes(searchQuery.toLowerCase()));
  });

  return (
    <div className="bg-muted border-subtle flex flex-col rounded-md border p-4">
      <div className="-my-1">
        <TextField placeholder="Search..." onChange={(e) => setSearchQuery(e.target.value)} />
      </div>
      <hr className="border-subtle -mx-4 mt-2" />
      <div className="scrollbar flex max-h-48 min-h-48 flex-col space-y-0.5 overflow-y-scroll pt-2">
        <>
          {filteredMembers &&
            filteredMembers.map((member) => {
              const isSelected = Array.isArray(selectedEmails)
                ? selectedEmails.includes(member.user.email)
                : selectedEmails === member.user.email;
              return (
                <UserToInviteItem
                  key={member.user.id}
                  member={member}
                  isSelected={isSelected}
                  onChange={() => handleOnChecked(member.user.email)}
                />
              );
            })}
        </>
      </div>
    </div>
  );
}

function UserToInviteItem({
  member,
  isSelected,
  onChange,
}: {
  member: RouterOutputs["viewer"]["organizations"]["getMembers"][number];
  isSelected: boolean;
  onChange: () => void;
}) {
  return (
    <div
      key={member.userId}
      onClick={() => onChange()} // We handle this on click on the div also - for a11y we handle it with label and checkbox below
      className={classNames(
        "flex cursor-pointer items-center rounded-md px-2 py-1 transition",
        isSelected ? "bg-emphasis" : "hover:bg-subtle "
      )}>
      <div className="flex items-center space-x-2 rtl:space-x-reverse">
        <Avatar size="sm" alt="Users avatar" asChild imageSrc={member.user.avatarUrl} />
        <label
          htmlFor={`${member.user.id}`}
          className="text-emphasis cursor-pointer text-sm font-medium leading-none">
          {member.user.name || member.user.email || "Nameless User"}
        </label>
      </div>
      <div className="ml-auto">
        <input
          id={`${member.user.id}`}
          checked={isSelected}
          type="checkbox"
          className="text-emphasis focus:ring-emphasis dark:text-muted border-default hover:bg-subtle inline-flex h-4 w-4 place-self-center justify-self-end rounded transition checked:bg-gray-800"
          onChange={() => {
            onChange();
          }}
        />
      </div>
    </div>
  );
}<|MERGE_RESOLUTION|>--- conflicted
+++ resolved
@@ -1,10 +1,6 @@
 import type { PropsWithChildren } from "react";
 import { useState } from "react";
 
-<<<<<<< HEAD
-import classNames from "@calcom/lib/classNames";
-=======
->>>>>>> 00ee1ef4
 import type { RouterOutputs } from "@calcom/trpc";
 import { Avatar, TextField } from "@calcom/ui";
 import classNames from "@calcom/ui/classNames";
@@ -37,7 +33,7 @@
         <TextField placeholder="Search..." onChange={(e) => setSearchQuery(e.target.value)} />
       </div>
       <hr className="border-subtle -mx-4 mt-2" />
-      <div className="scrollbar flex max-h-48 min-h-48 flex-col space-y-0.5 overflow-y-scroll pt-2">
+      <div className="scrollbar min-h-48 flex max-h-48 flex-col space-y-0.5 overflow-y-scroll pt-2">
         <>
           {filteredMembers &&
             filteredMembers.map((member) => {
