import { useSession } from "next-auth/react";
import { signIn } from "next-auth/react";
import type { SessionContextValue } from "next-auth/react";
import { useRouter } from "next/navigation";
import { useState } from "react";
import { Controller, useForm } from "react-hook-form";

import { subdomainSuffix } from "@calcom/features/ee/organizations/lib/orgDomains";
import classNames from "@calcom/lib/classNames";
import { MINIMUM_NUMBER_OF_ORG_SEATS } from "@calcom/lib/constants";
import { useLocale } from "@calcom/lib/hooks/useLocale";
import slugify from "@calcom/lib/slugify";
import { telemetryEventTypes, useTelemetry } from "@calcom/lib/telemetry";
import { UserPermissionRole } from "@calcom/prisma/enums";
import { trpc } from "@calcom/trpc/react";
<<<<<<< HEAD
import { Button, Form, TextField, Alert } from "@calcom/ui";
import { Icon } from "@calcom/ui";
=======
import type { Ensure } from "@calcom/types/utils";
import { Button, Form, TextField, Alert, RadioGroup as RadioArea } from "@calcom/ui";
import { ArrowRight } from "@calcom/ui/components/icon";
>>>>>>> 507daa6a

function extractDomainFromEmail(email: string) {
  let out = "";
  try {
    const match = email.match(/^(?:.*?:\/\/)?.*?(?<root>[\w\-]*(?:\.\w{2,}|\.\w{2,}\.\w{2}))(?:[\/?#:]|$)/);
    out = (match && match.groups?.root) ?? "";
  } catch (ignore) {}
  return out.split(".")[0];
}

export const CreateANewOrganizationForm = () => {
  const session = useSession();
  if (!session.data) {
    return null;
  }
  return <CreateANewOrganizationFormChild session={session} />;
};

const CreateANewOrganizationFormChild = ({ session }: { session: Ensure<SessionContextValue, "data"> }) => {
  const { t } = useLocale();
  const router = useRouter();
  const telemetry = useTelemetry();
  const [serverErrorMessage, setServerErrorMessage] = useState<string | null>(null);
  const isAdmin = session.data.user.role === UserPermissionRole.ADMIN;
  const isImpersonated = session.data.user.impersonatedBy;
  const defaultOrgOwnerEmail = session.data.user.email ?? "";
  const newOrganizationFormMethods = useForm<{
    name: string;
    seats: number;
    pricePerSeat: number;
    slug: string;
    orgOwnerEmail: string;
  }>({
    defaultValues: {
      slug: !isAdmin ? deriveSlugFromEmail(defaultOrgOwnerEmail) : undefined,
      orgOwnerEmail: !isAdmin ? defaultOrgOwnerEmail : undefined,
      name: !isAdmin ? deriveOrgNameFromEmail(defaultOrgOwnerEmail) : undefined,
    },
  });

  const createOrganizationMutation = trpc.viewer.organizations.create.useMutation({
    onSuccess: async (data) => {
      telemetry.event(telemetryEventTypes.org_created);
      // This is necessary so that server token has the updated upId
      await session.update({
        upId: data.upId,
      });
      if (isAdmin && data.userId !== session.data?.user.id) {
        // Impersonate the user chosen as the organization owner(if the admin user isn't the owner himself), so that admin can now configure the organisation on his behalf.
        // He won't need to have access to the org directly in this way.
        signIn("impersonation-auth", {
          username: data.email,
          callbackUrl: `/settings/organizations/${data.organizationId}/about`,
        });
      }
      router.push(`/settings/organizations/${data.organizationId}/about`);
    },
    onError: (err) => {
      if (err.message === "organization_url_taken") {
        newOrganizationFormMethods.setError("slug", { type: "custom", message: t("url_taken") });
      } else if (err.message === "domain_taken_team" || err.message === "domain_taken_project") {
        newOrganizationFormMethods.setError("slug", {
          type: "custom",
          message: t("problem_registering_domain"),
        });
      } else {
        setServerErrorMessage(err.message);
      }
    },
  });

  return (
    <>
      <Form
        form={newOrganizationFormMethods}
        className="space-y-5"
        id="createOrg"
        handleSubmit={(v) => {
          if (!createOrganizationMutation.isPending) {
            setServerErrorMessage(null);
            createOrganizationMutation.mutate(v);
          }
        }}>
        <div>
          {serverErrorMessage && (
            <div className="mb-4">
              <Alert severity="error" message={serverErrorMessage} />
            </div>
          )}
          <Controller
            name="orgOwnerEmail"
            control={newOrganizationFormMethods.control}
            rules={{
              required: t("must_enter_organization_admin_email"),
            }}
            render={({ field: { value } }) => (
              <div className="flex">
                <TextField
                  containerClassName="w-full"
                  placeholder="john@acme.com"
                  name="orgOwnerEmail"
                  disabled={!isAdmin && !isImpersonated}
                  label={t("admin_email")}
                  defaultValue={value}
                  onChange={(e) => {
                    const email = e?.target.value;
                    const slug = deriveSlugFromEmail(email);
                    newOrganizationFormMethods.setValue("orgOwnerEmail", email.trim());
                    if (newOrganizationFormMethods.getValues("slug") === "") {
                      newOrganizationFormMethods.setValue("slug", slug);
                    }
                    newOrganizationFormMethods.setValue("name", deriveOrgNameFromEmail(email));
                  }}
                  autoComplete="off"
                />
              </div>
            )}
          />
        </div>
        <div>
          <Controller
            name="name"
            control={newOrganizationFormMethods.control}
            defaultValue=""
            rules={{
              required: t("must_enter_organization_name"),
            }}
            render={({ field: { value } }) => (
              <>
                <TextField
                  className="mt-2"
                  placeholder="Acme"
                  name="name"
                  label={t("organization_name")}
                  defaultValue={value}
                  onChange={(e) => {
                    newOrganizationFormMethods.setValue("name", e?.target.value.trim());
                    if (newOrganizationFormMethods.formState.touchedFields["slug"] === undefined) {
                      newOrganizationFormMethods.setValue("slug", slugify(e?.target.value));
                    }
                  }}
                  autoComplete="off"
                />
              </>
            )}
          />
        </div>

        <div>
          <Controller
            name="slug"
            control={newOrganizationFormMethods.control}
            rules={{
              required: "Must enter organization slug",
            }}
            render={({ field: { value } }) => (
              <TextField
                className="mt-2"
                name="slug"
                label={t("organization_url")}
                placeholder="acme"
                addOnSuffix={`.${subdomainSuffix()}`}
                defaultValue={value}
                onChange={(e) => {
                  newOrganizationFormMethods.setValue("slug", slugify(e?.target.value), {
                    shouldTouch: true,
                  });
                  newOrganizationFormMethods.clearErrors("slug");
                }}
              />
            )}
          />
        </div>

        {(isAdmin || isImpersonated) && (
          <>
            <section className="grid grid-cols-2 gap-2">
              <div className="w-full">
                <Controller
                  name="seats"
                  control={newOrganizationFormMethods.control}
                  render={({ field: { value, onChange } }) => (
                    <div className="flex">
                      <TextField
                        containerClassName="w-full"
                        placeholder="30"
                        name="seats"
                        type="number"
                        label="Seats (optional)"
                        min={MINIMUM_NUMBER_OF_ORG_SEATS}
                        defaultValue={value || MINIMUM_NUMBER_OF_ORG_SEATS}
                        onChange={(e) => {
                          onChange(+e.target.value);
                        }}
                        autoComplete="off"
                      />
                    </div>
                  )}
                />
              </div>
              <div className="w-full">
                <Controller
                  name="pricePerSeat"
                  control={newOrganizationFormMethods.control}
                  render={({ field: { value, onChange } }) => (
                    <div className="flex">
                      <TextField
                        containerClassName="w-full"
                        placeholder="30"
                        name="pricePerSeat"
                        type="number"
                        addOnSuffix="$"
                        label="Price per seat (optional)"
                        defaultValue={value}
                        onChange={(e) => {
                          onChange(+e.target.value);
                        }}
                        autoComplete="off"
                      />
                    </div>
                  )}
                />
              </div>
            </section>
          </>
        )}

        {/* This radio group does nothing - its just for visuall purposes */}
        {!isAdmin && (
          <>
            <div className="bg-subtle space-y-5  rounded-lg p-5">
              <h3 className="font-cal text-default text-lg font-semibold leading-4">
                Upgrade to Organizations
              </h3>
              <RadioArea.Group className={classNames("mt-1 flex flex-col gap-4")} value="ORGANIZATION">
                <RadioArea.Item
                  className={classNames("bg-default w-full text-sm opacity-70")}
                  value="TEAMS"
                  disabled>
                  <strong className="mb-1 block">{t("teams")}</strong>
                  <p>{t("your_current_plan")}</p>
                </RadioArea.Item>
                <RadioArea.Item className={classNames("bg-default w-full text-sm")} value="ORGANIZATION">
                  <strong className="mb-1 block">{t("organization")}</strong>
                  <p>{t("organization_price_per_user_month")}</p>
                </RadioArea.Item>
              </RadioArea.Group>
            </div>
          </>
        )}

        <div className="flex space-x-2 rtl:space-x-reverse">
          <Button
            disabled={
              newOrganizationFormMethods.formState.isSubmitting || createOrganizationMutation.isPending
            }
            color="primary"
            EndIcon="arrow-right"
            type="submit"
            form="createOrg"
            className="w-full justify-center">
            {t("continue")}
          </Button>
        </div>
      </Form>
    </>
  );
};

function deriveSlugFromEmail(email: string) {
  const domain = extractDomainFromEmail(email);

  return domain;
}

function deriveOrgNameFromEmail(email: string) {
  const domain = extractDomainFromEmail(email);

  return domain.charAt(0).toUpperCase() + domain.slice(1);
}<|MERGE_RESOLUTION|>--- conflicted
+++ resolved
@@ -1,6 +1,5 @@
-import { useSession } from "next-auth/react";
-import { signIn } from "next-auth/react";
 import type { SessionContextValue } from "next-auth/react";
+import { signIn, useSession } from "next-auth/react";
 import { useRouter } from "next/navigation";
 import { useState } from "react";
 import { Controller, useForm } from "react-hook-form";
@@ -13,14 +12,8 @@
 import { telemetryEventTypes, useTelemetry } from "@calcom/lib/telemetry";
 import { UserPermissionRole } from "@calcom/prisma/enums";
 import { trpc } from "@calcom/trpc/react";
-<<<<<<< HEAD
-import { Button, Form, TextField, Alert } from "@calcom/ui";
-import { Icon } from "@calcom/ui";
-=======
 import type { Ensure } from "@calcom/types/utils";
-import { Button, Form, TextField, Alert, RadioGroup as RadioArea } from "@calcom/ui";
-import { ArrowRight } from "@calcom/ui/components/icon";
->>>>>>> 507daa6a
+import { Alert, Button, Form, RadioGroup as RadioArea, TextField } from "@calcom/ui";
 
 function extractDomainFromEmail(email: string) {
   let out = "";
