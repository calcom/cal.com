--- conflicted
+++ resolved
@@ -16,10 +16,7 @@
 import { trpc } from "@calcom/trpc/react";
 import type { Ensure } from "@calcom/types/utils";
 import { Alert, Button, Form, Label, RadioGroup as RadioArea, TextField, ToggleGroup } from "@calcom/ui";
-<<<<<<< HEAD
-=======
 import classNames from "@calcom/ui/classNames";
->>>>>>> 00ee1ef4
 
 function extractDomainFromEmail(email: string) {
   let out = "";
