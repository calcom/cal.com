import { signIn } from "next-auth/react";
<<<<<<< HEAD
import { useRouter } from "next/navigation";
import type { Dispatch, SetStateAction } from "react";
=======
import { useRouter } from "next/router";
>>>>>>> 4a6dc509
import { useState } from "react";
import { Controller, useForm } from "react-hook-form";

import { VerifyCodeDialog } from "@calcom/features/bookings/components/VerifyCodeDialog";
import { subdomainSuffix } from "@calcom/features/ee/organizations/lib/orgDomains";
import { useLocale } from "@calcom/lib/hooks/useLocale";
import slugify from "@calcom/lib/slugify";
import { telemetryEventTypes, useTelemetry } from "@calcom/lib/telemetry";
import { trpc } from "@calcom/trpc/react";
import { Button, Form, TextField, Alert } from "@calcom/ui";
import { ArrowRight } from "@calcom/ui/components/icon";

function extractDomainFromEmail(email: string) {
  let out = "";
  try {
    const match = email.match(/^(?:.*?:\/\/)?.*?(?<root>[\w\-]*(?:\.\w{2,}|\.\w{2,}\.\w{2}))(?:[\/?#:]|$)/);
    out = (match && match.groups?.root) ?? "";
  } catch (ignore) {}
  return out.split(".")[0];
}

export const CreateANewOrganizationForm = ({ slug }: { slug?: string }) => {
  const { t, i18n } = useLocale();
  const router = useRouter();
  const telemetry = useTelemetry();
  const [serverErrorMessage, setServerErrorMessage] = useState<string | null>(null);
  const [showVerifyCode, setShowVerifyCode] = useState(false);

  const newOrganizationFormMethods = useForm<{
    name: string;
    slug: string;
    adminEmail: string;
    adminUsername: string;
  }>({
    defaultValues: {
      slug: `${slug ?? ""}`,
    },
  });
  const watchAdminEmail = newOrganizationFormMethods.watch("adminEmail");

  const createOrganizationMutation = trpc.viewer.organizations.create.useMutation({
    onSuccess: async (data) => {
      if (data.checked) {
        setShowVerifyCode(true);
      } else if (data.user) {
        telemetry.event(telemetryEventTypes.org_created);
        await signIn("credentials", {
          redirect: false,
          callbackUrl: "/",
          email: data.user.email,
          password: data.user.password,
        });
        router.push(`/settings/organizations/${data.user.organizationId}/set-password`);
      }
    },
    onError: (err) => {
      if (err.message === "admin_email_taken") {
        newOrganizationFormMethods.setError("adminEmail", {
          type: "custom",
          message: t("email_already_used"),
        });
      } else if (err.message === "organization_url_taken") {
        newOrganizationFormMethods.setError("slug", { type: "custom", message: t("url_taken") });
      } else if (err.message === "domain_taken_team" || err.message === "domain_taken_project") {
        newOrganizationFormMethods.setError("slug", {
          type: "custom",
          message: t("problem_registering_domain"),
        });
      } else {
        setServerErrorMessage(err.message);
      }
    },
  });

  return (
    <>
      <Form
        form={newOrganizationFormMethods}
        id="createOrg"
        handleSubmit={(v) => {
          if (!createOrganizationMutation.isLoading) {
            setServerErrorMessage(null);
            createOrganizationMutation.mutate(v);
          }
        }}>
        <div className="mb-5">
          {serverErrorMessage && (
            <div className="mb-4">
              <Alert severity="error" message={serverErrorMessage} />
            </div>
          )}

          <Controller
            name="adminEmail"
            control={newOrganizationFormMethods.control}
            defaultValue=""
            rules={{
              required: t("must_enter_organization_admin_email"),
            }}
            render={({ field: { value } }) => (
              <div className="flex">
                <TextField
                  containerClassName="w-full"
                  placeholder="john@acme.com"
                  name="adminEmail"
                  label={t("admin_email")}
                  defaultValue={value}
                  onChange={(e) => {
                    const domain = extractDomainFromEmail(e?.target.value);
                    newOrganizationFormMethods.setValue("adminEmail", e?.target.value.trim());
                    newOrganizationFormMethods.setValue(
                      "adminUsername",
                      e?.target.value.split("@")[0].trim()
                    );
                    if (newOrganizationFormMethods.getValues("slug") === "") {
                      newOrganizationFormMethods.setValue("slug", domain);
                    }
                    newOrganizationFormMethods.setValue(
                      "name",
                      domain.charAt(0).toUpperCase() + domain.slice(1)
                    );
                  }}
                  autoComplete="off"
                />
              </div>
            )}
          />
        </div>
        <div className="mb-5">
          <Controller
            name="name"
            control={newOrganizationFormMethods.control}
            defaultValue=""
            rules={{
              required: t("must_enter_organization_name"),
            }}
            render={({ field: { value } }) => (
              <>
                <TextField
                  className="mt-2"
                  placeholder="Acme"
                  name="name"
                  label={t("organization_name")}
                  defaultValue={value}
                  onChange={(e) => {
                    newOrganizationFormMethods.setValue("name", e?.target.value.trim());
                    if (newOrganizationFormMethods.formState.touchedFields["slug"] === undefined) {
                      newOrganizationFormMethods.setValue("slug", slugify(e?.target.value));
                    }
                  }}
                  autoComplete="off"
                />
              </>
            )}
          />
        </div>

        <div className="mb-5">
          <Controller
            name="slug"
            control={newOrganizationFormMethods.control}
            rules={{
              required: "Must enter organization slug",
            }}
            render={({ field: { value } }) => (
              <TextField
                className="mt-2"
                name="slug"
                label={t("organization_url")}
                placeholder="acme"
                addOnSuffix={`.${subdomainSuffix()}`}
                defaultValue={value}
                onChange={(e) => {
                  newOrganizationFormMethods.setValue("slug", slugify(e?.target.value), {
                    shouldTouch: true,
                  });
                  newOrganizationFormMethods.clearErrors("slug");
                }}
              />
            )}
          />
        </div>

        <input hidden {...newOrganizationFormMethods.register("adminUsername")} />

        <div className="flex space-x-2 rtl:space-x-reverse">
          <Button
            disabled={
              newOrganizationFormMethods.formState.isSubmitting || createOrganizationMutation.isLoading
            }
            color="primary"
            EndIcon={ArrowRight}
            type="submit"
            form="createOrg"
            className="w-full justify-center">
            {t("continue")}
          </Button>
        </div>
      </Form>
      <VerifyCodeDialog
        isOpenDialog={showVerifyCode}
        setIsOpenDialog={setShowVerifyCode}
        email={watchAdminEmail}
        onSuccess={(isVerified) => {
          if (isVerified) {
            createOrganizationMutation.mutate({
              ...newOrganizationFormMethods.getValues(),
              language: i18n.language,
              check: false,
            });
          }
        }}
      />
    </>
  );
};<|MERGE_RESOLUTION|>--- conflicted
+++ resolved
@@ -1,10 +1,5 @@
 import { signIn } from "next-auth/react";
-<<<<<<< HEAD
 import { useRouter } from "next/navigation";
-import type { Dispatch, SetStateAction } from "react";
-=======
-import { useRouter } from "next/router";
->>>>>>> 4a6dc509
 import { useState } from "react";
 import { Controller, useForm } from "react-hook-form";
 
