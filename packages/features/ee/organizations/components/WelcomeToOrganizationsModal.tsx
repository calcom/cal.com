"use client";

import { motion } from "framer-motion";

import { useLocale } from "@calcom/lib/hooks/useLocale";
import { Button } from "@calcom/ui/components/button";
import { Dialog, DialogContent } from "@calcom/ui/components/dialog";
import { Icon, type IconName } from "@calcom/ui/components/icon";
import { Logo } from "@calcom/ui/components/logo";

import { useWelcomeModal } from "../hooks/useWelcomeModal";

const features = [
  "1_parent_team_unlimited_subteams",
  "organization_workflows",
  "custom_subdomain",
  "instant_meetings",
  "collective_round_robin_events",
  "routing_forms",
  "team_workflows",
];

export function WelcomeToOrganizationsModal() {
  const { t } = useLocale();
  const { isOpen, closeModal } = useWelcomeModal();

  const SMALL = { outer: 32, icon: 16 };
  const LARGE = { outer: 48, icon: 24 };
  const RINGS = [60, 95, 130]; // Ring radii in px
  const RING_STROKE = 1;

  return (
    <Dialog open={isOpen} onOpenChange={(open) => !open && closeModal()}>
      <DialogContent size="default" className="!p-0 flex flex-col max-h-[95vh]" enableOverflow>
        <div className="flex flex-1 flex-col overflow-y-auto">
          <div className="flex flex-col gap-4 p-6">
            <div className="flex flex-col items-center gap-1">
              <Logo className="h-10 w-auto" />
            </div>

            {/* Team illustration with rings */}
            <div
              className="relative mx-auto"
              style={{
                width: 320,
                height: 220,
                maskImage: "radial-gradient(ellipse 100% 60% at center, black 30%, transparent 85%)",
                WebkitMaskImage: "radial-gradient(ellipse 100% 60% at center, black 30%, transparent 85%)",
              }}>
              {/* Center origin */}
              <div className="absolute left-1/2 top-1/2" style={{ transform: "translate(-50%, -50%)" }}>
                {/* Rings */}
                {RINGS.map((r, i) => (
                  <div
                    key={i}
                    className="pointer-events-none absolute rounded-full border"
                    style={{
                      width: 2 * r,
                      height: 2 * r,
                      left: `calc(50% - ${r}px)`,
                      top: `calc(50% - ${r}px)`,
                      borderWidth: RING_STROKE,
                      borderColor: "var(--cal-border-subtle)",
                    }}
                  />
                ))}

                {/* Central users icon  */}
                <div
                  className="from-default to-muted border-subtle absolute flex items-center justify-center rounded-full border bg-gradient-to-b shadow-sm"
                  style={{
                    width: LARGE.outer,
                    height: LARGE.outer,
                    left: "50%",
                    top: "50%",
                    transform: "translate(-50%, -50%)",
                  }}>
                  <Icon
                    name="users"
                    className="text-emphasis opacity-70"
                    style={{ width: LARGE.icon, height: LARGE.icon }}
                  />
                </div>

                {/* Surrounding user icons */}
                {(
                  [
                    { initialDeg: 30, duration: 20, icon: "user" },
                    { initialDeg: 190, duration: 25, icon: "user" },
                    { initialDeg: 320, duration: 15, icon: "user" },
                    { initialDeg: 280, duration: 20, icon: "building" },
                  ] as Array<{ initialDeg: number; duration: number; icon: IconName }>
                ).map(({ initialDeg, duration, icon }, index) => {
                  const r = RINGS[index % RINGS.length]; // icon orbit radius - each icon on a different ring (we have more icons than ring so we cycle through them)
                  const steps = 60;
                  const xKeyframes = [];
                  const yKeyframes = [];
                  for (let i = 0; i <= steps; i++) {
                    const angle = initialDeg + (360 * i) / steps;
                    xKeyframes.push(r * Math.cos((angle * Math.PI) / 180));
                    yKeyframes.push(r * Math.sin((angle * Math.PI) / 180));
                  }

                  return (
                    <motion.div
                      key={index}
                      className="from-default to-muted border-subtle absolute flex items-center justify-center rounded-full border bg-gradient-to-b shadow-sm"
                      style={{
                        left: "50%",
                        top: "50%",
                        width: SMALL.outer,
                        height: SMALL.outer,
                      }}
                      animate={{
                        x: xKeyframes,
                        y: yKeyframes,
                      }}
                      transition={{
                        duration,
                        repeat: Infinity,
                        ease: "linear",
                      }}
                      transformTemplate={({ x, y }) =>
                        // Lock the icon to the center of the ring and only translate on x and y
                        `translate(-50%, -50%) translateX(${x}) translateY(${y})`
                      }>
                      <Icon
                        name={icon}
                        className="text-default"
                        style={{ width: SMALL.icon, height: SMALL.icon }}
                      />
                    </motion.div>
                  );
                })}
              </div>
            </div>

            <div className="mb-2 flex flex-col gap-2 text-center">
              <h2 className="font-cal text-emphasis text-2xl leading-none">{t("welcome_to_organizations")}</h2>
              <p className="text-default text-sm leading-normal">{t("organizations_welcome_description")}</p>
            </div>

<<<<<<< HEAD
          <div className="mb-2 flex flex-col gap-3">
            {features.map((feature) => (
              <div key={feature} className="flex items-start gap-2">
                <Icon name="check" className="text-muted mt-0.5 h-4 w-4 shrink-0" />
                <span className="text-default text-sm font-medium leading-tight">{t(feature)}</span>
              </div>
            ))}
=======
            <div className="mb-2 flex flex-col gap-3">
              {features.map((feature) => (
                <div key={feature} className="flex items-start gap-2">
                  <Icon name="check" className="text-muted mt-0.5 h-4 w-4 flex-shrink-0" />
                  <span className="text-default text-sm font-medium leading-tight">{t(feature)}</span>
                </div>
              ))}
            </div>
>>>>>>> d1184f65
          </div>
        </div>

        <div className="bg-muted border-subtle flex shrink-0 items-center justify-between rounded-b-2xl border-t px-8 py-6">
          <Button
            color="minimal"
            href="https://cal.com/docs/organizations"
            target="_blank"
            EndIcon="external-link"
            className="pointer-events-none opacity-0">
            {t("learn_more")}
          </Button>
          <Button color="primary" onClick={closeModal}>
            {t("continue")}
          </Button>
        </div>
      </DialogContent>
    </Dialog>
  );
}<|MERGE_RESOLUTION|>--- conflicted
+++ resolved
@@ -31,7 +31,7 @@
 
   return (
     <Dialog open={isOpen} onOpenChange={(open) => !open && closeModal()}>
-      <DialogContent size="default" className="!p-0 flex flex-col max-h-[95vh]" enableOverflow>
+      <DialogContent size="default" className="flex max-h-[95vh] flex-col !p-0" enableOverflow>
         <div className="flex flex-1 flex-col overflow-y-auto">
           <div className="flex flex-col gap-4 p-6">
             <div className="flex flex-col items-center gap-1">
@@ -136,28 +136,20 @@
             </div>
 
             <div className="mb-2 flex flex-col gap-2 text-center">
-              <h2 className="font-cal text-emphasis text-2xl leading-none">{t("welcome_to_organizations")}</h2>
+              <h2 className="font-cal text-emphasis text-2xl leading-none">
+                {t("welcome_to_organizations")}
+              </h2>
               <p className="text-default text-sm leading-normal">{t("organizations_welcome_description")}</p>
             </div>
 
-<<<<<<< HEAD
-          <div className="mb-2 flex flex-col gap-3">
-            {features.map((feature) => (
-              <div key={feature} className="flex items-start gap-2">
-                <Icon name="check" className="text-muted mt-0.5 h-4 w-4 shrink-0" />
-                <span className="text-default text-sm font-medium leading-tight">{t(feature)}</span>
-              </div>
-            ))}
-=======
             <div className="mb-2 flex flex-col gap-3">
               {features.map((feature) => (
                 <div key={feature} className="flex items-start gap-2">
-                  <Icon name="check" className="text-muted mt-0.5 h-4 w-4 flex-shrink-0" />
+                  <Icon name="check" className="text-muted mt-0.5 h-4 w-4 shrink-0" />
                   <span className="text-default text-sm font-medium leading-tight">{t(feature)}</span>
                 </div>
               ))}
             </div>
->>>>>>> d1184f65
           </div>
         </div>
 
