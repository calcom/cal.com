--- conflicted
+++ resolved
@@ -1,318 +1,31 @@
 "use client";
 
-<<<<<<< HEAD
-import { useState } from "react";
-
+import { AdminMetadata } from "@calcom/features/billing/components";
 import type { Team } from "@calcom/prisma/client";
 import { trpc } from "@calcom/trpc/react";
-import { Badge } from "@calcom/ui/components/badge";
-import { Button } from "@calcom/ui/components/button";
-import { PanelCard } from "@calcom/ui/components/card";
-import { ConfirmationDialogContent, Dialog } from "@calcom/ui/components/dialog";
-import { TextField } from "@calcom/ui/components/form";
-import { Icon } from "@calcom/ui/components/icon";
-import { showToast } from "@calcom/ui/components/toast";
-
-type Metadata = Record<string, any>;
-
-const EDITABLE_KEYS = ["paymentId", "subscriptionId", "subscriptionItemId"];
 
 export const OrgMetadata = ({ metadata, orgId }: { metadata: Team["metadata"]; orgId: number }) => {
-  const [isEditing, setIsEditing] = useState(false);
-  const [editedValues, setEditedValues] = useState<Record<string, string>>({});
-  const [showConfirmDialog, setShowConfirmDialog] = useState(false);
-  const [validationErrors, setValidationErrors] = useState<Record<string, string>>({});
   const utils = trpc.useUtils();
 
-  const updateMetadataMutation = trpc.viewer.organizations.adminUpdateMetadata.useMutation({
-    onSuccess: () => {
-      showToast("Metadata updated successfully", "success");
-      setIsEditing(false);
-      setEditedValues({});
-      setShowConfirmDialog(false);
-      setValidationErrors({});
-      utils.viewer.organizations.adminGet.invalidate({ id: orgId });
-    },
-    onError: (error) => {
-      const errorMessage = error.message || "Failed to update metadata";
-      showToast(errorMessage, "error");
+  const updateMetadataMutation = trpc.viewer.organizations.adminUpdateMetadata.useMutation();
 
-      // Keep the dialog open so user can see the error and fix it
-      setShowConfirmDialog(false);
-
-      // Try to extract field-specific errors from the message
-      parseValidationErrors(errorMessage);
-    },
-  });
-
-  const parseValidationErrors = (errorMessage: string) => {
-    const errors: Record<string, string> = {};
-
-    // Parse common validation error patterns
-    if (errorMessage.includes("subscriptionId") && errorMessage.includes("sub_")) {
-      errors.subscriptionId = "Must start with 'sub_'";
-    }
-    if (errorMessage.includes("subscriptionItemId") && errorMessage.includes("si_")) {
-      errors.subscriptionItemId = "Must start with 'si_'";
-    }
-
-    setValidationErrors(errors);
-  };
-
-  const validateFields = (): boolean => {
-    const errors: Record<string, string> = {};
-
-    Object.entries(editedValues).forEach(([key, value]) => {
-      if (value && value.trim()) {
-        if (key === "subscriptionId" && !value.startsWith("sub_")) {
-          errors[key] = "Must start with 'sub_'";
-        }
-        if (key === "subscriptionItemId" && !value.startsWith("si_")) {
-          errors[key] = "Must start with 'si_'";
-        }
-      }
+  const handleUpdate = async (editedMetadata: Record<string, string>) => {
+    await updateMetadataMutation.mutateAsync({
+      id: orgId,
+      metadata: editedMetadata,
     });
 
-    setValidationErrors(errors);
-    return Object.keys(errors).length === 0;
-  };
-
-  if (!metadata || typeof metadata !== "object" || Object.keys(metadata).length === 0) {
-    return (
-      <PanelCard title="Metadata">
-        <div className="text-subtle p-4 text-sm">No metadata available for this organization.</div>
-      </PanelCard>
-    );
-  }
-
-  const metadataObj = metadata as Metadata;
-  const entries = Object.entries(metadataObj);
-
-  const hasChanges = Object.keys(editedValues).length > 0;
-
-  const handleEdit = (key: string, value: string) => {
-    setEditedValues((prev) => ({
-      ...prev,
-      [key]: value,
-    }));
-
-    // Clear validation error for this field when user edits
-    if (validationErrors[key]) {
-      setValidationErrors((prev) => {
-        const newErrors = { ...prev };
-        delete newErrors[key];
-        return newErrors;
-      });
-    }
-  };
-
-  const handleCancel = () => {
-    setIsEditing(false);
-    setEditedValues({});
-    setValidationErrors({});
-  };
-
-  const handleSave = () => {
-    // Validate before showing confirmation dialog
-    if (validateFields()) {
-      setShowConfirmDialog(true);
-    } else {
-      showToast("Please fix validation errors before saving", "error");
-    }
-  };
-
-  const handleConfirmSave = () => {
-    updateMetadataMutation.mutate({
-      id: orgId,
-      metadata: editedValues,
-    });
-  };
-
-  const getDisplayValue = (key: string, value: any): string => {
-    if (isEditing && EDITABLE_KEYS.includes(key)) {
-      return editedValues[key] !== undefined ? editedValues[key] : value ?? "";
-    }
-    return value ?? "";
-  };
-
-  const renderStaticValue = (value: any): React.ReactNode => {
-    if (value === null || value === undefined) {
-      return <span className="text-subtle italic">null</span>;
-    }
-    if (typeof value === "boolean") {
-      return <Badge variant={value ? "green" : "gray"}>{value ? "true" : "false"}</Badge>;
-    }
-    if (typeof value === "object") {
-      return (
-        <pre className="bg-subtle overflow-x-auto rounded p-2 text-xs">{JSON.stringify(value, null, 2)}</pre>
-      );
-    }
-    if (typeof value === "string" && value.startsWith("http")) {
-      return (
-        <a
-          href={value}
-          target="_blank"
-          rel="noopener noreferrer"
-          className="break-all text-blue-600 hover:underline">
-          {value}
-        </a>
-      );
-    }
-    return <span className="text-default break-all">{String(value)}</span>;
-  };
-
-  const getFieldHelper = (key: string): string | null => {
-    if (key === "subscriptionId") return "Must start with 'sub_' or leave empty for nullable";
-    if (key === "subscriptionItemId") return "Must start with 'si_' or leave empty for nullable";
-    return null;
-  };
-
-  const renderValue = (key: string, value: unknown): React.ReactNode => {
-    const isEditableKey = EDITABLE_KEYS.includes(key);
-    const hasError = validationErrors[key];
-    const helperText = getFieldHelper(key);
-
-    if (isEditing && isEditableKey) {
-      return (
-        <div className="space-y-1">
-          <TextField
-            value={getDisplayValue(key, value)}
-            onChange={(e) => handleEdit(key, e.target.value)}
-            placeholder={`Enter ${key}`}
-            className={`w-full ${hasError ? "border-red-500" : ""}`}
-          />
-          {hasError ? (
-            <div className="flex items-center gap-1 text-red-600 text-xs">
-              <Icon name="alert-circle" className="h-3 w-3" />
-              <span>{hasError}</span>
-            </div>
-          ) : (
-            helperText && (
-              <div className="flex items-center gap-1 text-subtle text-xs">
-                <Icon name="info" className="h-3 w-3" />
-                <span>{helperText}</span>
-              </div>
-            )
-          )}
-        </div>
-      );
-    }
-
-    return renderStaticValue(value);
+    // Invalidate to refetch the org data
+    await utils.viewer.organizations.adminGet.invalidate({ id: orgId });
   };
 
   return (
-    <>
-      <PanelCard
-        title="Metadata"
-        subtitle={`${entries.length} properties`}
-        collapsible
-        defaultCollapsed
-        headerContent={
-          !isEditing ? (
-            <Button color="minimal" size="sm" StartIcon="pencil" onClick={() => setIsEditing(true)}>
-              Edit
-            </Button>
-          ) : null
-        }>
-        <div className="divide-subtle divide-y">
-          {entries.map(([key, value]) => (
-            <div key={key} className="p-4">
-              <div className="flex flex-col gap-2">
-                <div className="flex items-center gap-2">
-                  <div className="text-emphasis font-mono text-sm font-medium">{key}</div>
-                  {EDITABLE_KEYS.includes(key) && (
-                    <Badge variant="gray" className="text-xs">
-                      Editable
-                    </Badge>
-                  )}
-                </div>
-                <div className="text-sm">{renderValue(key, value)}</div>
-              </div>
-            </div>
-          ))}
-        </div>
-      </PanelCard>
-
-      {isEditing && (
-        <div
-          className="bg-inverted border-emphasis fixed z-50 min-w-[330px] rounded-lg border p-4 shadow-lg"
-          style={{ bottom: "24px", right: "24px" }}>
-          <div className="flex flex-col gap-3">
-            <div className="flex items-center gap-2 text-sm">
-              <Icon name="info" className="text-inverted h-4 w-4" />
-              <span className="text-inverted">
-                {hasChanges ? "You have unsaved changes" : "Edit metadata values"}
-              </span>
-            </div>
-            <div className="flex justify-end gap-2">
-              <Button color="minimal" onClick={handleCancel} className="text-white">
-                Cancel
-              </Button>
-              <Button
-                className="text-white"
-                color="primary"
-                onClick={handleSave}
-                disabled={!hasChanges}
-                loading={updateMetadataMutation.isPending}>
-                Save Changes
-              </Button>
-            </div>
-          </div>
-        </div>
-      )}
-
-      <Dialog open={showConfirmDialog} onOpenChange={setShowConfirmDialog}>
-        <ConfirmationDialogContent
-          variety="warning"
-          title="Confirm Metadata Changes"
-          confirmBtnText="Save Changes"
-          onConfirm={handleConfirmSave}>
-          <div className="space-y-3">
-            <p className="text-default text-sm">You are about to update the following metadata fields:</p>
-            <div className="bg-muted border-muted max-h-[400px] space-y-3 overflow-y-auto rounded border p-3">
-              {Object.entries(editedValues).map(([key, value]) => {
-                const oldValue = metadataObj[key];
-
-                return (
-                  <div key={key} className="space-y-2">
-                    <div className="text-emphasis text-xs font-semibold uppercase">{key}</div>
-                    <div className="space-y-1">
-                      {/* Old Value */}
-                      <div className="flex items-start gap-2">
-                        <div className="flex-1 rounded border border-red-200 bg-red-50 p-2">
-                          <div className="break-all font-mono text-xs text-red-900">
-                            {oldValue || "(empty)"}
-                          </div>
-                        </div>
-                      </div>
-                      {/* New Value */}
-                      <div className="flex items-start gap-2">
-                        <div className="flex-1 rounded border border-green-200 bg-green-50 p-2">
-                          <div className="break-all font-mono text-xs text-green-900">
-                            {value || "(empty)"}
-                          </div>
-                        </div>
-                      </div>
-                    </div>
-                  </div>
-                );
-              })}
-            </div>
-            <p className="text-subtle text-sm">
-              This action will modify the organization&apos;s billing metadata. Are you sure you want to
-              continue?
-            </p>
-          </div>
-        </ConfirmationDialogContent>
-      </Dialog>
-    </>
+    <AdminMetadata
+      metadata={metadata}
+      entityId={orgId}
+      entityType="organization"
+      onUpdate={handleUpdate}
+      canEdit={true}
+    />
   );
-=======
-import { AdminMetadata } from "@calcom/features/billing/components";
-import type { Team } from "@calcom/prisma/client";
-
-export const OrgMetadata = ({ metadata }: { metadata: Team["metadata"] }) => {
-  return <AdminMetadata metadata={metadata} />;
->>>>>>> 53641d65
 };