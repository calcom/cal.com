import { useState } from "react";
import { Controller, useForm } from "react-hook-form";

import dayjs from "@calcom/dayjs";
import { TApiKeys } from "@calcom/ee/api-keys/components/ApiKeyListItem";
import LicenseRequired from "@calcom/ee/common/components/v2/LicenseRequired";
import { useLocale } from "@calcom/lib/hooks/useLocale";
import { trpc } from "@calcom/trpc/react";
import {
  Button,
  Icon,
  DatePickerField as DatePicker,
  DialogFooter,
  Form,
  showToast,
  Switch,
  TextField,
  Tooltip,
} from "@calcom/ui";

export default function ApiKeyDialogForm({
  defaultValues,
  handleClose,
}: {
  defaultValues?: Omit<TApiKeys, "userId" | "createdAt" | "lastUsedAt"> & { neverExpires?: boolean };
  handleClose: () => void;
}) {
  const { t } = useLocale();
  const utils = trpc.useContext();

  const updateApiKeyMutation = trpc.viewer.apiKeys.edit.useMutation({
    onSuccess() {
      utils.viewer.apiKeys.list.invalidate();
      showToast(t("api_key_updated"), "success");
      handleClose();
    },
    onError() {
      showToast(t("api_key_update_failed"), "error");
    },
  });

  const [apiKey, setApiKey] = useState("");
  const [successfulNewApiKeyModal, setSuccessfulNewApiKeyModal] = useState(false);
  const [apiKeyDetails, setApiKeyDetails] = useState({
    expiresAt: null as Date | null,
    note: "" as string | null,
    neverExpires: false,
  });

  const form = useForm({
    defaultValues: {
      note: defaultValues?.note || "",
      neverExpires: defaultValues?.neverExpires || false,
      expiresAt: defaultValues?.expiresAt || dayjs().add(1, "month").toDate(),
    },
  });
  const watchNeverExpires = form.watch("neverExpires");

  return (
    <LicenseRequired>
      {successfulNewApiKeyModal ? (
        <>
          <div className="mb-10">
            <h2 className="font-semi-bold font-cal mb-2 text-xl tracking-wide text-gray-900">
              {t("success_api_key_created")}
            </h2>
            <div className="text-sm text-gray-900">
              <span className="font-semibold">{t("success_api_key_created_bold_tagline")}</span>{" "}
              {t("you_will_only_view_it_once")}
            </div>
          </div>
          <div>
            <div className="flex">
              <code className="mb-2 w-full truncate rounded-md rounded-r-none bg-gray-100 py-[6px] pl-2 pr-2 align-middle font-mono text-gray-800">
                {" "}
                {apiKey}
              </code>
              <Tooltip side="top" content={t("copy_to_clipboard")}>
                <Button
                  onClick={() => {
                    navigator.clipboard.writeText(apiKey);
                    showToast(t("api_key_copied"), "success");
                  }}
                  type="button"
                  className="rounded-l-none py-[19px] text-base ">
<<<<<<< HEAD
                  <Icon.ClipboardCopyIcon className="mr-2 h-5 w-5 text-neutral-100" />
=======
                  <ClipboardCopyIcon className="h-5 w-5 text-neutral-100 ltr:mr-2 rtl:ml-2" />
>>>>>>> 45d10a3b
                  {t("copy")}
                </Button>
              </Tooltip>
            </div>
            <span className="text-sm text-gray-400">
              {apiKeyDetails.neverExpires
                ? t("never_expire_key")
                : `${t("expires")} ${apiKeyDetails?.expiresAt?.toLocaleDateString()}`}
            </span>
          </div>
          <DialogFooter>
            <Button type="button" color="secondary" onClick={handleClose} tabIndex={-1}>
              {t("done")}
            </Button>
          </DialogFooter>
        </>
      ) : (
        <Form
          form={form}
          handleSubmit={async (event) => {
            if (defaultValues) {
              console.log("Name changed");
              await updateApiKeyMutation.mutate({ id: defaultValues.id, note: event.note });
            } else {
              const apiKey = await utils.client.viewer.apiKeys.create.mutate(event);
              setApiKey(apiKey);
              setApiKeyDetails({ ...event });
              await utils.viewer.apiKeys.list.invalidate();
              setSuccessfulNewApiKeyModal(true);
            }
          }}
          className="space-y-4">
          <div className="mt-1 mb-10">
            <h2 className="font-semi-bold font-cal text-xl tracking-wide text-gray-900">
              {defaultValues ? t("edit_api_key") : t("create_api_key")}
            </h2>
            <p className="mt-1 mb-5 text-sm text-gray-500">{t("api_key_modal_subtitle")}</p>
          </div>
          <div>
            <Controller
              name="note"
              control={form.control}
              render={({ field: { onChange, value } }) => (
                <TextField
                  name="note"
                  label={t("personal_note")}
                  placeholder={t("personal_note_placeholder")}
                  value={value}
                  onChange={(e) => {
                    form.setValue("note", e?.target.value);
                  }}
                  type="text"
                />
              )}
            />
          </div>
          {!defaultValues && (
            <div className="flex flex-col">
              <div className="flex justify-between py-2">
                <span className="block text-sm font-medium text-gray-700">{t("expire_date")}</span>
                <Controller
                  name="neverExpires"
                  control={form.control}
                  render={({ field: { onChange, value } }) => (
                    <Switch
                      label={t("never_expire_key")}
                      onCheckedChange={onChange}
                      checked={value}
                      disabled={!!defaultValues}
                    />
                  )}
                />
              </div>
              <Controller
                name="expiresAt"
                render={({ field: { onChange, value } }) => (
                  <DatePicker
                    disabled={watchNeverExpires || !!defaultValues}
                    minDate={new Date()}
                    date={value}
                    onDatesChange={onChange}
                  />
                )}
              />
            </div>
          )}

          <DialogFooter>
            <Button type="button" color="secondary" onClick={handleClose} tabIndex={-1}>
              {t("cancel")}
            </Button>
            <Button type="submit" loading={form.formState.isSubmitting}>
              {apiKeyDetails ? t("save") : t("create")}
            </Button>
          </DialogFooter>
        </Form>
      )}
    </LicenseRequired>
  );
}<|MERGE_RESOLUTION|>--- conflicted
+++ resolved
@@ -83,11 +83,7 @@
                   }}
                   type="button"
                   className="rounded-l-none py-[19px] text-base ">
-<<<<<<< HEAD
-                  <Icon.ClipboardCopyIcon className="mr-2 h-5 w-5 text-neutral-100" />
-=======
-                  <ClipboardCopyIcon className="h-5 w-5 text-neutral-100 ltr:mr-2 rtl:ml-2" />
->>>>>>> 45d10a3b
+                  <Icon.ClipboardCopyIcon className="h-5 w-5 text-neutral-100 ltr:mr-2 rtl:ml-2" />
                   {t("copy")}
                 </Button>
               </Tooltip>
