import { useState } from "react";
import { Controller, useForm } from "react-hook-form";

import dayjs from "@calcom/dayjs";
import { TApiKeys } from "@calcom/ee/api-keys/components/ApiKeyListItem";
import LicenseRequired from "@calcom/ee/common/components/v2/LicenseRequired";
import { useLocale } from "@calcom/lib/hooks/useLocale";
import { trpc } from "@calcom/trpc/react";
<<<<<<< HEAD
import {
  Button,
  Icon,
  DatePickerField as DatePicker,
  DialogFooter,
  Form,
  showToast,
  Switch,
  TextField,
  Tooltip,
} from "@calcom/ui";
=======
import { Button, DatePicker, DialogFooter, Form, showToast, Switch, TextField, Tooltip } from "@calcom/ui";
import { ClipboardCopyIcon } from "@calcom/ui/components/icon";
>>>>>>> 2d50d09c

export default function ApiKeyDialogForm({
  defaultValues,
  handleClose,
}: {
  defaultValues?: Omit<TApiKeys, "userId" | "createdAt" | "lastUsedAt"> & { neverExpires?: boolean };
  handleClose: () => void;
}) {
  const { t } = useLocale();
  const utils = trpc.useContext();

  const updateApiKeyMutation = trpc.viewer.apiKeys.edit.useMutation({
    onSuccess() {
      utils.viewer.apiKeys.list.invalidate();
      showToast(t("api_key_updated"), "success");
      handleClose();
    },
    onError() {
      showToast(t("api_key_update_failed"), "error");
    },
  });

  const [apiKey, setApiKey] = useState("");
  const [successfulNewApiKeyModal, setSuccessfulNewApiKeyModal] = useState(false);
  const [apiKeyDetails, setApiKeyDetails] = useState({
    expiresAt: null as Date | null,
    note: "" as string | null,
    neverExpires: false,
  });

  const form = useForm({
    defaultValues: {
      note: defaultValues?.note || "",
      neverExpires: defaultValues?.neverExpires || false,
      expiresAt: defaultValues?.expiresAt || dayjs().add(1, "month").toDate(),
    },
  });
  const watchNeverExpires = form.watch("neverExpires");

  return (
    <LicenseRequired>
      {successfulNewApiKeyModal ? (
        <>
          <div className="mb-10">
            <h2 className="font-semi-bold font-cal mb-2 text-xl tracking-wide text-gray-900">
              {t("success_api_key_created")}
            </h2>
            <div className="text-sm text-gray-900">
              <span className="font-semibold">{t("success_api_key_created_bold_tagline")}</span>{" "}
              {t("you_will_only_view_it_once")}
            </div>
          </div>
          <div>
            <div className="flex">
              <code className="mb-2 w-full truncate rounded-md rounded-r-none bg-gray-100 py-[6px] pl-2 pr-2 align-middle font-mono text-gray-800">
                {" "}
                {apiKey}
              </code>
              <Tooltip side="top" content={t("copy_to_clipboard")}>
                <Button
                  onClick={() => {
                    navigator.clipboard.writeText(apiKey);
                    showToast(t("api_key_copied"), "success");
                  }}
                  type="button"
                  className="rounded-l-none py-[19px] text-base ">
<<<<<<< HEAD
                  <Icon.ClipboardCopyIcon className="h-5 w-5 text-neutral-100 ltr:mr-2 rtl:ml-2" />
=======
                  <ClipboardCopyIcon className="h-5 w-5 text-gray-100 ltr:mr-2 rtl:ml-2" />
>>>>>>> 2d50d09c
                  {t("copy")}
                </Button>
              </Tooltip>
            </div>
            <span className="text-sm text-gray-400">
              {apiKeyDetails.neverExpires
                ? t("never_expire_key")
                : `${t("expires")} ${apiKeyDetails?.expiresAt?.toLocaleDateString()}`}
            </span>
          </div>
          <DialogFooter>
            <Button type="button" color="secondary" onClick={handleClose} tabIndex={-1}>
              {t("done")}
            </Button>
          </DialogFooter>
        </>
      ) : (
        <Form
          form={form}
          handleSubmit={async (event) => {
            if (defaultValues) {
              console.log("Name changed");
              await updateApiKeyMutation.mutate({ id: defaultValues.id, note: event.note });
            } else {
              const apiKey = await utils.client.viewer.apiKeys.create.mutate(event);
              setApiKey(apiKey);
              setApiKeyDetails({ ...event });
              await utils.viewer.apiKeys.list.invalidate();
              setSuccessfulNewApiKeyModal(true);
            }
          }}
          className="space-y-4">
          <div className="mt-1 mb-10">
            <h2 className="font-semi-bold font-cal text-xl tracking-wide text-gray-900">
              {defaultValues ? t("edit_api_key") : t("create_api_key")}
            </h2>
            <p className="mt-1 mb-5 text-sm text-gray-500">{t("api_key_modal_subtitle")}</p>
          </div>
          <div>
            <Controller
              name="note"
              control={form.control}
              render={({ field: { onChange, value } }) => (
                <TextField
                  name="note"
                  label={t("personal_note")}
                  placeholder={t("personal_note_placeholder")}
                  value={value}
                  onChange={(e) => {
                    form.setValue("note", e?.target.value);
                  }}
                  type="text"
                />
              )}
            />
          </div>
          {!defaultValues && (
            <div className="flex flex-col">
              <div className="flex justify-between py-2">
                <span className="block text-sm font-medium text-gray-700">{t("expire_date")}</span>
                <Controller
                  name="neverExpires"
                  control={form.control}
                  render={({ field: { onChange, value } }) => (
                    <Switch
                      label={t("never_expire_key")}
                      onCheckedChange={onChange}
                      checked={value}
                      disabled={!!defaultValues}
                    />
                  )}
                />
              </div>
              <Controller
                name="expiresAt"
                render={({ field: { onChange, value } }) => (
                  <DatePicker
                    disabled={watchNeverExpires || !!defaultValues}
                    minDate={new Date()}
                    date={value}
                    onDatesChange={onChange}
                  />
                )}
              />
            </div>
          )}

          <DialogFooter>
            <Button type="button" color="secondary" onClick={handleClose} tabIndex={-1}>
              {t("cancel")}
            </Button>
            <Button type="submit" loading={form.formState.isSubmitting}>
              {apiKeyDetails ? t("save") : t("create")}
            </Button>
          </DialogFooter>
        </Form>
      )}
    </LicenseRequired>
  );
}<|MERGE_RESOLUTION|>--- conflicted
+++ resolved
@@ -6,22 +6,8 @@
 import LicenseRequired from "@calcom/ee/common/components/v2/LicenseRequired";
 import { useLocale } from "@calcom/lib/hooks/useLocale";
 import { trpc } from "@calcom/trpc/react";
-<<<<<<< HEAD
-import {
-  Button,
-  Icon,
-  DatePickerField as DatePicker,
-  DialogFooter,
-  Form,
-  showToast,
-  Switch,
-  TextField,
-  Tooltip,
-} from "@calcom/ui";
-=======
 import { Button, DatePicker, DialogFooter, Form, showToast, Switch, TextField, Tooltip } from "@calcom/ui";
 import { ClipboardCopyIcon } from "@calcom/ui/components/icon";
->>>>>>> 2d50d09c
 
 export default function ApiKeyDialogForm({
   defaultValues,
@@ -88,11 +74,7 @@
                   }}
                   type="button"
                   className="rounded-l-none py-[19px] text-base ">
-<<<<<<< HEAD
-                  <Icon.ClipboardCopyIcon className="h-5 w-5 text-neutral-100 ltr:mr-2 rtl:ml-2" />
-=======
                   <ClipboardCopyIcon className="h-5 w-5 text-gray-100 ltr:mr-2 rtl:ml-2" />
->>>>>>> 2d50d09c
                   {t("copy")}
                 </Button>
               </Tooltip>
