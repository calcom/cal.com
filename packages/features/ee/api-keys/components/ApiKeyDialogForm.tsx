import { useState } from "react";
import { Controller, useForm } from "react-hook-form";

import dayjs from "@calcom/dayjs";
import type { TApiKeys } from "@calcom/ee/api-keys/components/ApiKeyListItem";
import LicenseRequired from "@calcom/ee/common/components/LicenseRequired";
import { useLocale } from "@calcom/lib/hooks/useLocale";
import { trpc } from "@calcom/trpc/react";
import { Button, DatePicker, DialogFooter, Form, showToast, Switch, TextField, Tooltip } from "@calcom/ui";
import { Clipboard } from "@calcom/ui/components/icon";

export default function ApiKeyDialogForm({
  defaultValues,
  handleClose,
}: {
  defaultValues?: Omit<TApiKeys, "userId" | "createdAt" | "lastUsedAt"> & { neverExpires?: boolean };
  handleClose: () => void;
}) {
  const { t } = useLocale();
  const utils = trpc.useContext();

  const updateApiKeyMutation = trpc.viewer.apiKeys.edit.useMutation({
    onSuccess() {
      utils.viewer.apiKeys.list.invalidate();
      showToast(t("api_key_updated"), "success");
      handleClose();
    },
    onError() {
      showToast(t("api_key_update_failed"), "error");
    },
  });

  const [apiKey, setApiKey] = useState("");
  const [successfulNewApiKeyModal, setSuccessfulNewApiKeyModal] = useState(false);
  const [apiKeyDetails, setApiKeyDetails] = useState({
    expiresAt: null as Date | null,
    note: "" as string | null,
    neverExpires: false,
  });

  const form = useForm({
    defaultValues: {
      note: defaultValues?.note || "",
      neverExpires: defaultValues?.neverExpires || false,
      expiresAt: defaultValues?.expiresAt || dayjs().add(1, "month").toDate(),
    },
  });
  const watchNeverExpires = form.watch("neverExpires");

  return (
    <LicenseRequired>
      {successfulNewApiKeyModal ? (
        <>
          <div className="mb-6">
            <h2 className="font-semi-bold font-cal text-emphasis mb-2 text-xl tracking-wide">
              {t("success_api_key_created")}
            </h2>
            <div className="text-emphasis text-sm">
              <span className="font-semibold">{t("success_api_key_created_bold_tagline")}</span>{" "}
              {t("you_will_only_view_it_once")}
            </div>
          </div>
          <div>
            <div className="flex">
              <code className="bg-subtle text-default w-full truncate rounded-md rounded-r-none py-[6px] pl-2 pr-2 align-middle font-mono">
                {" "}
                {apiKey}
              </code>
              <Tooltip side="top" content={t("copy_to_clipboard")}>
                <Button
                  onClick={() => {
                    navigator.clipboard.writeText(apiKey);
                    showToast(t("api_key_copied"), "success");
                  }}
                  type="button"
                  className="rounded-l-none text-base"
                  StartIcon={Clipboard}>
                  {t("copy")}
                </Button>
              </Tooltip>
            </div>
            <span className="text-muted text-sm">
              {apiKeyDetails.neverExpires
                ? t("never_expires")
                : `${t("expires")} ${apiKeyDetails?.expiresAt?.toLocaleDateString()}`}
            </span>
          </div>
          <DialogFooter showDivider className="!mt-10">
            <Button type="button" color="secondary" onClick={handleClose} tabIndex={-1}>
              {t("done")}
            </Button>
          </DialogFooter>
        </>
      ) : (
        <Form
          form={form}
          handleSubmit={async (event) => {
            if (defaultValues) {
              console.log("Name changed");
              await updateApiKeyMutation.mutate({ id: defaultValues.id, note: event.note });
            } else {
              const apiKey = await utils.client.viewer.apiKeys.create.mutate(event);
              setApiKey(apiKey);
              setApiKeyDetails({ ...event });
              await utils.viewer.apiKeys.list.invalidate();
              setSuccessfulNewApiKeyModal(true);
            }
          }}
          className="space-y-4">
<<<<<<< HEAD
          <div className="mb-10 mt-1">
=======
          <div className="mt-1 mb-6">
>>>>>>> 4cc41986
            <h2 className="font-semi-bold font-cal text-emphasis text-xl tracking-wide">
              {defaultValues ? t("edit_api_key") : t("create_api_key")}
            </h2>
            <p className="text-subtle mb-5 mt-1 text-sm">{t("api_key_modal_subtitle")}</p>
          </div>
          <div>
            <Controller
              name="note"
              control={form.control}
              render={({ field: { onChange, value } }) => (
                <TextField
                  name="note"
                  label={t("personal_note")}
                  placeholder={t("personal_note_placeholder")}
                  value={value}
                  onChange={(e) => {
                    form.setValue("note", e?.target.value);
                  }}
                  type="text"
                />
              )}
            />
          </div>
          {!defaultValues && (
            <div className="flex flex-col">
              <div className="flex justify-between py-2">
                <span className="text-default block text-sm font-medium">{t("expire_date")}</span>
                <Controller
                  name="neverExpires"
                  control={form.control}
                  render={({ field: { onChange, value } }) => (
                    <Switch
                      label={t("never_expires")}
                      onCheckedChange={onChange}
                      checked={value}
                      disabled={!!defaultValues}
                    />
                  )}
                />
              </div>
              <Controller
                name="expiresAt"
                render={({ field: { onChange, value } }) => (
                  <DatePicker
                    disabled={watchNeverExpires || !!defaultValues}
                    minDate={new Date()}
                    date={value}
                    onDatesChange={onChange}
                  />
                )}
              />
            </div>
          )}

          <DialogFooter showDivider className="!mt-10">
            <Button type="button" color="secondary" onClick={handleClose} tabIndex={-1}>
              {t("cancel")}
            </Button>
            <Button type="submit" loading={form.formState.isSubmitting}>
              {apiKeyDetails ? t("save") : t("create")}
            </Button>
          </DialogFooter>
        </Form>
      )}
    </LicenseRequired>
  );
}<|MERGE_RESOLUTION|>--- conflicted
+++ resolved
@@ -85,7 +85,7 @@
                 : `${t("expires")} ${apiKeyDetails?.expiresAt?.toLocaleDateString()}`}
             </span>
           </div>
-          <DialogFooter showDivider className="!mt-10">
+          <DialogFooter showDivider className="!mt-12">
             <Button type="button" color="secondary" onClick={handleClose} tabIndex={-1}>
               {t("done")}
             </Button>
@@ -107,11 +107,7 @@
             }
           }}
           className="space-y-4">
-<<<<<<< HEAD
-          <div className="mb-10 mt-1">
-=======
-          <div className="mt-1 mb-6">
->>>>>>> 4cc41986
+          <div className="mt-1 mb-4">
             <h2 className="font-semi-bold font-cal text-emphasis text-xl tracking-wide">
               {defaultValues ? t("edit_api_key") : t("create_api_key")}
             </h2>
@@ -166,7 +162,7 @@
             </div>
           )}
 
-          <DialogFooter showDivider className="!mt-10">
+          <DialogFooter showDivider className="!mt-12">
             <Button type="button" color="secondary" onClick={handleClose} tabIndex={-1}>
               {t("cancel")}
             </Button>
