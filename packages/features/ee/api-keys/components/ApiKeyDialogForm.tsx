--- conflicted
+++ resolved
@@ -1,26 +1,16 @@
-<<<<<<< HEAD
-// import { Button } from "@calcom/ui/components/button";
-import {Button} from "@calid/features/ui/components/button";
-import {TextField} from "@calid/features/ui/components/input/input";
-import {Switch} from "@calid/features/ui/components/switch";
-import {Tooltip} from "@calid/features/ui/components/tooltip";
-// import { DialogFooter } from "@calcom/ui/components/dialog";
-import { DialogFooter } from "@calid/features/ui/components/dialog";
-=======
->>>>>>> 199d9fc0
 import Link from "next/link";
 import { useState } from "react";
 import { Controller, useForm } from "react-hook-form";
 
 import dayjs from "@calcom/dayjs";
 import type { TApiKeys } from "@calcom/ee/api-keys/components/ApiKeyListItem";
+import LicenseRequired from "@calcom/ee/common/components/LicenseRequired";
 import { IS_CALCOM } from "@calcom/lib/constants";
 import { useLocale } from "@calcom/lib/hooks/useLocale";
 import { trpc } from "@calcom/trpc/react";
 import { Button } from "@calcom/ui/components/button";
 import { DialogFooter } from "@calcom/ui/components/dialog";
-import { Form } from "@calcom/ui/components/form";
-import { TextField } from "@calcom/ui/components/form";
+import { Form, TextArea } from "@calcom/ui/components/form";
 import { SelectField } from "@calcom/ui/components/form";
 import { Switch } from "@calcom/ui/components/form";
 import { showToast } from "@calcom/ui/components/toast";
