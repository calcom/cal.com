<<<<<<< HEAD
=======
// import { Button } from "@calcom/ui/components/button";
import { Button } from "@calid/features/ui/components/button";
import { TextArea } from "@calid/features/ui/components/input/text-area";
import { Switch } from "@calid/features/ui/components/switch";
import { Tooltip } from "@calid/features/ui/components/tooltip";
// import { DialogFooter } from "@calcom/ui/components/dialog";
import { DialogFooter } from "@calid/features/ui/components/dialog";
>>>>>>> 1c18359d
import Link from "next/link";
import { useState } from "react";
import { Controller, useForm } from "react-hook-form";

import dayjs from "@calcom/dayjs";
import type { TApiKeys } from "@calcom/ee/api-keys/components/ApiKeyListItem";
import LicenseRequired from "@calcom/ee/common/components/LicenseRequired";
import { IS_CALCOM } from "@calcom/lib/constants";
import { useLocale } from "@calcom/lib/hooks/useLocale";
import { trpc } from "@calcom/trpc/react";
import { Button } from "@calcom/ui/components/button";
import { DialogFooter } from "@calcom/ui/components/dialog";
import { Form } from "@calcom/ui/components/form";
import { TextField } from "@calcom/ui/components/form";
import { SelectField } from "@calcom/ui/components/form";
import { Switch } from "@calcom/ui/components/form";
import { showToast } from "@calcom/ui/components/toast";
import { Tooltip } from "@calcom/ui/components/tooltip";
import { revalidateApiKeysList } from "@calcom/web/app/(use-page-wrapper)/settings/(settings-layout)/developer/api-keys/actions";

export default function ApiKeyDialogForm({
  defaultValues,
  handleClose,
}: {
  defaultValues?: Omit<TApiKeys, "userId" | "createdAt" | "lastUsedAt"> & { neverExpires?: boolean };
  handleClose: () => void;
}) {
  const { t } = useLocale();
  const utils = trpc.useUtils();

  const updateApiKeyMutation = trpc.viewer.apiKeys.edit.useMutation({
    onSuccess() {
      utils.viewer.apiKeys.list.invalidate();
      revalidateApiKeysList();
      showToast(t("api_key_updated"), "success");
      handleClose();
    },
    onError() {
      showToast(t("api_key_update_failed"), "error");
    },
  });
  type Option = { value: Date | null | undefined; label: string };
  const [apiKey, setApiKey] = useState("");
  const [expiryDate, setExpiryDate] = useState<Date | null | undefined>(
    () => defaultValues?.expiresAt || dayjs().add(30, "day").toDate()
  );
  const [successfulNewApiKeyModal, setSuccessfulNewApiKeyModal] = useState(false);
  const [apiKeyDetails, setApiKeyDetails] = useState({
    expiresAt: null as Date | null,
    note: "" as string | null,
    neverExpires: false,
  });

  const form = useForm({
    defaultValues: {
      note: defaultValues?.note || "",
      neverExpires: defaultValues?.neverExpires || false,
      expiresAt: defaultValues?.expiresAt || dayjs().add(30, "day").toDate(),
    },
  });
  const watchNeverExpires = form.watch("neverExpires");

  const expiresAtOptions: Option[] = [
    {
      label: t("seven_days"),
      value: dayjs().add(7, "day").toDate(),
    },
    {
      label: t("thirty_days"),
      value: dayjs().add(30, "day").toDate(),
    },
    {
      label: t("three_months"),
      value: dayjs().add(3, "month").toDate(),
    },
    {
      label: t("one_year"),
      value: dayjs().add(1, "year").toDate(),
    },
  ];

  return (
    <LicenseRequired>
      {successfulNewApiKeyModal ? (
        <>
          <div className="mb-6">
            <h2 className="font-semi-bold font-cal text-emphasis mb-2 text-xl tracking-wide">
              {t("success_api_key_created")}
            </h2>
            <div className="text-emphasis text-sm">
              <span className="font-semibold">{t("success_api_key_created_bold_tagline")}</span>{" "}
              {t("you_will_only_view_it_once")}
            </div>
          </div>
          <div>
            <div className="flex">
              <code className="bg-subtle text-default w-full truncate rounded-md rounded-r-none py-[6px] pl-2 pr-2 align-middle font-mono">
                {" "}
                {apiKey}
              </code>
              <Tooltip side="top" content={t("copy_to_clipboard")}>
                <Button
                  onClick={() => {
                    navigator.clipboard.writeText(apiKey);
                    showToast(t("api_key_copied"), "success");
                  }}
                  type="button"
                  className="rounded-l-none text-base"
                  StartIcon="clipboard">
                  {t("copy")}
                </Button>
              </Tooltip>
            </div>
            <span className="text-muted text-sm">
              {apiKeyDetails.neverExpires
                ? t("never_expires")
                : `${t("expires")} ${apiKeyDetails?.expiresAt?.toLocaleDateString()}`}
            </span>
          </div>
          <DialogFooter showDivider className="relative">
            <Button type="button" color="secondary" onClick={handleClose} tabIndex={-1}>
              {t("done")}
            </Button>
          </DialogFooter>
        </>
      ) : (
        <Form
          form={form}
          handleSubmit={async (event) => {
            if (defaultValues) {
              console.log("Name changed");
              await updateApiKeyMutation.mutate({ id: defaultValues.id, note: event.note });
            } else {
              const apiKey = await utils.client.viewer.apiKeys.create.mutate(event);
              setApiKey(apiKey);
              setApiKeyDetails({ ...event });
              await utils.viewer.apiKeys.list.invalidate();
              revalidateApiKeysList();
              setSuccessfulNewApiKeyModal(true);
            }
          }}
          className="space-y-4">
          <div className="mb-4 mt-1">
            <h2 className="font-semi-bold font-cal text-emphasis text-xl tracking-wide">
              {defaultValues ? t("edit_api_key") : t("create_api_key")}
            </h2>
            {IS_CALCOM ? (
              <div className="mt-4 block gap-2 sm:flex">
                <div className="border-emphasis relative flex w-full items-start rounded-[10px] border p-4 text-sm">
                  {t("api_key_modal_subtitle")}
                </div>
                <Link
                  target="_blank"
                  rel="noopener noreferrer"
                  href="https://cal.com/platform"
                  className="border-subtle relative flex w-full items-start rounded-[10px] border p-4 text-sm">
                  {t("api_key_modal_subtitle_platform")}
                </Link>
              </div>
            ) : (
              <p className="text-subtle mb-5 mt-1 text-sm">{t("api_key_modal_subtitle")}</p>
            )}
          </div>

          <div>
            <Controller
              name="note"
              control={form.control}
              render={({ field: { onChange, value } }) => (
                <TextArea
                  name="note"
                  label={t("personal_note")}
                  placeholder={t("personal_note_placeholder")}
                  value={value}
                  onChange={(e) => {
                    form.setValue("note", e?.target.value);
                  }}
                  type="text"
                />
              )}
            />
          </div>
          {!defaultValues && (
            <div className="flex flex-col">
              <div className="flex justify-between py-2">
                <span className="text-default block text-sm font-medium">{t("expire_date")}</span>
                <Controller
                  name="neverExpires"
                  control={form.control}
                  render={({ field: { onChange, value } }) => (
                    <Switch
                      label={t("never_expires")}
                      onCheckedChange={onChange}
                      checked={value}
                      disabled={!!defaultValues}
                    />
                  )}
                />
              </div>
              <Controller
                name="expiresAt"
                render={({ field: { onChange, value } }) => {
                  const defaultValue = expiresAtOptions[1];

                  return (
                    <SelectField
                      styles={{
                        singleValue: (baseStyles) => ({
                          ...baseStyles,
                          fontSize: "14px",
                        }),
                        option: (baseStyles) => ({
                          ...baseStyles,
                          fontSize: "14px",
                        }),
                      }}
                      isDisabled={watchNeverExpires || !!defaultValues}
                      containerClassName="data-testid-field-type"
                      options={expiresAtOptions}
                      onChange={(option) => {
                        if (!option) {
                          return;
                        }
                        onChange(option.value);
                        setExpiryDate(option.value);
                      }}
                      defaultValue={defaultValue}
                    />
                  );
                }}
              />
              {!watchNeverExpires && (
                <span className="text-subtle mt-2 text-xs">
                  {t("api_key_expires_on")}
                  <span className="font-bold"> {dayjs(expiryDate).format("DD-MM-YYYY")}</span>
                </span>
              )}
            </div>
          )}

          <DialogFooter showDivider className="relative">
            <Button type="button" color="secondary" onClick={handleClose} tabIndex={-1}>
              {t("cancel")}
            </Button>
            <Button type="submit" loading={form.formState.isSubmitting}>
              {apiKeyDetails ? t("save") : t("create")}
            </Button>
          </DialogFooter>
        </Form>
      )}
    </LicenseRequired>
  );
}<|MERGE_RESOLUTION|>--- conflicted
+++ resolved
@@ -1,13 +1,3 @@
-<<<<<<< HEAD
-=======
-// import { Button } from "@calcom/ui/components/button";
-import { Button } from "@calid/features/ui/components/button";
-import { TextArea } from "@calid/features/ui/components/input/text-area";
-import { Switch } from "@calid/features/ui/components/switch";
-import { Tooltip } from "@calid/features/ui/components/tooltip";
-// import { DialogFooter } from "@calcom/ui/components/dialog";
-import { DialogFooter } from "@calid/features/ui/components/dialog";
->>>>>>> 1c18359d
 import Link from "next/link";
 import { useState } from "react";
 import { Controller, useForm } from "react-hook-form";
