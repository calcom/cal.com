import { keepPreviousData } from "@tanstack/react-query";
import { signIn } from "next-auth/react";
import { useRouter } from "next/navigation";
import { useCallback, useEffect, useMemo, useRef, useState } from "react";

import { Dialog } from "@calcom/features/components/controlled-dialog";
import { WEBAPP_URL } from "@calcom/lib/constants";
import { useDebounce } from "@calcom/lib/hooks/useDebounce";
import { useLocale } from "@calcom/lib/hooks/useLocale";
import { trpc } from "@calcom/trpc/react";
import { Avatar } from "@calcom/ui/components/avatar";
import { Badge } from "@calcom/ui/components/badge";
import { Button } from "@calcom/ui/components/button";
import {
  DialogContent,
  DialogFooter,
  DialogClose,
  ConfirmationDialogContent,
} from "@calcom/ui/components/dialog";
import { TextField } from "@calcom/ui/components/form";
import { Icon } from "@calcom/ui/components/icon";
import { DropdownActions, Table } from "@calcom/ui/components/table";
import { showToast } from "@calcom/ui/components/toast";

import { withLicenseRequired } from "../../common/components/LicenseRequired";

const { Cell, ColumnTitle, Header, Row } = Table;

const FETCH_LIMIT = 25;

function UsersTableBare() {
  const { t } = useLocale();
  const tableContainerRef = useRef<HTMLDivElement>(null);
  const utils = trpc.useUtils();
  const [searchTerm, setSearchTerm] = useState<string>("");
  const [showImpersonateModal, setShowImpersonateModal] = useState(false);
  const [selectedUser, setSelectedUser] = useState<string | null>(null);
  const debouncedSearchTerm = useDebounce(searchTerm, 500);
  const router = useRouter();

  const mutation = trpc.viewer.users.delete.useMutation({
    onSuccess: async () => {
      showToast("User has been deleted", "success");
      // Lets not invalidate the whole cache, just remove the user from the cache.
      // Useful cause in prod this will be fetching 100k+ users
      // FIXME: Tested locally and it doesn't work, need to investigate
      utils.viewer.admin.listPaginated.setInfiniteData({ limit: FETCH_LIMIT }, (cachedData) => {
        if (!cachedData) {
          return {
            pages: [],
            pageParams: [],
          };
        }
        return {
          ...cachedData,
          pages: cachedData.pages.map((page) => ({
            ...page,
            rows: page.rows.filter((row) => row.id !== userToDelete),
          })),
        };
      });
    },
    onError: (err) => {
      console.error(err.message);
      showToast("There has been an error deleting this user.", "error");
    },
    onSettled: () => {
      setUserToDelete(null);
    },
  });

  const { data, fetchNextPage, isFetching } = trpc.viewer.admin.listPaginated.useInfiniteQuery(
    {
      limit: FETCH_LIMIT,
      searchTerm: debouncedSearchTerm,
    },
    {
      getNextPageParam: (lastPage) => lastPage.nextCursor,
      placeholderData: keepPreviousData,
      refetchOnWindowFocus: false,
    }
  );

  const sendPasswordResetEmail = trpc.viewer.admin.sendPasswordReset.useMutation({
    onSuccess: () => {
      showToast("Password reset email has been sent", "success");
    },
  });

  const removeTwoFactor = trpc.viewer.admin.removeTwoFactor.useMutation({
    onSuccess: () => {
      showToast("2FA has been removed", "success");
    },
  });

  const lockUserAccount = trpc.viewer.admin.lockUserAccount.useMutation({
    onSuccess: ({ userId, locked }) => {
      showToast(locked ? "User was locked" : "User was unlocked", "success");
      utils.viewer.admin.listPaginated.setInfiniteData({ limit: FETCH_LIMIT }, (cachedData) => {
        if (!cachedData) {
          return {
            pages: [],
            pageParams: [],
          };
        }
        return {
          ...cachedData,
          pages: cachedData.pages.map((page) => ({
            ...page,
            rows: page.rows.map((row) => {
              const newUser = row;
              if (row.id === userId) newUser.locked = locked;
              return newUser;
            }),
          })),
        };
      });
      utils.viewer.admin.listPaginated.invalidate();
    },
  });

  const verifyWorkflows = trpc.viewer.admin.verifyWorkflows.useMutation({
    onSuccess: () => {
      showToast("Workflows verified", "success");
      utils.viewer.admin.listPaginated.invalidate();
    },
  });
  const whitelistUserWorkflows = trpc.viewer.admin.whitelistUserWorkflows.useMutation({
    onSuccess: (data) => {
      showToast(
        data.whitelistWorkflows ? t("user_workflows_whitelisted") : t("user_workflows_unwhitelisted"),
        "success"
      );
      utils.viewer.admin.listPaginated.invalidate();
    },
  });

  const handleImpersonateUser = async (email: string | null) => {
    await signIn("impersonation-auth", { username: email, callbackUrl: `${WEBAPP_URL}/event-types` });
  };

  //we must flatten the array of arrays from the useInfiniteQuery hook
  const flatData = useMemo(() => data?.pages?.flatMap((page) => page.rows) ?? [], [data]);
  const totalRowCount = data?.pages?.[0]?.meta?.totalRowCount ?? 0;
  const totalFetched = flatData.length;

  //called on scroll and possibly on mount to fetch more data as the user scrolls and reaches bottom of table
  const fetchMoreOnBottomReached = useCallback(
    (containerRefElement?: HTMLDivElement | null) => {
      if (containerRefElement) {
        const { scrollHeight, scrollTop, clientHeight } = containerRefElement;
        //once the user has scrolled within 300px of the bottom of the table, fetch more data if there is any
        if (scrollHeight - scrollTop - clientHeight < 300 && !isFetching && totalFetched < totalRowCount) {
          fetchNextPage();
        }
      }
    },
    [fetchNextPage, isFetching, totalFetched, totalRowCount]
  );

  useEffect(() => {
    fetchMoreOnBottomReached(tableContainerRef.current);
  }, [fetchMoreOnBottomReached]);

  const [userToDelete, setUserToDelete] = useState<number | null>(null);

  return (
    <div>
      <TextField
        placeholder="username or email"
        label="Search"
        onChange={(e) => setSearchTerm(e.target.value)}
      />
      <div
        className="border-subtle rounded-md border"
        ref={tableContainerRef}
        onScroll={() => fetchMoreOnBottomReached()}
        style={{
          height: "calc(100vh - 30vh)",
          overflow: "auto",
        }}>
        <Table>
          <Header>
            <ColumnTitle widthClassNames="w-auto">User</ColumnTitle>
            <ColumnTitle>Timezone</ColumnTitle>
            <ColumnTitle>Role</ColumnTitle>
            <ColumnTitle widthClassNames="w-auto">
              <span className="sr-only">Edit</span>
            </ColumnTitle>
          </Header>

          <tbody className="divide-subtle divide-y rounded-md">
            {flatData.map((user) => (
              <Row key={user.email}>
                <Cell widthClassNames="w-auto">
                  <div className="min-h-10 flex ">
                    <Avatar
                      size="md"
                      alt={`Avatar of ${user.username || "Nameless"}`}
                      // @ts-expect-error - Figure it out later. Ideally we should show all the profiles here for the user.
                      imageSrc={`${WEBAPP_URL}/${user.username}/avatar.png?orgId=${user.organizationId}`}
                    />

                    <div className="text-subtle ml-4 font-medium">
                      <div className="flex gap-3">
                        <span className="text-default">{user.name}</span>
                        <span>/{user.username}</span>
                        {user.profiles[0]?.username && (
                          <span className="flex items-center gap-1">
                            <Icon name="building" className="text-subtle size-5" />
                            <span>{user.profiles[0]?.username}</span>
                          </span>
                        )}
                        {user.locked && <Icon name="lock" />}
                        <br />
                      </div>
                      <span className="break-all">{user.email}</span>
                    </div>
                  </div>
                </Cell>
                <Cell>{user.timeZone}</Cell>
                <Cell>
                  <Badge className="capitalize" variant={user.role === "ADMIN" ? "red" : "gray"}>
                    {user.role.toLowerCase()}
                  </Badge>
                </Cell>
                <Cell widthClassNames="w-auto">
                  <div className="flex w-full justify-end">
                    <DropdownActions
                      actions={[
                        {
                          id: "edit",
                          label: "Edit",
                          href: `/settings/admin/users/${user.id}/edit`,
                          icon: "pencil",
                        },
                        {
                          id: "reset-password",
                          label: "Reset Password",
                          onClick: () => sendPasswordResetEmail.mutate({ userId: user.id }),
                          icon: "lock",
                        },
                        {
                          id: "impersonate-user",
                          label: "Impersonate User",
                          onClick: () => handleImpersonateUser(user?.email),
                          icon: "user",
                        },
                        {
                          id: "lock-user",
                          label: user.locked ? "Unlock User Account" : "Lock User Account",
                          onClick: () => lockUserAccount.mutate({ userId: user.id, locked: !user.locked }),
                          icon: "lock",
                        },
                        {
                          id: "verify-workflows",
                          label: "Verify workflows",
                          onClick: () => verifyWorkflows.mutate({ userId: user.id }),
                          icon: "check",
                        },
                        {
                          id: "whitelist-user-workflows",
                          label: user.whitelistWorkflows
                            ? t("remove_whitelist_status")
                            : t("whitelist_user_workflows"),
                          onClick: () => {
                            whitelistUserWorkflows.mutate({
                              userId: user.id,
                              whitelistWorkflows: !user.whitelistWorkflows,
                            });
                          },
                          icon: "check",
                        },
                        {
                          id: "impersonation",
                          label: "Impersonate",
                          onClick: () => {
                            setSelectedUser(user.email);
                            setShowImpersonateModal(true);
                          },
                          icon: "venetian-mask",
                        },
                        {
                          id: "remove-2fa",
                          label: "Remove 2FA",
                          color: "destructive",
                          onClick: () => removeTwoFactor.mutate({ userId: user.id }),
                          icon: "shield",
                        },
                        {
                          id: "delete",
                          label: "Delete",
                          color: "destructive",
                          onClick: () => setUserToDelete(user.id),
                          icon: "trash",
                        },
                      ]}
                    />
                  </div>
                </Cell>
              </Row>
            ))}
          </tbody>
        </Table>
        <DeleteUserDialog
          user={userToDelete}
          onClose={() => setUserToDelete(null)}
          onConfirm={() => {
            if (!userToDelete) return;
            mutation.mutate({ userId: userToDelete });
          }}
        />
      </div>
      {showImpersonateModal && selectedUser && (
        <Dialog open={showImpersonateModal} onOpenChange={() => setShowImpersonateModal(false)}>
          <DialogContent type="creation" title={t("impersonate")} description={t("impersonation_user_tip")}>
            <form
              onSubmit={async (e) => {
                e.preventDefault();
                await signIn("impersonation-auth", { redirect: false, username: selectedUser });
                setShowImpersonateModal(false);
                router.replace("/settings/my-account/profile");
              }}>
              <DialogFooter showDivider className="mt-8">
                <DialogClose color="secondary">{t("cancel")}</DialogClose>
                <Button color="primary" type="submit">
                  {t("impersonate")}
                </Button>
              </DialogFooter>
            </form>
          </DialogContent>
        </Dialog>
      )}
    </div>
  );
}

const DeleteUserDialog = ({
  user,
  onConfirm,
  onClose,
}: {
  user: number | null;
  onConfirm: () => void;
  onClose: () => void;
}) => {
  return (
<<<<<<< HEAD
=======
     
>>>>>>> 14e845ea
    <Dialog name="delete-user" open={!!user} onOpenChange={(open) => (open ? () => {} : onClose())}>
      <ConfirmationDialogContent
        title="Delete User"
        confirmBtnText="Delete"
        cancelBtnText="Cancel"
        variety="danger"
        onConfirm={onConfirm}>
        <p>Are you sure you want to delete this user?</p>
      </ConfirmationDialogContent>
    </Dialog>
  );
};

export const UsersTable = withLicenseRequired(UsersTableBare);<|MERGE_RESOLUTION|>--- conflicted
+++ resolved
@@ -345,10 +345,6 @@
   onClose: () => void;
 }) => {
   return (
-<<<<<<< HEAD
-=======
-     
->>>>>>> 14e845ea
     <Dialog name="delete-user" open={!!user} onOpenChange={(open) => (open ? () => {} : onClose())}>
       <ConfirmationDialogContent
         title="Delete User"
