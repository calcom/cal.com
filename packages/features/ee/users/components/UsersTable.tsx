import { keepPreviousData } from "@tanstack/react-query";
import { signIn } from "next-auth/react";
import { useRouter } from "next/navigation";
import { useCallback, useEffect, useMemo, useRef, useState } from "react";

import { Dialog } from "@calcom/features/components/controlled-dialog";
import { WEBAPP_URL } from "@calcom/lib/constants";
import { useDebounce } from "@calcom/lib/hooks/useDebounce";
import { useLocale } from "@calcom/lib/hooks/useLocale";
import { trpc } from "@calcom/trpc/react";
import { Avatar } from "@calcom/ui/components/avatar";
import { Badge } from "@calcom/ui/components/badge";
import { Button } from "@calcom/ui/components/button";
import {
<<<<<<< HEAD
  Avatar,
  Badge,
  Button,
  ConfirmationDialogContent,
  DialogClose,
=======
  Dialog,
>>>>>>> 1789aef7
  DialogContent,
  DialogFooter,
  DialogClose,
  ConfirmationDialogContent,
} from "@calcom/ui/components/dialog";
import { TextField } from "@calcom/ui/components/form";
import { Icon } from "@calcom/ui/components/icon";
import { DropdownActions, Table } from "@calcom/ui/components/table";
import { showToast } from "@calcom/ui/components/toast";

import { withLicenseRequired } from "../../common/components/LicenseRequired";

const { Cell, ColumnTitle, Header, Row } = Table;

const FETCH_LIMIT = 25;

function UsersTableBare() {
  const { t } = useLocale();
  const tableContainerRef = useRef<HTMLDivElement>(null);
  const utils = trpc.useUtils();
  const [searchTerm, setSearchTerm] = useState<string>("");
  const [showImpersonateModal, setShowImpersonateModal] = useState(false);
  const [selectedUser, setSelectedUser] = useState<string | null>(null);
  const debouncedSearchTerm = useDebounce(searchTerm, 500);
  const router = useRouter();

  const mutation = trpc.viewer.users.delete.useMutation({
    onSuccess: async () => {
      showToast("User has been deleted", "success");
      // Lets not invalidate the whole cache, just remove the user from the cache.
      // Useful cause in prod this will be fetching 100k+ users
      // FIXME: Tested locally and it doesn't work, need to investigate
      utils.viewer.admin.listPaginated.setInfiniteData({ limit: FETCH_LIMIT }, (cachedData) => {
        if (!cachedData) {
          return {
            pages: [],
            pageParams: [],
          };
        }
        return {
          ...cachedData,
          pages: cachedData.pages.map((page) => ({
            ...page,
            rows: page.rows.filter((row) => row.id !== userToDelete),
          })),
        };
      });
    },
    onError: (err) => {
      console.error(err.message);
      showToast("There has been an error deleting this user.", "error");
    },
    onSettled: () => {
      setUserToDelete(null);
    },
  });

  const { data, fetchNextPage, isFetching } = trpc.viewer.admin.listPaginated.useInfiniteQuery(
    {
      limit: FETCH_LIMIT,
      searchTerm: debouncedSearchTerm,
    },
    {
      getNextPageParam: (lastPage) => lastPage.nextCursor,
      placeholderData: keepPreviousData,
      refetchOnWindowFocus: false,
    }
  );

  const sendPasswordResetEmail = trpc.viewer.admin.sendPasswordReset.useMutation({
    onSuccess: () => {
      showToast("Password reset email has been sent", "success");
    },
  });

  const removeTwoFactor = trpc.viewer.admin.removeTwoFactor.useMutation({
    onSuccess: () => {
      showToast("2FA has been removed", "success");
    },
  });

  const lockUserAccount = trpc.viewer.admin.lockUserAccount.useMutation({
    onSuccess: ({ userId, locked }) => {
      showToast(locked ? "User was locked" : "User was unlocked", "success");
      utils.viewer.admin.listPaginated.setInfiniteData({ limit: FETCH_LIMIT }, (cachedData) => {
        if (!cachedData) {
          return {
            pages: [],
            pageParams: [],
          };
        }
        return {
          ...cachedData,
          pages: cachedData.pages.map((page) => ({
            ...page,
            rows: page.rows.map((row) => {
              const newUser = row;
              if (row.id === userId) newUser.locked = locked;
              return newUser;
            }),
          })),
        };
      });
      utils.viewer.admin.listPaginated.invalidate();
    },
  });

  const handleImpersonateUser = async (username: string | null) => {
    await signIn("impersonation-auth", { username: username, callbackUrl: `${WEBAPP_URL}/event-types` });
  };

  //we must flatten the array of arrays from the useInfiniteQuery hook
  const flatData = useMemo(() => data?.pages?.flatMap((page) => page.rows) ?? [], [data]);
  const totalRowCount = data?.pages?.[0]?.meta?.totalRowCount ?? 0;
  const totalFetched = flatData.length;

  //called on scroll and possibly on mount to fetch more data as the user scrolls and reaches bottom of table
  const fetchMoreOnBottomReached = useCallback(
    (containerRefElement?: HTMLDivElement | null) => {
      if (containerRefElement) {
        const { scrollHeight, scrollTop, clientHeight } = containerRefElement;
        //once the user has scrolled within 300px of the bottom of the table, fetch more data if there is any
        if (scrollHeight - scrollTop - clientHeight < 300 && !isFetching && totalFetched < totalRowCount) {
          fetchNextPage();
        }
      }
    },
    [fetchNextPage, isFetching, totalFetched, totalRowCount]
  );

  useEffect(() => {
    fetchMoreOnBottomReached(tableContainerRef.current);
  }, [fetchMoreOnBottomReached]);

  const [userToDelete, setUserToDelete] = useState<number | null>(null);

  return (
    <div>
      <TextField
        placeholder="username or email"
        label="Search"
        onChange={(e) => setSearchTerm(e.target.value)}
      />
      <div
        className="border-subtle rounded-md border"
        ref={tableContainerRef}
        onScroll={() => fetchMoreOnBottomReached()}
        style={{
          height: "calc(100vh - 30vh)",
          overflow: "auto",
        }}>
        <Table>
          <Header>
            <ColumnTitle widthClassNames="w-auto">User</ColumnTitle>
            <ColumnTitle>Timezone</ColumnTitle>
            <ColumnTitle>Role</ColumnTitle>
            <ColumnTitle widthClassNames="w-auto">
              <span className="sr-only">Edit</span>
            </ColumnTitle>
          </Header>

          <tbody className="divide-subtle divide-y rounded-md">
            {flatData.map((user) => (
              <Row key={user.email}>
                <Cell widthClassNames="w-auto">
                  <div className="min-h-10 flex ">
                    <Avatar
                      size="md"
                      alt={`Avatar of ${user.username || "Nameless"}`}
                      // @ts-expect-error - Figure it out later. Ideally we should show all the profiles here for the user.
                      imageSrc={`${WEBAPP_URL}/${user.username}/avatar.png?orgId=${user.organizationId}`}
                    />

                    <div className="text-subtle ml-4 font-medium">
                      <div className="flex gap-3">
                        <span className="text-default">{user.name}</span>
                        <span>/{user.username}</span>
                        {user.profiles[0]?.username && (
                          <span className="flex items-center gap-1">
                            <Icon name="building" className="text-subtle size-5" />
                            <span>{user.profiles[0]?.username}</span>
                          </span>
                        )}
                        {user.locked && <Icon name="lock" />}
                        <br />
                      </div>
                      <span className="break-all">{user.email}</span>
                    </div>
                  </div>
                </Cell>
                <Cell>{user.timeZone}</Cell>
                <Cell>
                  <Badge className="capitalize" variant={user.role === "ADMIN" ? "red" : "gray"}>
                    {user.role.toLowerCase()}
                  </Badge>
                </Cell>
                <Cell widthClassNames="w-auto">
                  <div className="flex w-full justify-end">
                    <DropdownActions
                      actions={[
                        {
                          id: "edit",
                          label: "Edit",
                          href: `/settings/admin/users/${user.id}/edit`,
                          icon: "pencil",
                        },
                        {
                          id: "reset-password",
                          label: "Reset Password",
                          onClick: () => sendPasswordResetEmail.mutate({ userId: user.id }),
                          icon: "lock",
                        },
                        {
                          id: "impersonate-user",
                          label: "Impersonate User",
                          onClick: () => handleImpersonateUser(user?.username),
                          icon: "user",
                        },
                        {
                          id: "lock-user",
                          label: user.locked ? "Unlock User Account" : "Lock User Account",
                          onClick: () => lockUserAccount.mutate({ userId: user.id, locked: !user.locked }),
                          icon: "lock",
                        },
                        {
                          id: "impersonation",
                          label: "Impersonate",
                          onClick: () => {
                            setSelectedUser(user.username);
                            setShowImpersonateModal(true);
                          },
                          icon: "venetian-mask",
                        },
                        {
                          id: "remove-2fa",
                          label: "Remove 2FA",
                          color: "destructive",
                          onClick: () => removeTwoFactor.mutate({ userId: user.id }),
                          icon: "shield",
                        },
                        {
                          id: "delete",
                          label: "Delete",
                          color: "destructive",
                          onClick: () => setUserToDelete(user.id),
                          icon: "trash",
                        },
                      ]}
                    />
                  </div>
                </Cell>
              </Row>
            ))}
          </tbody>
        </Table>
        <DeleteUserDialog
          user={userToDelete}
          onClose={() => setUserToDelete(null)}
          onConfirm={() => {
            if (!userToDelete) return;
            mutation.mutate({ userId: userToDelete });
          }}
        />
      </div>
      {showImpersonateModal && selectedUser && (
        <Dialog open={showImpersonateModal} onOpenChange={() => setShowImpersonateModal(false)}>
          <DialogContent type="creation" title={t("impersonate")} description={t("impersonation_user_tip")}>
            <form
              onSubmit={async (e) => {
                e.preventDefault();
                await signIn("impersonation-auth", { redirect: false, username: selectedUser });
                setShowImpersonateModal(false);
                router.replace("/settings/my-account/profile");
              }}>
              <DialogFooter showDivider className="mt-8">
                <DialogClose color="secondary">{t("cancel")}</DialogClose>
                <Button color="primary" type="submit">
                  {t("impersonate")}
                </Button>
              </DialogFooter>
            </form>
          </DialogContent>
        </Dialog>
      )}
    </div>
  );
}

const DeleteUserDialog = ({
  user,
  onConfirm,
  onClose,
}: {
  user: number | null;
  onConfirm: () => void;
  onClose: () => void;
}) => {
  return (
    // eslint-disable-next-line @typescript-eslint/no-empty-function -- noop
    <Dialog name="delete-user" open={!!user} onOpenChange={(open) => (open ? () => {} : onClose())}>
      <ConfirmationDialogContent
        title="Delete User"
        confirmBtnText="Delete"
        cancelBtnText="Cancel"
        variety="danger"
        onConfirm={onConfirm}>
        <p>Are you sure you want to delete this user?</p>
      </ConfirmationDialogContent>
    </Dialog>
  );
};

export const UsersTable = withLicenseRequired(UsersTableBare);<|MERGE_RESOLUTION|>--- conflicted
+++ resolved
@@ -12,15 +12,6 @@
 import { Badge } from "@calcom/ui/components/badge";
 import { Button } from "@calcom/ui/components/button";
 import {
-<<<<<<< HEAD
-  Avatar,
-  Badge,
-  Button,
-  ConfirmationDialogContent,
-  DialogClose,
-=======
-  Dialog,
->>>>>>> 1789aef7
   DialogContent,
   DialogFooter,
   DialogClose,
