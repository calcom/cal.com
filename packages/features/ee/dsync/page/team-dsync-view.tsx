--- conflicted
+++ resolved
@@ -7,12 +7,7 @@
 import { HOSTED_CAL_FEATURES } from "@calcom/lib/constants";
 import { useLocale } from "@calcom/lib/hooks/useLocale";
 import { trpc } from "@calcom/trpc/react";
-<<<<<<< HEAD
-import { SkeletonLoader } from "@calcom/ui";
-import { showToast } from "@calcom/ui/components/toast/showToast";
-=======
 import { showToast } from "@calcom/ui/components/toast";
->>>>>>> 0f5f99dd
 
 import ConfigureDirectorySync from "../components/ConfigureDirectorySync";
 
