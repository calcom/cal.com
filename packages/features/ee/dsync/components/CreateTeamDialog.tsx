import { Dialog } from "@calcom/features/components/controlled-dialog";
import { CreateANewTeamForm } from "@calcom/features/ee/teams/components";
import { useLocale } from "@calcom/lib/hooks/useLocale";
import { trpc } from "@calcom/trpc/react";
<<<<<<< HEAD
import { DialogContent } from "@calcom/ui";
=======
import { Dialog, DialogContent } from "@calcom/ui/components/dialog";
>>>>>>> 1789aef7

interface CreateTeamDialogProps {
  open: boolean;
  onOpenChange: (open: boolean) => void;
}

const CreateTeamDialog = (props: CreateTeamDialogProps) => {
  const { open, onOpenChange } = props;
  const { t } = useLocale();

  const utils = trpc.useUtils();
  return (
    <Dialog open={open} onOpenChange={onOpenChange}>
      <DialogContent type="creation" title={t("create_new_team")} description={t("team_will_be_under_org")}>
        <CreateANewTeamForm
          inDialog
          submitLabel="Create"
          onCancel={() => onOpenChange(false)}
          onSuccess={async () => {
            await utils.viewer.dsync.teamGroupMapping.get.invalidate();
            await utils.viewer.teams.list.invalidate();
            onOpenChange(false);
          }}
        />
      </DialogContent>
    </Dialog>
  );
};

export default CreateTeamDialog;<|MERGE_RESOLUTION|>--- conflicted
+++ resolved
@@ -2,11 +2,7 @@
 import { CreateANewTeamForm } from "@calcom/features/ee/teams/components";
 import { useLocale } from "@calcom/lib/hooks/useLocale";
 import { trpc } from "@calcom/trpc/react";
-<<<<<<< HEAD
-import { DialogContent } from "@calcom/ui";
-=======
-import { Dialog, DialogContent } from "@calcom/ui/components/dialog";
->>>>>>> 1789aef7
+import { DialogContent } from "@calcom/ui/components/dialog";
 
 interface CreateTeamDialogProps {
   open: boolean;
