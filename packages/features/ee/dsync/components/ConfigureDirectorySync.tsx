import { useState } from "react";

import { Dialog } from "@calcom/features/components/controlled-dialog";
import { SkeletonLoader } from "@calcom/features/apps/components/SkeletonLoader";
import { useLocale } from "@calcom/lib/hooks/useLocale";
import { trpc } from "@calcom/trpc/react";
import { Button } from "@calcom/ui/components/button";
import {
<<<<<<< HEAD
  Button,
  DialogClose,
=======
  Dialog,
>>>>>>> 1789aef7
  DialogContent,
  DialogFooter,
  DialogTrigger,
  DialogClose,
} from "@calcom/ui/components/dialog";
import { EmptyScreen } from "@calcom/ui/components/empty-screen";
import { Label } from "@calcom/ui/components/form";
import { showToast } from "@calcom/ui/components/toast";

import CreateDirectory from "./CreateDirectory";
import DirectoryInfo from "./DirectoryInfo";
import GroupTeamMappingTable from "./GroupTeamMappingTable";

const ConfigureDirectorySync = ({ organizationId }: { organizationId: number | null }) => {
  const { t } = useLocale();
  const utils = trpc.useUtils();
  const [deleteDirectoryOpen, setDeleteDirectoryOpen] = useState(false);

  const { data, isLoading, isError, error } = trpc.viewer.dsync.get.useQuery({ organizationId });

  const deleteMutation = trpc.viewer.dsync.delete.useMutation({
    async onSuccess() {
      showToast(t("directory_sync_deleted"), "success");
      await utils.viewer.dsync.invalidate();
      setDeleteDirectoryOpen(false);
    },
  });

  if (isLoading) {
    return <SkeletonLoader />;
  }

  const directory = data ?? null;

  const onDeleteConfirmation = (e: Event | React.MouseEvent<HTMLElement, MouseEvent>) => {
    e.preventDefault();

    if (!directory) {
      return;
    }

    deleteMutation.mutate({ organizationId, directoryId: directory.id });
  };

  if (error || isError) {
    return (
      <div>
        <EmptyScreen
          headline="Error"
          description={error.message || "Error getting dsync data"}
          Icon="triangle-alert"
        />
      </div>
    );
  }

  return (
    <div>
      {!directory ? (
        <CreateDirectory orgId={organizationId} />
      ) : (
        <>
          <DirectoryInfo directory={directory} />
          <div className="mt-4">
            <GroupTeamMappingTable />
          </div>

          <hr className="border-subtle my-6" />
          <Label>{t("danger_zone")}</Label>
          {/* Delete directory sync connection */}
          <Dialog open={deleteDirectoryOpen} onOpenChange={setDeleteDirectoryOpen}>
            <DialogTrigger asChild>
              <Button color="destructive" className="mt-1" StartIcon="trash">
                {t("directory_sync_delete_connection")}
              </Button>
            </DialogTrigger>
            <DialogContent
              title={t("directory_sync_delete_title")}
              description={t("directory_sync_delete_description")}
              type="creation"
              Icon="triangle-alert">
              <>
                <div className="mb-10">
                  <p className="text-default mb-4">{t("directory_sync_delete_confirmation")}</p>
                </div>
                <DialogFooter showDivider>
                  <DialogClose />
                  <Button
                    color="primary"
                    data-testid="delete-account-confirm"
                    onClick={onDeleteConfirmation}
                    loading={deleteMutation.isPending}>
                    {t("directory_sync_delete_connection")}
                  </Button>
                </DialogFooter>
              </>
            </DialogContent>
          </Dialog>
        </>
      )}
    </div>
  );
};

export default ConfigureDirectorySync;<|MERGE_RESOLUTION|>--- conflicted
+++ resolved
@@ -1,22 +1,11 @@
 import { useState } from "react";
 
+import { SkeletonLoader } from "@calcom/features/apps/components/SkeletonLoader";
 import { Dialog } from "@calcom/features/components/controlled-dialog";
-import { SkeletonLoader } from "@calcom/features/apps/components/SkeletonLoader";
 import { useLocale } from "@calcom/lib/hooks/useLocale";
 import { trpc } from "@calcom/trpc/react";
 import { Button } from "@calcom/ui/components/button";
-import {
-<<<<<<< HEAD
-  Button,
-  DialogClose,
-=======
-  Dialog,
->>>>>>> 1789aef7
-  DialogContent,
-  DialogFooter,
-  DialogTrigger,
-  DialogClose,
-} from "@calcom/ui/components/dialog";
+import { DialogContent, DialogFooter, DialogTrigger, DialogClose } from "@calcom/ui/components/dialog";
 import { EmptyScreen } from "@calcom/ui/components/empty-screen";
 import { Label } from "@calcom/ui/components/form";
 import { showToast } from "@calcom/ui/components/toast";
