--- conflicted
+++ resolved
@@ -3,26 +3,17 @@
 import { SkeletonLoader } from "@calcom/features/apps/components/SkeletonLoader";
 import { useLocale } from "@calcom/lib/hooks/useLocale";
 import { trpc } from "@calcom/trpc/react";
-<<<<<<< HEAD
-import { SkeletonLoader } from "@calcom/ui/components/apps/SkeletonLoader";
-import { Button } from "@calcom/ui/components/button/Button";
-import { Dialog, DialogContent, DialogFooter, DialogTrigger, DialogClose } from "@calcom/ui/components/dialog/Dialog";
-import { EmptyScreen } from "@calcom/ui/components/empty-screen/EmptyScreen";
-import { Label } from "@calcom/ui/components/form/inputs/Label";
-import { showToast } from "@calcom/ui/components/toast/showToast";
-=======
+import { Button } from "@calcom/ui/components/button";
 import {
-  Button,
   Dialog,
-  DialogClose,
   DialogContent,
   DialogFooter,
   DialogTrigger,
-  Label,
-  showToast,
-  EmptyScreen,
-} from "@calcom/ui";
->>>>>>> 0f5f99dd
+  DialogClose,
+} from "@calcom/ui/components/dialog";
+import { EmptyScreen } from "@calcom/ui/components/empty-screen";
+import { Label } from "@calcom/ui/components/form";
+import { showToast } from "@calcom/ui/components/toast";
 
 import CreateDirectory from "./CreateDirectory";
 import DirectoryInfo from "./DirectoryInfo";
