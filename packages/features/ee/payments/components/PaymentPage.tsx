import { Elements } from "@stripe/react-stripe-js";
import classNames from "classnames";
import Head from "next/head";
import { FC, useEffect, useState } from "react";
import { FormattedNumber, IntlProvider } from "react-intl";

import { getSuccessPageLocationMessage } from "@calcom/app-store/locations";
import getStripe from "@calcom/app-store/stripepayment/lib/client";
import { StripePaymentData, MPPaymentData } from "@calcom/app-store/stripepayment/lib/server";
import dayjs from "@calcom/dayjs";
import { sdkActionManager, useIsEmbed } from "@calcom/embed-core/embed-iframe";
import { APP_NAME, WEBSITE_URL } from "@calcom/lib/constants";
import getPaymentAppData from "@calcom/lib/getPaymentAppData";
import { useLocale } from "@calcom/lib/hooks/useLocale";
import useTheme from "@calcom/lib/hooks/useTheme";
import { getIs24hClockFromLocalStorage, isBrowserLocale24h } from "@calcom/lib/timeFormat";
import { localStorage } from "@calcom/lib/webstorage";
<<<<<<< HEAD
import { router } from "@calcom/trpc/server/trpc";
import { Button, Icon, LinkIconButton } from "@calcom/ui";
=======
import { FiCreditCard } from "@calcom/ui/components/icon";
>>>>>>> abb5fd36

import type { PaymentPageProps } from "../pages/payment";
import PaymentComponent from "./Payment";

const PaymentPage: FC<PaymentPageProps> = (props) => {
  const { t } = useLocale();
  const [is24h, setIs24h] = useState(isBrowserLocale24h());
  const [date, setDate] = useState(dayjs.utc(props.booking.startTime));
  const [timezone, setTimezone] = useState<string | null>(null);
  useTheme(props.profile.theme);
  const isEmbed = useIsEmbed();
  const paymentAppData = getPaymentAppData(props.eventType);
  useEffect(() => {
    let embedIframeWidth = 0;
    const _timezone = localStorage.getItem("timeOption.preferredTimeZone") || dayjs.tz.guess();
    setTimezone(_timezone);
    setDate(date.tz(_timezone));
    setIs24h(!!getIs24hClockFromLocalStorage());
    if (isEmbed) {
      requestAnimationFrame(function fixStripeIframe() {
        // HACK: Look for stripe iframe and center position it just above the embed content
        const stripeIframeWrapper = document.querySelector(
          'iframe[src*="https://js.stripe.com/v3/authorize-with-url-inner"]'
        )?.parentElement;
        if (stripeIframeWrapper) {
          stripeIframeWrapper.style.margin = "0 auto";
          stripeIframeWrapper.style.width = embedIframeWidth + "px";
        }
        requestAnimationFrame(fixStripeIframe);
      });
      sdkActionManager?.on("__dimensionChanged", (e) => {
        embedIframeWidth = e.detail.data.iframeWidth as number;
      });
    }
    // eslint-disable-next-line react-hooks/exhaustive-deps
  }, [isEmbed]);

  const eventName = props.booking.title;

  return (
    <div className="h-screen">
      <Head>
        <title>
          {t("payment")} | {eventName} | {APP_NAME}
        </title>
        <link rel="icon" href="/favicon.ico" />
      </Head>
      <main className="mx-auto max-w-3xl py-24">
        <div className="fixed inset-0 z-50 overflow-y-auto">
          <div className="flex min-h-screen items-end justify-center px-4 pt-4 pb-20 text-center sm:block sm:p-0">
            <div className="fixed inset-0 my-4 transition-opacity sm:my-0" aria-hidden="true">
              <span className="hidden sm:inline-block sm:h-screen sm:align-middle" aria-hidden="true">
                &#8203;
              </span>
              <div
                className={classNames(
                  "main inline-block transform overflow-hidden rounded-lg border border-neutral-200 bg-white px-8 pt-5 pb-4 text-left align-bottom transition-all dark:border-neutral-700 dark:bg-gray-800  sm:w-full sm:max-w-lg sm:py-6 sm:align-middle",
                  isEmbed ? "" : "sm:my-8"
                )}
                role="dialog"
                aria-modal="true"
                aria-labelledby="modal-headline">
                <div>
                  <div className="mx-auto flex h-12 w-12 items-center justify-center rounded-full bg-green-100">
                    <FiCreditCard className="h-8 w-8 text-green-600" />
                  </div>

                  <div className="mt-3 text-center sm:mt-5">
                    <h3
                      className="text-2xl font-semibold leading-6 text-gray-900 dark:text-white"
                      id="modal-headline">
                      {t("payment")}
                    </h3>
                    <div className="mt-3">
                      <p className="text-sm text-gray-600 dark:text-gray-300">
                        {t("pay_later_instructions")}
                      </p>
                    </div>
                    <div className="mt-4 grid grid-cols-3 border-t border-b py-4 text-left text-gray-700 dark:border-gray-900 dark:text-gray-300">
                      <div className="font-medium">{t("what")}</div>
                      <div className="col-span-2 mb-6">{eventName}</div>
                      <div className="font-medium">{t("when")}</div>
                      <div className="col-span-2 mb-6">
                        {date.format("dddd, DD MMMM YYYY")}
                        <br />
                        {date.format(is24h ? "H:mm" : "h:mma")} - {props.eventType.length} mins{" "}
                        <span className="text-gray-500">({timezone})</span>
                      </div>
                      {props.booking.location && (
                        <>
                          <div className="font-medium">{t("where")}</div>
                          <div className="col-span-2 mb-6">
                            {getSuccessPageLocationMessage(props.booking.location, t)}
                          </div>
                        </>
                      )}
                      <div className="font-medium">{t("price")}</div>
                      <div className="col-span-2 mb-6">
                        <IntlProvider locale="en">
                          <FormattedNumber
                            value={paymentAppData.price / 100.0}
                            style="currency"
                            currency={paymentAppData?.currency?.toUpperCase()}
                          />
                        </IntlProvider>
                      </div>
                    </div>
                  </div>
                </div>
                <div>
                  {props.payment.success && !props.payment.refunded && (
                    <div className="mt-4 text-center text-gray-700 dark:text-gray-300">{t("paid")}</div>
                  )}
                  {props.payment.type === "STRIPE" && !props.payment.success && (
                    <Elements
                      stripe={getStripe((props.payment.data as StripePaymentData).stripe_publishable_key)}>
                      <PaymentComponent
                        payment={props.payment}
                        eventType={props.eventType}
                        user={props.user}
                        location={props.booking.location}
                        bookingId={props.booking.id}
                        bookingUid={props.booking.uid}
                      />
                    </Elements>
                  )}
                  {props.payment.type === "MERCADO_PAGO" && !props.payment.success && (
                    <div className="m-auto">
                      <Button
                        className="w-full rounded-md bg-[#4FC3F7] p-8 text-white hover:bg-[#4FC3F7]"
                        onClick={() => {
                          window.location.href = `${(props.payment.data as MPPaymentData).init_point}}`;
                        }}>
                        <img className="mr-2 h-6 w-6" src="/api/app-store/mercado_pago/icon.svg" /> Pagar con
                        Mercado Pago
                      </Button>
                      {/* <LinkIconButton
                        Icon={Icon.FiCreditCard}
                        className="w-full text-[#4FC3F7]"
                        onClick={() => {
                          window.location.href = `${(props.payment.data as MPPaymentData).init_point}}`;
                        }}>
                        Pagar con Mercado Pago
                      </LinkIconButton> */}
                    </div>
                  )}
                  {props.payment.refunded && (
                    <div className="mt-4 text-center text-gray-700 dark:text-gray-300">{t("refunded")}</div>
                  )}
                </div>
                {!props.profile.hideBranding && (
                  <div className="mt-4 border-t pt-4 text-center text-xs text-gray-400 dark:border-gray-900 dark:text-white">
                    <a href={`${WEBSITE_URL}/signup`}>
                      {t("create_booking_link_with_calcom", { appName: APP_NAME })}
                    </a>
                  </div>
                )}
              </div>
            </div>
          </div>
        </div>
      </main>
    </div>
  );
};

export default PaymentPage;<|MERGE_RESOLUTION|>--- conflicted
+++ resolved
@@ -6,7 +6,7 @@
 
 import { getSuccessPageLocationMessage } from "@calcom/app-store/locations";
 import getStripe from "@calcom/app-store/stripepayment/lib/client";
-import { StripePaymentData, MPPaymentData } from "@calcom/app-store/stripepayment/lib/server";
+import { StripePaymentData } from "@calcom/app-store/stripepayment/lib/server";
 import dayjs from "@calcom/dayjs";
 import { sdkActionManager, useIsEmbed } from "@calcom/embed-core/embed-iframe";
 import { APP_NAME, WEBSITE_URL } from "@calcom/lib/constants";
@@ -15,12 +15,7 @@
 import useTheme from "@calcom/lib/hooks/useTheme";
 import { getIs24hClockFromLocalStorage, isBrowserLocale24h } from "@calcom/lib/timeFormat";
 import { localStorage } from "@calcom/lib/webstorage";
-<<<<<<< HEAD
-import { router } from "@calcom/trpc/server/trpc";
-import { Button, Icon, LinkIconButton } from "@calcom/ui";
-=======
 import { FiCreditCard } from "@calcom/ui/components/icon";
->>>>>>> abb5fd36
 
 import type { PaymentPageProps } from "../pages/payment";
 import PaymentComponent from "./Payment";
@@ -147,26 +142,6 @@
                       />
                     </Elements>
                   )}
-                  {props.payment.type === "MERCADO_PAGO" && !props.payment.success && (
-                    <div className="m-auto">
-                      <Button
-                        className="w-full rounded-md bg-[#4FC3F7] p-8 text-white hover:bg-[#4FC3F7]"
-                        onClick={() => {
-                          window.location.href = `${(props.payment.data as MPPaymentData).init_point}}`;
-                        }}>
-                        <img className="mr-2 h-6 w-6" src="/api/app-store/mercado_pago/icon.svg" /> Pagar con
-                        Mercado Pago
-                      </Button>
-                      {/* <LinkIconButton
-                        Icon={Icon.FiCreditCard}
-                        className="w-full text-[#4FC3F7]"
-                        onClick={() => {
-                          window.location.href = `${(props.payment.data as MPPaymentData).init_point}}`;
-                        }}>
-                        Pagar con Mercado Pago
-                      </LinkIconButton> */}
-                    </div>
-                  )}
                   {props.payment.refunded && (
                     <div className="mt-4 text-center text-gray-700 dark:text-gray-300">{t("refunded")}</div>
                   )}
