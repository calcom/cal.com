--- conflicted
+++ resolved
@@ -13,12 +13,8 @@
 import { useLocale } from "@calcom/lib/hooks/useLocale";
 import { Button, CheckboxField } from "@calcom/ui";
 
-<<<<<<< HEAD
 import type { PaymentPageProps } from "../pages/payment";
-import type { EventType } from ".prisma/client";
-
-=======
->>>>>>> e6125dc3
+
 type Props = {
   payment: Omit<Payment, "id" | "fee" | "success" | "refunded" | "externalId" | "data"> & {
     data: Record<string, unknown>;
