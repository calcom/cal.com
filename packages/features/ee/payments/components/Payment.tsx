--- conflicted
+++ resolved
@@ -81,14 +81,10 @@
         error: new Error(`Payment failed: ${payload.error.message}`),
       });
     } else {
-<<<<<<< HEAD
       const params: { [k: string]: any } = {
         uid: props.bookingUid,
         email: router.query.email,
       };
-=======
-      const params: { [k: string]: any } = {};
->>>>>>> 78aa4aec
 
       if (props.location) {
         if (props.location.includes("integration")) {
