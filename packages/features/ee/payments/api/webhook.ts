--- conflicted
+++ resolved
@@ -52,15 +52,12 @@
     throw new HttpCode({ statusCode: 204, message: "Payment not found" });
   }
 
-<<<<<<< HEAD
   await handlePaymentSuccess({
     paymentId: payment.id,
     bookingId: payment.bookingId,
     appSlug: "stripe",
-  });
-=======
-  await handlePaymentSuccess(payment.id, payment.bookingId, traceContext);
->>>>>>> f0bfb934
+    traceContext
+  });
 }
 
 const handleSetupSuccess = async (event: Stripe.Event, traceContext: TraceContext) => {
@@ -154,12 +151,9 @@
       booking,
       paid: true,
       platformClientParams: platformOAuthClient ? getPlatformParams(platformOAuthClient) : undefined,
-<<<<<<< HEAD
       source: "WEBHOOK",
       actor,
-=======
       traceContext: updatedTraceContext,
->>>>>>> f0bfb934
     });
   } else if (areEmailsEnabled) {
     await sendOrganizerRequestEmail({ ...evt }, eventType.metadata);
