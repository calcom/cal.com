--- conflicted
+++ resolved
@@ -151,7 +151,7 @@
 
   if (!booking) throw new HttpCode({ statusCode: 204, message: "No booking found" });
 
-<<<<<<< HEAD
+
   // type EventTypeRaw = Awaited<ReturnType<typeof getEventType>>;
   // let eventTypeRaw: EventTypeRaw | null = null;
   // if (booking.eventTypeId) {
@@ -222,80 +222,8 @@
   //   delete bookingData.status;
   // }
 
-  const paymentUpdate = prisma.payments.update({
-=======
-  type EventTypeRaw = Awaited<ReturnType<typeof getEventType>>;
-  let eventTypeRaw: EventTypeRaw | null = null;
-  if (booking.eventTypeId) {
-    eventTypeRaw = await getEventType(booking.eventTypeId);
-  }
-
-  const { user: userWithCredentials } = booking;
-
-  if (!userWithCredentials) throw new HttpCode({ statusCode: 204, message: "No user found" });
-
-  const { credentials, ...user } = userWithCredentials;
-
-  const t = await getTranslation(user.locale ?? "en", "common");
-  const attendeesListPromises = booking.attendees.map(async (attendee) => {
-    return {
-      name: attendee.name,
-      email: attendee.email,
-      timeZone: attendee.timeZone,
-      language: {
-        translate: await getTranslation(attendee.locale ?? "en", "common"),
-        locale: attendee.locale ?? "en",
-      },
-    };
-  });
-
-  const attendeesList = await Promise.all(attendeesListPromises);
-  const selectedDestinationCalendar = booking.destinationCalendar || user.destinationCalendar;
-  const evt: CalendarEvent = {
-    type: booking.title,
-    title: booking.title,
-    description: booking.description || undefined,
-    startTime: booking.startTime.toISOString(),
-    endTime: booking.endTime.toISOString(),
-    customInputs: isPrismaObjOrUndefined(booking.customInputs),
-    ...getCalEventResponses({
-      booking: booking,
-      bookingFields: booking.eventType?.bookingFields || null,
-    }),
-    organizer: {
-      email: user.email,
-      name: user.name!,
-      timeZone: user.timeZone,
-      timeFormat: getTimeFormatStringFromUserTimeFormat(user.timeFormat),
-      language: { translate: t, locale: user.locale ?? "en" },
-    },
-    attendees: attendeesList,
-    location: booking.location,
-    uid: booking.uid,
-    destinationCalendar: selectedDestinationCalendar ? [selectedDestinationCalendar] : [],
-    recurringEvent: parseRecurringEvent(eventTypeRaw?.recurringEvent),
-  };
-
-  if (booking.location) evt.location = booking.location;
-
-  const bookingData: Prisma.BookingUpdateInput = {
-    paid: true,
-    status: BookingStatus.ACCEPTED,
-  };
-
-  const isConfirmed = booking.status === BookingStatus.ACCEPTED;
-  if (isConfirmed) {
-    const eventManager = new EventManager(userWithCredentials);
-    const scheduleResult = await eventManager.create(evt);
-    bookingData.references = { create: scheduleResult.referencesToCreate };
-  }
-
-  if (eventTypeRaw?.requiresConfirmation) {
-    delete bookingData.status;
-  }
-
   const paymentUpdate = prisma.payment.update({
->>>>>>> 4dbb6921
+
     where: {
       id: payment.id,
     },
