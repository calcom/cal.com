--- conflicted
+++ resolved
@@ -15,12 +15,8 @@
 import { getErrorFromUnknown } from "@calcom/lib/errors";
 import { HttpError as HttpCode } from "@calcom/lib/http-error";
 import { getTranslation } from "@calcom/lib/server/i18n";
-<<<<<<< HEAD
 import { prisma, bookingMinimalSelect } from "@calcom/prisma";
-=======
-import prisma, { bookingMinimalSelect } from "@calcom/prisma";
 import { EventTypeMetaDataSchema } from "@calcom/prisma/zod-utils";
->>>>>>> aaabe4be
 import type { CalendarEvent } from "@calcom/types/Calendar";
 
 export const config = {
