--- conflicted
+++ resolved
@@ -107,13 +107,8 @@
       paid: true,
     });
   } else {
-<<<<<<< HEAD
-    await sendOrganizerRequestEmail({ ...evt });
-    await sendAttendeeRequestEmailAndSMS({ ...evt }, evt.attendees[0]);
-=======
     await sendOrganizerRequestEmail({ ...evt }, eventType.metadata);
-    await sendAttendeeRequestEmail({ ...evt }, evt.attendees[0], eventType.metadata);
->>>>>>> 95e2ad30
+    await sendAttendeeRequestEmailAndSMS({ ...evt }, evt.attendees[0], eventType.metadata);
   }
 };
 
