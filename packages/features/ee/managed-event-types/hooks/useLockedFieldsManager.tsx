--- conflicted
+++ resolved
@@ -31,11 +31,7 @@
         setUnlockedFields(fieldName, !enabled || undefined);
       }}
       checked={fieldState[fieldName]}
-<<<<<<< HEAD
-      small={!options.simple}
-=======
       size="sm"
->>>>>>> 00ee1ef4
     />
   ) : null;
 };
