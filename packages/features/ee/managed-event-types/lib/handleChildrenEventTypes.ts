import type { Prisma } from "@prisma/client";
// eslint-disable-next-line no-restricted-imports
import type { DeepMockProxy } from "vitest-mock-extended";

import { sendSlugReplacementEmail } from "@calcom/emails/email-manager";
import { getTranslation } from "@calcom/lib/server/i18n";
import type { PrismaClient } from "@calcom/prisma";
import { SchedulingType } from "@calcom/prisma/enums";
import { _EventTypeModel } from "@calcom/prisma/zod";
import { allManagedEventTypeProps, unlockedManagedEventTypeProps } from "@calcom/prisma/zod-utils";

interface handleChildrenEventTypesProps {
  eventTypeId: number;
  profileId: number | null;
  updatedEventType: {
    schedulingType: SchedulingType | null;
    slug: string;
  };
  currentUserId: number;
  oldEventType: {
    children?: { userId: number | null }[] | null | undefined;
    team: { name: string } | null;
    workflows?: { workflowId: number }[];
  } | null;
  children:
    | {
        hidden: boolean;
        owner: {
          id: number;
          name: string;
          email: string;
          eventTypeSlugs: string[];
        };
      }[]
    | undefined;
  prisma: PrismaClient | DeepMockProxy<PrismaClient>;
  updatedValues: Prisma.EventTypeUpdateInput;
}

const sendAllSlugReplacementEmails = async (
  persons: { email: string; name: string }[],
  slug: string,
  teamName: string | null
) => {
  const t = await getTranslation("en", "common");
  persons.map(
    async (person) =>
      await sendSlugReplacementEmail({ email: person.email, name: person.name, teamName, slug, t })
  );
};

const checkExistentEventTypes = async ({
  updatedEventType,
  children,
  prisma,
  userIds,
  teamName,
}: Pick<handleChildrenEventTypesProps, "updatedEventType" | "children" | "prisma"> & {
  userIds: number[];
  teamName: string | null;
}) => {
  const replaceEventType = children?.filter(
    (ch) => ch.owner.eventTypeSlugs.includes(updatedEventType.slug) && userIds.includes(ch.owner.id)
  );

  // If so, delete their event type with the same slug to proceed to create a managed one
  if (replaceEventType?.length) {
    const deletedReplacedEventTypes = await prisma.eventType.deleteMany({
      where: {
        slug: updatedEventType.slug,
        userId: {
          in: replaceEventType.map((evTy) => evTy.owner.id),
        },
      },
    });

    // Sending notification after deleting
    await sendAllSlugReplacementEmails(
      replaceEventType.map((evTy) => evTy.owner),
      updatedEventType.slug,
      teamName
    );

    return deletedReplacedEventTypes;
  }
};

export default async function handleChildrenEventTypes({
  eventTypeId: parentId,
  oldEventType,
  updatedEventType,
  children,
  prisma,
  profileId,
  updatedValues,
}: handleChildrenEventTypesProps) {
  // Check we are dealing with a managed event type
  if (updatedEventType?.schedulingType !== SchedulingType.MANAGED)
    return {
      message: "No managed event type",
    };

  // Retrieving the updated event type
  const eventType = await prisma.eventType.findFirst({
    where: { id: parentId },
    select: allManagedEventTypeProps,
  });

  // Shortcircuit when no data for old and updated event types
  if (!oldEventType || !eventType)
    return {
      message: "Missing event type",
    };

  // bookingFields is expected to be filled by the _EventTypeModel but is null at create event
  const _ManagedEventTypeModel = _EventTypeModel.extend({
    bookingFields: _EventTypeModel.shape.bookingFields.nullish(),
  });

  const allManagedEventTypePropsZod = _ManagedEventTypeModel.pick(allManagedEventTypeProps);
  const managedEventTypeValues = allManagedEventTypePropsZod
    .omit(unlockedManagedEventTypeProps)
    .parse(eventType);

  // Check we are certainly dealing with a managed event type through its metadata
  if (!managedEventTypeValues.metadata?.managedEventConfig)
    return {
      message: "No managed event metadata",
    };

  // Define the values for unlocked properties to use on creation, not updation
  const unlockedEventTypeValues = allManagedEventTypePropsZod
    .pick(unlockedManagedEventTypeProps)
    .parse(eventType);
  // Calculate if there are new/existent/deleted children users for which the event type needs to be created/updated/deleted
  const previousUserIds = oldEventType.children?.flatMap((ch) => ch.userId ?? []);
  const currentUserIds = children?.map((ch) => ch.owner.id);
  const deletedUserIds = previousUserIds?.filter((id) => !currentUserIds?.includes(id));
  const newUserIds = currentUserIds?.filter((id) => !previousUserIds?.includes(id));
  const oldUserIds = currentUserIds?.filter((id) => previousUserIds?.includes(id));
  // Calculate if there are new workflows for which assigned members will get too
  const currentWorkflowIds = eventType.workflows?.map((wf) => wf.workflowId);

  // Store result for existent event types deletion process
  let deletedExistentEventTypes = undefined;

  // New users added
  if (newUserIds?.length) {
    // Check if there are children with existent homonym event types to send notifications
    deletedExistentEventTypes = await checkExistentEventTypes({
      updatedEventType,
      children,
      prisma,
      userIds: newUserIds,
      teamName: oldEventType.team?.name ?? null,
    });
    // Create event types for new users added
    await prisma.$transaction(
      newUserIds.map((userId) => {
        return prisma.eventType.create({
          data: {
            profileId: profileId ?? null,
            ...managedEventTypeValues,
            ...unlockedEventTypeValues,
            bookingLimits:
              (managedEventTypeValues.bookingLimits as unknown as Prisma.InputJsonObject) ?? undefined,
            recurringEvent:
              (managedEventTypeValues.recurringEvent as unknown as Prisma.InputJsonValue) ?? undefined,
            metadata: (managedEventTypeValues.metadata as Prisma.InputJsonValue) ?? undefined,
            bookingFields: (managedEventTypeValues.bookingFields as Prisma.InputJsonValue) ?? undefined,
            durationLimits: (managedEventTypeValues.durationLimits as Prisma.InputJsonValue) ?? undefined,
            eventTypeColor: (managedEventTypeValues.eventTypeColor as Prisma.InputJsonValue) ?? undefined,
            onlyShowFirstAvailableSlot: managedEventTypeValues.onlyShowFirstAvailableSlot ?? false,
            userId,
            users: {
              connect: [{ id: userId }],
            },
            parentId,
            hidden: children?.find((ch) => ch.owner.id === userId)?.hidden ?? false,
            workflows: currentWorkflowIds && {
              create: currentWorkflowIds.map((wfId) => ({ workflowId: wfId })),
            },
            /**
             * RR Segment isn't applicable for managed event types.
             */
            rrSegmentQueryValue: undefined,
            assignRRMembersUsingSegment: false,

            // Reserved for future releases
            /*
            webhooks: eventType.webhooks && {
              createMany: {
                data: eventType.webhooks?.map((wh) => ({ ...wh, eventTypeId: undefined })),
              },
            },*/
          },
        });
      })
    );
  }

  // Old users updated
  if (oldUserIds?.length) {
    // Check if there are children with existent homonym event types to send notifications
    deletedExistentEventTypes = await checkExistentEventTypes({
      updatedEventType,
      children,
      prisma,
      userIds: oldUserIds,
      teamName: oldEventType.team?.name || null,
    });

    const { unlockedFields } = managedEventTypeValues.metadata?.managedEventConfig;
    const unlockedFieldProps = !unlockedFields
      ? {}
      : Object.keys(unlockedFields).reduce((acc, key) => {
          const filteredKey =
            key === "afterBufferTime"
              ? "afterEventBuffer"
              : key === "beforeBufferTime"
              ? "beforeEventBuffer"
              : key;
          // @ts-expect-error Element implicitly has any type
          acc[filteredKey] = true;
          return acc;
        }, {});

    // Add to payload all eventType values that belong to locked fields, changed or unchanged
    // Ignore from payload any eventType values that belong to unlocked fields
    const updatePayload = allManagedEventTypePropsZod.omit(unlockedFieldProps).parse(eventType);
    const updatePayloadFiltered = Object.entries(updatePayload)
      .filter(([key, _]) => key !== "children")
      .reduce((newObj, [key, value]) => ({ ...newObj, [key]: value }), {});
<<<<<<< HEAD
    console.log({ eventType, unlockedFieldProps, updatePayloadFiltered });
=======
>>>>>>> 2b104146
    // Update event types for old users
    const oldEventTypes = await prisma.$transaction(
      oldUserIds.map((userId) => {
        return prisma.eventType.update({
          where: {
            userId_parentId: {
              userId,
              parentId,
            },
          },
          data: {
            ...updatePayloadFiltered,
            hashedLink:
              "multiplePrivateLinks" in unlockedFieldProps
                ? undefined
                : {
                    deleteMany: {},
                  },
          },
        });
      })
    );

    if (currentWorkflowIds?.length) {
      await prisma.$transaction(
        currentWorkflowIds.flatMap((wfId) => {
          return oldEventTypes.map((oEvTy) => {
            return prisma.workflowsOnEventTypes.upsert({
              create: {
                eventTypeId: oEvTy.id,
                workflowId: wfId,
              },
              update: {},
              where: {
                workflowId_eventTypeId: {
                  eventTypeId: oEvTy.id,
                  workflowId: wfId,
                },
              },
            });
          });
        })
      );
    }

    // Reserved for future releases
    /**
    const updatedOldWebhooks = await prisma.webhook.updateMany({
      where: {
        userId: {
          in: oldUserIds,
        },
      },
      data: {
        ...eventType.webhooks,
      },
    });
    console.log(
      "handleChildrenEventTypes:updatedOldWebhooks",
      JSON.stringify({ updatedOldWebhooks }, null, 2)
    );*/
  }

  // Old users deleted
  if (deletedUserIds?.length) {
    // Delete event types for deleted users
    await prisma.eventType.deleteMany({
      where: {
        userId: {
          in: deletedUserIds,
        },
        parentId,
      },
    });
  }

  return { newUserIds, oldUserIds, deletedUserIds, deletedExistentEventTypes };
}<|MERGE_RESOLUTION|>--- conflicted
+++ resolved
@@ -231,10 +231,6 @@
     const updatePayloadFiltered = Object.entries(updatePayload)
       .filter(([key, _]) => key !== "children")
       .reduce((newObj, [key, value]) => ({ ...newObj, [key]: value }), {});
-<<<<<<< HEAD
-    console.log({ eventType, unlockedFieldProps, updatePayloadFiltered });
-=======
->>>>>>> 2b104146
     // Update event types for old users
     const oldEventTypes = await prisma.$transaction(
       oldUserIds.map((userId) => {
