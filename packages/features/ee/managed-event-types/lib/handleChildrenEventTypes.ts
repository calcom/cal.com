--- conflicted
+++ resolved
@@ -116,21 +116,13 @@
       message: "Missing event type",
     };
 
-<<<<<<< HEAD
-  // Define what values are expected to be changed from a managed event type
-  const allManagedEventTypePropsZod = _EventTypeModel.pick(allManagedEventTypeProps);
-  const managedEventTypeValues = allManagedEventTypePropsZod.parse(eventType);
-=======
   // bookingFields is expected to be filled by the _EventTypeModel but is null at create event
   const _ManagedEventTypeModel = _EventTypeModel.extend({
     bookingFields: _EventTypeModel.shape.bookingFields.nullish(),
   });
 
   const allManagedEventTypePropsZod = _ManagedEventTypeModel.pick(allManagedEventTypeProps); //FIXME
-  const managedEventTypeValues = allManagedEventTypePropsZod
-    .omit(unlockedManagedEventTypeProps)
-    .parse(eventType);
->>>>>>> c6dad39f
+  const managedEventTypeValues = allManagedEventTypePropsZod.parse(eventType);
 
   // Check we are certainly dealing with a managed event type through its metadata
   if (!managedEventTypeValues.metadata?.managedEventConfig)
@@ -238,21 +230,7 @@
             },
           },
           data: {
-<<<<<<< HEAD
-            ...managedEventTypeValues,
-            locations: managedEventTypeValues.locations,
-            hidden: children?.find((ch) => ch.owner.id === userId)?.hidden ?? false,
-            bookingLimits:
-              (managedEventTypeValues.bookingLimits as unknown as Prisma.InputJsonObject) ?? undefined,
-            onlyShowFirstAvailableSlot: managedEventTypeValues.onlyShowFirstAvailableSlot ?? false,
-            recurringEvent:
-              (managedEventTypeValues.recurringEvent as unknown as Prisma.InputJsonValue) ?? null,
-            metadata: (managedEventTypeValues.metadata as Prisma.InputJsonValue) ?? undefined,
-            bookingFields: (managedEventTypeValues.bookingFields as Prisma.InputJsonValue) ?? undefined,
-            durationLimits: (managedEventTypeValues.durationLimits as Prisma.InputJsonValue) ?? undefined,
-=======
             ...updatedValues,
->>>>>>> c6dad39f
             hashedLink: hashedLinkQuery(userId),
             hidden: children?.find((ch) => ch.owner.id === userId)?.hidden ?? false,
           },
