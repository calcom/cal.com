import type { Prisma } from "@prisma/client";
// eslint-disable-next-line no-restricted-imports
import type { DeepMockProxy } from "vitest-mock-extended";

import { sendSlugReplacementEmail } from "@calcom/emails/email-manager";
import { getTranslation } from "@calcom/lib/server/i18n";
import type { PrismaClient } from "@calcom/prisma";
import { SchedulingType } from "@calcom/prisma/enums";
import { _EventTypeModel } from "@calcom/prisma/zod";
import { eventTypeMetaDataSchemaWithTypedApps } from "@calcom/prisma/zod-utils";
import { allManagedEventTypeProps, unlockedManagedEventTypeProps } from "@calcom/prisma/zod-utils";

interface handleChildrenEventTypesProps {
  eventTypeId: number;
  profileId: number | null;
  updatedEventType: {
    schedulingType: SchedulingType | null;
    slug: string;
  };
  currentUserId: number;
  oldEventType: {
    children?: { userId: number | null }[] | null | undefined;
    team: { name: string } | null;
    workflows?: { workflowId: number }[];
  } | null;
  children:
    | {
        hidden: boolean;
        owner: {
          id: number;
          name: string;
          email: string;
          eventTypeSlugs: string[];
        };
      }[]
    | undefined;
  prisma: PrismaClient | DeepMockProxy<PrismaClient>;
  updatedValues: Prisma.EventTypeUpdateInput;
}

const sendAllSlugReplacementEmails = async (
  persons: { email: string; name: string }[],
  slug: string,
  teamName: string | null
) => {
  const t = await getTranslation("en", "common");
  persons.map(
    async (person) =>
      await sendSlugReplacementEmail({ email: person.email, name: person.name, teamName, slug, t })
  );
};

const checkExistentEventTypes = async ({
  updatedEventType,
  children,
  prisma,
  userIds,
  teamName,
}: Pick<handleChildrenEventTypesProps, "updatedEventType" | "children" | "prisma"> & {
  userIds: number[];
  teamName: string | null;
}) => {
  const replaceEventType = children?.filter(
    (ch) => ch.owner.eventTypeSlugs.includes(updatedEventType.slug) && userIds.includes(ch.owner.id)
  );

  // If so, delete their event type with the same slug to proceed to create a managed one
  if (replaceEventType?.length) {
    const deletedReplacedEventTypes = await prisma.eventType.deleteMany({
      where: {
        slug: updatedEventType.slug,
        userId: {
          in: replaceEventType.map((evTy) => evTy.owner.id),
        },
      },
    });

    // Sending notification after deleting
    await sendAllSlugReplacementEmails(
      replaceEventType.map((evTy) => evTy.owner),
      updatedEventType.slug,
      teamName
    );

    return deletedReplacedEventTypes;
  }
};

export default async function handleChildrenEventTypes({
  eventTypeId: parentId,
  oldEventType,
  updatedEventType,
  children,
  prisma,
  profileId,
  updatedValues,
}: handleChildrenEventTypesProps) {
  // Check we are dealing with a managed event type
  if (updatedEventType?.schedulingType !== SchedulingType.MANAGED)
    return {
      message: "No managed event type",
    };

  // Retrieving the updated event type
  const eventType = await prisma.eventType.findFirst({
    where: { id: parentId },
    select: allManagedEventTypeProps,
  });

  // Shortcircuit when no data for old and updated event types
  if (!oldEventType || !eventType)
    return {
      message: "Missing event type",
    };

  // bookingFields is expected to be filled by the _EventTypeModel but is null at create event
  const _ManagedEventTypeModel = _EventTypeModel.extend({
    bookingFields: _EventTypeModel.shape.bookingFields.nullish(),
  });

  const allManagedEventTypePropsZod = _ManagedEventTypeModel.pick(allManagedEventTypeProps as any);
  const managedEventTypeValues = allManagedEventTypePropsZod
    .omit(unlockedManagedEventTypeProps as any)
    .parse(eventType);

  // Check we are certainly dealing with a managed event type through its metadata
  if (!(managedEventTypeValues as any).metadata?.managedEventConfig)
    return {
      message: "No managed event metadata",
    };

  // Define the values for unlocked properties to use on creation, not updation
  const unlockedEventTypeValues = allManagedEventTypePropsZod
    .pick(unlockedManagedEventTypeProps as any)
    .parse(eventType);
  // Calculate if there are new/existent/deleted children users for which the event type needs to be created/updated/deleted
  const previousUserIds = oldEventType.children?.flatMap((ch) => ch.userId ?? []);
  const currentUserIds = children?.map((ch) => ch.owner.id);
  const deletedUserIds = previousUserIds?.filter((id) => !currentUserIds?.includes(id));
  const newUserIds = currentUserIds?.filter((id) => !previousUserIds?.includes(id));
  const oldUserIds = currentUserIds?.filter((id) => previousUserIds?.includes(id));
  // Calculate if there are new workflows for which assigned members will get too
  const currentWorkflowIds = eventType.workflows?.map((wf) => wf.workflowId);

  // Store result for existent event types deletion process
  let deletedExistentEventTypes = undefined;

  // New users added
  if (newUserIds?.length) {
    // Check if there are children with existent homonym event types to send notifications
    deletedExistentEventTypes = await checkExistentEventTypes({
      updatedEventType,
      children,
      prisma,
      userIds: newUserIds,
      teamName: oldEventType.team?.name ?? null,
    });
    // Create event types for new users added
    await prisma.$transaction(
      newUserIds.map((userId) => {
        return prisma.eventType.create({
          data: {
            profileId: profileId ?? null,
            ...managedEventTypeValues,
            ...unlockedEventTypeValues,
            bookingLimits:
              ((managedEventTypeValues as any).bookingLimits as unknown as Prisma.InputJsonObject) ??
              undefined,
            recurringEvent:
<<<<<<< HEAD
              ((managedEventTypeValues as any).recurringEvent as unknown as Prisma.InputJsonValue) ??
              undefined,
            metadata: ((managedEventTypeValues as any).metadata as Prisma.InputJsonValue) ?? undefined,
            bookingFields:
              ((managedEventTypeValues as any).bookingFields as Prisma.InputJsonValue) ?? undefined,
            durationLimits:
              ((managedEventTypeValues as any).durationLimits as Prisma.InputJsonValue) ?? undefined,
            eventTypeColor:
              ((managedEventTypeValues as any).eventTypeColor as Prisma.InputJsonValue) ?? undefined,
            onlyShowFirstAvailableSlot: (managedEventTypeValues as any).onlyShowFirstAvailableSlot ?? false,
=======
              (managedEventTypeValues.recurringEvent as unknown as Prisma.InputJsonValue) ?? undefined,
            metadata: (managedEventTypeValues.metadata as Prisma.InputJsonValue) ?? undefined,
            bookingFields: (managedEventTypeValues.bookingFields as Prisma.InputJsonValue) ?? undefined,
            durationLimits: (managedEventTypeValues.durationLimits as Prisma.InputJsonValue) ?? undefined,
            eventTypeColor: (managedEventTypeValues.eventTypeColor as Prisma.InputJsonValue) ?? undefined,
            onlyShowFirstAvailableSlot: managedEventTypeValues.onlyShowFirstAvailableSlot ?? false,
>>>>>>> 00ee1ef4
            userId,
            users: {
              connect: [{ id: userId }],
            },
            parentId,
            hidden: children?.find((ch) => ch.owner.id === userId)?.hidden ?? false,
            workflows: currentWorkflowIds && {
              create: currentWorkflowIds.map((wfId) => ({ workflowId: wfId })),
            },
            /**
             * RR Segment isn't applicable for managed event types.
             */
            rrSegmentQueryValue: undefined,
            assignRRMembersUsingSegment: false,
            useEventLevelSelectedCalendars: false,
          },
        });
      })
    );
  }

  // Old users updated
  if (oldUserIds?.length) {
    // Check if there are children with existent homonym event types to send notifications
    deletedExistentEventTypes = await checkExistentEventTypes({
      updatedEventType,
      children,
      prisma,
      userIds: oldUserIds,
      teamName: oldEventType.team?.name || null,
    });

    const { unlockedFields } = (managedEventTypeValues as any).metadata?.managedEventConfig;
    const unlockedFieldProps = !unlockedFields
      ? {}
      : Object.keys(unlockedFields).reduce((acc, key) => {
          const filteredKey =
            key === "afterBufferTime"
              ? "afterEventBuffer"
              : key === "beforeBufferTime"
              ? "beforeEventBuffer"
              : key;
          // @ts-expect-error Element implicitly has any type
          acc[filteredKey] = true;
          return acc;
        }, {});

    // Add to payload all eventType values that belong to locked fields, changed or unchanged
    // Ignore from payload any eventType values that belong to unlocked fields
    const updatePayload = allManagedEventTypePropsZod.omit(unlockedFieldProps).parse(eventType);
    const updatePayloadFiltered = Object.entries(updatePayload)
      .filter(([key, _]) => key !== "children")
      .reduce((newObj, [key, value]) => ({ ...newObj, [key]: value }), {});
    // Update event types for old users
    const oldEventTypes = await Promise.all(
      oldUserIds.map(async (userId) => {
        const existingEventType = await prisma.eventType.findUnique({
          where: {
            userId_parentId: {
              userId,
              parentId,
            },
          },
          select: {
            metadata: true,
          },
        });

        const metadata = eventTypeMetaDataSchemaWithTypedApps.parse(existingEventType?.metadata || {});

        return await prisma.eventType.update({
          where: {
            userId_parentId: {
              userId,
              parentId,
            },
          },
          data: {
            ...updatePayloadFiltered,
            hidden: children?.find((ch) => ch.owner.id === userId)?.hidden ?? false,
            ...(eventType.scheduleId ? { schedule: { connect: { id: eventType.scheduleId } } } : {}),
            hashedLink:
              "multiplePrivateLinks" in unlockedFieldProps
                ? undefined
                : {
                    deleteMany: {},
                  },
            metadata: {
              ...(eventType.metadata as Prisma.JsonObject),
              ...(metadata?.multipleDuration && "length" in unlockedFieldProps
                ? { multipleDuration: metadata.multipleDuration }
                : {}),
              ...(metadata?.apps && "apps" in unlockedFieldProps ? { apps: metadata.apps } : {}),
            },
          },
        });
      })
    );

    if (currentWorkflowIds?.length) {
      await prisma.$transaction(
        currentWorkflowIds.flatMap((wfId) => {
          return oldEventTypes.map((oEvTy) => {
            return prisma.workflowsOnEventTypes.upsert({
              create: {
                eventTypeId: oEvTy.id,
                workflowId: wfId,
              },
              update: {},
              where: {
                workflowId_eventTypeId: {
                  eventTypeId: oEvTy.id,
                  workflowId: wfId,
                },
              },
            });
          });
        })
      );
    }
  }

  // Old users deleted
  if (deletedUserIds?.length) {
    // Delete event types for deleted users
    await prisma.eventType.deleteMany({
      where: {
        userId: {
          in: deletedUserIds,
        },
        parentId,
      },
    });
  }

  return { newUserIds, oldUserIds, deletedUserIds, deletedExistentEventTypes };
}<|MERGE_RESOLUTION|>--- conflicted
+++ resolved
@@ -167,7 +167,6 @@
               ((managedEventTypeValues as any).bookingLimits as unknown as Prisma.InputJsonObject) ??
               undefined,
             recurringEvent:
-<<<<<<< HEAD
               ((managedEventTypeValues as any).recurringEvent as unknown as Prisma.InputJsonValue) ??
               undefined,
             metadata: ((managedEventTypeValues as any).metadata as Prisma.InputJsonValue) ?? undefined,
@@ -178,14 +177,6 @@
             eventTypeColor:
               ((managedEventTypeValues as any).eventTypeColor as Prisma.InputJsonValue) ?? undefined,
             onlyShowFirstAvailableSlot: (managedEventTypeValues as any).onlyShowFirstAvailableSlot ?? false,
-=======
-              (managedEventTypeValues.recurringEvent as unknown as Prisma.InputJsonValue) ?? undefined,
-            metadata: (managedEventTypeValues.metadata as Prisma.InputJsonValue) ?? undefined,
-            bookingFields: (managedEventTypeValues.bookingFields as Prisma.InputJsonValue) ?? undefined,
-            durationLimits: (managedEventTypeValues.durationLimits as Prisma.InputJsonValue) ?? undefined,
-            eventTypeColor: (managedEventTypeValues.eventTypeColor as Prisma.InputJsonValue) ?? undefined,
-            onlyShowFirstAvailableSlot: managedEventTypeValues.onlyShowFirstAvailableSlot ?? false,
->>>>>>> 00ee1ef4
             userId,
             users: {
               connect: [{ id: userId }],
