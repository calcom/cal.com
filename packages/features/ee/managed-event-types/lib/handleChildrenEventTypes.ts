import type { Prisma } from "@prisma/client";
import short from "short-uuid";
import { v5 as uuidv5 } from "uuid";
import type { DeepMockProxy } from "vitest-mock-extended";

import { sendSlugReplacementEmail } from "@calcom/emails/email-manager";
import { removePreviousSlug } from "@calcom/features/eventtypes/lib/previousSlugManager";
import { getTranslation } from "@calcom/lib/server/i18n";
import type { PrismaClient } from "@calcom/prisma";
import { SchedulingType } from "@calcom/prisma/enums";
import { _EventTypeModel } from "@calcom/prisma/zod";
import { allManagedEventTypeProps, unlockedManagedEventTypeProps } from "@calcom/prisma/zod-utils";

const generateHashedLink = (id: number) => {
  const translator = short();
  const seed = `${id}:${new Date().getTime()}`;
  const uid = translator.fromUUID(uuidv5(seed, uuidv5.URL));
  return uid;
};

interface handleChildrenEventTypesProps {
  eventTypeId: number;
  profileId: number | null;
  updatedEventType: {
    schedulingType: SchedulingType | null;
    slug: string;
  };
  currentUserId: number;
  oldEventType: {
    slug: string;
    previousSlug: string | null;
    children?: { userId: number | null }[] | null | undefined;
    team: { name: string } | null;
    workflows?: { workflowId: number }[];
  } | null;
  hashedLink: string | undefined;
  connectedLink: { id: number } | null;
  children:
    | {
        hidden: boolean;
        owner: {
          id: number;
          name: string;
          email: string;
          eventTypeSlugs: string[];
        };
      }[]
    | undefined;
  prisma: PrismaClient | DeepMockProxy<PrismaClient>;
}

const sendAllSlugReplacementEmails = async (
  persons: { email: string; name: string }[],
  slug: string,
  teamName: string | null
) => {
  const t = await getTranslation("en", "common");
  persons.map(
    async (person) =>
      await sendSlugReplacementEmail({ email: person.email, name: person.name, teamName, slug, t })
  );
};

const checkExistentEventTypes = async ({
  updatedEventType,
  children,
  prisma,
  userIds,
  teamName,
}: Pick<handleChildrenEventTypesProps, "updatedEventType" | "children" | "prisma"> & {
  userIds: number[];
  teamName: string | null;
}) => {
  const replaceEventType = children?.filter(
    (ch) => ch.owner.eventTypeSlugs.includes(updatedEventType.slug) && userIds.includes(ch.owner.id)
  );

  // If so, delete their event type with the same slug to proceed to create a managed one
  if (replaceEventType?.length) {
    const deletedReplacedEventTypes = await prisma.eventType.deleteMany({
      where: {
        slug: updatedEventType.slug,
        userId: {
          in: replaceEventType.map((evTy) => evTy.owner.id),
        },
      },
    });

    // Sending notification after deleting
    await sendAllSlugReplacementEmails(
      replaceEventType.map((evTy) => evTy.owner),
      updatedEventType.slug,
      teamName
    );

    return deletedReplacedEventTypes;
  }
};

export default async function handleChildrenEventTypes({
  eventTypeId: parentId,
  oldEventType,
  updatedEventType,
  hashedLink,
  connectedLink,
  children,
  prisma,
  profileId,
}: handleChildrenEventTypesProps) {
  // Check we are dealing with a managed event type
  if (updatedEventType?.schedulingType !== SchedulingType.MANAGED)
    return {
      message: "No managed event type",
    };

  // Retrieving the updated event type
  const eventType = await prisma.eventType.findFirst({
    where: { id: parentId },
    select: allManagedEventTypeProps,
  });

  // Shortcircuit when no data for old and updated event types
  if (!oldEventType || !eventType)
    return {
      message: "Missing event type",
    };

  // Define what values are expected to be changed from a managed event type
  const allManagedEventTypePropsZod = _EventTypeModel.pick(allManagedEventTypeProps);
  const managedEventTypeValues = allManagedEventTypePropsZod
    .omit(unlockedManagedEventTypeProps)
    .parse(eventType);

  // Check we are certainly dealing with a managed event type through its metadata
  if (!managedEventTypeValues.metadata?.managedEventConfig)
    return {
      message: "No managed event metadata",
    };

  // Define the values for unlocked properties to use on creation, not updation
  const unlockedEventTypeValues = allManagedEventTypePropsZod
    .pick(unlockedManagedEventTypeProps)
    .parse(eventType);

  // Calculate if there are new/existent/deleted children users for which the event type needs to be created/updated/deleted
  const previousUserIds = oldEventType.children?.flatMap((ch) => ch.userId ?? []);
  const currentUserIds = children?.map((ch) => ch.owner.id);
  const deletedUserIds = previousUserIds?.filter((id) => !currentUserIds?.includes(id));
  const newUserIds = currentUserIds?.filter((id) => !previousUserIds?.includes(id));
  const oldUserIds = currentUserIds?.filter((id) => previousUserIds?.includes(id));

  // Calculate if there are new workflows for which assigned members will get too
  const currentWorkflowIds = eventType.workflows?.map((wf) => wf.workflowId);

  // Define hashedLink query input
  const hashedLinkQuery = (userId: number) => {
    return hashedLink
      ? !connectedLink
        ? { create: { link: generateHashedLink(userId) } }
        : undefined
      : connectedLink
      ? { delete: true }
      : undefined;
  };
  await removePreviousSlug({
    userId: [...(newUserIds ?? []), ...(oldUserIds ?? [])],
    previousSlug: managedEventTypeValues.slug,
  });

  let deletedExistentEventTypes = undefined;

  // New users added
  if (newUserIds?.length) {
    // Check if there are children with existent homonym event types to send notifications
    deletedExistentEventTypes = await checkExistentEventTypes({
      updatedEventType,
      children,
      prisma,
      userIds: newUserIds,
      teamName: oldEventType.team?.name ?? null,
    });

    // Create event types for new users added
    await prisma.$transaction(
      newUserIds.map((userId) => {
        return prisma.eventType.create({
          data: {
            profileId: profileId ?? null,
            ...managedEventTypeValues,
            ...unlockedEventTypeValues,
            bookingLimits:
              (managedEventTypeValues.bookingLimits as unknown as Prisma.InputJsonObject) ?? undefined,
            recurringEvent:
              (managedEventTypeValues.recurringEvent as unknown as Prisma.InputJsonValue) ?? undefined,
            metadata: (managedEventTypeValues.metadata as Prisma.InputJsonValue) ?? undefined,
            bookingFields: (managedEventTypeValues.bookingFields as Prisma.InputJsonValue) ?? undefined,
            durationLimits: (managedEventTypeValues.durationLimits as Prisma.InputJsonValue) ?? undefined,
            onlyShowFirstAvailableSlot: managedEventTypeValues.onlyShowFirstAvailableSlot ?? false,
            userId,
            users: {
              connect: [{ id: userId }],
            },
            parentId,
            hidden: children?.find((ch) => ch.owner.id === userId)?.hidden ?? false,
            workflows: currentWorkflowIds && {
              create: currentWorkflowIds.map((wfId) => ({ workflowId: wfId })),
            },
            // Reserved for future releases
            /*
            webhooks: eventType.webhooks && {
              createMany: {
                data: eventType.webhooks?.map((wh) => ({ ...wh, eventTypeId: undefined })),
              },
            },*/
            hashedLink: hashedLinkQuery(userId),
          },
        });
      })
    );
  }

  // Old users updated
  if (oldUserIds?.length) {
    // Check if there are children with existent homonym event types to send notifications
    deletedExistentEventTypes = await checkExistentEventTypes({
      updatedEventType,
      children,
      prisma,
      userIds: oldUserIds,
      teamName: oldEventType.team?.name || null,
    });

    // Update event types for old users
    const oldEventTypes = await prisma.$transaction(
      oldUserIds.map((userId) => {
        return prisma.eventType.update({
          where: {
            userId_parentId: {
              userId,
              parentId,
            },
          },
          data: {
            ...managedEventTypeValues,
<<<<<<< HEAD
            previousSlug:
              updatedEventType.slug === oldEventType.slug ? oldEventType.previousSlug : oldEventType.slug,
=======
            profileId: profileId ?? null,
>>>>>>> af1382c5
            hidden: children?.find((ch) => ch.owner.id === userId)?.hidden ?? false,
            bookingLimits:
              (managedEventTypeValues.bookingLimits as unknown as Prisma.InputJsonObject) ?? undefined,
            onlyShowFirstAvailableSlot: managedEventTypeValues.onlyShowFirstAvailableSlot ?? false,
            recurringEvent:
              (managedEventTypeValues.recurringEvent as unknown as Prisma.InputJsonValue) ?? undefined,
            metadata: (managedEventTypeValues.metadata as Prisma.InputJsonValue) ?? undefined,
            bookingFields: (managedEventTypeValues.bookingFields as Prisma.InputJsonValue) ?? undefined,
            durationLimits: (managedEventTypeValues.durationLimits as Prisma.InputJsonValue) ?? undefined,
            hashedLink: hashedLinkQuery(userId),
          },
        });
      })
    );

    if (currentWorkflowIds?.length) {
      await prisma.$transaction(
        currentWorkflowIds.flatMap((wfId) => {
          return oldEventTypes.map((oEvTy) => {
            return prisma.workflowsOnEventTypes.upsert({
              create: {
                eventTypeId: oEvTy.id,
                workflowId: wfId,
              },
              update: {},
              where: {
                workflowId_eventTypeId: {
                  eventTypeId: oEvTy.id,
                  workflowId: wfId,
                },
              },
            });
          });
        })
      );
    }

    // Reserved for future releases
    /**
    const updatedOldWebhooks = await prisma.webhook.updateMany({
      where: {
        userId: {
          in: oldUserIds,
        },
      },
      data: {
        ...eventType.webhooks,
      },
    });
    console.log(
      "handleChildrenEventTypes:updatedOldWebhooks",
      JSON.stringify({ updatedOldWebhooks }, null, 2)
    );*/
  }

  // Old users deleted
  if (deletedUserIds?.length) {
    // Delete event types for deleted users
    await prisma.eventType.deleteMany({
      where: {
        userId: {
          in: deletedUserIds,
        },
        parentId,
      },
    });
  }

  return { newUserIds, oldUserIds, deletedUserIds, deletedExistentEventTypes };
}<|MERGE_RESOLUTION|>--- conflicted
+++ resolved
@@ -242,12 +242,9 @@
           },
           data: {
             ...managedEventTypeValues,
-<<<<<<< HEAD
             previousSlug:
               updatedEventType.slug === oldEventType.slug ? oldEventType.previousSlug : oldEventType.slug,
-=======
             profileId: profileId ?? null,
->>>>>>> af1382c5
             hidden: children?.find((ch) => ch.owner.id === userId)?.hidden ?? false,
             bookingLimits:
               (managedEventTypeValues.bookingLimits as unknown as Prisma.InputJsonObject) ?? undefined,
