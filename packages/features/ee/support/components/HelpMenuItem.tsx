import { useState } from "react";
import { useChat } from "react-live-chat-loader";

import classNames from "@calcom/lib/classNames";
import { useLocale } from "@calcom/lib/hooks/useLocale";
import { trpc } from "@calcom/trpc/react";
import { Button, showToast } from "@calcom/ui";
import { FiExternalLink, FiAlertTriangle } from "@calcom/ui/components/icon";

import { useFreshChat } from "../lib/freshchat/FreshChatProvider";
import { isFreshChatEnabled } from "../lib/freshchat/FreshChatScript";
import ContactMenuItem from "./ContactMenuItem";

interface HelpMenuItemProps {
  onHelpItemSelect: () => void;
}

export default function HelpMenuItem({ onHelpItemSelect }: HelpMenuItemProps) {
  const [rating, setRating] = useState<null | string>(null);
  const [comment, setComment] = useState("");
  const [disableSubmit, setDisableSubmit] = useState(true);
  const [active, setActive] = useState(false);
  const [, loadChat] = useChat();
  const { t } = useLocale();

  const { setActive: setFreshChat } = useFreshChat();

  const mutation = trpc.viewer.submitFeedback.useMutation({
    onSuccess: () => {
      setDisableSubmit(true);
      showToast("Thank you, feedback submitted", "success");
      onHelpItemSelect();
    },
  });

  const onRatingClick = (value: string) => {
    setRating(value);
    setDisableSubmit(false);
  };

  const sendFeedback = async (rating: string, comment: string) => {
    mutation.mutate({ rating: rating, comment: comment });
  };

  return (
    <div className="w-full rounded-md border-gray-300 bg-white">
      <div className="w-full py-5">
        <p className="mb-1 px-5 text-gray-500">{t("resources").toUpperCase()}</p>
        <a
<<<<<<< HEAD
          onClick={() => onHelpItemSelect()}
          href="https://cal.com/docs/"
=======
          href="https://docs.cal.com/"
>>>>>>> 750362c0
          target="_blank"
          className="flex w-full px-5 py-2 pr-4 text-sm font-medium text-gray-700 hover:bg-gray-100 hover:text-gray-900"
          rel="noreferrer">
          {t("support_documentation")}
          <FiExternalLink
            className={classNames(
              "text-gray-400 group-hover:text-gray-500",
              "ml-1 mt-px h-4 w-4 flex-shrink-0 ltr:mr-3"
            )}
          />
        </a>
        <a
          href="https://developer.cal.com/"
          target="_blank"
          className="flex w-full px-5 py-2 pr-4 text-sm font-medium text-gray-700 hover:bg-gray-100 hover:text-gray-900"
          rel="noreferrer">
          {t("developer_documentation")}
          <FiExternalLink
            className={classNames(
              "text-gray-400 group-hover:text-gray-500",
              "ml-1 mt-px h-4 w-4 flex-shrink-0 ltr:mr-3"
            )}
          />
        </a>
        <div>
          <ContactMenuItem onHelpItemSelect={onHelpItemSelect} />
        </div>
      </div>

      <hr className="bg-gray-200 " />
      <div className="w-full p-5">
        <p className="mb-1 text-gray-500">{t("feedback").toUpperCase()}</p>
        <p className="flex w-full py-2 text-sm font-medium text-gray-700">{t("comments")}</p>
        <textarea
          id="comment"
          name="comment"
          rows={3}
          onChange={(event) => setComment(event.target.value)}
          className="my-1 block w-full rounded-sm border-gray-300 py-2 pb-2 text-sm"
        />

        <div className="my-3 flex justify-end">
          <button
            className={classNames(
              "m-1 items-center justify-center p-1.5 grayscale hover:opacity-100 hover:grayscale-0",
              rating === "Extremely unsatisfied" ? "grayscale-0" : "opacity-50"
            )}
            onClick={() => onRatingClick("Extremely unsatisfied")}>
            <svg xmlns="http://www.w3.org/2000/svg" viewBox="0 0 36 36" width="1.5em" height="1.5em">
              <path
                fill="#FFCC4D"
                d="M36 18c0 9.941-8.059 18-18 18S0 27.941 0 18 8.059 0 18 0s18 8.059 18 18"
              />
              <path
                fill="#664500"
                d="M22 27c0 2.763-1.791 3-4 3-2.21 0-4-.237-4-3 0-2.761 1.79-6 4-6 2.209 0 4 3.239 4 6zm8-12c-.124 0-.25-.023-.371-.072-5.229-2.091-7.372-5.241-7.461-5.374-.307-.46-.183-1.081.277-1.387.459-.306 1.077-.184 1.385.274.019.027 1.93 2.785 6.541 4.629.513.206.763.787.558 1.3-.157.392-.533.63-.929.63zM6 15c-.397 0-.772-.238-.929-.629-.205-.513.044-1.095.557-1.3 4.612-1.844 6.523-4.602 6.542-4.629.308-.456.929-.577 1.387-.27.457.308.581.925.275 1.383-.089.133-2.232 3.283-7.46 5.374C6.25 14.977 6.124 15 6 15z"
              />
              <path fill="#5DADEC" d="M24 16h4v19l-4-.046V16zM8 35l4-.046V16H8v19z" />
              <path
                fill="#664500"
                d="M14.999 18c-.15 0-.303-.034-.446-.105-3.512-1.756-7.07-.018-7.105 0-.495.249-1.095.046-1.342-.447-.247-.494-.047-1.095.447-1.342.182-.09 4.498-2.197 8.895 0 .494.247.694.848.447 1.342-.176.35-.529.552-.896.552zm14 0c-.15 0-.303-.034-.446-.105-3.513-1.756-7.07-.018-7.105 0-.494.248-1.094.047-1.342-.447-.247-.494-.047-1.095.447-1.342.182-.09 4.501-2.196 8.895 0 .494.247.694.848.447 1.342-.176.35-.529.552-.896.552z"
              />
              <ellipse fill="#5DADEC" cx="18" cy="34" rx="18" ry="2" />
              <ellipse fill="#E75A70" cx="18" cy="27" rx="3" ry="2" />
            </svg>
          </button>
          <button
            className={classNames(
              "m-1 items-center justify-center p-1.5 grayscale hover:opacity-100 hover:grayscale-0",
              rating === "Unsatisfied" ? "grayscale-0" : "opacity-50"
            )}
            onClick={() => onRatingClick("Unsatisfied")}>
            <svg xmlns="http://www.w3.org/2000/svg" viewBox="0 0 36 36" width="1.5em" height="1.5em">
              <path
                fill="#FFCC4D"
                d="M36 18c0 9.941-8.059 18-18 18-9.94 0-18-8.059-18-18C0 8.06 8.06 0 18 0c9.941 0 18 8.06 18 18"
              />
              <ellipse fill="#664500" cx="11.5" cy="14.5" rx="2.5" ry="3.5" />
              <ellipse fill="#664500" cx="24.5" cy="14.5" rx="2.5" ry="3.5" />
              <path
                fill="#664500"
                d="M8.665 27.871c.178.161.444.171.635.029.039-.029 3.922-2.9 8.7-2.9 4.766 0 8.662 2.871 8.7 2.9.191.142.457.13.635-.029.177-.16.217-.424.094-.628C27.3 27.029 24.212 22 18 22s-9.301 5.028-9.429 5.243c-.123.205-.084.468.094.628z"
              />
            </svg>
          </button>
          <button
            className={classNames(
              "m-1 items-center justify-center p-1.5 grayscale hover:opacity-100 hover:grayscale-0",
              rating === "Satisfied" ? "grayscale-0" : "opacity-50"
            )}
            onClick={() => onRatingClick("Satisfied")}>
            <svg xmlns="http://www.w3.org/2000/svg" viewBox="0 0 36 36" width="1.5em" height="1.5em">
              <path
                fill="#FFCC4D"
                d="M36 18c0 9.941-8.059 18-18 18-9.94 0-18-8.059-18-18C0 8.06 8.06 0 18 0c9.941 0 18 8.06 18 18"
              />
              <path
                fill="#664500"
                d="M28.457 17.797c-.06-.135-1.499-3.297-4.457-3.297-2.957 0-4.397 3.162-4.457 3.297-.092.207-.032.449.145.591.175.142.426.147.61.014.012-.009 1.262-.902 3.702-.902 2.426 0 3.674.881 3.702.901.088.066.194.099.298.099.11 0 .221-.037.312-.109.177-.142.238-.386.145-.594zm-12 0c-.06-.135-1.499-3.297-4.457-3.297-2.957 0-4.397 3.162-4.457 3.297-.092.207-.032.449.144.591.176.142.427.147.61.014.013-.009 1.262-.902 3.703-.902 2.426 0 3.674.881 3.702.901.088.066.194.099.298.099.11 0 .221-.037.312-.109.178-.142.237-.386.145-.594zM18 22c-3.623 0-6.027-.422-9-1-.679-.131-2 0-2 2 0 4 4.595 9 11 9 6.404 0 11-5 11-9 0-2-1.321-2.132-2-2-2.973.578-5.377 1-9 1z"
              />
              <path fill="#FFF" d="M9 23s3 1 9 1 9-1 9-1-2 4-9 4-9-4-9-4z" />
            </svg>
          </button>
          <button
            className={classNames(
              "m-1 items-center justify-center p-1.5 grayscale hover:opacity-100 hover:grayscale-0",
              rating === "Extremely satisfied" ? "grayscale-0" : "opacity-50"
            )}
            onClick={() => onRatingClick("Extremely satisfied")}>
            <svg xmlns="http://www.w3.org/2000/svg" viewBox="0 0 36 36" width="1.5em" height="1.5em">
              <path
                fill="#FFCC4D"
                d="M36 18c0 9.941-8.059 18-18 18S0 27.941 0 18 8.059 0 18 0s18 8.059 18 18"
              />
              <path
                fill="#664500"
                d="M18 21c-3.623 0-6.027-.422-9-1-.679-.131-2 0-2 2 0 4 4.595 9 11 9 6.404 0 11-5 11-9 0-2-1.321-2.132-2-2-2.973.578-5.377 1-9 1z"
              />
              <path fill="#FFF" d="M9 22s3 1 9 1 9-1 9-1-2 4-9 4-9-4-9-4z" />
              <path
                fill="#E95F28"
                d="M15.682 4.413l-4.542.801L8.8.961C8.542.492 8.012.241 7.488.333c-.527.093-.937.511-1.019 1.039l-.745 4.797-4.542.801c-.535.094-.948.525-1.021 1.064s.211 1.063.703 1.297l4.07 1.932-.748 4.812c-.083.536.189 1.064.673 1.309.179.09.371.133.562.133.327 0 .65-.128.891-.372l3.512-3.561 4.518 2.145c.49.232 1.074.123 1.446-.272.372-.395.446-.984.185-1.459L13.625 9.73l3.165-3.208c.382-.387.469-.977.217-1.459-.254-.482-.793-.743-1.325-.65zm4.636 0l4.542.801L27.2.961c.258-.469.788-.72 1.312-.628.526.093.936.511 1.018 1.039l.745 4.797 4.542.801c.536.094.949.524 1.021 1.063s-.211 1.063-.703 1.297l-4.07 1.932.748 4.812c.083.536-.189 1.064-.673 1.309-.179.09-.371.133-.562.133-.327 0-.65-.128-.891-.372l-3.512-3.561-4.518 2.145c-.49.232-1.074.123-1.446-.272-.372-.395-.446-.984-.185-1.459l2.348-4.267-3.165-3.208c-.382-.387-.469-.977-.217-1.459.255-.482.794-.743 1.326-.65z"
              />
            </svg>
          </button>
        </div>
        <div className="my-2 flex justify-end">
          <Button
            disabled={disableSubmit}
            loading={mutation.isLoading}
            onClick={async () => {
              if (rating && comment) {
                await sendFeedback(rating, comment);
              }
            }}>
            {t("submit")}
          </Button>
        </div>
        {mutation.isError && (
          <div className="mb-4 flex bg-red-100 p-4 text-sm text-red-700">
            <div className="flex-shrink-0">
              <FiAlertTriangle className="h-5 w-5" />
            </div>
            <div className="ml-3 flex-grow">
              <p className="font-medium">{t("feedback_error")}</p>
              <p>{t("please_try_again")}</p>
            </div>
          </div>
        )}
      </div>
      <div className="w-full bg-neutral-50 p-5 text-gray-500">
        <p className="">{t("specific_issue")}</p>
        <button
          className="font-medium underline hover:text-gray-700"
          onClick={() => {
            setActive(true);
            if (isFreshChatEnabled) {
              setFreshChat(true);
            } else {
              loadChat({ open: true });
            }
            onHelpItemSelect();
          }}>
          {t("contact_support")}
        </button>
        <span> {t("or").toLowerCase()} </span>
        <a
          onClick={() => onHelpItemSelect()}
          className="font-medium underline hover:text-gray-700"
          href="https://cal.com/docs/"
          target="_blank"
          rel="noreferrer">
          {t("browse_our_docs")}
        </a>
        .
      </div>
    </div>
  );
}<|MERGE_RESOLUTION|>--- conflicted
+++ resolved
@@ -47,12 +47,8 @@
       <div className="w-full py-5">
         <p className="mb-1 px-5 text-gray-500">{t("resources").toUpperCase()}</p>
         <a
-<<<<<<< HEAD
           onClick={() => onHelpItemSelect()}
           href="https://cal.com/docs/"
-=======
-          href="https://docs.cal.com/"
->>>>>>> 750362c0
           target="_blank"
           className="flex w-full px-5 py-2 pr-4 text-sm font-medium text-gray-700 hover:bg-gray-100 hover:text-gray-900"
           rel="noreferrer">
