import { useState } from "react";
import { useChat } from "react-live-chat-loader";

import classNames from "@calcom/lib/classNames";
import { useLocale } from "@calcom/lib/hooks/useLocale";
import { trpc } from "@calcom/trpc/react";
import { Button, showToast } from "@calcom/ui";
import { FiExternalLink, FiAlertTriangle } from "@calcom/ui/components/icon";

import { useFreshChat } from "../lib/freshchat/FreshChatProvider";
import { isFreshChatEnabled } from "../lib/freshchat/FreshChatScript";
import { isInterComEnabled, useIntercom } from "../lib/intercom/useIntercom";
import ContactMenuItem from "./ContactMenuItem";

interface HelpMenuItemProps {
  onHelpItemSelect: () => void;
}

export default function HelpMenuItem({ onHelpItemSelect }: HelpMenuItemProps) {
  const [rating, setRating] = useState<null | string>(null);
  const { open } = useIntercom();
  const [comment, setComment] = useState("");
  const [disableSubmit, setDisableSubmit] = useState(true);
  const [active, setActive] = useState(false);
  const [, loadChat] = useChat();
  const { t } = useLocale();

  const { setActive: setFreshChat } = useFreshChat();

  const mutation = trpc.viewer.submitFeedback.useMutation({
    onSuccess: () => {
      setDisableSubmit(true);
      showToast("Thank you, feedback submitted", "success");
      onHelpItemSelect();
    },
  });

  const onRatingClick = (value: string) => {
    setRating(value);
    setDisableSubmit(false);
  };

  const sendFeedback = async (rating: string, comment: string) => {
    mutation.mutate({ rating: rating, comment: comment });
  };

  return (
    <div className="bg-default border-default w-full rounded-md">
      <div className="w-full py-5">
        <p className="text-subtle mb-1 px-5">{t("resources").toUpperCase()}</p>
        <a
          onClick={() => onHelpItemSelect()}
          href="https://cal.com/docs/"
          target="_blank"
          className="hover:bg-subtle hover:text-emphasis text-default flex w-full px-5 py-2 pr-4 text-sm font-medium"
          rel="noreferrer">
<<<<<<< HEAD
          {t("support_documentation")}
          <FiExternalLink
            className={classNames(
              "group-hover:text-subtle text-muted",
              "ml-1 mt-px h-4 w-4 flex-shrink-0 ltr:mr-3"
            )}
          />
        </a>
        <a
          href="https://developer.cal.com/"
          target="_blank"
          className="hover:bg-subtle hover:text-emphasis text-default flex w-full px-5 py-2 pr-4 text-sm font-medium"
          rel="noreferrer">
          {t("developer_documentation")}
=======
          {t("documentation")}
>>>>>>> 63f51abd
          <FiExternalLink
            className={classNames(
              "group-hover:text-subtle text-muted",
              "ml-1 mt-px h-4 w-4 flex-shrink-0 ltr:mr-3"
            )}
          />
        </a>
        <div>
          <ContactMenuItem onHelpItemSelect={onHelpItemSelect} />
        </div>
      </div>

      <hr className=" bg-emphasis" />
      <div className="w-full p-5">
        <p className="text-subtle mb-1">{t("feedback").toUpperCase()}</p>
        <p className="text-default flex w-full py-2 text-sm font-medium">{t("comments")}</p>
        <textarea
          id="comment"
          name="comment"
          rows={3}
          onChange={(event) => setComment(event.target.value)}
          className="border-default my-1  block w-full rounded-sm py-2 pb-2 text-sm"
        />

        <div className="my-3 flex justify-end">
          <button
            className={classNames(
              "m-1 items-center justify-center p-1.5 grayscale hover:opacity-100 hover:grayscale-0",
              rating === "Extremely unsatisfied" ? "grayscale-0" : "opacity-50"
            )}
            onClick={() => onRatingClick("Extremely unsatisfied")}>
            <svg xmlns="http://www.w3.org/2000/svg" viewBox="0 0 36 36" width="1.5em" height="1.5em">
              <path
                fill="#FFCC4D"
                d="M36 18c0 9.941-8.059 18-18 18S0 27.941 0 18 8.059 0 18 0s18 8.059 18 18"
              />
              <path
                fill="#664500"
                d="M22 27c0 2.763-1.791 3-4 3-2.21 0-4-.237-4-3 0-2.761 1.79-6 4-6 2.209 0 4 3.239 4 6zm8-12c-.124 0-.25-.023-.371-.072-5.229-2.091-7.372-5.241-7.461-5.374-.307-.46-.183-1.081.277-1.387.459-.306 1.077-.184 1.385.274.019.027 1.93 2.785 6.541 4.629.513.206.763.787.558 1.3-.157.392-.533.63-.929.63zM6 15c-.397 0-.772-.238-.929-.629-.205-.513.044-1.095.557-1.3 4.612-1.844 6.523-4.602 6.542-4.629.308-.456.929-.577 1.387-.27.457.308.581.925.275 1.383-.089.133-2.232 3.283-7.46 5.374C6.25 14.977 6.124 15 6 15z"
              />
              <path fill="#5DADEC" d="M24 16h4v19l-4-.046V16zM8 35l4-.046V16H8v19z" />
              <path
                fill="#664500"
                d="M14.999 18c-.15 0-.303-.034-.446-.105-3.512-1.756-7.07-.018-7.105 0-.495.249-1.095.046-1.342-.447-.247-.494-.047-1.095.447-1.342.182-.09 4.498-2.197 8.895 0 .494.247.694.848.447 1.342-.176.35-.529.552-.896.552zm14 0c-.15 0-.303-.034-.446-.105-3.513-1.756-7.07-.018-7.105 0-.494.248-1.094.047-1.342-.447-.247-.494-.047-1.095.447-1.342.182-.09 4.501-2.196 8.895 0 .494.247.694.848.447 1.342-.176.35-.529.552-.896.552z"
              />
              <ellipse fill="#5DADEC" cx="18" cy="34" rx="18" ry="2" />
              <ellipse fill="#E75A70" cx="18" cy="27" rx="3" ry="2" />
            </svg>
          </button>
          <button
            className={classNames(
              "m-1 items-center justify-center p-1.5 grayscale hover:opacity-100 hover:grayscale-0",
              rating === "Unsatisfied" ? "grayscale-0" : "opacity-50"
            )}
            onClick={() => onRatingClick("Unsatisfied")}>
            <svg xmlns="http://www.w3.org/2000/svg" viewBox="0 0 36 36" width="1.5em" height="1.5em">
              <path
                fill="#FFCC4D"
                d="M36 18c0 9.941-8.059 18-18 18-9.94 0-18-8.059-18-18C0 8.06 8.06 0 18 0c9.941 0 18 8.06 18 18"
              />
              <ellipse fill="#664500" cx="11.5" cy="14.5" rx="2.5" ry="3.5" />
              <ellipse fill="#664500" cx="24.5" cy="14.5" rx="2.5" ry="3.5" />
              <path
                fill="#664500"
                d="M8.665 27.871c.178.161.444.171.635.029.039-.029 3.922-2.9 8.7-2.9 4.766 0 8.662 2.871 8.7 2.9.191.142.457.13.635-.029.177-.16.217-.424.094-.628C27.3 27.029 24.212 22 18 22s-9.301 5.028-9.429 5.243c-.123.205-.084.468.094.628z"
              />
            </svg>
          </button>
          <button
            className={classNames(
              "m-1 items-center justify-center p-1.5 grayscale hover:opacity-100 hover:grayscale-0",
              rating === "Satisfied" ? "grayscale-0" : "opacity-50"
            )}
            onClick={() => onRatingClick("Satisfied")}>
            <svg xmlns="http://www.w3.org/2000/svg" viewBox="0 0 36 36" width="1.5em" height="1.5em">
              <path
                fill="#FFCC4D"
                d="M36 18c0 9.941-8.059 18-18 18-9.94 0-18-8.059-18-18C0 8.06 8.06 0 18 0c9.941 0 18 8.06 18 18"
              />
              <path
                fill="#664500"
                d="M28.457 17.797c-.06-.135-1.499-3.297-4.457-3.297-2.957 0-4.397 3.162-4.457 3.297-.092.207-.032.449.145.591.175.142.426.147.61.014.012-.009 1.262-.902 3.702-.902 2.426 0 3.674.881 3.702.901.088.066.194.099.298.099.11 0 .221-.037.312-.109.177-.142.238-.386.145-.594zm-12 0c-.06-.135-1.499-3.297-4.457-3.297-2.957 0-4.397 3.162-4.457 3.297-.092.207-.032.449.144.591.176.142.427.147.61.014.013-.009 1.262-.902 3.703-.902 2.426 0 3.674.881 3.702.901.088.066.194.099.298.099.11 0 .221-.037.312-.109.178-.142.237-.386.145-.594zM18 22c-3.623 0-6.027-.422-9-1-.679-.131-2 0-2 2 0 4 4.595 9 11 9 6.404 0 11-5 11-9 0-2-1.321-2.132-2-2-2.973.578-5.377 1-9 1z"
              />
              <path fill="#FFF" d="M9 23s3 1 9 1 9-1 9-1-2 4-9 4-9-4-9-4z" />
            </svg>
          </button>
          <button
            className={classNames(
              "m-1 items-center justify-center p-1.5 grayscale hover:opacity-100 hover:grayscale-0",
              rating === "Extremely satisfied" ? "grayscale-0" : "opacity-50"
            )}
            onClick={() => onRatingClick("Extremely satisfied")}>
            <svg xmlns="http://www.w3.org/2000/svg" viewBox="0 0 36 36" width="1.5em" height="1.5em">
              <path
                fill="#FFCC4D"
                d="M36 18c0 9.941-8.059 18-18 18S0 27.941 0 18 8.059 0 18 0s18 8.059 18 18"
              />
              <path
                fill="#664500"
                d="M18 21c-3.623 0-6.027-.422-9-1-.679-.131-2 0-2 2 0 4 4.595 9 11 9 6.404 0 11-5 11-9 0-2-1.321-2.132-2-2-2.973.578-5.377 1-9 1z"
              />
              <path fill="#FFF" d="M9 22s3 1 9 1 9-1 9-1-2 4-9 4-9-4-9-4z" />
              <path
                fill="#E95F28"
                d="M15.682 4.413l-4.542.801L8.8.961C8.542.492 8.012.241 7.488.333c-.527.093-.937.511-1.019 1.039l-.745 4.797-4.542.801c-.535.094-.948.525-1.021 1.064s.211 1.063.703 1.297l4.07 1.932-.748 4.812c-.083.536.189 1.064.673 1.309.179.09.371.133.562.133.327 0 .65-.128.891-.372l3.512-3.561 4.518 2.145c.49.232 1.074.123 1.446-.272.372-.395.446-.984.185-1.459L13.625 9.73l3.165-3.208c.382-.387.469-.977.217-1.459-.254-.482-.793-.743-1.325-.65zm4.636 0l4.542.801L27.2.961c.258-.469.788-.72 1.312-.628.526.093.936.511 1.018 1.039l.745 4.797 4.542.801c.536.094.949.524 1.021 1.063s-.211 1.063-.703 1.297l-4.07 1.932.748 4.812c.083.536-.189 1.064-.673 1.309-.179.09-.371.133-.562.133-.327 0-.65-.128-.891-.372l-3.512-3.561-4.518 2.145c-.49.232-1.074.123-1.446-.272-.372-.395-.446-.984-.185-1.459l2.348-4.267-3.165-3.208c-.382-.387-.469-.977-.217-1.459.255-.482.794-.743 1.326-.65z"
              />
            </svg>
          </button>
        </div>
        <div className="my-2 flex justify-end">
          <Button
            disabled={disableSubmit}
            loading={mutation.isLoading}
            onClick={async () => {
              if (rating && comment) {
                await sendFeedback(rating, comment);
              }
            }}>
            {t("submit")}
          </Button>
        </div>
        {mutation.isError && (
          <div className="bg-error mb-4 flex p-4 text-sm text-red-700">
            <div className="flex-shrink-0">
              <FiAlertTriangle className="h-5 w-5" />
            </div>
            <div className="ml-3 flex-grow">
              <p className="font-medium">{t("feedback_error")}</p>
              <p>{t("please_try_again")}</p>
            </div>
          </div>
        )}
      </div>
      <div className="text-subtle w-full bg-neutral-50 p-5">
        <p className="">{t("specific_issue")}</p>
        <button
          className="hover:text-emphasis text-defualt font-medium underline"
          onClick={() => {
            setActive(true);
            if (isFreshChatEnabled) {
              setFreshChat(true);
            } else if (isInterComEnabled) {
              open();
            } else {
              loadChat({ open: true });
            }

            onHelpItemSelect();
          }}>
          {t("contact_support")}
        </button>
        <span> {t("or").toLowerCase()} </span>
        <a
          onClick={() => onHelpItemSelect()}
          className="hover:text-emphasis text-defualt font-medium underline"
          href="https://docs.cal.com/"
          target="_blank"
          rel="noreferrer">
          {t("browse_our_docs")}
        </a>
        .
      </div>
    </div>
  );
}<|MERGE_RESOLUTION|>--- conflicted
+++ resolved
@@ -54,24 +54,7 @@
           target="_blank"
           className="hover:bg-subtle hover:text-emphasis text-default flex w-full px-5 py-2 pr-4 text-sm font-medium"
           rel="noreferrer">
-<<<<<<< HEAD
-          {t("support_documentation")}
-          <FiExternalLink
-            className={classNames(
-              "group-hover:text-subtle text-muted",
-              "ml-1 mt-px h-4 w-4 flex-shrink-0 ltr:mr-3"
-            )}
-          />
-        </a>
-        <a
-          href="https://developer.cal.com/"
-          target="_blank"
-          className="hover:bg-subtle hover:text-emphasis text-default flex w-full px-5 py-2 pr-4 text-sm font-medium"
-          rel="noreferrer">
-          {t("developer_documentation")}
-=======
           {t("documentation")}
->>>>>>> 63f51abd
           <FiExternalLink
             className={classNames(
               "group-hover:text-subtle text-muted",
@@ -96,7 +79,7 @@
           className="border-default my-1  block w-full rounded-sm py-2 pb-2 text-sm"
         />
 
-        <div className="my-3 flex justify-end">
+        <div className="flex my-3 justify-end">
           <button
             className={classNames(
               "m-1 items-center justify-center p-1.5 grayscale hover:opacity-100 hover:grayscale-0",
@@ -181,7 +164,7 @@
             </svg>
           </button>
         </div>
-        <div className="my-2 flex justify-end">
+        <div className="flex my-2 justify-end">
           <Button
             disabled={disableSubmit}
             loading={mutation.isLoading}
@@ -194,7 +177,7 @@
           </Button>
         </div>
         {mutation.isError && (
-          <div className="bg-error mb-4 flex p-4 text-sm text-red-700">
+          <div className="bg-error flex mb-4 p-4 text-sm text-red-700">
             <div className="flex-shrink-0">
               <FiAlertTriangle className="h-5 w-5" />
             </div>
