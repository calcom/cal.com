--- conflicted
+++ resolved
@@ -68,15 +68,9 @@
         metadata: data?.metadata,
         completed_onboarding: data.completedOnboarding,
         is_logged_in: !!data,
-<<<<<<< HEAD
-        sum_of_bookings: data?.sumOfBookings,
-        sum_of_calendars: data?.sumOfCalendars,
-        sum_of_teams: data?.sumOfTeams,
-=======
         sum_of_bookings: statsData?.sumOfBookings,
         sum_of_calendars: statsData?.sumOfCalendars,
         sum_of_teams: statsData?.sumOfTeams,
->>>>>>> 00ee1ef4
         has_orgs_plan: !!data?.organizationId,
         organization: data?.organization?.slug,
         sum_of_event_types: statsData?.sumOfEventTypes,
@@ -117,15 +111,9 @@
         metadata: data?.metadata,
         completed_onboarding: data?.completedOnboarding,
         is_logged_in: !!data,
-<<<<<<< HEAD
-        sum_of_bookings: data?.sumOfBookings,
-        sum_of_calendars: data?.sumOfCalendars,
-        sum_of_teams: data?.sumOfTeams,
-=======
         sum_of_bookings: statsData?.sumOfBookings,
         sum_of_calendars: statsData?.sumOfCalendars,
         sum_of_teams: statsData?.sumOfTeams,
->>>>>>> 00ee1ef4
         has_orgs_plan: !!data?.organizationId,
         organization: data?.organization?.slug,
         sum_of_event_types: statsData?.sumOfEventTypes,
