--- conflicted
+++ resolved
@@ -21,10 +21,6 @@
         boot: (_props: IntercomBootProps) => {},
         show: noop,
         shutdown: noop,
-<<<<<<< HEAD
-
-=======
->>>>>>> 14e845ea
         update: (_props: Partial<IntercomProps>) => {},
       };
     };
