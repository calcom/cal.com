import type { UserRepository } from "@calcom/features/users/repositories/UserRepository";
import type { BookingRepository } from "@calcom/features/bookings/repositories/BookingRepository";
import type { MembershipRepository } from "@calcom/features/membership/repositories/MembershipRepository";
<<<<<<< HEAD
import type { AttendeeRepository } from "@calcom/features/bookings/repositories/AttendeeRepository";
import type { CredentialRepository } from "@calcom/features/credentials/repositories/CredentialRepository";

=======
import type { IAttendeeRepository } from "@calcom/features/bookings/repositories/IAttendeeRepository";
import type { ISimpleLogger } from "@calcom/features/di/shared/services/logger.service";
import type { CredentialRepository } from "@calcom/features/credentials/repositories/CredentialRepository";
>>>>>>> f0bfb934
import { BookingAuditActionServiceRegistry } from "./BookingAuditActionServiceRegistry";
import { BookingAuditAccessService } from "./BookingAuditAccessService";
import type { IBookingAuditRepository, BookingAuditWithActor, BookingAuditAction, BookingAuditType } from "../repository/IBookingAuditRepository";
import type { AuditActorType } from "../repository/IAuditActorRepository";
import type { TranslationWithParams } from "../actions/IAuditActionService";
<<<<<<< HEAD
import type { ActionSource } from "../common/actionSource";
=======
import type { ActionSource } from "../types/actionSource";
>>>>>>> f0bfb934
import { RescheduledAuditActionService } from "../actions/RescheduledAuditActionService";
import { getAppNameFromSlug } from "../getAppNameFromSlug";

interface BookingAuditViewerServiceDeps {
    bookingAuditRepository: IBookingAuditRepository;
    userRepository: UserRepository;
    bookingRepository: BookingRepository;
    membershipRepository: MembershipRepository;
<<<<<<< HEAD
    attendeeRepository: AttendeeRepository;
=======
    attendeeRepository: IAttendeeRepository;
    log: ISimpleLogger;
>>>>>>> f0bfb934
    credentialRepository: CredentialRepository;
}

type EnrichedAuditLog = {
    id: string;
    bookingUid: string;
    type: BookingAuditType;
    action: BookingAuditAction;
    timestamp: string;
    createdAt: string;
    source: ActionSource;
<<<<<<< HEAD
    displayJson?: Record<string, unknown> | null;
    actionDisplayTitle: TranslationWithParams;
    displayFields?: Array<{ labelKey: string; valueKey: string }>;
=======
    operationId: string;
    displayJson?: Record<string, unknown> | null;
    actionDisplayTitle: TranslationWithParams;
    displayFields?: Array<{ labelKey: string; valueKey: string }> | null;
>>>>>>> f0bfb934
    actor: {
        id: string;
        type: AuditActorType;
        userUuid: string | null;
        attendeeId: number | null;
        name: string | null;
        createdAt: Date;
        displayName: string;
        displayEmail: string | null;
        displayAvatar: string | null;
    };
};

/**
 * BookingAuditViewerService - Service for viewing and formatting booking audit logs
 */
export class BookingAuditViewerService {
    private readonly actionServiceRegistry: BookingAuditActionServiceRegistry;
    private readonly bookingAuditRepository: IBookingAuditRepository;
    private readonly userRepository: UserRepository;
    private readonly bookingRepository: BookingRepository;
    private readonly membershipRepository: MembershipRepository;
<<<<<<< HEAD
    private readonly attendeeRepository: AttendeeRepository;
    private readonly rescheduledAuditActionService: RescheduledAuditActionService;
    private readonly accessService: BookingAuditAccessService;
=======
    private readonly attendeeRepository: IAttendeeRepository;
    private readonly credentialRepository: CredentialRepository;
    private readonly rescheduledAuditActionService: RescheduledAuditActionService;
    private readonly accessService: BookingAuditAccessService;
    private readonly log: BookingAuditViewerServiceDeps["log"];
>>>>>>> f0bfb934

    constructor(private readonly deps: BookingAuditViewerServiceDeps) {
        this.bookingAuditRepository = deps.bookingAuditRepository;
        this.userRepository = deps.userRepository;
        this.bookingRepository = deps.bookingRepository;
        this.membershipRepository = deps.membershipRepository;
        this.attendeeRepository = deps.attendeeRepository;
<<<<<<< HEAD
=======
        this.credentialRepository = deps.credentialRepository;
        this.log = deps.log;
>>>>>>> f0bfb934
        this.rescheduledAuditActionService = new RescheduledAuditActionService();
        this.accessService = new BookingAuditAccessService({
            bookingRepository: this.bookingRepository,
            membershipRepository: this.membershipRepository,
        });
        this.actionServiceRegistry = new BookingAuditActionServiceRegistry({ userRepository: this.userRepository });
    }

    /**
     * Get audit logs for a booking with full enrichment and formatting
     * Handles permission checks, fetches logs, enriches actors, and formats display
     * 
     * For bookings created from a reschedule (has fromReschedule field), this also
     * fetches the last RESCHEDULED log from the previous booking and includes it
     * as the first log entry with "rescheduled from" context.
     */
    async getAuditLogsForBooking(params: {
        bookingUid: string;
        userId: number;
        userEmail: string;
        userTimeZone: string;
        organizationId: number | null;
    }): Promise<{ bookingUid: string; auditLogs: EnrichedAuditLog[] }> {
<<<<<<< HEAD
        await this.accessService.assertPermissions({
            bookingUid: params.bookingUid,
            userId: params.userId,
            organizationId: params.organizationId
        });

        const auditLogs = await this.bookingAuditRepository.findAllForBooking(params.bookingUid);

        const enrichedAuditLogs = await Promise.all(
            auditLogs.map((log) => this.enrichAuditLog(log, params.userTimeZone))
        );
=======
        const { bookingUid, userId, userTimeZone, organizationId } = params;
        await this.accessService.assertPermissions({
            bookingUid,
            userId,
            organizationId
        });

        const auditLogs = await this.bookingAuditRepository.findAllForBooking(bookingUid);

        const enrichedAuditLogs = await Promise.all(
            auditLogs.map((log) => this.enrichAuditLog(log, userTimeZone))
        );

        const fromRescheduleUid = await this.bookingRepository.getFromRescheduleUid(bookingUid);

        // Check if this booking was created from a reschedule
        if (fromRescheduleUid) {
            const rescheduledFromLog = await this.buildRescheduledFromLog({
                fromRescheduleUid,
                currentBookingUid: bookingUid,
                userTimeZone,
            });
            if (rescheduledFromLog) {
                // Add the rescheduled log from the previous booking as the first entry
                // (appears last chronologically since logs are ordered by timestamp DESC)
                enrichedAuditLogs.unshift(rescheduledFromLog);
            }
        }
>>>>>>> f0bfb934

        const fromRescheduleUid = await this.bookingRepository.getFromRescheduleUid(params.bookingUid);

        // Check if this booking was created from a reschedule
        if (fromRescheduleUid) {
            const rescheduledFromLog = await this.buildRescheduledFromLog({
                fromRescheduleUid,
                currentBookingUid: params.bookingUid,
                userTimeZone: params.userTimeZone,
            });
            if (rescheduledFromLog) {
                enrichedAuditLogs.push(rescheduledFromLog);
            }
        }

        return {
            bookingUid: params.bookingUid,
            auditLogs: enrichedAuditLogs,
        };
    }

    /**
     * Enriches a single audit log with actor information and formatted display data
     */
    private async enrichAuditLog(log: BookingAuditWithActor, userTimeZone: string): Promise<EnrichedAuditLog> {
        const enrichedActor = await this.enrichActorInformation(log.actor);

        const actionService = this.actionServiceRegistry.getActionService(log.action);
        const parsedData = actionService.parseStored(log.data);

<<<<<<< HEAD
        const actionDisplayTitle = await actionService.getDisplayTitle({ storedData: parsedData, userTimeZone, bookingUid: log.bookingUid });

        // Get display JSON - only set if getDisplayJson is defined
        const displayJson = actionService.getDisplayJson
            ? actionService.getDisplayJson({ storedData: parsedData, userTimeZone })
            : undefined;

        // Get display fields - use custom getDisplayFields if available
        const displayFields = actionService.getDisplayFields
            ? actionService.getDisplayFields(parsedData)
            : undefined;
=======
        const actionDisplayTitle = await actionService.getDisplayTitle({ storedData: parsedData, userTimeZone });

        const displayJson = actionService.getDisplayJson
            ? actionService.getDisplayJson({ storedData: parsedData, userTimeZone })
            : null;

        const displayFields = actionService.getDisplayFields
            ? actionService.getDisplayFields(parsedData)
            : null;
>>>>>>> f0bfb934

        return {
            id: log.id,
            bookingUid: log.bookingUid,
            type: log.type,
            action: log.action,
            timestamp: log.timestamp.toISOString(),
            createdAt: log.createdAt.toISOString(),
            source: log.source,
<<<<<<< HEAD
=======
            operationId: log.operationId,
>>>>>>> f0bfb934
            displayJson,
            actionDisplayTitle,
            displayFields,
            actor: {
<<<<<<< HEAD
                ...log.actor,
=======
                id: log.actor.id,
                type: log.actor.type,
                userUuid: log.actor.userUuid,
                attendeeId: log.actor.attendeeId,
                name: log.actor.name,
                createdAt: log.actor.createdAt,
>>>>>>> f0bfb934
                displayName: enrichedActor.displayName,
                displayEmail: enrichedActor.displayEmail,
                displayAvatar: enrichedActor.displayAvatar,
            },
        };
    }
    /**
     * Builds a "rescheduled from" log entry for bookings created from a reschedule.
     * Fetches the RESCHEDULED log from the previous booking and transforms it
     * to show "rescheduled from" context for the current booking.
     */
    private async buildRescheduledFromLog({
        fromRescheduleUid,
        currentBookingUid,
        userTimeZone,
    }: {
        fromRescheduleUid: string;
        currentBookingUid: string;
        userTimeZone: string;
    }): Promise<EnrichedAuditLog | null> {
        const rescheduledLogs = await this.bookingAuditRepository.findRescheduledLogsOfBooking(
            fromRescheduleUid
        );

        // Find the specific log that created this booking by matching rescheduledToUid
        const rescheduledLog = this.rescheduledAuditActionService.getMatchingLog({
            rescheduledLogs,
            rescheduledToBookingUid: currentBookingUid,
        });

        if (!rescheduledLog) {
<<<<<<< HEAD
            // TODO: Use logger instead of console.error
            console.error(`No rescheduled log found for booking ${fromRescheduleUid} -> ${currentBookingUid}`);
=======
            this.log.error(`No rescheduled log found for booking ${fromRescheduleUid} -> ${currentBookingUid}`);
>>>>>>> f0bfb934
            // Instead of crashing, we ignore because it is important to be able to access other logs as well.
            return null;
        }

        const enrichedLog = await this.enrichAuditLog(rescheduledLog, userTimeZone);
        const parsedData = this.rescheduledAuditActionService.parseStored(rescheduledLog.data);

        // Transform the display JSON to show "rescheduled from" instead of "rescheduled to"
        // by replacing rescheduledToUid with rescheduledFromUid
        const transformedDisplayJson = enrichedLog.displayJson
            ? {
                ...enrichedLog.displayJson,
                rescheduledFromUid: fromRescheduleUid,
            }
            : undefined;

        return {
            ...enrichedLog,
            // Override bookingUid to associate with the current booking being viewed
            bookingUid: currentBookingUid,
            displayJson: transformedDisplayJson,
            // Use a different translation key to show "Rescheduled from" instead of "Rescheduled"
            actionDisplayTitle: this.rescheduledAuditActionService.getDisplayTitleForRescheduledFromLog({
                fromRescheduleUid,
                userTimeZone,
<<<<<<< HEAD
                parsedData,
=======
                storedData: parsedData,
>>>>>>> f0bfb934
            }),
        };
    }

    /**
     * Enrich actor information with user details if userUuid exists
     */
    private async enrichActorInformation(actor: BookingAuditWithActor["actor"]): Promise<{
        displayName: string;
        displayEmail: string | null;
        displayAvatar: string | null;
    }> {
<<<<<<< HEAD
        if (actor.type === "SYSTEM") {
            return {
                displayName: "Cal.com",
                displayEmail: null,
                displayAvatar: null,
            };
        }

        if (actor.type === "GUEST") {
            return {
                displayName: actor.name || "Guest",
                displayEmail: null,
                displayAvatar: null,
            };
        }

        if (actor.type === "APP") {
            if (actor.credentialId) {
                const credential = await this.deps.credentialRepository.findByCredentialId(actor.credentialId);
                if (credential) {
                    return {
                        displayName: getAppNameFromSlug({ appSlug: credential.appId }),
                        displayEmail: null,
                        displayAvatar: null,
                    };
                } else {
                    return {
                        // Expect that on Credential deletion name would have been set
                        displayName: actor.name ?? "Deleted App",
                        displayEmail: null,
                        displayAvatar: null,
                    };
                }
            }
            // We allow creating App actor without credentialId
            return {
                displayName: actor.name ?? "Unknown App",
                // We don't want to show email for App actor as that is an internal email with the purpose of giving uniqueness to each app actor
                displayEmail: null,
                displayAvatar: null,
            };
        }

        if (actor.type === "USER") {
            if (!actor.userUuid) {
                throw new Error("User UUID is required for USER actor");
=======
        switch (actor.type) {
            case "SYSTEM":
                return {
                    displayName: "Cal.com",
                    displayEmail: null,
                    displayAvatar: null,
                };

            case "GUEST":
                return {
                    displayName: actor.name || "Guest",
                    displayEmail: null,
                    displayAvatar: null,
                };

            case "APP": {
                if (actor.credentialId) {
                    const credential = await this.deps.credentialRepository.findByCredentialId(actor.credentialId);
                    if (credential) {
                        return {
                            displayName: getAppNameFromSlug({ appSlug: credential.appId }),
                            displayEmail: null,
                            displayAvatar: null,
                        };
                    } else {
                        return {
                            // Expect that on Credential deletion name would have been set
                            displayName: actor.name ?? "Deleted App",
                            displayEmail: null,
                            displayAvatar: null,
                        };
                    }
                }
                // We allow creating App actor without credentialId
                return {
                    displayName: actor.name ?? "Unknown App",
                    // We don't want to show email for App actor as that is an internal email with the purpose of giving uniqueness to each app actor
                    displayEmail: null,
                    displayAvatar: null,
                };
>>>>>>> f0bfb934
            }

            case "ATTENDEE": {
                if (!actor.attendeeId) {
                    throw new Error("Attendee ID is required for ATTENDEE actor");
                }
                const attendee = await this.attendeeRepository.findById(actor.attendeeId);
                if (attendee) {
                    return {
                        displayName: attendee.name || attendee.email,
                        displayEmail: attendee.email,
                        displayAvatar: null,
                    };
                }
                return {
                    displayName: "Deleted Attendee",
                    displayEmail: null,
                    displayAvatar: null,
                };
            }

            case "USER": {
                if (!actor.userUuid) {
                    throw new Error("User UUID is required for USER actor");
                }
                const actorUser = await this.userRepository.findByUuid({ uuid: actor.userUuid });
                if (actorUser) {
                    return {
                        displayName: actorUser.name || actorUser.email,
                        displayEmail: actorUser.email,
                        displayAvatar: actorUser.avatarUrl || null,
                    };
                }
                return {
                    displayName: "Deleted User",
                    displayEmail: null,
                    displayAvatar: null,
                };
            }
        }
<<<<<<< HEAD


        // ATTENDEE actor - use name or default
        if (actor.type === "ATTENDEE") {
            if (!actor.attendeeId) {
                throw new Error("Attendee ID is required for ATTENDEE actor");
            }
            const attendee = await this.attendeeRepository.findById(actor.attendeeId);
            if (attendee) {
                return {
                    displayName: attendee.name || attendee.email,
                    displayEmail: attendee.email,
                    displayAvatar: null,
                };
            }
            return {
                displayName: "Deleted Attendee",
                displayEmail: null,
                displayAvatar: null,
            }
        }

        throw new Error(`Unknown actor type: ${actor.type}`);
=======
>>>>>>> f0bfb934
    }
}<|MERGE_RESOLUTION|>--- conflicted
+++ resolved
@@ -1,25 +1,17 @@
 import type { UserRepository } from "@calcom/features/users/repositories/UserRepository";
 import type { BookingRepository } from "@calcom/features/bookings/repositories/BookingRepository";
 import type { MembershipRepository } from "@calcom/features/membership/repositories/MembershipRepository";
-<<<<<<< HEAD
-import type { AttendeeRepository } from "@calcom/features/bookings/repositories/AttendeeRepository";
 import type { CredentialRepository } from "@calcom/features/credentials/repositories/CredentialRepository";
 
-=======
 import type { IAttendeeRepository } from "@calcom/features/bookings/repositories/IAttendeeRepository";
 import type { ISimpleLogger } from "@calcom/features/di/shared/services/logger.service";
 import type { CredentialRepository } from "@calcom/features/credentials/repositories/CredentialRepository";
->>>>>>> f0bfb934
 import { BookingAuditActionServiceRegistry } from "./BookingAuditActionServiceRegistry";
 import { BookingAuditAccessService } from "./BookingAuditAccessService";
 import type { IBookingAuditRepository, BookingAuditWithActor, BookingAuditAction, BookingAuditType } from "../repository/IBookingAuditRepository";
 import type { AuditActorType } from "../repository/IAuditActorRepository";
 import type { TranslationWithParams } from "../actions/IAuditActionService";
-<<<<<<< HEAD
-import type { ActionSource } from "../common/actionSource";
-=======
 import type { ActionSource } from "../types/actionSource";
->>>>>>> f0bfb934
 import { RescheduledAuditActionService } from "../actions/RescheduledAuditActionService";
 import { getAppNameFromSlug } from "../getAppNameFromSlug";
 
@@ -28,12 +20,8 @@
     userRepository: UserRepository;
     bookingRepository: BookingRepository;
     membershipRepository: MembershipRepository;
-<<<<<<< HEAD
-    attendeeRepository: AttendeeRepository;
-=======
     attendeeRepository: IAttendeeRepository;
     log: ISimpleLogger;
->>>>>>> f0bfb934
     credentialRepository: CredentialRepository;
 }
 
@@ -45,16 +33,10 @@
     timestamp: string;
     createdAt: string;
     source: ActionSource;
-<<<<<<< HEAD
-    displayJson?: Record<string, unknown> | null;
-    actionDisplayTitle: TranslationWithParams;
-    displayFields?: Array<{ labelKey: string; valueKey: string }>;
-=======
     operationId: string;
     displayJson?: Record<string, unknown> | null;
     actionDisplayTitle: TranslationWithParams;
     displayFields?: Array<{ labelKey: string; valueKey: string }> | null;
->>>>>>> f0bfb934
     actor: {
         id: string;
         type: AuditActorType;
@@ -77,17 +59,11 @@
     private readonly userRepository: UserRepository;
     private readonly bookingRepository: BookingRepository;
     private readonly membershipRepository: MembershipRepository;
-<<<<<<< HEAD
-    private readonly attendeeRepository: AttendeeRepository;
-    private readonly rescheduledAuditActionService: RescheduledAuditActionService;
-    private readonly accessService: BookingAuditAccessService;
-=======
     private readonly attendeeRepository: IAttendeeRepository;
     private readonly credentialRepository: CredentialRepository;
     private readonly rescheduledAuditActionService: RescheduledAuditActionService;
     private readonly accessService: BookingAuditAccessService;
     private readonly log: BookingAuditViewerServiceDeps["log"];
->>>>>>> f0bfb934
 
     constructor(private readonly deps: BookingAuditViewerServiceDeps) {
         this.bookingAuditRepository = deps.bookingAuditRepository;
@@ -95,11 +71,8 @@
         this.bookingRepository = deps.bookingRepository;
         this.membershipRepository = deps.membershipRepository;
         this.attendeeRepository = deps.attendeeRepository;
-<<<<<<< HEAD
-=======
         this.credentialRepository = deps.credentialRepository;
         this.log = deps.log;
->>>>>>> f0bfb934
         this.rescheduledAuditActionService = new RescheduledAuditActionService();
         this.accessService = new BookingAuditAccessService({
             bookingRepository: this.bookingRepository,
@@ -123,19 +96,6 @@
         userTimeZone: string;
         organizationId: number | null;
     }): Promise<{ bookingUid: string; auditLogs: EnrichedAuditLog[] }> {
-<<<<<<< HEAD
-        await this.accessService.assertPermissions({
-            bookingUid: params.bookingUid,
-            userId: params.userId,
-            organizationId: params.organizationId
-        });
-
-        const auditLogs = await this.bookingAuditRepository.findAllForBooking(params.bookingUid);
-
-        const enrichedAuditLogs = await Promise.all(
-            auditLogs.map((log) => this.enrichAuditLog(log, params.userTimeZone))
-        );
-=======
         const { bookingUid, userId, userTimeZone, organizationId } = params;
         await this.accessService.assertPermissions({
             bookingUid,
@@ -159,23 +119,6 @@
                 userTimeZone,
             });
             if (rescheduledFromLog) {
-                // Add the rescheduled log from the previous booking as the first entry
-                // (appears last chronologically since logs are ordered by timestamp DESC)
-                enrichedAuditLogs.unshift(rescheduledFromLog);
-            }
-        }
->>>>>>> f0bfb934
-
-        const fromRescheduleUid = await this.bookingRepository.getFromRescheduleUid(params.bookingUid);
-
-        // Check if this booking was created from a reschedule
-        if (fromRescheduleUid) {
-            const rescheduledFromLog = await this.buildRescheduledFromLog({
-                fromRescheduleUid,
-                currentBookingUid: params.bookingUid,
-                userTimeZone: params.userTimeZone,
-            });
-            if (rescheduledFromLog) {
                 enrichedAuditLogs.push(rescheduledFromLog);
             }
         }
@@ -195,19 +138,6 @@
         const actionService = this.actionServiceRegistry.getActionService(log.action);
         const parsedData = actionService.parseStored(log.data);
 
-<<<<<<< HEAD
-        const actionDisplayTitle = await actionService.getDisplayTitle({ storedData: parsedData, userTimeZone, bookingUid: log.bookingUid });
-
-        // Get display JSON - only set if getDisplayJson is defined
-        const displayJson = actionService.getDisplayJson
-            ? actionService.getDisplayJson({ storedData: parsedData, userTimeZone })
-            : undefined;
-
-        // Get display fields - use custom getDisplayFields if available
-        const displayFields = actionService.getDisplayFields
-            ? actionService.getDisplayFields(parsedData)
-            : undefined;
-=======
         const actionDisplayTitle = await actionService.getDisplayTitle({ storedData: parsedData, userTimeZone });
 
         const displayJson = actionService.getDisplayJson
@@ -217,7 +147,6 @@
         const displayFields = actionService.getDisplayFields
             ? actionService.getDisplayFields(parsedData)
             : null;
->>>>>>> f0bfb934
 
         return {
             id: log.id,
@@ -227,24 +156,17 @@
             timestamp: log.timestamp.toISOString(),
             createdAt: log.createdAt.toISOString(),
             source: log.source,
-<<<<<<< HEAD
-=======
             operationId: log.operationId,
->>>>>>> f0bfb934
             displayJson,
             actionDisplayTitle,
             displayFields,
             actor: {
-<<<<<<< HEAD
-                ...log.actor,
-=======
                 id: log.actor.id,
                 type: log.actor.type,
                 userUuid: log.actor.userUuid,
                 attendeeId: log.actor.attendeeId,
                 name: log.actor.name,
                 createdAt: log.actor.createdAt,
->>>>>>> f0bfb934
                 displayName: enrichedActor.displayName,
                 displayEmail: enrichedActor.displayEmail,
                 displayAvatar: enrichedActor.displayAvatar,
@@ -276,12 +198,7 @@
         });
 
         if (!rescheduledLog) {
-<<<<<<< HEAD
-            // TODO: Use logger instead of console.error
-            console.error(`No rescheduled log found for booking ${fromRescheduleUid} -> ${currentBookingUid}`);
-=======
             this.log.error(`No rescheduled log found for booking ${fromRescheduleUid} -> ${currentBookingUid}`);
->>>>>>> f0bfb934
             // Instead of crashing, we ignore because it is important to be able to access other logs as well.
             return null;
         }
@@ -307,11 +224,7 @@
             actionDisplayTitle: this.rescheduledAuditActionService.getDisplayTitleForRescheduledFromLog({
                 fromRescheduleUid,
                 userTimeZone,
-<<<<<<< HEAD
-                parsedData,
-=======
                 storedData: parsedData,
->>>>>>> f0bfb934
             }),
         };
     }
@@ -324,54 +237,6 @@
         displayEmail: string | null;
         displayAvatar: string | null;
     }> {
-<<<<<<< HEAD
-        if (actor.type === "SYSTEM") {
-            return {
-                displayName: "Cal.com",
-                displayEmail: null,
-                displayAvatar: null,
-            };
-        }
-
-        if (actor.type === "GUEST") {
-            return {
-                displayName: actor.name || "Guest",
-                displayEmail: null,
-                displayAvatar: null,
-            };
-        }
-
-        if (actor.type === "APP") {
-            if (actor.credentialId) {
-                const credential = await this.deps.credentialRepository.findByCredentialId(actor.credentialId);
-                if (credential) {
-                    return {
-                        displayName: getAppNameFromSlug({ appSlug: credential.appId }),
-                        displayEmail: null,
-                        displayAvatar: null,
-                    };
-                } else {
-                    return {
-                        // Expect that on Credential deletion name would have been set
-                        displayName: actor.name ?? "Deleted App",
-                        displayEmail: null,
-                        displayAvatar: null,
-                    };
-                }
-            }
-            // We allow creating App actor without credentialId
-            return {
-                displayName: actor.name ?? "Unknown App",
-                // We don't want to show email for App actor as that is an internal email with the purpose of giving uniqueness to each app actor
-                displayEmail: null,
-                displayAvatar: null,
-            };
-        }
-
-        if (actor.type === "USER") {
-            if (!actor.userUuid) {
-                throw new Error("User UUID is required for USER actor");
-=======
         switch (actor.type) {
             case "SYSTEM":
                 return {
@@ -412,7 +277,6 @@
                     displayEmail: null,
                     displayAvatar: null,
                 };
->>>>>>> f0bfb934
             }
 
             case "ATTENDEE": {
@@ -453,31 +317,5 @@
                 };
             }
         }
-<<<<<<< HEAD
-
-
-        // ATTENDEE actor - use name or default
-        if (actor.type === "ATTENDEE") {
-            if (!actor.attendeeId) {
-                throw new Error("Attendee ID is required for ATTENDEE actor");
-            }
-            const attendee = await this.attendeeRepository.findById(actor.attendeeId);
-            if (attendee) {
-                return {
-                    displayName: attendee.name || attendee.email,
-                    displayEmail: attendee.email,
-                    displayAvatar: null,
-                };
-            }
-            return {
-                displayName: "Deleted Attendee",
-                displayEmail: null,
-                displayAvatar: null,
-            }
-        }
-
-        throw new Error(`Unknown actor type: ${actor.type}`);
-=======
->>>>>>> f0bfb934
     }
 }