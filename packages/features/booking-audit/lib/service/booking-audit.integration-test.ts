--- conflicted
+++ resolved
@@ -124,12 +124,9 @@
       featureId: featureSlug,
       assignedBy: "test-system",
       enabled: true,
-<<<<<<< HEAD
-=======
     },
     update: {
       enabled: true,
->>>>>>> 945ded95
     },
   });
 };
