import { z } from "zod";
import { v4 as uuidv4 } from "uuid";
import type { Tasker } from "@calcom/features/tasker/tasker";
import { IS_PRODUCTION } from "@calcom/lib/constants";
import { safeStringify } from "@calcom/lib/safeStringify";
import type { ISimpleLogger } from "@calcom/features/di/shared/services/logger.service";

import type { BookingAuditAction } from "../types/bookingAuditTask";
<<<<<<< HEAD
import type { ActionSource } from "../common/actionSource";
import { makeActorById, type PIIFreeActor, type Actor, buildActorEmail } from "../../../bookings/lib/types/actor";
=======
import type { ActionSource } from "../types/actionSource";
import { makeActorById, type PiiFreeActor, type Actor, buildActorEmail } from "../../../bookings/lib/types/actor";
>>>>>>> f0bfb934
import type { IAuditActorRepository } from "../repository/IAuditActorRepository";
import { AcceptedAuditActionService } from "../actions/AcceptedAuditActionService";
import { AttendeeAddedAuditActionService } from "../actions/AttendeeAddedAuditActionService";
import { AttendeeNoShowUpdatedAuditActionService } from "../actions/AttendeeNoShowUpdatedAuditActionService";
import { AttendeeRemovedAuditActionService } from "../actions/AttendeeRemovedAuditActionService";
import { CancelledAuditActionService } from "../actions/CancelledAuditActionService";
import { CreatedAuditActionService } from "../actions/CreatedAuditActionService";
import { HostNoShowUpdatedAuditActionService } from "../actions/HostNoShowUpdatedAuditActionService";
import { LocationChangedAuditActionService } from "../actions/LocationChangedAuditActionService";
import { ReassignmentAuditActionService } from "../actions/ReassignmentAuditActionService";
import { RejectedAuditActionService } from "../actions/RejectedAuditActionService";
import { RescheduleRequestedAuditActionService } from "../actions/RescheduleRequestedAuditActionService";
import { RescheduledAuditActionService } from "../actions/RescheduledAuditActionService";
import { SeatBookedAuditActionService } from "../actions/SeatBookedAuditActionService";
import { SeatRescheduledAuditActionService } from "../actions/SeatRescheduledAuditActionService";
import type { BookingAuditProducerService } from "./BookingAuditProducerService.interface";

interface BookingAuditTaskerProducerServiceDeps {
    tasker: Tasker;
    log: ISimpleLogger;
    auditActorRepository: IAuditActorRepository;
}

/**
 * BookingAuditTaskerProducerService - Tasker-based implementation of BookingAuditProducerService
 * 
 * Producer that uses Tasker for local/background job processing.
 * Task processing is handled by BookingAuditTaskConsumer.
 * 
 * For future migration to trigger.dev, create BookingAuditTriggerProducerService
 * that implements the same BookingAuditProducerService interface.
 */
export class BookingAuditTaskerProducerService implements BookingAuditProducerService {
    private readonly tasker: Tasker;
    private readonly log: BookingAuditTaskerProducerServiceDeps["log"];
    private readonly auditActorRepository: IAuditActorRepository;

    constructor(private readonly deps: BookingAuditTaskerProducerServiceDeps) {
        this.tasker = deps.tasker;
        this.log = deps.log;
        this.auditActorRepository = deps.auditActorRepository;
<<<<<<< HEAD
    }

    /**
     * Producer-side actor resolution - creates PII-free actors for queueing
     * 
     * For guests: Creates AuditActor record in DB upfront, returns ActorById
     * For users/attendees: Returns ID-only actors
     * For system actors: Creates AuditActor record with .internal email convention, returns ActorById
     * 
     * Priority order: userUuid > attendeeId > systemActor > guestActor
     * 
     * Callers must provide userUuid (not userId) - if user is known, userUuid must be available
     * Callers must provide attendeeId if they want AttendeeActor - no automatic lookup
     * 
     * @param params.userUuid - User UUID (required, nullable)
     * @param params.attendeeId - Attendee ID (required, nullable)
     * @param params.systemActor - System actor info with identifier and name (required, nullable)
     * @param params.guestActor - Guest actor info with email and optional name (required, nullable)
     * @param params.auditActorRepository - Repository for creating actors
     * @returns Actor with no PII (only IDs)
     */
    private async getPIIFreeBookingAuditActor(params: {
        actor: Actor;
    }): Promise<PIIFreeActor> {
        const { actor } = params;

        if (actor.identifiedBy === "user" || actor.identifiedBy === "attendee" || actor.identifiedBy === "id") {
            return actor;
        }


        if (actor.identifiedBy === "system") {
            const email = buildActorEmail({ identifier: actor.identifier, actorType: "system" });
            const piiFreeActor = await this.auditActorRepository.createIfNotExistsSystemActor({
                email,
                name: actor.name,
            });
            return makeActorById(piiFreeActor.id);
        }

        if (actor.identifiedBy === "app") {
            const piiFreeActor = await this.auditActorRepository.createIfNotExistsAppActor({
                credentialId: actor.credentialId,
            });
            return makeActorById(piiFreeActor.id);
        }

        if (actor.identifiedBy === "appSlug") {
            const email = buildActorEmail({ identifier: actor.appSlug, actorType: "app" });
            const piiFreeActor = await this.auditActorRepository.createIfNotExistsAppActor({
                email,
                name: actor.name,
            });
            return makeActorById(piiFreeActor.id);
        }

        const piiFreeActor = await this.auditActorRepository.createIfNotExistsGuestActor({
            email: actor.email,
            name: actor.name ?? null,
            phone: null,
        });
        return makeActorById(piiFreeActor.id);
    }

    /**
=======
    }

    private async getPIIFreeBookingAuditActor(params: {
        actor: Actor;
    }): Promise<PiiFreeActor> {
        const { actor } = params;

        if (actor.identifiedBy === "user" || actor.identifiedBy === "attendee" || actor.identifiedBy === "id") {
            return actor;
        }

        if (actor.identifiedBy === "app") {
            const piiFreeActor = await this.auditActorRepository.createIfNotExistsAppActor({
                credentialId: actor.credentialId,
            });
            return makeActorById(piiFreeActor.id);
        }

        if (actor.identifiedBy === "appSlug") {
            const email = buildActorEmail({ identifier: actor.appSlug, actorType: "app" });
            const piiFreeActor = await this.auditActorRepository.createIfNotExistsAppActor({
                email,
                name: actor.name,
            });
            return makeActorById(piiFreeActor.id);
        }

        // Must be guest actor at this point
        const piiFreeActor = await this.auditActorRepository.createIfNotExistsGuestActor({
            email: actor.email,
            name: actor.name ?? null,
            phone: null,
        });
        return makeActorById(piiFreeActor.id);
    }

    /**
>>>>>>> f0bfb934
     * Internal helper to queue audit task to Tasker
     * @param params.action - Must be a valid BookingAuditAction value (TYPE from action services are string-typed)
     * @param params.operationId - Optional operation ID for correlating bulk operations. If null, will be auto-generated.
     */
    private async queueTask(params: {
        bookingUid: string;
        actor: Actor;
        organizationId: number | null;
        action: string;
        source: ActionSource;
        operationId?: string | null;
        data: unknown;
    }): Promise<void> {
        // Skip queueing for non-organization bookings
        if (params.organizationId === null) {
<<<<<<< HEAD
            return;
        }
        if (IS_PRODUCTION) {
            return;
        }
=======
            return;
        }
        if (IS_PRODUCTION) {
            return;
        }
>>>>>>> f0bfb934
        try {
            const piiFreeActor = await this.getPIIFreeBookingAuditActor({
                actor: params.actor,
            });

<<<<<<< HEAD
            // Auto-generate operationId if not provided (for single operations)
            // For bulk operations, callers should provide the same operationId for correlation
            const operationId = params.operationId ?? uuidv4();

            // Cast action to BookingAuditAction since action service TYPE constants are typed as string
=======
            const operationId = params.operationId ?? uuidv4();

>>>>>>> f0bfb934
            await this.tasker.create("bookingAudit", {
                isBulk: false,
                bookingUid: params.bookingUid,
                actor: piiFreeActor,
                organizationId: params.organizationId,
                timestamp: Date.now(),
                action: params.action as BookingAuditAction,
                source: params.source,
                operationId,
                data: params.data,
            });
        } catch (error) {
            this.log.error(`Error while queueing ${params.action} audit`, safeStringify(error));
        }
    }

    async queueCreatedAudit(params: {
        bookingUid: string;
        actor: Actor;
        organizationId: number | null;
        source: ActionSource;
        operationId?: string | null;
        data: z.infer<typeof CreatedAuditActionService.latestFieldsSchema>;
    }): Promise<void> {
        await this.queueTask({
            ...params,
            action: CreatedAuditActionService.TYPE,
        });
    }

    async queueRescheduledAudit(params: {
        bookingUid: string;
        actor: Actor;
        organizationId: number | null;
        source: ActionSource;
        operationId?: string | null;
        data: z.infer<typeof RescheduledAuditActionService.latestFieldsSchema>;
    }): Promise<void> {
        await this.queueTask({
            ...params,
            action: RescheduledAuditActionService.TYPE,
        });
    }

    async queueAcceptedAudit(params: {
        bookingUid: string;
        actor: Actor;
        organizationId: number | null;
        source: ActionSource;
        operationId?: string | null;
        data: z.infer<typeof AcceptedAuditActionService.latestFieldsSchema>;
    }): Promise<void> {
        await this.queueTask({
            ...params,
            action: AcceptedAuditActionService.TYPE,
        });
    }

    async queueCancelledAudit(params: {
        bookingUid: string;
        actor: Actor;
        organizationId: number | null;
        source: ActionSource;
        operationId?: string | null;
        data: z.infer<typeof CancelledAuditActionService.latestFieldsSchema>;
    }): Promise<void> {
        await this.queueTask({
            ...params,
            action: CancelledAuditActionService.TYPE,
        });
    }

    async queueRescheduleRequestedAudit(params: {
        bookingUid: string;
        actor: Actor;
        organizationId: number | null;
        source: ActionSource;
        operationId?: string | null;
        data: z.infer<typeof RescheduleRequestedAuditActionService.latestFieldsSchema>;
    }): Promise<void> {
        await this.queueTask({
            ...params,
            action: RescheduleRequestedAuditActionService.TYPE,
        });
    }

    async queueAttendeeAddedAudit(params: {
        bookingUid: string;
        actor: Actor;
        organizationId: number | null;
        source: ActionSource;
        operationId?: string | null;
        data: z.infer<typeof AttendeeAddedAuditActionService.latestFieldsSchema>;
    }): Promise<void> {
        await this.queueTask({
            ...params,
            action: AttendeeAddedAuditActionService.TYPE,
        });
    }

    async queueHostNoShowUpdatedAudit(params: {
        bookingUid: string;
        actor: Actor;
        organizationId: number | null;
        source: ActionSource;
        operationId?: string | null;
        data: z.infer<typeof HostNoShowUpdatedAuditActionService.latestFieldsSchema>;
    }): Promise<void> {
        await this.queueTask({
            ...params,
            action: HostNoShowUpdatedAuditActionService.TYPE,
        });
    }

    async queueRejectedAudit(params: {
        bookingUid: string;
        actor: Actor;
        organizationId: number | null;
        source: ActionSource;
        operationId?: string | null;
        data: z.infer<typeof RejectedAuditActionService.latestFieldsSchema>;
    }): Promise<void> {
        await this.queueTask({
            ...params,
            action: RejectedAuditActionService.TYPE,
        });
    }

    async queueAttendeeRemovedAudit(params: {
        bookingUid: string;
        actor: Actor;
        organizationId: number | null;
        source: ActionSource;
        operationId?: string | null;
        data: z.infer<typeof AttendeeRemovedAuditActionService.latestFieldsSchema>;
    }): Promise<void> {
        await this.queueTask({
            ...params,
            action: AttendeeRemovedAuditActionService.TYPE,
        });
    }

    async queueReassignmentAudit(params: {
        bookingUid: string;
        actor: Actor;
        organizationId: number | null;
        source: ActionSource;
        operationId?: string | null;
        data: z.infer<typeof ReassignmentAuditActionService.latestFieldsSchema>;
    }): Promise<void> {
        await this.queueTask({
            ...params,
            action: ReassignmentAuditActionService.TYPE,
        });
    }

    async queueLocationChangedAudit(params: {
        bookingUid: string;
        actor: Actor;
        organizationId: number | null;
        source: ActionSource;
        operationId?: string | null;
        data: z.infer<typeof LocationChangedAuditActionService.latestFieldsSchema>;
    }): Promise<void> {
        await this.queueTask({
            ...params,
            action: LocationChangedAuditActionService.TYPE,
        });
    }

    async queueAttendeeNoShowUpdatedAudit(params: {
        bookingUid: string;
        actor: Actor;
        organizationId: number | null;
        source: ActionSource;
        operationId?: string | null;
        data: z.infer<typeof AttendeeNoShowUpdatedAuditActionService.latestFieldsSchema>;
    }): Promise<void> {
        await this.queueTask({
            ...params,
            action: AttendeeNoShowUpdatedAuditActionService.TYPE,
        });
    }

    async queueSeatBookedAudit(params: {
        bookingUid: string;
        actor: Actor;
        organizationId: number | null;
        source: ActionSource;
        operationId?: string | null;
        data: z.infer<typeof SeatBookedAuditActionService.latestFieldsSchema>;
    }): Promise<void> {
        await this.queueTask({
            ...params,
            action: SeatBookedAuditActionService.TYPE,
        });
    }

    async queueSeatRescheduledAudit(params: {
        bookingUid: string;
        actor: Actor;
        organizationId: number | null;
        source: ActionSource;
        operationId?: string | null;
        data: z.infer<typeof SeatRescheduledAuditActionService.latestFieldsSchema>;
    }): Promise<void> {
        await this.queueTask({
            ...params,
            action: SeatRescheduledAuditActionService.TYPE,
        });
    }

<<<<<<< HEAD
    /**
     * Internal helper to queue bulk audit task to Tasker
     * Creates a single task with an array of bookings
     */
=======
>>>>>>> f0bfb934
    private async queueBulkTask(params: {
        bookings: Array<{
            bookingUid: string;
            data: unknown;
        }>;
        actor: Actor;
        organizationId: number | null;
        action: string;
        source: ActionSource;
        operationId?: string | null;
    }): Promise<void> {
        // Skip queueing for non-organization bookings
        if (params.organizationId === null) {
            return;
        }
        if (IS_PRODUCTION) {
            return;
        }
        try {
            const piiFreeActor = await this.getPIIFreeBookingAuditActor({
                actor: params.actor,
            });

<<<<<<< HEAD
            // Auto-generate operationId if not provided
            const operationId = params.operationId ?? uuidv4();

            // Create a single bulk task with array of bookings
=======
            const operationId = params.operationId ?? uuidv4();

>>>>>>> f0bfb934
            await this.tasker.create("bookingAudit", {
                isBulk: true,
                bookings: params.bookings,
                actor: piiFreeActor,
                organizationId: params.organizationId,
                timestamp: Date.now(),
                action: params.action as BookingAuditAction,
                source: params.source,
                operationId,
            });
        } catch (error) {
            this.log.error(`Error while queueing bulk ${params.action} audit`, safeStringify(error));
        }
    }

    async queueBulkAcceptedAudit(params: {
        bookings: Array<{
            bookingUid: string;
            data: z.infer<typeof AcceptedAuditActionService.latestFieldsSchema>;
        }>;
        actor: Actor;
        organizationId: number | null;
        source: ActionSource;
        operationId?: string | null;
    }): Promise<void> {
        await this.queueBulkTask({
            ...params,
            action: AcceptedAuditActionService.TYPE,
        });
    }
<<<<<<< HEAD

    async queueBulkCancelledAudit(params: {
        bookings: Array<{
            bookingUid: string;
            data: z.infer<typeof CancelledAuditActionService.latestFieldsSchema>;
        }>;
        actor: Actor;
        organizationId: number | null;
        source: ActionSource;
        operationId?: string | null;
    }): Promise<void> {
        await this.queueBulkTask({
            ...params,
            action: CancelledAuditActionService.TYPE,
        });
    }

    async queueBulkCreatedAudit(params: {
        bookings: Array<{
            bookingUid: string;
            data: z.infer<typeof CreatedAuditActionService.latestFieldsSchema>;
        }>;
        actor: Actor;
        organizationId: number | null;
        source: ActionSource;
        operationId?: string | null;
    }): Promise<void> {
        await this.queueBulkTask({
            ...params,
            action: CreatedAuditActionService.TYPE,
        });
    }

    async queueBulkRescheduledAudit(params: {
        bookings: Array<{
            bookingUid: string;
            data: z.infer<typeof RescheduledAuditActionService.latestFieldsSchema>;
=======

    async queueBulkCancelledAudit(params: {
        bookings: Array<{
            bookingUid: string;
            data: z.infer<typeof CancelledAuditActionService.latestFieldsSchema>;
>>>>>>> f0bfb934
        }>;
        actor: Actor;
        organizationId: number | null;
        source: ActionSource;
        operationId?: string | null;
    }): Promise<void> {
        await this.queueBulkTask({
            ...params,
<<<<<<< HEAD
            action: RescheduledAuditActionService.TYPE,
=======
            action: CancelledAuditActionService.TYPE,
>>>>>>> f0bfb934
        });
    }
}<|MERGE_RESOLUTION|>--- conflicted
+++ resolved
@@ -6,13 +6,8 @@
 import type { ISimpleLogger } from "@calcom/features/di/shared/services/logger.service";
 
 import type { BookingAuditAction } from "../types/bookingAuditTask";
-<<<<<<< HEAD
-import type { ActionSource } from "../common/actionSource";
-import { makeActorById, type PIIFreeActor, type Actor, buildActorEmail } from "../../../bookings/lib/types/actor";
-=======
 import type { ActionSource } from "../types/actionSource";
 import { makeActorById, type PiiFreeActor, type Actor, buildActorEmail } from "../../../bookings/lib/types/actor";
->>>>>>> f0bfb934
 import type { IAuditActorRepository } from "../repository/IAuditActorRepository";
 import { AcceptedAuditActionService } from "../actions/AcceptedAuditActionService";
 import { AttendeeAddedAuditActionService } from "../actions/AttendeeAddedAuditActionService";
@@ -54,45 +49,15 @@
         this.tasker = deps.tasker;
         this.log = deps.log;
         this.auditActorRepository = deps.auditActorRepository;
-<<<<<<< HEAD
-    }
-
-    /**
-     * Producer-side actor resolution - creates PII-free actors for queueing
-     * 
-     * For guests: Creates AuditActor record in DB upfront, returns ActorById
-     * For users/attendees: Returns ID-only actors
-     * For system actors: Creates AuditActor record with .internal email convention, returns ActorById
-     * 
-     * Priority order: userUuid > attendeeId > systemActor > guestActor
-     * 
-     * Callers must provide userUuid (not userId) - if user is known, userUuid must be available
-     * Callers must provide attendeeId if they want AttendeeActor - no automatic lookup
-     * 
-     * @param params.userUuid - User UUID (required, nullable)
-     * @param params.attendeeId - Attendee ID (required, nullable)
-     * @param params.systemActor - System actor info with identifier and name (required, nullable)
-     * @param params.guestActor - Guest actor info with email and optional name (required, nullable)
-     * @param params.auditActorRepository - Repository for creating actors
-     * @returns Actor with no PII (only IDs)
-     */
+    }
+
     private async getPIIFreeBookingAuditActor(params: {
         actor: Actor;
-    }): Promise<PIIFreeActor> {
+    }): Promise<PiiFreeActor> {
         const { actor } = params;
 
         if (actor.identifiedBy === "user" || actor.identifiedBy === "attendee" || actor.identifiedBy === "id") {
             return actor;
-        }
-
-
-        if (actor.identifiedBy === "system") {
-            const email = buildActorEmail({ identifier: actor.identifier, actorType: "system" });
-            const piiFreeActor = await this.auditActorRepository.createIfNotExistsSystemActor({
-                email,
-                name: actor.name,
-            });
-            return makeActorById(piiFreeActor.id);
         }
 
         if (actor.identifiedBy === "app") {
@@ -111,43 +76,6 @@
             return makeActorById(piiFreeActor.id);
         }
 
-        const piiFreeActor = await this.auditActorRepository.createIfNotExistsGuestActor({
-            email: actor.email,
-            name: actor.name ?? null,
-            phone: null,
-        });
-        return makeActorById(piiFreeActor.id);
-    }
-
-    /**
-=======
-    }
-
-    private async getPIIFreeBookingAuditActor(params: {
-        actor: Actor;
-    }): Promise<PiiFreeActor> {
-        const { actor } = params;
-
-        if (actor.identifiedBy === "user" || actor.identifiedBy === "attendee" || actor.identifiedBy === "id") {
-            return actor;
-        }
-
-        if (actor.identifiedBy === "app") {
-            const piiFreeActor = await this.auditActorRepository.createIfNotExistsAppActor({
-                credentialId: actor.credentialId,
-            });
-            return makeActorById(piiFreeActor.id);
-        }
-
-        if (actor.identifiedBy === "appSlug") {
-            const email = buildActorEmail({ identifier: actor.appSlug, actorType: "app" });
-            const piiFreeActor = await this.auditActorRepository.createIfNotExistsAppActor({
-                email,
-                name: actor.name,
-            });
-            return makeActorById(piiFreeActor.id);
-        }
-
         // Must be guest actor at this point
         const piiFreeActor = await this.auditActorRepository.createIfNotExistsGuestActor({
             email: actor.email,
@@ -158,7 +86,6 @@
     }
 
     /**
->>>>>>> f0bfb934
      * Internal helper to queue audit task to Tasker
      * @param params.action - Must be a valid BookingAuditAction value (TYPE from action services are string-typed)
      * @param params.operationId - Optional operation ID for correlating bulk operations. If null, will be auto-generated.
@@ -174,34 +101,18 @@
     }): Promise<void> {
         // Skip queueing for non-organization bookings
         if (params.organizationId === null) {
-<<<<<<< HEAD
             return;
         }
         if (IS_PRODUCTION) {
             return;
         }
-=======
-            return;
-        }
-        if (IS_PRODUCTION) {
-            return;
-        }
->>>>>>> f0bfb934
         try {
             const piiFreeActor = await this.getPIIFreeBookingAuditActor({
                 actor: params.actor,
             });
 
-<<<<<<< HEAD
-            // Auto-generate operationId if not provided (for single operations)
-            // For bulk operations, callers should provide the same operationId for correlation
             const operationId = params.operationId ?? uuidv4();
 
-            // Cast action to BookingAuditAction since action service TYPE constants are typed as string
-=======
-            const operationId = params.operationId ?? uuidv4();
-
->>>>>>> f0bfb934
             await this.tasker.create("bookingAudit", {
                 isBulk: false,
                 bookingUid: params.bookingUid,
@@ -414,13 +325,6 @@
         });
     }
 
-<<<<<<< HEAD
-    /**
-     * Internal helper to queue bulk audit task to Tasker
-     * Creates a single task with an array of bookings
-     */
-=======
->>>>>>> f0bfb934
     private async queueBulkTask(params: {
         bookings: Array<{
             bookingUid: string;
@@ -444,15 +348,8 @@
                 actor: params.actor,
             });
 
-<<<<<<< HEAD
-            // Auto-generate operationId if not provided
             const operationId = params.operationId ?? uuidv4();
 
-            // Create a single bulk task with array of bookings
-=======
-            const operationId = params.operationId ?? uuidv4();
-
->>>>>>> f0bfb934
             await this.tasker.create("bookingAudit", {
                 isBulk: true,
                 bookings: params.bookings,
@@ -483,7 +380,6 @@
             action: AcceptedAuditActionService.TYPE,
         });
     }
-<<<<<<< HEAD
 
     async queueBulkCancelledAudit(params: {
         bookings: Array<{
@@ -521,13 +417,6 @@
         bookings: Array<{
             bookingUid: string;
             data: z.infer<typeof RescheduledAuditActionService.latestFieldsSchema>;
-=======
-
-    async queueBulkCancelledAudit(params: {
-        bookings: Array<{
-            bookingUid: string;
-            data: z.infer<typeof CancelledAuditActionService.latestFieldsSchema>;
->>>>>>> f0bfb934
         }>;
         actor: Actor;
         organizationId: number | null;
@@ -536,11 +425,7 @@
     }): Promise<void> {
         await this.queueBulkTask({
             ...params,
-<<<<<<< HEAD
             action: RescheduledAuditActionService.TYPE,
-=======
-            action: CancelledAuditActionService.TYPE,
->>>>>>> f0bfb934
         });
     }
 }