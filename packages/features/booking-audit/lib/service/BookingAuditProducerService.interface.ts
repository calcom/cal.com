--- conflicted
+++ resolved
@@ -1,11 +1,7 @@
 import { z } from "zod";
 
 import type { Actor } from "../../../bookings/lib/types/actor";
-<<<<<<< HEAD
-import type { ActionSource } from "../common/actionSource";
-=======
 import type { ActionSource } from "../types/actionSource";
->>>>>>> f0bfb934
 import { AcceptedAuditActionService } from "../actions/AcceptedAuditActionService";
 import { AttendeeAddedAuditActionService } from "../actions/AttendeeAddedAuditActionService";
 import { AttendeeNoShowUpdatedAuditActionService } from "../actions/AttendeeNoShowUpdatedAuditActionService";
@@ -161,13 +157,6 @@
                 data: z.infer<typeof SeatRescheduledAuditActionService.latestFieldsSchema>;
         }): Promise<void>;
 
-        /**
-         * Queues a bulk accepted audit task for multiple bookings
-<<<<<<< HEAD
-         * Used for recurring booking operations where a single action affects multiple bookings
-=======
->>>>>>> f0bfb934
-         */
         queueBulkAcceptedAudit(params: {
                 bookings: Array<{
                         bookingUid: string;
@@ -179,13 +168,6 @@
                 operationId?: string | null;
         }): Promise<void>;
 
-        /**
-         * Queues a bulk cancelled audit task for multiple bookings
-<<<<<<< HEAD
-         * Used for recurring booking operations where a single action affects multiple bookings
-=======
->>>>>>> f0bfb934
-         */
         queueBulkCancelledAudit(params: {
                 bookings: Array<{
                         bookingUid: string;
@@ -196,7 +178,6 @@
                 source: ActionSource;
                 operationId?: string | null;
         }): Promise<void>;
-<<<<<<< HEAD
 
         queueBulkCreatedAudit(params: {
                 bookings: Array<{
@@ -219,6 +200,4 @@
                 source: ActionSource;
                 operationId?: string | null;
         }): Promise<void>;
-=======
->>>>>>> f0bfb934
 }
