--- conflicted
+++ resolved
@@ -1,11 +1,8 @@
 import { z } from "zod";
 
 import type { Actor } from "../../../bookings/lib/types/actor";
-<<<<<<< HEAD
 import type { ActionSource } from "../common/actionSource";
-=======
 import type { BookingAuditTaskProducerActionData } from "../types/bookingAuditTask";
->>>>>>> 079fb781
 import { AcceptedAuditActionService } from "../actions/AcceptedAuditActionService";
 import { AttendeeAddedAuditActionService } from "../actions/AttendeeAddedAuditActionService";
 import { AttendeeNoShowUpdatedAuditActionService } from "../actions/AttendeeNoShowUpdatedAuditActionService";
@@ -18,11 +15,8 @@
 import { RejectedAuditActionService } from "../actions/RejectedAuditActionService";
 import { RescheduleRequestedAuditActionService } from "../actions/RescheduleRequestedAuditActionService";
 import { RescheduledAuditActionService } from "../actions/RescheduledAuditActionService";
-<<<<<<< HEAD
 import { SeatBookedAuditActionService } from "../actions/SeatBookedAuditActionService";
 import { SeatRescheduledAuditActionService } from "../actions/SeatRescheduledAuditActionService";
-=======
->>>>>>> 079fb781
 
 /**
  * BookingAuditProducerService Interface
@@ -38,8 +32,6 @@
  * - BookingAuditTriggerProducerService: (Future) Uses Trigger.dev for cloud jobs
  */
 export interface BookingAuditProducerService {
-<<<<<<< HEAD
-=======
     /**
      * Queue Audit - Legacy method for backwards compatibility with existing code
      * 
@@ -47,15 +39,11 @@
      */
     queueAudit(bookingUid: string, actor: Actor, organizationId: number | null, actionData: BookingAuditTaskProducerActionData): Promise<void>;
 
->>>>>>> 079fb781
     queueCreatedAudit(params: {
         bookingUid: string;
         actor: Actor;
         organizationId: number | null;
-<<<<<<< HEAD
         source: ActionSource;
-=======
->>>>>>> 079fb781
         data: z.infer<typeof CreatedAuditActionService.latestFieldsSchema>;
     }): Promise<void>;
 
@@ -63,10 +51,7 @@
         bookingUid: string;
         actor: Actor;
         organizationId: number | null;
-<<<<<<< HEAD
         source: ActionSource;
-=======
->>>>>>> 079fb781
         data: z.infer<typeof RescheduledAuditActionService.latestFieldsSchema>;
     }): Promise<void>;
 
@@ -74,10 +59,7 @@
         bookingUid: string;
         actor: Actor;
         organizationId: number | null;
-<<<<<<< HEAD
         source: ActionSource;
-=======
->>>>>>> 079fb781
         data: z.infer<typeof AcceptedAuditActionService.latestFieldsSchema>;
     }): Promise<void>;
 
@@ -85,10 +67,7 @@
         bookingUid: string;
         actor: Actor;
         organizationId: number | null;
-<<<<<<< HEAD
         source: ActionSource;
-=======
->>>>>>> 079fb781
         data: z.infer<typeof CancelledAuditActionService.latestFieldsSchema>;
     }): Promise<void>;
 
@@ -96,10 +75,7 @@
         bookingUid: string;
         actor: Actor;
         organizationId: number | null;
-<<<<<<< HEAD
         source: ActionSource;
-=======
->>>>>>> 079fb781
         data: z.infer<typeof RescheduleRequestedAuditActionService.latestFieldsSchema>;
     }): Promise<void>;
 
@@ -107,10 +83,7 @@
         bookingUid: string;
         actor: Actor;
         organizationId: number | null;
-<<<<<<< HEAD
         source: ActionSource;
-=======
->>>>>>> 079fb781
         data: z.infer<typeof AttendeeAddedAuditActionService.latestFieldsSchema>;
     }): Promise<void>;
 
@@ -118,10 +91,7 @@
         bookingUid: string;
         actor: Actor;
         organizationId: number | null;
-<<<<<<< HEAD
         source: ActionSource;
-=======
->>>>>>> 079fb781
         data: z.infer<typeof HostNoShowUpdatedAuditActionService.latestFieldsSchema>;
     }): Promise<void>;
 
@@ -129,10 +99,7 @@
         bookingUid: string;
         actor: Actor;
         organizationId: number | null;
-<<<<<<< HEAD
         source: ActionSource;
-=======
->>>>>>> 079fb781
         data: z.infer<typeof RejectedAuditActionService.latestFieldsSchema>;
     }): Promise<void>;
 
@@ -140,10 +107,7 @@
         bookingUid: string;
         actor: Actor;
         organizationId: number | null;
-<<<<<<< HEAD
         source: ActionSource;
-=======
->>>>>>> 079fb781
         data: z.infer<typeof AttendeeRemovedAuditActionService.latestFieldsSchema>;
     }): Promise<void>;
 
@@ -151,10 +115,7 @@
         bookingUid: string;
         actor: Actor;
         organizationId: number | null;
-<<<<<<< HEAD
         source: ActionSource;
-=======
->>>>>>> 079fb781
         data: z.infer<typeof ReassignmentAuditActionService.latestFieldsSchema>;
     }): Promise<void>;
 
@@ -162,10 +123,7 @@
         bookingUid: string;
         actor: Actor;
         organizationId: number | null;
-<<<<<<< HEAD
         source: ActionSource;
-=======
->>>>>>> 079fb781
         data: z.infer<typeof LocationChangedAuditActionService.latestFieldsSchema>;
     }): Promise<void>;
 
@@ -173,7 +131,6 @@
         bookingUid: string;
         actor: Actor;
         organizationId: number | null;
-<<<<<<< HEAD
         source: ActionSource;
         data: z.infer<typeof AttendeeNoShowUpdatedAuditActionService.latestFieldsSchema>;
     }): Promise<void>;
@@ -193,8 +150,4 @@
         source: ActionSource;
         data: z.infer<typeof SeatRescheduledAuditActionService.latestFieldsSchema>;
     }): Promise<void>;
-=======
-        data: z.infer<typeof AttendeeNoShowUpdatedAuditActionService.latestFieldsSchema>;
-    }): Promise<void>;
->>>>>>> 079fb781
 }
