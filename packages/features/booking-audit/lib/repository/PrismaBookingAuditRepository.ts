import type { PrismaClient } from "@calcom/prisma";

import type { IBookingAuditRepository, BookingAuditCreateInput, BookingAuditWithActor } from "./IBookingAuditRepository";

type Dependencies = {
    prismaClient: PrismaClient;
}

/**
 * Safe actor fields to expose in audit logs
 * Excludes PII fields like email and phone that aren't needed for display
 */
const safeActorSelect = {
    id: true,
    type: true,
    userUuid: true,
    attendeeId: true,
    credentialId: true,
    name: true,
    createdAt: true,
} as const;

const safeBookingAuditSelect = {
    id: true,
    bookingUid: true,
    actorId: true,
    action: true,
    type: true,
    timestamp: true,
    source: true,
    operationId: true,
    data: true,
    createdAt: true,
    updatedAt: true,
} as const;

export class PrismaBookingAuditRepository implements IBookingAuditRepository {
    constructor(private readonly deps: Dependencies) { }

    async create(bookingAudit: BookingAuditCreateInput) {
        return this.deps.prismaClient.bookingAudit.create({
            data: {
                bookingUid: bookingAudit.bookingUid,
                actorId: bookingAudit.actorId,
                action: bookingAudit.action,
                type: bookingAudit.type,
                timestamp: bookingAudit.timestamp,
                source: bookingAudit.source,
                operationId: bookingAudit.operationId,
                data: bookingAudit.data === null ? undefined : bookingAudit.data,
            },
        });
    }

    async createMany(bookingAudits: BookingAuditCreateInput[]) {
        const result = await this.deps.prismaClient.bookingAudit.createMany({
            data: bookingAudits.map((bookingAudit) => ({
                bookingUid: bookingAudit.bookingUid,
                actorId: bookingAudit.actorId,
                action: bookingAudit.action,
                type: bookingAudit.type,
                timestamp: bookingAudit.timestamp,
                source: bookingAudit.source,
                operationId: bookingAudit.operationId,
                data: bookingAudit.data === null ? undefined : bookingAudit.data,
            })),
        });
        return { count: result.count };
    }

    async findAllForBooking(bookingUid: string): Promise<BookingAuditWithActor[]> {
        return this.deps.prismaClient.bookingAudit.findMany({
            where: {
                bookingUid,
            },
            select: {
                ...safeBookingAuditSelect,
                actor: {
                    select: safeActorSelect,
                },
            },
            orderBy: {
                timestamp: "desc",
            },
        });
    }

    async findRescheduledLogsOfBooking(bookingUid: string): Promise<BookingAuditWithActor[]> {
        return this.deps.prismaClient.bookingAudit.findMany({
            where: {
                bookingUid,
                action: "RESCHEDULED",
            },
<<<<<<< HEAD
            include: {
                actor: {
                    select: safeActorSelect,
                },
            },
            orderBy: {
                timestamp: "desc",
            },
=======
            select: {
                ...safeBookingAuditSelect,
                actor: {
                    select: safeActorSelect
                },
            },
            orderBy: { timestamp: "desc" },
>>>>>>> f0bfb934
        });
    }
}
<|MERGE_RESOLUTION|>--- conflicted
+++ resolved
@@ -91,16 +91,6 @@
                 bookingUid,
                 action: "RESCHEDULED",
             },
-<<<<<<< HEAD
-            include: {
-                actor: {
-                    select: safeActorSelect,
-                },
-            },
-            orderBy: {
-                timestamp: "desc",
-            },
-=======
             select: {
                 ...safeBookingAuditSelect,
                 actor: {
@@ -108,7 +98,6 @@
                 },
             },
             orderBy: { timestamp: "desc" },
->>>>>>> f0bfb934
         });
     }
 }
