import type { PrismaClient } from "@calcom/prisma";

import type { IBookingAuditRepository, BookingAuditCreateInput, BookingAuditWithActor } from "./IBookingAuditRepository";

type Dependencies = {
    prismaClient: PrismaClient;
}

/**
 * Safe actor fields to expose in audit logs
 * Excludes PII fields like email and phone that aren't needed for display
 */
const safeActorSelect = {
    id: true,
    type: true,
    userUuid: true,
    attendeeId: true,
    name: true,
    createdAt: true,
} as const;

export class PrismaBookingAuditRepository implements IBookingAuditRepository {
    constructor(private readonly deps: Dependencies) { }

    async create(bookingAudit: BookingAuditCreateInput) {
        return this.deps.prismaClient.bookingAudit.create({
            data: {
                bookingUid: bookingAudit.bookingUid,
                actorId: bookingAudit.actorId,
                action: bookingAudit.action,
                type: bookingAudit.type,
                timestamp: bookingAudit.timestamp,
                data: bookingAudit.data === null ? undefined : bookingAudit.data,
            },
        });
    }

    async findAllForBooking(bookingUid: string): Promise<BookingAuditWithActor[]> {
        return this.deps.prismaClient.bookingAudit.findMany({
            where: {
                bookingUid,
            },
            include: {
<<<<<<< HEAD
                actor: true,
=======
                actor: {
                    select: safeActorSelect,
                },
>>>>>>> b92ca4b5
            },
            orderBy: {
                timestamp: "desc",
            },
        });
    }
}
<|MERGE_RESOLUTION|>--- conflicted
+++ resolved
@@ -41,13 +41,9 @@
                 bookingUid,
             },
             include: {
-<<<<<<< HEAD
-                actor: true,
-=======
                 actor: {
                     select: safeActorSelect,
                 },
->>>>>>> b92ca4b5
             },
             orderBy: {
                 timestamp: "desc",
