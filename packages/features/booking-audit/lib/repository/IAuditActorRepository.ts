export type AuditActorType = "USER" | "GUEST" | "ATTENDEE" | "SYSTEM";

type AuditActor = {
  id: string;
  type: AuditActorType;
  userUuid: string | null;
  attendeeId: number | null;
  email: string | null;
  phone: string | null;
  name: string | null;
  createdAt: Date;
}
export interface IAuditActorRepository {
  findByUserUuid(userUuid: string): Promise<AuditActor | null>;
  findSystemActorOrThrow(): Promise<AuditActor>;
<<<<<<< HEAD
  upsertUserActor(params: { userUuid: string }): Promise<AuditActor>;
  upsertGuestActor(email: string, name?: string, phone?: string): Promise<AuditActor>;
=======
  createIfNotExistsUserActor(params: { userUuid: string }): Promise<AuditActor>;
  createIfNotExistsGuestActor(email: string | null, name: string | null, phone: string | null): Promise<AuditActor>;
>>>>>>> b92ca4b5
  findByAttendeeId(attendeeId: number): Promise<AuditActor | null>;
}
<|MERGE_RESOLUTION|>--- conflicted
+++ resolved
@@ -13,12 +13,7 @@
 export interface IAuditActorRepository {
   findByUserUuid(userUuid: string): Promise<AuditActor | null>;
   findSystemActorOrThrow(): Promise<AuditActor>;
-<<<<<<< HEAD
-  upsertUserActor(params: { userUuid: string }): Promise<AuditActor>;
-  upsertGuestActor(email: string, name?: string, phone?: string): Promise<AuditActor>;
-=======
   createIfNotExistsUserActor(params: { userUuid: string }): Promise<AuditActor>;
   createIfNotExistsGuestActor(email: string | null, name: string | null, phone: string | null): Promise<AuditActor>;
->>>>>>> b92ca4b5
   findByAttendeeId(attendeeId: number): Promise<AuditActor | null>;
 }
