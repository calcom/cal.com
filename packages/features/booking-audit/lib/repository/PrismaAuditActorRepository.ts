import type { PrismaClient } from "@calcom/prisma/client";
import type { IAuditActorRepository } from "./IAuditActorRepository";

type Dependencies = {
    prismaClient: PrismaClient;
}
export class PrismaAuditActorRepository implements IAuditActorRepository {
    constructor(private readonly deps: Dependencies) { }
    async findByUserUuid(userUuid: string) {
        return this.deps.prismaClient.auditActor.findUnique({
            where: { userUuid },
        });
    }

    async createIfNotExistsUserActor(params: { userUuid: string }) {
        return this.deps.prismaClient.auditActor.upsert({
            where: { userUuid: params.userUuid },
            create: {
                type: "USER",
                userUuid: params.userUuid,
            },
            update: {},
        });
    }

    async createIfNotExistsGuestActor(params: { email: string | null; name: string | null; phone: string | null }) {
        const { email, name, phone } = params;
        const normalizedEmail = email && email.trim() !== "" ? email : null;
        const normalizedName = name && name.trim() !== "" ? name : null;
        const normalizedPhone = phone && phone.trim() !== "" ? phone : null;

        // If all fields are null, we can't use upsert (no unique constraint), so just create a new record
        if (!normalizedEmail && !normalizedPhone) {
            return this.deps.prismaClient.auditActor.create({
                data: {
                    type: "GUEST",
                    email: null,
                    name: normalizedName,
                    phone: null,
                },
            });
        }

        // First try to find by email if email exists
        if (normalizedEmail) {
            const existingByEmail = await this.deps.prismaClient.auditActor.findUnique({
                where: { email: normalizedEmail },
            });

            if (existingByEmail) {
                // Update existing record found by email
                return this.deps.prismaClient.auditActor.update({
                    where: { email: normalizedEmail },
                    data: {
                        name: normalizedName ?? undefined,
                        phone: normalizedPhone ?? undefined,
                    },
                });
            }
        }

        // If not found by email and phone exists, try to find by phone
        if (normalizedPhone) {
            const existingByPhone = await this.deps.prismaClient.auditActor.findUnique({
                where: { phone: normalizedPhone },
            });

            if (existingByPhone) {
                // Update existing record found by phone
                return this.deps.prismaClient.auditActor.update({
                    where: { phone: normalizedPhone },
                    data: {
                        email: normalizedEmail ?? undefined,
                        name: normalizedName ?? undefined,
                    },
                });
            }
        }

        // Not found by either email or phone, create new record
        return this.deps.prismaClient.auditActor.create({
            data: {
                type: "GUEST",
                email: normalizedEmail,
                name: normalizedName,
                phone: normalizedPhone,
            },
        });
    }

    async createIfNotExistsAttendeeActor(params: { attendeeId: number }) {
        return this.deps.prismaClient.auditActor.upsert({
            where: { attendeeId: params.attendeeId },
            create: {
                type: "ATTENDEE",
                attendeeId: params.attendeeId,
            },
            update: {},
        });
    }

<<<<<<< HEAD
    async createIfNotExistsSystemActor(params: { email: string; name: string }) {
        return this.deps.prismaClient.auditActor.upsert({
            where: { email: params.email },
            create: {
                type: "SYSTEM",
                email: params.email,
                name: params.name,
            },
            update: {},
        });
    }

=======
>>>>>>> f0bfb934
    async createIfNotExistsAppActor(params:
        | { credentialId: number }
        | { email: string; name: string }
    ) {
        if ('credentialId' in params) {
            return this.deps.prismaClient.auditActor.upsert({
                where: { credentialId: params.credentialId },
                create: {
                    type: "APP",
                    credentialId: params.credentialId,
                },
                update: {},
            });
        }

        return this.deps.prismaClient.auditActor.upsert({
            where: { email: params.email },
            create: {
                type: "APP",
                email: params.email,
                name: params.name,
            },
            update: {},
        });
    }

}
<|MERGE_RESOLUTION|>--- conflicted
+++ resolved
@@ -99,21 +99,6 @@
         });
     }
 
-<<<<<<< HEAD
-    async createIfNotExistsSystemActor(params: { email: string; name: string }) {
-        return this.deps.prismaClient.auditActor.upsert({
-            where: { email: params.email },
-            create: {
-                type: "SYSTEM",
-                email: params.email,
-                name: params.name,
-            },
-            update: {},
-        });
-    }
-
-=======
->>>>>>> f0bfb934
     async createIfNotExistsAppActor(params:
         | { credentialId: number }
         | { email: string; name: string }
