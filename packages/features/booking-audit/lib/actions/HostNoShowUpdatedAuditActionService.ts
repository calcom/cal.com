import { z } from "zod";

import { BooleanChangeSchema } from "../common/changeSchemas";
import { AuditActionServiceHelper } from "./AuditActionServiceHelper";
import type { IAuditActionService, TranslationWithParams, StoredDataParams } from "./IAuditActionService";

/**
 * Host No-Show Updated Audit Action Service
 * Handles HOST_NO_SHOW_UPDATED action with per-action versioning
 */

// Module-level because it is passed to IAuditActionService type outside the class scope
const fieldsSchemaV1 = z.object({
    noShowHost: BooleanChangeSchema,
});

export class HostNoShowUpdatedAuditActionService implements IAuditActionService {
    readonly VERSION = 1;
    public static readonly TYPE = "HOST_NO_SHOW_UPDATED" as const;
    private static dataSchemaV1 = z.object({
        version: z.literal(1),
        fields: fieldsSchemaV1,
    });
    private static fieldsSchemaV1 = fieldsSchemaV1;
    public static readonly latestFieldsSchema = fieldsSchemaV1;
    // Union of all versions
    public static readonly storedDataSchema = HostNoShowUpdatedAuditActionService.dataSchemaV1;
    // Union of all versions
    public static readonly storedFieldsSchema = HostNoShowUpdatedAuditActionService.fieldsSchemaV1;
    private helper: AuditActionServiceHelper<
        typeof HostNoShowUpdatedAuditActionService.latestFieldsSchema,
        typeof HostNoShowUpdatedAuditActionService.storedDataSchema
    >;

    constructor() {
        this.helper = new AuditActionServiceHelper({
            latestVersion: this.VERSION,
            latestFieldsSchema: HostNoShowUpdatedAuditActionService.latestFieldsSchema,
            storedDataSchema: HostNoShowUpdatedAuditActionService.storedDataSchema,
        });
    }

    getVersionedData(fields: unknown) {
        return this.helper.getVersionedData(fields);
    }

    parseStored(data: unknown) {
        return this.helper.parseStored(data);
    }

    getVersion(data: unknown): number {
        return this.helper.getVersion(data);
    }

    migrateToLatest(data: unknown) {
        // V1-only: validate and return as-is (no migration needed)
        const validated = fieldsSchemaV1.parse(data);
        return { isMigrated: false, latestData: validated };
    }

<<<<<<< HEAD
    async getDisplayTitle(_: StoredDataParams): Promise<TranslationWithParams> {
=======
    async getDisplayTitle(_: { storedData: { version: number; fields: z.infer<typeof fieldsSchemaV1> }; userTimeZone: string }): Promise<TranslationWithParams> {
>>>>>>> 079fb781
        return { key: "booking_audit_action.host_no_show_updated" };
    }

    getDisplayJson({
        storedData,
<<<<<<< HEAD
    }: StoredDataParams): HostNoShowUpdatedAuditDisplayData {
        const { fields } = this.helper.parseStored({ version: storedData.version, fields: storedData.fields });
=======
    }: {
        storedData: { version: number; fields: z.infer<typeof fieldsSchemaV1> };
        userTimeZone: string;
    }): HostNoShowUpdatedAuditDisplayData {
        const { fields } = storedData;
>>>>>>> 079fb781
        return {
            noShowHost: fields.noShowHost.new,
            previousNoShowHost: fields.noShowHost.old ?? null,
        };
    }
}

export type HostNoShowUpdatedAuditData = z.infer<typeof fieldsSchemaV1>;

export type HostNoShowUpdatedAuditDisplayData = {
    noShowHost: boolean;
    previousNoShowHost: boolean | null;
};<|MERGE_RESOLUTION|>--- conflicted
+++ resolved
@@ -58,26 +58,14 @@
         return { isMigrated: false, latestData: validated };
     }
 
-<<<<<<< HEAD
     async getDisplayTitle(_: StoredDataParams): Promise<TranslationWithParams> {
-=======
-    async getDisplayTitle(_: { storedData: { version: number; fields: z.infer<typeof fieldsSchemaV1> }; userTimeZone: string }): Promise<TranslationWithParams> {
->>>>>>> 079fb781
         return { key: "booking_audit_action.host_no_show_updated" };
     }
 
     getDisplayJson({
         storedData,
-<<<<<<< HEAD
     }: StoredDataParams): HostNoShowUpdatedAuditDisplayData {
-        const { fields } = this.helper.parseStored({ version: storedData.version, fields: storedData.fields });
-=======
-    }: {
-        storedData: { version: number; fields: z.infer<typeof fieldsSchemaV1> };
-        userTimeZone: string;
-    }): HostNoShowUpdatedAuditDisplayData {
         const { fields } = storedData;
->>>>>>> 079fb781
         return {
             noShowHost: fields.noShowHost.new,
             previousNoShowHost: fields.noShowHost.old ?? null,
