import type { BookingStatus } from "@calcom/prisma/enums";
import { z } from "zod";

import { BookingStatusChangeSchema } from "../common/changeSchemas";
import { AuditActionServiceHelper } from "./AuditActionServiceHelper";
import type { IAuditActionService, TranslationWithParams, StoredDataParams } from "./IAuditActionService";

/**
 * Accepted Audit Action Service
 * Handles ACCEPTED action with per-action versioning
 */

// Module-level because it is passed to IAuditActionService type outside the class scope
const fieldsSchemaV1 = z.object({
    status: BookingStatusChangeSchema,
});

export class AcceptedAuditActionService implements IAuditActionService {
    readonly VERSION = 1;
    public static readonly TYPE = "ACCEPTED" as const;
    private static dataSchemaV1 = z.object({
        version: z.literal(1),
        fields: fieldsSchemaV1,
    });
    private static fieldsSchemaV1 = fieldsSchemaV1;
    public static readonly latestFieldsSchema = fieldsSchemaV1;
    // Union of all versions
    public static readonly storedDataSchema = AcceptedAuditActionService.dataSchemaV1;
    // Union of all versions
    public static readonly storedFieldsSchema = AcceptedAuditActionService.fieldsSchemaV1;
    private helper: AuditActionServiceHelper<
        typeof AcceptedAuditActionService.latestFieldsSchema,
        typeof AcceptedAuditActionService.storedDataSchema
    >;

    constructor() {
        this.helper = new AuditActionServiceHelper({
            latestVersion: this.VERSION,
            latestFieldsSchema: AcceptedAuditActionService.latestFieldsSchema,
            storedDataSchema: AcceptedAuditActionService.storedDataSchema,
        });
    }

    getVersionedData(fields: unknown) {
        return this.helper.getVersionedData(fields);
    }

    parseStored(data: unknown) {
        return this.helper.parseStored(data);
    }

    getVersion(data: unknown): number {
        return this.helper.getVersion(data);
    }

    migrateToLatest(data: unknown) {
        // V1-only: validate and return as-is (no migration needed)
        const validated = fieldsSchemaV1.parse(data);
        return { isMigrated: false, latestData: validated };
    }

<<<<<<< HEAD
    async getDisplayTitle(_: StoredDataParams): Promise<TranslationWithParams> {
=======
    async getDisplayTitle(_: { storedData: { version: number; fields: z.infer<typeof fieldsSchemaV1> }; userTimeZone: string }): Promise<TranslationWithParams> {
>>>>>>> 079fb781
        return { key: "booking_audit_action.accepted" };
    }

    getDisplayJson({
        storedData,
<<<<<<< HEAD
    }: StoredDataParams): AcceptedAuditDisplayData {
        const { fields } = this.helper.parseStored({ version: storedData.version, fields: storedData.fields });
=======
    }: {
        storedData: { version: number; fields: z.infer<typeof fieldsSchemaV1> };
        userTimeZone: string;
    }): AcceptedAuditDisplayData {
        const { fields } = storedData;
>>>>>>> 079fb781
        return {
            previousStatus: fields.status.old ?? null,
            newStatus: fields.status.new ?? null,
        };
    }
}

export type AcceptedAuditData = z.infer<typeof fieldsSchemaV1>;

export type AcceptedAuditDisplayData = {
    previousStatus: BookingStatus | null;
    newStatus: BookingStatus | null;
};<|MERGE_RESOLUTION|>--- conflicted
+++ resolved
@@ -59,26 +59,14 @@
         return { isMigrated: false, latestData: validated };
     }
 
-<<<<<<< HEAD
     async getDisplayTitle(_: StoredDataParams): Promise<TranslationWithParams> {
-=======
-    async getDisplayTitle(_: { storedData: { version: number; fields: z.infer<typeof fieldsSchemaV1> }; userTimeZone: string }): Promise<TranslationWithParams> {
->>>>>>> 079fb781
         return { key: "booking_audit_action.accepted" };
     }
 
     getDisplayJson({
         storedData,
-<<<<<<< HEAD
     }: StoredDataParams): AcceptedAuditDisplayData {
-        const { fields } = this.helper.parseStored({ version: storedData.version, fields: storedData.fields });
-=======
-    }: {
-        storedData: { version: number; fields: z.infer<typeof fieldsSchemaV1> };
-        userTimeZone: string;
-    }): AcceptedAuditDisplayData {
         const { fields } = storedData;
->>>>>>> 079fb781
         return {
             previousStatus: fields.status.old ?? null,
             newStatus: fields.status.new ?? null,
