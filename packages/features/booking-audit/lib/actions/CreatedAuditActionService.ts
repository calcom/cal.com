import { z } from "zod";
import { BookingStatus } from "@calcom/prisma/enums";

import { AuditActionServiceHelper } from "./AuditActionServiceHelper";
import type { IAuditActionService, TranslationWithParams, GetDisplayTitleParams, GetDisplayJsonParams } from "./IAuditActionService";
<<<<<<< HEAD
import type { UserRepository } from "@calcom/features/users/repositories/UserRepository";
=======
>>>>>>> f0bfb934

/**
 * Created Audit Action Service
 * 
 * Note: CREATED action captures initial state, so it doesn't use { old, new } pattern
 */

// Module-level because it is passed to IAuditActionService type outside the class scope
const fieldsSchemaV1 = z.object({
    startTime: z.number(),
    endTime: z.number(),
    status: z.nativeEnum(BookingStatus),
});

export class CreatedAuditActionService implements IAuditActionService {
    readonly VERSION = 1;
    public static readonly TYPE = "CREATED" as const;
    private static dataSchemaV1 = z.object({
        version: z.literal(1),
        fields: fieldsSchemaV1,
    });
    private static fieldsSchemaV1 = fieldsSchemaV1;
    public static readonly latestFieldsSchema = fieldsSchemaV1;
    // Union of all versions
    public static readonly storedDataSchema = CreatedAuditActionService.dataSchemaV1;
    // Union of all versions
    public static readonly storedFieldsSchema = CreatedAuditActionService.fieldsSchemaV1;
    private helper: AuditActionServiceHelper<typeof CreatedAuditActionService.latestFieldsSchema, typeof CreatedAuditActionService.storedDataSchema>;
    constructor(private userRepository: UserRepository) {
        this.helper = new AuditActionServiceHelper({
            latestVersion: this.VERSION,
            latestFieldsSchema: CreatedAuditActionService.latestFieldsSchema,
            storedDataSchema: CreatedAuditActionService.storedDataSchema,
        });
    }

    getVersionedData(fields: unknown) {
        return this.helper.getVersionedData(fields);
    }

    parseStored(data: unknown) {
        return this.helper.parseStored(data);
    }

    getVersion(data: unknown): number {
        return this.helper.getVersion(data);
    }

    migrateToLatest(data: unknown) {
        // V1-only: validate and return as-is (no migration needed)
        const validated = fieldsSchemaV1.parse(data);
        return { isMigrated: false, latestData: validated };
    }

    async getDisplayTitle(_: GetDisplayTitleParams): Promise<TranslationWithParams> {
        return { key: "booking_audit_action.created" };
    }

    getDisplayJson({
        storedData,
        userTimeZone,
    }: GetDisplayJsonParams): CreatedAuditDisplayData {
<<<<<<< HEAD
        const { fields } = this.helper.parseStored({ version: storedData.version, fields: storedData.fields });
        const timeZone = userTimeZone;

        return {
            startTime: AuditActionServiceHelper.formatDateTimeInTimeZone(fields.startTime as number, timeZone),
            endTime: AuditActionServiceHelper.formatDateTimeInTimeZone(fields.endTime as number, timeZone),
=======
        const { fields } = this.parseStored({ version: storedData.version, fields: storedData.fields });
        const timeZone = userTimeZone;

        return {
            startTime: AuditActionServiceHelper.formatDateTimeInTimeZone(fields.startTime, timeZone),
            endTime: AuditActionServiceHelper.formatDateTimeInTimeZone(fields.endTime, timeZone),
>>>>>>> f0bfb934
            status: fields.status,
        };
    }
}

export type CreatedAuditData = z.infer<typeof fieldsSchemaV1>;

export type CreatedAuditDisplayData = {
    startTime: string;
    endTime: string;
    status: BookingStatus;
};
<|MERGE_RESOLUTION|>--- conflicted
+++ resolved
@@ -3,10 +3,7 @@
 
 import { AuditActionServiceHelper } from "./AuditActionServiceHelper";
 import type { IAuditActionService, TranslationWithParams, GetDisplayTitleParams, GetDisplayJsonParams } from "./IAuditActionService";
-<<<<<<< HEAD
 import type { UserRepository } from "@calcom/features/users/repositories/UserRepository";
-=======
->>>>>>> f0bfb934
 
 /**
  * Created Audit Action Service
@@ -69,21 +66,12 @@
         storedData,
         userTimeZone,
     }: GetDisplayJsonParams): CreatedAuditDisplayData {
-<<<<<<< HEAD
-        const { fields } = this.helper.parseStored({ version: storedData.version, fields: storedData.fields });
-        const timeZone = userTimeZone;
-
-        return {
-            startTime: AuditActionServiceHelper.formatDateTimeInTimeZone(fields.startTime as number, timeZone),
-            endTime: AuditActionServiceHelper.formatDateTimeInTimeZone(fields.endTime as number, timeZone),
-=======
-        const { fields } = this.parseStored({ version: storedData.version, fields: storedData.fields });
+        const { fields } = this.parseStored(storedData);
         const timeZone = userTimeZone;
 
         return {
             startTime: AuditActionServiceHelper.formatDateTimeInTimeZone(fields.startTime, timeZone),
             endTime: AuditActionServiceHelper.formatDateTimeInTimeZone(fields.endTime, timeZone),
->>>>>>> f0bfb934
             status: fields.status,
         };
     }
