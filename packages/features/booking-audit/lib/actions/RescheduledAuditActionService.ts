import { z } from "zod";

import { StringChangeSchema } from "../common/changeSchemas";
import { AuditActionServiceHelper } from "./AuditActionServiceHelper";
import type { IAuditActionService, TranslationWithParams, StoredDataParams, StoredAuditData } from "./IAuditActionService";

/**
 * Rescheduled Audit Action Service
 * Handles RESCHEDULED action with per-action versioning
 */

// Module-level because it is passed to IAuditActionService type outside the class scope
const fieldsSchemaV1 = z.object({
    startTime: StringChangeSchema,
    endTime: StringChangeSchema,
    rescheduledToUid: StringChangeSchema,
});

export class RescheduledAuditActionService implements IAuditActionService {
    readonly VERSION = 1;
    public static readonly TYPE = "RESCHEDULED" as const;
    private static dataSchemaV1 = z.object({
        version: z.literal(1),
        fields: fieldsSchemaV1,
    });
    private static fieldsSchemaV1 = fieldsSchemaV1;
    public static readonly latestFieldsSchema = fieldsSchemaV1;
    // Union of all versions
    public static readonly storedDataSchema = RescheduledAuditActionService.dataSchemaV1;
    // Union of all versions
    public static readonly storedFieldsSchema = RescheduledAuditActionService.fieldsSchemaV1;
    private helper: AuditActionServiceHelper<
        typeof RescheduledAuditActionService.latestFieldsSchema,
        typeof RescheduledAuditActionService.storedDataSchema
    >;

    constructor() {
        this.helper = new AuditActionServiceHelper({
            latestVersion: this.VERSION,
            latestFieldsSchema: RescheduledAuditActionService.latestFieldsSchema,
            storedDataSchema: RescheduledAuditActionService.storedDataSchema,
        });
    }

    getVersionedData(fields: unknown) {
        return this.helper.getVersionedData(fields);
    }

    parseStored(data: unknown) {
        return this.helper.parseStored(data);
    }

    getVersion(data: unknown): number {
        return this.helper.getVersion(data);
    }

    migrateToLatest(data: unknown) {
        // V1-only: validate and return as-is (no migration needed)
        const validated = fieldsSchemaV1.parse(data);
        return { isMigrated: false, latestData: validated };
    }

    async getDisplayTitle({
        storedData,
        userTimeZone,
<<<<<<< HEAD
    }: StoredDataParams): Promise<TranslationWithParams> {
        const { fields } = this.helper.parseStored({ version: storedData.version, fields: storedData.fields });
        const rescheduledToUid = fields.rescheduledToUid.new;
        const timeZone = userTimeZone;

        // Format dates in user timezone
        const oldDate = fields.startTime.old
            ? AuditActionServiceHelper.formatDateInTimeZone(fields.startTime.old, timeZone)
            : "";
        const newDate = fields.startTime.new
            ? AuditActionServiceHelper.formatDateInTimeZone(fields.startTime.new, timeZone)
=======
    }: {
        storedData: { version: number; fields: z.infer<typeof fieldsSchemaV1> };
        userTimeZone: string;
    }): Promise<TranslationWithParams> {
        const rescheduledToUid = storedData.fields.rescheduledToUid.new;
        const timeZone = userTimeZone;

        // Format dates in user timezone
        const oldDate = storedData.fields.startTime.old
            ? AuditActionServiceHelper.formatDateInTimeZone(storedData.fields.startTime.old, timeZone)
            : "";
        const newDate = storedData.fields.startTime.new
            ? AuditActionServiceHelper.formatDateInTimeZone(storedData.fields.startTime.new, timeZone)
>>>>>>> 079fb781
            : "";

        return {
            key: "booking_audit_action.rescheduled",
            params: {
                oldDate,
                newDate,
            },
            components: rescheduledToUid ? [{ type: "link", href: `/booking/${rescheduledToUid}/logs` }] : undefined,
        };
    }

    getDisplayTitleForRescheduledFromLog({
        fromRescheduleUid,
        userTimeZone,
        parsedData,
    }: {
        fromRescheduleUid: string;
        userTimeZone: string;
<<<<<<< HEAD
        parsedData: StoredAuditData;
    }): TranslationWithParams {
        const { fields } = this.helper.parseStored({ version: parsedData.version, fields: parsedData.fields });
        const timeZone = userTimeZone;

        // Format dates in user timezone
        const oldDate = fields.startTime.old
            ? AuditActionServiceHelper.formatDateInTimeZone(fields.startTime.old, timeZone)
            : "";
        const newDate = fields.startTime.new
            ? AuditActionServiceHelper.formatDateInTimeZone(fields.startTime.new, timeZone)
=======
        parsedData: { version: number; fields: z.infer<typeof fieldsSchemaV1> };
    }): TranslationWithParams {
        const timeZone = userTimeZone;

        // Format dates in user timezone
        const oldDate = parsedData.fields.startTime.old
            ? AuditActionServiceHelper.formatDateInTimeZone(parsedData.fields.startTime.old, timeZone)
            : "";
        const newDate = parsedData.fields.startTime.new
            ? AuditActionServiceHelper.formatDateInTimeZone(parsedData.fields.startTime.new, timeZone)
>>>>>>> 079fb781
            : "";

        return {
            key: "booking_audit_action.rescheduled_from",
            params: {
                oldDate,
                newDate,
            },
            components: [{ type: "link", href: `/booking/${fromRescheduleUid}/logs` }],
        };
    }

    getDisplayJson({
        storedData,
        userTimeZone,
<<<<<<< HEAD
    }: StoredDataParams): RescheduledAuditDisplayData {
        const { fields } = this.helper.parseStored({ version: storedData.version, fields: storedData.fields });
=======
    }: {
        storedData: { version: number; fields: z.infer<typeof fieldsSchemaV1> };
        userTimeZone: string;
    }): RescheduledAuditDisplayData {
        const { fields } = storedData;
>>>>>>> 079fb781
        const timeZone = userTimeZone;

        return {
            previousStartTime: fields.startTime.old
                ? AuditActionServiceHelper.formatDateTimeInTimeZone(fields.startTime.old, timeZone)
                : null,
            newStartTime: fields.startTime.new
                ? AuditActionServiceHelper.formatDateTimeInTimeZone(fields.startTime.new, timeZone)
                : null,
            previousEndTime: fields.endTime.old
                ? AuditActionServiceHelper.formatDateTimeInTimeZone(fields.endTime.old, timeZone)
                : null,
            newEndTime: fields.endTime.new
                ? AuditActionServiceHelper.formatDateTimeInTimeZone(fields.endTime.new, timeZone)
                : null,
            rescheduledToUid: fields.rescheduledToUid.new ?? null,
        };
    }

    /**
     * Finds the rescheduled log that created a specific booking
     * by matching the rescheduledToUid field with the target booking UID
     * @param rescheduledLogs - Array of rescheduled audit logs to search through
     * @param rescheduledToBookingUid - The UID of the booking that was created from the reschedule
     * @returns The matching log or null if not found
     */
    getMatchingLog<T extends { data: unknown }>({
        rescheduledLogs,
        rescheduledToBookingUid,
    }: {
        rescheduledLogs: T[];
        rescheduledToBookingUid: string;
    }): T | null {
        return rescheduledLogs.find((log) => {
            const parsedData = this.parseStored(log.data);
            const typedData = parsedData.fields as z.infer<typeof fieldsSchemaV1>;
            return typedData.rescheduledToUid.new === rescheduledToBookingUid;
        }) ?? null;
    }
}

export type RescheduledAuditData = z.infer<typeof fieldsSchemaV1>;

export type RescheduledAuditDisplayData = {
    previousStartTime: string | null;
    newStartTime: string | null;
    previousEndTime: string | null;
    newEndTime: string | null;
    rescheduledToUid: string | null;
};<|MERGE_RESOLUTION|>--- conflicted
+++ resolved
@@ -63,23 +63,7 @@
     async getDisplayTitle({
         storedData,
         userTimeZone,
-<<<<<<< HEAD
     }: StoredDataParams): Promise<TranslationWithParams> {
-        const { fields } = this.helper.parseStored({ version: storedData.version, fields: storedData.fields });
-        const rescheduledToUid = fields.rescheduledToUid.new;
-        const timeZone = userTimeZone;
-
-        // Format dates in user timezone
-        const oldDate = fields.startTime.old
-            ? AuditActionServiceHelper.formatDateInTimeZone(fields.startTime.old, timeZone)
-            : "";
-        const newDate = fields.startTime.new
-            ? AuditActionServiceHelper.formatDateInTimeZone(fields.startTime.new, timeZone)
-=======
-    }: {
-        storedData: { version: number; fields: z.infer<typeof fieldsSchemaV1> };
-        userTimeZone: string;
-    }): Promise<TranslationWithParams> {
         const rescheduledToUid = storedData.fields.rescheduledToUid.new;
         const timeZone = userTimeZone;
 
@@ -89,7 +73,6 @@
             : "";
         const newDate = storedData.fields.startTime.new
             ? AuditActionServiceHelper.formatDateInTimeZone(storedData.fields.startTime.new, timeZone)
->>>>>>> 079fb781
             : "";
 
         return {
@@ -109,20 +92,7 @@
     }: {
         fromRescheduleUid: string;
         userTimeZone: string;
-<<<<<<< HEAD
         parsedData: StoredAuditData;
-    }): TranslationWithParams {
-        const { fields } = this.helper.parseStored({ version: parsedData.version, fields: parsedData.fields });
-        const timeZone = userTimeZone;
-
-        // Format dates in user timezone
-        const oldDate = fields.startTime.old
-            ? AuditActionServiceHelper.formatDateInTimeZone(fields.startTime.old, timeZone)
-            : "";
-        const newDate = fields.startTime.new
-            ? AuditActionServiceHelper.formatDateInTimeZone(fields.startTime.new, timeZone)
-=======
-        parsedData: { version: number; fields: z.infer<typeof fieldsSchemaV1> };
     }): TranslationWithParams {
         const timeZone = userTimeZone;
 
@@ -132,7 +102,6 @@
             : "";
         const newDate = parsedData.fields.startTime.new
             ? AuditActionServiceHelper.formatDateInTimeZone(parsedData.fields.startTime.new, timeZone)
->>>>>>> 079fb781
             : "";
 
         return {
@@ -148,16 +117,8 @@
     getDisplayJson({
         storedData,
         userTimeZone,
-<<<<<<< HEAD
     }: StoredDataParams): RescheduledAuditDisplayData {
-        const { fields } = this.helper.parseStored({ version: storedData.version, fields: storedData.fields });
-=======
-    }: {
-        storedData: { version: number; fields: z.infer<typeof fieldsSchemaV1> };
-        userTimeZone: string;
-    }): RescheduledAuditDisplayData {
         const { fields } = storedData;
->>>>>>> 079fb781
         const timeZone = userTimeZone;
 
         return {
