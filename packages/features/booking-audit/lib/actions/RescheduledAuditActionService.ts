--- conflicted
+++ resolved
@@ -120,11 +120,7 @@
         storedData,
         userTimeZone,
     }: GetDisplayJsonParams): RescheduledAuditDisplayData {
-<<<<<<< HEAD
         const { fields } = this.parseStored(storedData);
-=======
-        const { fields } = this.parseStored({ version: storedData.version, fields: storedData.fields });
->>>>>>> 9ba86792
         const timeZone = userTimeZone;
 
         return {
@@ -160,8 +156,7 @@
     }): T | null {
         return rescheduledLogs.find((log) => {
             const parsedData = this.parseStored(log.data);
-            const typedData = parsedData.fields as z.infer<typeof fieldsSchemaV1>;
-            return typedData.rescheduledToUid.new === rescheduledToBookingUid;
+            return parsedData.fields.rescheduledToUid.new === rescheduledToBookingUid;
         }) ?? null;
     }
 }
