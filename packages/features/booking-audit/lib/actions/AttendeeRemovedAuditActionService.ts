import { z } from "zod";

import { StringArrayChangeSchema } from "../common/changeSchemas";
import { AuditActionServiceHelper } from "./AuditActionServiceHelper";
import type { IAuditActionService, TranslationWithParams, StoredDataParams } from "./IAuditActionService";

/**
 * Attendee Removed Audit Action Service
 * Handles ATTENDEE_REMOVED action with per-action versioning
 */

// Module-level because it is passed to IAuditActionService type outside the class scope
const fieldsSchemaV1 = z.object({
    attendees: StringArrayChangeSchema,
});

export class AttendeeRemovedAuditActionService implements IAuditActionService {
    readonly VERSION = 1;
    public static readonly TYPE = "ATTENDEE_REMOVED" as const;
    private static dataSchemaV1 = z.object({
        version: z.literal(1),
        fields: fieldsSchemaV1,
    });
    private static fieldsSchemaV1 = fieldsSchemaV1;
    public static readonly latestFieldsSchema = fieldsSchemaV1;
    // Union of all versions
    public static readonly storedDataSchema = AttendeeRemovedAuditActionService.dataSchemaV1;
    // Union of all versions
    public static readonly storedFieldsSchema = AttendeeRemovedAuditActionService.fieldsSchemaV1;
    private helper: AuditActionServiceHelper<
        typeof AttendeeRemovedAuditActionService.latestFieldsSchema,
        typeof AttendeeRemovedAuditActionService.storedDataSchema
    >;

    constructor() {
        this.helper = new AuditActionServiceHelper({
            latestVersion: this.VERSION,
            latestFieldsSchema: AttendeeRemovedAuditActionService.latestFieldsSchema,
            storedDataSchema: AttendeeRemovedAuditActionService.storedDataSchema,
        });
    }

    getVersionedData(fields: unknown) {
        return this.helper.getVersionedData(fields);
    }

    parseStored(data: unknown) {
        return this.helper.parseStored(data);
    }

    getVersion(data: unknown): number {
        return this.helper.getVersion(data);
    }

    migrateToLatest(data: unknown) {
        // V1-only: validate and return as-is (no migration needed)
        const validated = fieldsSchemaV1.parse(data);
        return { isMigrated: false, latestData: validated };
    }

<<<<<<< HEAD
    async getDisplayTitle(_: StoredDataParams): Promise<TranslationWithParams> {
=======
    async getDisplayTitle(_: { storedData: { version: number; fields: z.infer<typeof fieldsSchemaV1> }; userTimeZone: string }): Promise<TranslationWithParams> {
>>>>>>> 079fb781
        return { key: "booking_audit_action.attendee_removed" };
    }

    getDisplayJson({
        storedData,
<<<<<<< HEAD
    }: StoredDataParams): AttendeeRemovedAuditDisplayData {
        const { fields } = this.helper.parseStored({ version: storedData.version, fields: storedData.fields });
=======
    }: {
        storedData: { version: number; fields: z.infer<typeof fieldsSchemaV1> };
        userTimeZone: string;
    }): AttendeeRemovedAuditDisplayData {
        const { fields } = storedData;
>>>>>>> 079fb781
        const remainingAttendeesSet = new Set(fields.attendees.new ?? []);
        const removedAttendees = (fields.attendees.old ?? []).filter(
            (email) => !remainingAttendeesSet.has(email)
        );
        return {
            removedAttendees,
        };
    }
}

export type AttendeeRemovedAuditData = z.infer<typeof fieldsSchemaV1>;

export type AttendeeRemovedAuditDisplayData = {
    removedAttendees: string[];
};<|MERGE_RESOLUTION|>--- conflicted
+++ resolved
@@ -58,26 +58,14 @@
         return { isMigrated: false, latestData: validated };
     }
 
-<<<<<<< HEAD
     async getDisplayTitle(_: StoredDataParams): Promise<TranslationWithParams> {
-=======
-    async getDisplayTitle(_: { storedData: { version: number; fields: z.infer<typeof fieldsSchemaV1> }; userTimeZone: string }): Promise<TranslationWithParams> {
->>>>>>> 079fb781
         return { key: "booking_audit_action.attendee_removed" };
     }
 
     getDisplayJson({
         storedData,
-<<<<<<< HEAD
     }: StoredDataParams): AttendeeRemovedAuditDisplayData {
-        const { fields } = this.helper.parseStored({ version: storedData.version, fields: storedData.fields });
-=======
-    }: {
-        storedData: { version: number; fields: z.infer<typeof fieldsSchemaV1> };
-        userTimeZone: string;
-    }): AttendeeRemovedAuditDisplayData {
         const { fields } = storedData;
->>>>>>> 079fb781
         const remainingAttendeesSet = new Set(fields.attendees.new ?? []);
         const removedAttendees = (fields.attendees.old ?? []).filter(
             (email) => !remainingAttendeesSet.has(email)
