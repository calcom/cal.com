import { z } from "zod";

import { getHumanReadableLocationValue } from "@calcom/app-store/locations";
import { StringChangeSchema } from "../common/changeSchemas";
import { AuditActionServiceHelper } from "./AuditActionServiceHelper";
import type { IAuditActionService, TranslationWithParams, StoredDataParams } from "./IAuditActionService";
import { getTranslation } from "@calcom/lib/server/i18n";
/**
 * Location Changed Audit Action Service
 * Handles LOCATION_CHANGED action with per-action versioning
 */

// Module-level because it is passed to IAuditActionService type outside the class scope
const fieldsSchemaV1 = z.object({
    location: StringChangeSchema,
});

export class LocationChangedAuditActionService implements IAuditActionService {
    readonly VERSION = 1;
    public static readonly TYPE = "LOCATION_CHANGED" as const;
    private static dataSchemaV1 = z.object({
        version: z.literal(1),
        fields: fieldsSchemaV1,
    });
    private static fieldsSchemaV1 = fieldsSchemaV1;
    public static readonly latestFieldsSchema = fieldsSchemaV1;
    // Union of all versions
    public static readonly storedDataSchema = LocationChangedAuditActionService.dataSchemaV1;
    // Union of all versions
    public static readonly storedFieldsSchema = LocationChangedAuditActionService.fieldsSchemaV1;
    private helper: AuditActionServiceHelper<
        typeof LocationChangedAuditActionService.latestFieldsSchema,
        typeof LocationChangedAuditActionService.storedDataSchema
    >;

    constructor() {
        this.helper = new AuditActionServiceHelper({
            latestVersion: this.VERSION,
            latestFieldsSchema: LocationChangedAuditActionService.latestFieldsSchema,
            storedDataSchema: LocationChangedAuditActionService.storedDataSchema,
        });
    }

    getVersionedData(fields: unknown) {
        return this.helper.getVersionedData(fields);
    }

    parseStored(data: unknown) {
        return this.helper.parseStored(data);
    }

    getVersion(data: unknown): number {
        return this.helper.getVersion(data);
    }

    migrateToLatest(data: unknown) {
        // V1-only: validate and return as-is (no migration needed)
        const validated = fieldsSchemaV1.parse(data);
        return { isMigrated: false, latestData: validated };
    }

<<<<<<< HEAD
    async getDisplayTitle({ storedData }: StoredDataParams): Promise<TranslationWithParams> {
        const { fields } = this.helper.parseStored({ version: storedData.version, fields: storedData.fields });
=======
    async getDisplayTitle({ storedData }: { storedData: { version: number; fields: z.infer<typeof fieldsSchemaV1> }; userTimeZone?: string }): Promise<TranslationWithParams> {
        const { fields } = storedData;
>>>>>>> 079fb781
        // TODO: Ideally we want to translate the location label to the user's locale
        // We currently don't accept requesting user's translate fn here, fix it later.
        const t = await getTranslation("en", "common");

        const fromLocation = getHumanReadableLocationValue(fields.location.old, t);
        const toLocation = getHumanReadableLocationValue(fields.location.new, t);

        return {
            key: "booking_audit_action.location_changed_from_to",
            params: { fromLocation, toLocation },
        };
    }
}

export type LocationChangedAuditData = z.infer<typeof fieldsSchemaV1>;<|MERGE_RESOLUTION|>--- conflicted
+++ resolved
@@ -59,13 +59,8 @@
         return { isMigrated: false, latestData: validated };
     }
 
-<<<<<<< HEAD
     async getDisplayTitle({ storedData }: StoredDataParams): Promise<TranslationWithParams> {
-        const { fields } = this.helper.parseStored({ version: storedData.version, fields: storedData.fields });
-=======
-    async getDisplayTitle({ storedData }: { storedData: { version: number; fields: z.infer<typeof fieldsSchemaV1> }; userTimeZone?: string }): Promise<TranslationWithParams> {
         const { fields } = storedData;
->>>>>>> 079fb781
         // TODO: Ideally we want to translate the location label to the user's locale
         // We currently don't accept requesting user's translate fn here, fix it later.
         const t = await getTranslation("en", "common");
