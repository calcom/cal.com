--- conflicted
+++ resolved
@@ -67,11 +67,7 @@
     getDisplayJson({
         storedData,
     }: GetDisplayJsonParams): CancelledAuditDisplayData {
-<<<<<<< HEAD
-        const { fields } = this.helper.parseStored({ version: storedData.version, fields: storedData.fields });
-=======
-        const { fields } = this.parseStored({ version: storedData.version, fields: storedData.fields });
->>>>>>> f0bfb934
+        const { fields } = this.parseStored(storedData);
         return {
             cancellationReason: fields.cancellationReason.new ?? null,
             cancelledBy: fields.cancelledBy.new ?? null,
