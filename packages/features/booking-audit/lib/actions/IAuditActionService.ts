/**
 * Represents a component that can be interpolated into translations
 * Used with react-i18next Trans component for proper i18n support (RTL, word order, etc.)
 */
export type TranslationComponent = {
    type: "link";
    href: string;
};

/**
 * Represents a translation key with optional interpolation params and components
 * Used for dynamic display titles that need to be translated with context
 * Components are used for clickable links within translations (e.g., "Rescheduled to <1>New Booking</1>")
 */
export type TranslationWithParams = {
    key: string;
    params?: Record<string, string | number>;
    components?: TranslationComponent[];
};

/**
<<<<<<< HEAD
 * Common base type for stored audit data
 * All action services use this structure, with fields being validated per-service
 */
export type StoredAuditData = {
=======
 * This is agnostic of the action and is common for all actions
 */
export type BaseStoredAuditData = {
>>>>>>> f0bfb934
    version: number;
    fields: Record<string, unknown>;
};

export type GetDisplayJsonParams = {
<<<<<<< HEAD
    storedData: StoredAuditData;
=======
    storedData: BaseStoredAuditData;
>>>>>>> f0bfb934
    userTimeZone: string;
};

export type GetDisplayTitleParams = {
<<<<<<< HEAD
    storedData: StoredAuditData;
    userTimeZone: string;
    bookingUid: string;
=======
    storedData: BaseStoredAuditData;
    userTimeZone: string;
>>>>>>> f0bfb934
};

/**
 * Interface for Audit Action Services
 * 
 * Defines the contract that all audit action services must implement.
 * Uses composition with AuditActionServiceHelper to provide common functionality
 * while maintaining runtime type safety through Zod schema validation.
 * 
 * All methods use common base types at the interface level, while implementations
 * validate to their specific schemas internally.
 */
export interface IAuditActionService {
    /**
     * Current version number for this action type
     */
    readonly VERSION: number;

    /**
     * Parse given fields against latest schema and wrap with version
     * @param fields - Raw input fields (just the audit fields)
     * @returns Parsed data with version wrapper { version, fields }
     */
<<<<<<< HEAD
    getVersionedData(fields: unknown): StoredAuditData;
=======
    getVersionedData(fields: unknown): BaseStoredAuditData;
>>>>>>> f0bfb934

    /**
     * Parse stored audit record (includes version wrapper)
     * Accepts data from ANY supported version (not just latest) for backward compatibility
     * @param data - Stored data from database (can be any version)
     * @returns Parsed stored data { version, fields } - version may differ from current VERSION
     */
<<<<<<< HEAD
    parseStored(data: unknown): StoredAuditData;
=======
    parseStored(data: unknown): BaseStoredAuditData;
>>>>>>> f0bfb934

    /**
     * Extract version number from stored data
     * @param data - Stored data from database
     * @returns Version number
     */
    getVersion(data: unknown): number;

    /**
     * Get flattened JSON data for display (fields only, no version wrapper)
     * Optional - implement only if custom display formatting is needed
     * @param params - Object containing storedData and userTimeZone
     * @param params.storedData - Parsed stored data { version, fields }
     * @param params.userTimeZone - User's timezone for datetime formatting (required)
     * @returns The fields object without version wrapper and we decide what fields to show to the client
     */
    getDisplayJson?(params: GetDisplayJsonParams): Record<string, unknown>;

    /**
     * Get the display title for the audit action
     * Returns a translation key with optional interpolation params for dynamic titles
     * (e.g., "Booking reassigned to John Doe" instead of just "Reassignment")
     * @param params - Object containing storedData and userTimeZone
     * @param params.storedData - Parsed stored data { version, fields }
     * @param params.userTimeZone - User's timezone for date formatting (required)
     * @returns Translation key with optional interpolation params
     */
<<<<<<< HEAD
    getDisplayTitle({ storedData, userTimeZone, bookingUid }: GetDisplayTitleParams): Promise<TranslationWithParams>;
=======
    getDisplayTitle(params: GetDisplayTitleParams): Promise<TranslationWithParams>;
>>>>>>> f0bfb934

    /**
     * Returns additional display fields with translation keys for frontend rendering
     * Optional - implement only if custom display fields are needed
     * @param storedData - Parsed stored data { version, fields }
     * @returns Array of field objects with label and value translation keys
     */
<<<<<<< HEAD
    getDisplayFields?(storedData: StoredAuditData): Array<{
=======
    getDisplayFields?(storedData: BaseStoredAuditData): Array<{
>>>>>>> f0bfb934
        labelKey: string;  // Translation key for field label
        valueKey: string;  // Translation key for field value
    }>;

    /**
     * Migrate old version data to latest version
     * 
     * Required method that validates and migrates data to latest schema version.
     * For V1-only actions, simply validates and returns with isMigrated=false.
     * For multi-version actions, checks version and transforms if needed.
     * 
     * @param data - Data from task payload (any supported version)
     * @returns Migration result with status and latest data
     */
    migrateToLatest(data: unknown): {
        /**
         * True if migration was performed, false if already latest
         */
        isMigrated: boolean;
        /**
         * Always set, either migrated or original
         */
        latestData: Record<string, unknown>;
    };
}<|MERGE_RESOLUTION|>--- conflicted
+++ resolved
@@ -19,38 +19,21 @@
 };
 
 /**
-<<<<<<< HEAD
- * Common base type for stored audit data
- * All action services use this structure, with fields being validated per-service
- */
-export type StoredAuditData = {
-=======
  * This is agnostic of the action and is common for all actions
  */
 export type BaseStoredAuditData = {
->>>>>>> f0bfb934
     version: number;
     fields: Record<string, unknown>;
 };
 
 export type GetDisplayJsonParams = {
-<<<<<<< HEAD
-    storedData: StoredAuditData;
-=======
     storedData: BaseStoredAuditData;
->>>>>>> f0bfb934
     userTimeZone: string;
 };
 
 export type GetDisplayTitleParams = {
-<<<<<<< HEAD
-    storedData: StoredAuditData;
-    userTimeZone: string;
-    bookingUid: string;
-=======
     storedData: BaseStoredAuditData;
     userTimeZone: string;
->>>>>>> f0bfb934
 };
 
 /**
@@ -74,11 +57,7 @@
      * @param fields - Raw input fields (just the audit fields)
      * @returns Parsed data with version wrapper { version, fields }
      */
-<<<<<<< HEAD
-    getVersionedData(fields: unknown): StoredAuditData;
-=======
     getVersionedData(fields: unknown): BaseStoredAuditData;
->>>>>>> f0bfb934
 
     /**
      * Parse stored audit record (includes version wrapper)
@@ -86,11 +65,7 @@
      * @param data - Stored data from database (can be any version)
      * @returns Parsed stored data { version, fields } - version may differ from current VERSION
      */
-<<<<<<< HEAD
-    parseStored(data: unknown): StoredAuditData;
-=======
     parseStored(data: unknown): BaseStoredAuditData;
->>>>>>> f0bfb934
 
     /**
      * Extract version number from stored data
@@ -118,11 +93,7 @@
      * @param params.userTimeZone - User's timezone for date formatting (required)
      * @returns Translation key with optional interpolation params
      */
-<<<<<<< HEAD
-    getDisplayTitle({ storedData, userTimeZone, bookingUid }: GetDisplayTitleParams): Promise<TranslationWithParams>;
-=======
     getDisplayTitle(params: GetDisplayTitleParams): Promise<TranslationWithParams>;
->>>>>>> f0bfb934
 
     /**
      * Returns additional display fields with translation keys for frontend rendering
@@ -130,11 +101,7 @@
      * @param storedData - Parsed stored data { version, fields }
      * @returns Array of field objects with label and value translation keys
      */
-<<<<<<< HEAD
-    getDisplayFields?(storedData: StoredAuditData): Array<{
-=======
     getDisplayFields?(storedData: BaseStoredAuditData): Array<{
->>>>>>> f0bfb934
         labelKey: string;  // Translation key for field label
         valueKey: string;  // Translation key for field value
     }>;
