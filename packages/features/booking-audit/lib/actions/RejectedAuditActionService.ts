--- conflicted
+++ resolved
@@ -59,26 +59,14 @@
         return { isMigrated: false, latestData: validated };
     }
 
-<<<<<<< HEAD
     async getDisplayTitle(_: StoredDataParams): Promise<TranslationWithParams> {
-=======
-    async getDisplayTitle(_: { storedData: { version: number; fields: z.infer<typeof fieldsSchemaV1> }; userTimeZone: string }): Promise<TranslationWithParams> {
->>>>>>> 079fb781
         return { key: "booking_audit_action.rejected" };
     }
 
     getDisplayJson({
         storedData,
-<<<<<<< HEAD
     }: StoredDataParams): RejectedAuditDisplayData {
-        const { fields } = this.helper.parseStored({ version: storedData.version, fields: storedData.fields });
-=======
-    }: {
-        storedData: { version: number; fields: z.infer<typeof fieldsSchemaV1> };
-        userTimeZone: string;
-    }): RejectedAuditDisplayData {
         const { fields } = storedData;
->>>>>>> 079fb781
         return {
             rejectionReason: fields.rejectionReason.new ?? null,
             previousReason: fields.rejectionReason.old ?? null,
