--- conflicted
+++ resolved
@@ -66,11 +66,7 @@
     getDisplayJson({
         storedData,
     }: GetDisplayJsonParams): RejectedAuditDisplayData {
-<<<<<<< HEAD
-        const { fields } = this.helper.parseStored({ version: storedData.version, fields: storedData.fields });
-=======
         const { fields } = this.parseStored(storedData);
->>>>>>> f0bfb934
         return {
             rejectionReason: fields.rejectionReason.new ?? null,
             previousReason: fields.rejectionReason.old ?? null,
