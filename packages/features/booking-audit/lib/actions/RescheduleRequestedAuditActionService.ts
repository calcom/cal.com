import { z } from "zod";

import { StringChangeSchema, BooleanChangeSchema } from "../common/changeSchemas";
import { AuditActionServiceHelper } from "./AuditActionServiceHelper";
import type { IAuditActionService, TranslationWithParams, GetDisplayTitleParams, GetDisplayJsonParams } from "./IAuditActionService";

/**
 * Reschedule Requested Audit Action Service
 * Handles RESCHEDULE_REQUESTED action with per-action versioning
 */

// Module-level because it is passed to IAuditActionService type outside the class scope
const fieldsSchemaV1 = z.object({
    cancellationReason: StringChangeSchema,
    cancelledBy: StringChangeSchema,
    rescheduled: BooleanChangeSchema.optional(),
});

export class RescheduleRequestedAuditActionService implements IAuditActionService {
    readonly VERSION = 1;
    public static readonly TYPE = "RESCHEDULE_REQUESTED" as const;
    private static dataSchemaV1 = z.object({
        version: z.literal(1),
        fields: fieldsSchemaV1,
    });
    private static fieldsSchemaV1 = fieldsSchemaV1;
    public static readonly latestFieldsSchema = fieldsSchemaV1;
    // Union of all versions
    public static readonly storedDataSchema = RescheduleRequestedAuditActionService.dataSchemaV1;
    // Union of all versions
    public static readonly storedFieldsSchema = RescheduleRequestedAuditActionService.fieldsSchemaV1;
    private helper: AuditActionServiceHelper<
        typeof RescheduleRequestedAuditActionService.latestFieldsSchema,
        typeof RescheduleRequestedAuditActionService.storedDataSchema
    >;

    constructor() {
        this.helper = new AuditActionServiceHelper({
            latestVersion: this.VERSION,
            latestFieldsSchema: RescheduleRequestedAuditActionService.latestFieldsSchema,
            storedDataSchema: RescheduleRequestedAuditActionService.storedDataSchema,
        });
    }

    getVersionedData(fields: unknown) {
        return this.helper.getVersionedData(fields);
    }

    parseStored(data: unknown) {
        return this.helper.parseStored(data);
    }

    getVersion(data: unknown): number {
        return this.helper.getVersion(data);
    }

    migrateToLatest(data: unknown) {
        // V1-only: validate and return as-is (no migration needed)
        const validated = fieldsSchemaV1.parse(data);
        return { isMigrated: false, latestData: validated };
    }

    async getDisplayTitle(_: GetDisplayTitleParams): Promise<TranslationWithParams> {
        return { key: "booking_audit_action.reschedule_requested" };
    }

    getDisplayJson({
        storedData,
    }: GetDisplayJsonParams): RescheduleRequestedAuditDisplayData {
<<<<<<< HEAD
        const { fields } = this.helper.parseStored({ version: storedData.version, fields: storedData.fields });
=======
        const { fields } = this.parseStored(storedData);
>>>>>>> f0bfb934
        return {
            reason: fields.cancellationReason.new ?? null,
            requestedBy: fields.cancelledBy.new ?? null,
        };
    }
}

export type RescheduleRequestedAuditData = z.infer<typeof fieldsSchemaV1>;

export type RescheduleRequestedAuditDisplayData = {
    reason: string | null;
    requestedBy: string | null;
};<|MERGE_RESOLUTION|>--- conflicted
+++ resolved
@@ -67,11 +67,7 @@
     getDisplayJson({
         storedData,
     }: GetDisplayJsonParams): RescheduleRequestedAuditDisplayData {
-<<<<<<< HEAD
-        const { fields } = this.helper.parseStored({ version: storedData.version, fields: storedData.fields });
-=======
         const { fields } = this.parseStored(storedData);
->>>>>>> f0bfb934
         return {
             reason: fields.cancellationReason.new ?? null,
             requestedBy: fields.cancelledBy.new ?? null,
