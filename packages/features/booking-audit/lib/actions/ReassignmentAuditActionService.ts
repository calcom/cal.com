--- conflicted
+++ resolved
@@ -3,11 +3,7 @@
 import type { UserRepository } from "@calcom/features/users/repositories/UserRepository";
 import { StringChangeSchema, NumberChangeSchema } from "../common/changeSchemas";
 import { AuditActionServiceHelper } from "./AuditActionServiceHelper";
-<<<<<<< HEAD
-import type { IAuditActionService, TranslationWithParams, GetDisplayTitleParams, GetDisplayJsonParams, StoredAuditData } from "./IAuditActionService";
-=======
 import type { IAuditActionService, TranslationWithParams, GetDisplayTitleParams, GetDisplayJsonParams, BaseStoredAuditData } from "./IAuditActionService";
->>>>>>> f0bfb934
 
 /**
  * Reassignment Audit Action Service
@@ -81,22 +77,14 @@
     getDisplayJson({
         storedData,
     }: GetDisplayJsonParams): ReassignmentAuditDisplayData {
-<<<<<<< HEAD
-        const { fields } = this.helper.parseStored({ version: storedData.version, fields: storedData.fields });
-=======
         const { fields } = this.parseStored(storedData);
->>>>>>> f0bfb934
         return {
             newAssignedToId: fields.assignedToId.new,
             reassignmentReason: fields.reassignmentReason.new ?? null,
         };
     }
 
-<<<<<<< HEAD
-    getDisplayFields(storedData: StoredAuditData): Array<{
-=======
     getDisplayFields(storedData: BaseStoredAuditData): Array<{
->>>>>>> f0bfb934
         labelKey: string;
         valueKey: string;
     }> {
@@ -105,11 +93,7 @@
 
         return [
             {
-<<<<<<< HEAD
-                labelKey: "booking_audit_action.assignment_type",
-=======
                 labelKey: "booking_audit_action.type",
->>>>>>> f0bfb934
                 valueKey: typeTranslationKey,
             }
         ];
