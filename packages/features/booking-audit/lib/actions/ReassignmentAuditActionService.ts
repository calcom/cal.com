import { z } from "zod";

import type { UserRepository } from "@calcom/features/users/repositories/UserRepository";
import { StringChangeSchema, NumberChangeSchema } from "../common/changeSchemas";
import { AuditActionServiceHelper } from "./AuditActionServiceHelper";
import type { IAuditActionService, TranslationWithParams, StoredDataParams, StoredAuditData } from "./IAuditActionService";

/**
 * Reassignment Audit Action Service
 * Handles REASSIGNMENT action with per-action versioning
 */

// Module-level because it is passed to IAuditActionService type outside the class scope
const fieldsSchemaV1 = z.object({
    assignedToId: NumberChangeSchema,
    assignedById: NumberChangeSchema,
    reassignmentReason: StringChangeSchema,
    reassignmentType: z.enum(["manual", "roundRobin"]),
    userPrimaryEmail: StringChangeSchema.optional(),
    title: StringChangeSchema.optional(),
});

export class ReassignmentAuditActionService implements IAuditActionService {
    readonly VERSION = 1;
    public static readonly TYPE = "REASSIGNMENT" as const;
    private static dataSchemaV1 = z.object({
        version: z.literal(1),
        fields: fieldsSchemaV1,
    });
    private static fieldsSchemaV1 = fieldsSchemaV1;
    public static readonly latestFieldsSchema = fieldsSchemaV1;
    // Union of all versions
    public static readonly storedDataSchema = ReassignmentAuditActionService.dataSchemaV1;
    // Union of all versions
    public static readonly storedFieldsSchema = ReassignmentAuditActionService.fieldsSchemaV1;
    private helper: AuditActionServiceHelper<
        typeof ReassignmentAuditActionService.latestFieldsSchema,
        typeof ReassignmentAuditActionService.storedDataSchema
    >;

    constructor(private userRepository: UserRepository) {
        this.helper = new AuditActionServiceHelper({
            latestVersion: this.VERSION,
            latestFieldsSchema: ReassignmentAuditActionService.latestFieldsSchema,
            storedDataSchema: ReassignmentAuditActionService.storedDataSchema,
        });
    }

    getVersionedData(fields: unknown) {
        return this.helper.getVersionedData(fields);
    }

    parseStored(data: unknown) {
        return this.helper.parseStored(data);
    }

    getVersion(data: unknown): number {
        return this.helper.getVersion(data);
    }

    migrateToLatest(data: unknown) {
        // V1-only: validate and return as-is (no migration needed)
        const validated = fieldsSchemaV1.parse(data);
        return { isMigrated: false, latestData: validated };
    }

<<<<<<< HEAD
    async getDisplayTitle({ storedData }: StoredDataParams): Promise<TranslationWithParams> {
        const { fields } = this.helper.parseStored({ version: storedData.version, fields: storedData.fields });
=======
    async getDisplayTitle({ storedData }: { storedData: { version: number; fields: z.infer<typeof fieldsSchemaV1> }; userTimeZone: string }): Promise<TranslationWithParams> {
        const { fields } = storedData;
>>>>>>> 079fb781
        const user = await this.userRepository.findById({ id: fields.assignedToId.new });
        const reassignedToName = user?.name || "Unknown";
        return {
            key: "booking_audit_action.booking_reassigned_to_host",
            params: { host: reassignedToName },
        };
    }

    getDisplayJson({
        storedData,
<<<<<<< HEAD
    }: StoredDataParams): ReassignmentAuditDisplayData {
        const { fields } = this.helper.parseStored({ version: storedData.version, fields: storedData.fields });
=======
    }: {
        storedData: { version: number; fields: z.infer<typeof fieldsSchemaV1> };
        userTimeZone: string;
    }): ReassignmentAuditDisplayData {
        const { fields } = storedData;
>>>>>>> 079fb781
        return {
            newAssignedToId: fields.assignedToId.new,
            reassignmentReason: fields.reassignmentReason.new ?? null,
        };
    }

<<<<<<< HEAD
    getDisplayFields(storedData: StoredAuditData): Array<{
        labelKey: string;
        valueKey: string;
    }> {
        const { fields } = this.helper.parseStored({ version: storedData.version, fields: storedData.fields });
=======
    getDisplayFields(storedData: { version: number; fields: z.infer<typeof fieldsSchemaV1> }): Array<{
        labelKey: string;
        valueKey: string;
    }> {
        const { fields } = storedData;

>>>>>>> 079fb781
        const typeTranslationKey = `booking_audit_action.assignmentType_${fields.reassignmentType}`;

        return [
            {
                labelKey: "booking_audit_action.type",
                valueKey: typeTranslationKey,
            }
        ];
    }
}

export type ReassignmentAuditData = z.infer<typeof fieldsSchemaV1>;

export type ReassignmentAuditDisplayData = {
    newAssignedToId: number;
    reassignmentReason: string | null;
};<|MERGE_RESOLUTION|>--- conflicted
+++ resolved
@@ -64,13 +64,8 @@
         return { isMigrated: false, latestData: validated };
     }
 
-<<<<<<< HEAD
     async getDisplayTitle({ storedData }: StoredDataParams): Promise<TranslationWithParams> {
-        const { fields } = this.helper.parseStored({ version: storedData.version, fields: storedData.fields });
-=======
-    async getDisplayTitle({ storedData }: { storedData: { version: number; fields: z.infer<typeof fieldsSchemaV1> }; userTimeZone: string }): Promise<TranslationWithParams> {
         const { fields } = storedData;
->>>>>>> 079fb781
         const user = await this.userRepository.findById({ id: fields.assignedToId.new });
         const reassignedToName = user?.name || "Unknown";
         return {
@@ -81,36 +76,19 @@
 
     getDisplayJson({
         storedData,
-<<<<<<< HEAD
     }: StoredDataParams): ReassignmentAuditDisplayData {
-        const { fields } = this.helper.parseStored({ version: storedData.version, fields: storedData.fields });
-=======
-    }: {
-        storedData: { version: number; fields: z.infer<typeof fieldsSchemaV1> };
-        userTimeZone: string;
-    }): ReassignmentAuditDisplayData {
         const { fields } = storedData;
->>>>>>> 079fb781
         return {
             newAssignedToId: fields.assignedToId.new,
             reassignmentReason: fields.reassignmentReason.new ?? null,
         };
     }
 
-<<<<<<< HEAD
     getDisplayFields(storedData: StoredAuditData): Array<{
         labelKey: string;
         valueKey: string;
     }> {
-        const { fields } = this.helper.parseStored({ version: storedData.version, fields: storedData.fields });
-=======
-    getDisplayFields(storedData: { version: number; fields: z.infer<typeof fieldsSchemaV1> }): Array<{
-        labelKey: string;
-        valueKey: string;
-    }> {
         const { fields } = storedData;
-
->>>>>>> 079fb781
         const typeTranslationKey = `booking_audit_action.assignmentType_${fields.reassignmentType}`;
 
         return [
