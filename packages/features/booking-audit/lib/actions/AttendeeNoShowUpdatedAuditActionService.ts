import { z } from "zod";

import { BooleanChangeSchema } from "../common/changeSchemas";
import { AuditActionServiceHelper } from "./AuditActionServiceHelper";
import type { IAuditActionService, TranslationWithParams, StoredDataParams } from "./IAuditActionService";

/**
 * Attendee No-Show Updated Audit Action Service
 * Handles ATTENDEE_NO_SHOW_UPDATED action with per-action versioning
 */

// Module-level because it is passed to IAuditActionService type outside the class scope
const fieldsSchemaV1 = z.object({
    noShowAttendee: BooleanChangeSchema,
});

export class AttendeeNoShowUpdatedAuditActionService implements IAuditActionService {
    readonly VERSION = 1;
    public static readonly TYPE = "ATTENDEE_NO_SHOW_UPDATED" as const;
    private static dataSchemaV1 = z.object({
        version: z.literal(1),
        fields: fieldsSchemaV1,
    });
    private static fieldsSchemaV1 = fieldsSchemaV1;
    public static readonly latestFieldsSchema = fieldsSchemaV1;
    // Union of all versions
    public static readonly storedDataSchema = AttendeeNoShowUpdatedAuditActionService.dataSchemaV1;
    // Union of all versions
    public static readonly storedFieldsSchema = AttendeeNoShowUpdatedAuditActionService.fieldsSchemaV1;
    private helper: AuditActionServiceHelper<
        typeof AttendeeNoShowUpdatedAuditActionService.latestFieldsSchema,
        typeof AttendeeNoShowUpdatedAuditActionService.storedDataSchema
    >;

    constructor() {
        this.helper = new AuditActionServiceHelper({
            latestVersion: this.VERSION,
            latestFieldsSchema: AttendeeNoShowUpdatedAuditActionService.latestFieldsSchema,
            storedDataSchema: AttendeeNoShowUpdatedAuditActionService.storedDataSchema,
        });
    }

    getVersionedData(fields: unknown) {
        return this.helper.getVersionedData(fields);
    }

    parseStored(data: unknown) {
        return this.helper.parseStored(data);
    }

    getVersion(data: unknown): number {
        return this.helper.getVersion(data);
    }

    migrateToLatest(data: unknown) {
        // V1-only: validate and return as-is (no migration needed)
        const validated = fieldsSchemaV1.parse(data);
        return { isMigrated: false, latestData: validated };
    }

<<<<<<< HEAD
    async getDisplayTitle(_: StoredDataParams): Promise<TranslationWithParams> {
=======
    async getDisplayTitle(_: { storedData: { version: number; fields: z.infer<typeof fieldsSchemaV1> }; userTimeZone: string }): Promise<TranslationWithParams> {
>>>>>>> 079fb781
        return { key: "booking_audit_action.attendee_no_show_updated" };
    }

    getDisplayJson({
        storedData,
<<<<<<< HEAD
    }: StoredDataParams): AttendeeNoShowUpdatedAuditDisplayData {
        const { fields } = this.helper.parseStored({ version: storedData.version, fields: storedData.fields });
=======
    }: {
        storedData: { version: number; fields: z.infer<typeof fieldsSchemaV1> };
        userTimeZone: string;
    }): AttendeeNoShowUpdatedAuditDisplayData {
        const { fields } = storedData;
>>>>>>> 079fb781
        return {
            noShowAttendee: fields.noShowAttendee.new,
            previousNoShowAttendee: fields.noShowAttendee.old ?? null,
        };
    }
}

export type AttendeeNoShowUpdatedAuditData = z.infer<typeof fieldsSchemaV1>;

export type AttendeeNoShowUpdatedAuditDisplayData = {
    noShowAttendee: boolean;
    previousNoShowAttendee: boolean | null;
};<|MERGE_RESOLUTION|>--- conflicted
+++ resolved
@@ -58,26 +58,14 @@
         return { isMigrated: false, latestData: validated };
     }
 
-<<<<<<< HEAD
     async getDisplayTitle(_: StoredDataParams): Promise<TranslationWithParams> {
-=======
-    async getDisplayTitle(_: { storedData: { version: number; fields: z.infer<typeof fieldsSchemaV1> }; userTimeZone: string }): Promise<TranslationWithParams> {
->>>>>>> 079fb781
         return { key: "booking_audit_action.attendee_no_show_updated" };
     }
 
     getDisplayJson({
         storedData,
-<<<<<<< HEAD
     }: StoredDataParams): AttendeeNoShowUpdatedAuditDisplayData {
-        const { fields } = this.helper.parseStored({ version: storedData.version, fields: storedData.fields });
-=======
-    }: {
-        storedData: { version: number; fields: z.infer<typeof fieldsSchemaV1> };
-        userTimeZone: string;
-    }): AttendeeNoShowUpdatedAuditDisplayData {
         const { fields } = storedData;
->>>>>>> 079fb781
         return {
             noShowAttendee: fields.noShowAttendee.new,
             previousNoShowAttendee: fields.noShowAttendee.old ?? null,
