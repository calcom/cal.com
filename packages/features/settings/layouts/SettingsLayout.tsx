--- conflicted
+++ resolved
@@ -16,22 +16,7 @@
 import { IdentityProvider, MembershipRole, UserPermissionRole } from "@calcom/prisma/enums";
 import { trpc } from "@calcom/trpc/react";
 import type { VerticalTabItemProps } from "@calcom/ui";
-<<<<<<< HEAD
-import { Badge, Button, ErrorBoundary, Skeleton, VerticalTabItem, useMeta } from "@calcom/ui";
-import {
-  ArrowLeft,
-  ChevronDown,
-  ChevronRight,
-  Loader,
-  Lock,
-  Menu,
-  Terminal,
-  User,
-  Users,
-} from "@calcom/ui/components/icon";
-=======
 import { Badge, Button, ErrorBoundary, Icon, Skeleton, useMeta, VerticalTabItem } from "@calcom/ui";
->>>>>>> 51428087
 
 const tabs: VerticalTabItemProps[] = [
   {
@@ -49,7 +34,6 @@
       // { name: "referrals", href: "/settings/my-account/referrals" },
     ],
   },
-<<<<<<< HEAD
   // {
   //   name: "security",
   //   href: "/settings/security",
@@ -66,24 +50,6 @@
   //   icon: CreditCard,
   //   children: [{ name: "manage_billing", href: "/settings/billing" }],
   // },
-=======
-  {
-    name: "security",
-    href: "/settings/security",
-    icon: "key",
-    children: [
-      { name: "password", href: "/settings/security/password" },
-      { name: "impersonation", href: "/settings/security/impersonation" },
-      { name: "2fa_auth", href: "/settings/security/two-factor-auth" },
-    ],
-  },
-  {
-    name: "billing",
-    href: "/settings/billing",
-    icon: "credit-card",
-    children: [{ name: "manage_billing", href: "/settings/billing" }],
-  },
->>>>>>> 51428087
   {
     name: "developer",
     href: "/settings/developer",
@@ -244,9 +210,9 @@
       data-testid={`vertical-tab-${name}`}>
       <Icon
         name="arrow-left"
-        className="h-4 w-4 stroke-[2px] ltr:mr-[10px] rtl:ml-[10px] rtl:rotate-180 md:mt-0"
+        className="h-4 w-4 stroke-[2px] md:mt-0 ltr:mr-[10px] rtl:ml-[10px] rtl:rotate-180"
       />
-      <Skeleton title={name} as="p" className="max-w-36 min-h-4 truncate" loadingClassName="ms-3">
+      <Skeleton title={name} as="p" className="min-h-4 max-w-36 truncate" loadingClassName="ms-3">
         {name}
       </Skeleton>
     </Link>
@@ -326,7 +292,7 @@
                     {!team.parentId && (
                       <img
                         src={getPlaceholderAvatar(team.logoUrl, team.name)}
-                        className="h-[16px] w-[16px] self-start rounded-full stroke-[2px] ltr:mr-2 rtl:ml-2 md:mt-0"
+                        className="h-[16px] w-[16px] self-start rounded-full stroke-[2px] md:mt-0 ltr:mr-2 rtl:ml-2"
                         alt={team.name || "Team logo"}
                       />
                     )}
@@ -373,7 +339,7 @@
                         disableChevron
                       />
                       {/* Hide if there is a parent ID */}
-                      {!team.parentId ? (
+                      {/* {!team.parentId ? (
                         <>
                           <VerticalTabItem
                             name={t("billing")}
@@ -382,7 +348,7 @@
                             disableChevron
                           />
                         </>
-                      ) : null}
+                      ) : null} */}
                     </>
                   )}
                 </CollapsibleContent>
@@ -460,7 +426,7 @@
                       {tab && tab.icon && (
                         <Icon
                           name={tab.icon}
-                          className="text-subtle h-[16px] w-[16px] stroke-[2px] ltr:mr-3 rtl:ml-3 md:mt-0"
+                          className="text-subtle h-[16px] w-[16px] stroke-[2px] md:mt-0 ltr:mr-3 rtl:ml-3"
                         />
                       )}
                       {!tab.icon && tab?.avatar && (
@@ -505,7 +471,7 @@
                         {tab && tab.icon && (
                           <Icon
                             name={tab.icon}
-                            className="text-subtle h-[16px] w-[16px] stroke-[2px] ltr:mr-3 rtl:ml-3 md:mt-0"
+                            className="text-subtle h-[16px] w-[16px] stroke-[2px] md:mt-0 ltr:mr-3 rtl:ml-3"
                           />
                         )}
                         <Skeleton
@@ -517,126 +483,8 @@
                         </Skeleton>
                       </div>
                     </Link>
-<<<<<<< HEAD
-                    {teams &&
-                      teamMenuState &&
-                      teams.map((team, index: number) => {
-                        if (!teamMenuState[index]) {
-                          return null;
-                        }
-                        if (teamMenuState.some((teamState) => teamState.teamId === team.id))
-                          return (
-                            <Collapsible
-                              className="cursor-pointer"
-                              key={team.id}
-                              open={teamMenuState[index].teamMenuOpen}
-                              onOpenChange={() =>
-                                setTeamMenuState([
-                                  ...teamMenuState,
-                                  (teamMenuState[index] = {
-                                    ...teamMenuState[index],
-                                    teamMenuOpen: !teamMenuState[index].teamMenuOpen,
-                                  }),
-                                ])
-                              }>
-                              <CollapsibleTrigger asChild>
-                                <div
-                                  className="hover:bg-subtle [&[aria-current='page']]:bg-emphasis [&[aria-current='page']]:text-emphasis text-default flex h-9 w-full flex-row items-center rounded-md px-3 py-[10px]  text-left text-sm font-medium leading-none"
-                                  onClick={() =>
-                                    setTeamMenuState([
-                                      ...teamMenuState,
-                                      (teamMenuState[index] = {
-                                        ...teamMenuState[index],
-                                        teamMenuOpen: !teamMenuState[index].teamMenuOpen,
-                                      }),
-                                    ])
-                                  }>
-                                  <div className="me-3">
-                                    {teamMenuState[index].teamMenuOpen ? (
-                                      <ChevronDown className="h-4 w-4" />
-                                    ) : (
-                                      <ChevronRight className="h-4 w-4" />
-                                    )}
-                                  </div>
-                                  {!team.parentId && (
-                                    <img
-                                      src={getPlaceholderAvatar(team.logo, team?.name as string)}
-                                      className="h-[16px] w-[16px] self-start rounded-full stroke-[2px] ltr:mr-2 rtl:ml-2 md:mt-0"
-                                      alt={team.name || "Team logo"}
-                                    />
-                                  )}
-                                  <p className="w-1/2 truncate leading-normal">{team.name}</p>
-                                  {!team.accepted && (
-                                    <Badge className="ms-3" variant="orange">
-                                      Inv.
-                                    </Badge>
-                                  )}
-                                </div>
-                              </CollapsibleTrigger>
-                              <CollapsibleContent className="space-y-0.5">
-                                {team.accepted && (
-                                  <VerticalTabItem
-                                    name={t("profile")}
-                                    href={`/settings/teams/${team.id}/profile`}
-                                    textClassNames="px-3 text-emphasis font-medium text-sm"
-                                    disableChevron
-                                  />
-                                )}
-                                <VerticalTabItem
-                                  name={t("members")}
-                                  href={`/settings/teams/${team.id}/members`}
-                                  textClassNames="px-3 text-emphasis font-medium text-sm"
-                                  disableChevron
-                                />
-                                {(team.role === MembershipRole.OWNER ||
-                                  team.role === MembershipRole.ADMIN ||
-                                  // eslint-disable-next-line @typescript-eslint/ban-ts-comment
-                                  // @ts-ignore this exists wtf?
-                                  (team.isOrgAdmin && team.isOrgAdmin)) && (
-                                  <>
-                                    {/* TODO */}
-                                    {/* <VerticalTabItem
-                                name={t("general")}
-                                href={`${WEBAPP_URL}/settings/my-account/appearance`}
-                                textClassNames="px-3 text-emphasis font-medium text-sm"
-                                disableChevron
-                              /> */}
-                                    <VerticalTabItem
-                                      name={t("appearance")}
-                                      href={`/settings/teams/${team.id}/appearance`}
-                                      textClassNames="px-3 text-emphasis font-medium text-sm"
-                                      disableChevron
-                                    />
-                                    {/* Hide if there is a parent ID */}
-                                    {!team.parentId ? (
-                                      <>
-                                        {/* <VerticalTabItem
-                                          name={t("billing")}
-                                          href={`/settings/teams/${team.id}/billing`}
-                                          textClassNames="px-3 text-emphasis font-medium text-sm"
-                                          disableChevron
-                                        /> */}
-                                        {HOSTED_CAL_FEATURES && (
-                                          <VerticalTabItem
-                                            name={t("saml_config")}
-                                            href={`/settings/teams/${team.id}/sso`}
-                                            textClassNames="px-3 text-emphasis font-medium text-sm"
-                                            disableChevron
-                                          />
-                                        )}
-                                      </>
-                                    ) : null}
-                                  </>
-                                )}
-                              </CollapsibleContent>
-                            </Collapsible>
-                          );
-                      })}
+                    <TeamListCollapsible />
                     {/* {(!currentOrg || (currentOrg && currentOrg?.user?.role !== "MEMBER")) && (
-=======
-                    <TeamListCollapsible />
-                    {(!currentOrg || (currentOrg && currentOrg?.user?.role !== "MEMBER")) && (
->>>>>>> 51428087
                       <VerticalTabItem
                         name={t("add_a_team")}
                         href={`${WEBAPP_URL}/settings/teams/new`}
@@ -657,7 +505,7 @@
                         {tab && tab.icon && (
                           <Icon
                             name={tab.icon}
-                            className="text-subtle h-[16px] w-[16px] stroke-[2px] ltr:mr-3 rtl:ml-3 md:mt-0"
+                            className="text-subtle h-[16px] w-[16px] stroke-[2px] md:mt-0 ltr:mr-3 rtl:ml-3"
                           />
                         )}
                         <Skeleton
@@ -712,7 +560,7 @@
                                   {!otherTeam.parentId && (
                                     <img
                                       src={getPlaceholderAvatar(otherTeam.logoUrl, otherTeam.name)}
-                                      className="h-[16px] w-[16px] self-start rounded-full stroke-[2px] ltr:mr-2 rtl:ml-2 md:mt-0"
+                                      className="h-[16px] w-[16px] self-start rounded-full stroke-[2px] md:mt-0 ltr:mr-2 rtl:ml-2"
                                       alt={otherTeam.name || "Team logo"}
                                     />
                                   )}
