--- conflicted
+++ resolved
@@ -15,32 +15,18 @@
 import type { VerticalTabItemProps } from "@calcom/ui";
 import { Badge, Button, ErrorBoundary, Skeleton, useMeta, VerticalTabItem } from "@calcom/ui";
 import {
-<<<<<<< HEAD
-  FiArrowLeft,
-  FiChevronDown,
-  FiChevronRight,
-  FiCreditCard,
-  FiKey,
-  FiLoader,
-  FiLock,
-  FiMenu,
-  FiPlus,
-  FiTerminal,
-  FiUser,
-  FiUsers,
-=======
   User,
   Key,
   CreditCard,
   Terminal,
   Users,
+  Loader,
   Lock,
   ArrowLeft,
   ChevronDown,
   ChevronRight,
   Plus,
   Menu,
->>>>>>> 5339a489
 } from "@calcom/ui/components/icon";
 
 const tabs: VerticalTabItemProps[] = [
@@ -430,7 +416,7 @@
         <div className="mx-auto max-w-full justify-center md:max-w-3xl">
           <ShellHeader />
           <ErrorBoundary>
-            <Suspense fallback={<FiLoader />}>{children}</Suspense>
+            <Suspense fallback={<Loader />}>{children}</Suspense>
           </ErrorBoundary>
         </div>
       </div>
