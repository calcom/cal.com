--- conflicted
+++ resolved
@@ -101,13 +101,12 @@
         href: "/settings/organizations/billing",
       },
       {
-<<<<<<< HEAD
-        name: "SSO",
+        name: "sso",
         href: "/settings/organizations/sso",
-=======
+      },
+      {
         name: "directory_sync",
         href: "/settings/organizations/dsync",
->>>>>>> 1a645f31
       },
     ],
   },
