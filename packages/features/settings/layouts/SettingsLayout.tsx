--- conflicted
+++ resolved
@@ -356,7 +356,6 @@
                                   textClassNames="px-3 text-emphasis font-medium text-sm"
                                   disableChevron
                                 />
-<<<<<<< HEAD
                                 {/* Hide if there is a parent ID */}
                                 {!team.parentId ? (
                                   <>
@@ -376,22 +375,6 @@
                                     )}
                                   </>
                                 ) : null}
-=======
-                                <VerticalTabItem
-                                  name={t("billing")}
-                                  href={`/settings/teams/${team.id}/billing`}
-                                  textClassNames="px-3 text-emphasis font-medium text-sm"
-                                  disableChevron
-                                />
-                                {HOSTED_CAL_FEATURES && (
-                                  <VerticalTabItem
-                                    name={t("sso_configuration")}
-                                    href={`/settings/teams/${team.id}/sso`}
-                                    textClassNames="px-3 text-emphasis font-medium text-sm"
-                                    disableChevron
-                                  />
-                                )}
->>>>>>> eadca3b2
                               </>
                             )}
                           </CollapsibleContent>
