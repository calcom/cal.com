--- conflicted
+++ resolved
@@ -313,24 +313,6 @@
                       </Skeleton>
                     </div>
                   </div>
-<<<<<<< HEAD
-                  <div className="my-3 space-y-0.5">
-                    {tab.children?.map((child, index) => {
-                      return (
-                        <VerticalTabItem
-                          key={child.href}
-                          name={t(child.name)}
-                          isExternalLink={child.isExternalLink}
-                          href={child.href || "/"}
-                          textClassNames="px-3 text-emphasis font-medium text-sm"
-                          className={`my-0.5 me-5 h-7 ${
-                            tab.children && index === tab.children?.length - 1 && "!mb-3"
-                          }`}
-                          disableChevron
-                        />
-                      );
-                    })}
-=======
                   <div className="my-3 space-y-px">
                     {tab.children?.map((child, index) => (
                       <VerticalTabItem
@@ -345,7 +327,6 @@
                         disableChevron
                       />
                     ))}
->>>>>>> 842be660
                   </div>
                 </React.Fragment>
               )}
