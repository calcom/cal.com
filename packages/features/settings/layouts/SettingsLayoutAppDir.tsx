--- conflicted
+++ resolved
@@ -18,24 +18,7 @@
 import { IdentityProvider, MembershipRole, UserPermissionRole } from "@calcom/prisma/enums";
 import { trpc } from "@calcom/trpc/react";
 import type { VerticalTabItemProps } from "@calcom/ui";
-<<<<<<< HEAD
-import { Badge, Button, ErrorBoundary, Skeleton, VerticalTabItem, useMeta } from "@calcom/ui";
-import {
-  ArrowLeft,
-  ChevronDown,
-  ChevronRight,
-  CreditCard,
-  Key,
-  Loader,
-  Lock,
-  Menu,
-  Terminal,
-  User,
-  Users,
-} from "@calcom/ui/components/icon";
-=======
 import { Badge, Button, ErrorBoundary, Icon, Skeleton, useMeta, VerticalTabItem } from "@calcom/ui";
->>>>>>> 51428087
 
 const tabs: VerticalTabItemProps[] = [
   {
@@ -185,9 +168,9 @@
       data-testid={`vertical-tab-${name}`}>
       <Icon
         name="arrow-left"
-        className="h-4 w-4 stroke-[2px] ltr:mr-[10px] rtl:ml-[10px] rtl:rotate-180 md:mt-0"
+        className="h-4 w-4 stroke-[2px] md:mt-0 ltr:mr-[10px] rtl:ml-[10px] rtl:rotate-180"
       />
-      <Skeleton title={name} as="p" className="max-w-36 min-h-4 truncate" loadingClassName="ms-3">
+      <Skeleton title={name} as="p" className="min-h-4 max-w-36 truncate" loadingClassName="ms-3">
         {name}
       </Skeleton>
     </Link>
@@ -295,7 +278,7 @@
                       {tab && tab.icon && (
                         <Icon
                           name={tab.icon}
-                          className="h-[16px] w-[16px] stroke-[2px] ltr:mr-3 rtl:ml-3 md:mt-0"
+                          className="h-[16px] w-[16px] stroke-[2px] md:mt-0 ltr:mr-3 rtl:ml-3"
                         />
                       )}
                       {!tab.icon && tab?.avatar && (
@@ -340,7 +323,7 @@
                         {tab && tab.icon && (
                           <Icon
                             name={tab.icon}
-                            className="h-[16px] w-[16px] stroke-[2px] ltr:mr-3 rtl:ml-3 md:mt-0"
+                            className="h-[16px] w-[16px] stroke-[2px] md:mt-0 ltr:mr-3 rtl:ml-3"
                           />
                         )}
                         <Skeleton
@@ -395,7 +378,7 @@
                                   {!team.parentId && (
                                     <img
                                       src={getPlaceholderAvatar(team.logoUrl, team.name)}
-                                      className="h-[16px] w-[16px] self-start rounded-full stroke-[2px] ltr:mr-2 rtl:ml-2 md:mt-0"
+                                      className="h-[16px] w-[16px] self-start rounded-full stroke-[2px] md:mt-0 ltr:mr-2 rtl:ml-2"
                                       alt={team.name || "Team logo"}
                                     />
                                   )}
@@ -487,7 +470,7 @@
                         {tab && tab.icon && (
                           <Icon
                             name={tab.icon}
-                            className="h-[16px] w-[16px] stroke-[2px] ltr:mr-3 rtl:ml-3 md:mt-0"
+                            className="h-[16px] w-[16px] stroke-[2px] md:mt-0 ltr:mr-3 rtl:ml-3"
                           />
                         )}
                         <Skeleton
@@ -542,7 +525,7 @@
                                   {!otherTeam.parentId && (
                                     <img
                                       src={getPlaceholderAvatar(otherTeam.logoUrl, otherTeam.name)}
-                                      className="h-[16px] w-[16px] self-start rounded-full stroke-[2px] ltr:mr-2 rtl:ml-2 md:mt-0"
+                                      className="h-[16px] w-[16px] self-start rounded-full stroke-[2px] md:mt-0 ltr:mr-2 rtl:ml-2"
                                       alt={otherTeam.name || "Team logo"}
                                     />
                                   )}
