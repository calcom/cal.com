--- conflicted
+++ resolved
@@ -163,8 +163,9 @@
 
   const watchedTeamUserId = watch("toTeamUserId");
   const watchForUserId = watch("forUserId");
-<<<<<<< HEAD
   const watchedDateRange = watch("dateRange");
+  const watchedNotes = watch("notes");
+  const hasValidNotes = Boolean(watchedNotes?.trim());
 
   // Fetch user's holiday settings to show warning if OOO dates overlap with holidays
   const { data: holidaySettings } = trpc.viewer.holidays.getUserSettings.useQuery({});
@@ -183,10 +184,6 @@
       .filter((h) => h.enabled && h.date >= startStr && h.date <= endStr)
       .map((h) => ({ date: h.date, holiday: { id: h.id, name: h.name } }));
   }, [holidaySettings, watchedDateRange]);
-=======
-  const watchedNotes = watch("notes");
-  const hasValidNotes = Boolean(watchedNotes?.trim());
->>>>>>> 0d4108dd
 
   const createOrEditOutOfOfficeEntry = trpc.viewer.ooo.outOfOfficeCreateOrUpdate.useMutation({
     onSuccess: () => {
