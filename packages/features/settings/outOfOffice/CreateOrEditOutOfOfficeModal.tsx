--- conflicted
+++ resolved
@@ -235,7 +235,7 @@
                       value={searchMember}
                       disabled={!!currentlyEditingOutOfOfficeEntry}
                     />
-                    <div className="scroll-bar flex h-[150px] flex-col gap-0.5 overflow-y-scroll rounded-md border p-1">
+                    <div className="scroll-bar bg-default mt-2 flex h-[150px] flex-col gap-0.5 overflow-y-scroll rounded-[10px] border p-1">
                       {oooMemberListOptions.map((member) => (
                         <label
                           key={member.value}
@@ -376,8 +376,7 @@
                       onChange={(e) => setSearchRedirectMember(e.target.value)}
                       value={searchRedirectMember}
                     />
-<<<<<<< HEAD
-                    <div className="scroll-bar flex h-[150px] flex-col gap-0.5 overflow-y-scroll rounded-md border p-1">
+                    <div className="scroll-bar bg-default mt-2 flex h-[150px] flex-col gap-0.5 overflow-y-scroll rounded-[10px] border p-1">
                       {redirectToMemberListOptions
                         .filter((member) => member.value !== getValues("forUserId"))
                         .map((member) => (
@@ -409,38 +408,6 @@
                           </label>
                         ))}
                       <div className="text-default text-center" ref={observerRefRedirect}>
-=======
-                    <div className="scroll-bar bg-default mt-2 flex h-[150px] flex-col gap-0.5 overflow-y-scroll rounded-[10px] border p-1">
-                      {memberListOptions.map((member) => (
-                        <label
-                          key={member.value}
-                          data-testid={`team_username_select_${member.value}`}
-                          tabIndex={watchedTeamUserId === member.value ? -1 : 0}
-                          role="radio"
-                          aria-checked={watchedTeamUserId === member.value}
-                          onKeyDown={(e) => {
-                            if (e.key === "Enter" || e.key === " ") {
-                              e.preventDefault();
-                              setValue("toTeamUserId", member.value, { shouldDirty: true });
-                            }
-                          }}
-                          className={classNames(
-                            "hover:bg-subtle focus:bg-subtle focus:ring-emphasis cursor-pointer items-center justify-between gap-0.5 rounded-sm py-2 outline-none focus:ring-2",
-                            watchedTeamUserId === member.value && "bg-subtle"
-                          )}>
-                          <div className="flex flex-1 items-center space-x-3">
-                            <input
-                              type="radio"
-                              className="hidden"
-                              checked={watchedTeamUserId === member.value}
-                              onChange={() => setValue("toTeamUserId", member.value, { shouldDirty: true })}
-                            />
-                            <span className="text-emphasis w-full px-2 text-sm">{member.label}</span>
-                          </div>
-                        </label>
-                      ))}
-                      <div className="text-default text-center" ref={observerRef}>
->>>>>>> fd651133
                         <Button
                           color="minimal"
                           loading={redirectMembers.isFetchingNextPage}
