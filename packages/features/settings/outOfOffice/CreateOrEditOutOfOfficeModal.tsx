import { useState } from "react";
import { Controller, useForm } from "react-hook-form";

import dayjs from "@calcom/dayjs";
import { Dialog } from "@calcom/features/components/controlled-dialog";
import { useCompatSearchParams } from "@calcom/lib/hooks/useCompatSearchParams";
import { useDebounce } from "@calcom/lib/hooks/useDebounce";
import { useHasTeamPlan } from "@calcom/lib/hooks/useHasPaidPlan";
import { useInViewObserver } from "@calcom/lib/hooks/useInViewObserver";
import { useLocale } from "@calcom/lib/hooks/useLocale";
import { trpc } from "@calcom/trpc/react";
import useMeQuery from "@calcom/trpc/react/hooks/useMeQuery";
<<<<<<< HEAD
import {
  Button,
  DateRangePicker,
  DialogContent,
  DialogFooter,
  DialogHeader,
  Select,
  showToast,
  Switch,
  TextArea,
  UpgradeTeamsBadge,
  Label,
  Input,
} from "@calcom/ui";
=======
>>>>>>> 1789aef7
import classNames from "@calcom/ui/classNames";
import { UpgradeTeamsBadge } from "@calcom/ui/components/badge";
import { Button } from "@calcom/ui/components/button";
import { Dialog, DialogContent, DialogFooter, DialogHeader } from "@calcom/ui/components/dialog";
import { DateRangePicker, TextArea, Input } from "@calcom/ui/components/form";
import { Label } from "@calcom/ui/components/form";
import { Select } from "@calcom/ui/components/form";
import { Switch } from "@calcom/ui/components/form";
import { showToast } from "@calcom/ui/components/toast";

import { OutOfOfficeTab } from "./OutOfOfficeToggleGroup";

export type BookingRedirectForm = {
  dateRange: { startDate: Date; endDate: Date };
  offset: number;
  toTeamUserId: number | null;
  reasonId: number;
  notes?: string;
  uuid?: string | null;
  forUserId: number | null;
  forUserName?: string;
  forUserAvatar?: string;
  toUserName?: string;
};

type Option = { value: number; label: string };

export const CreateOrEditOutOfOfficeEntryModal = ({
  openModal,
  closeModal,
  currentlyEditingOutOfOfficeEntry,
}: {
  openModal: boolean;
  closeModal: () => void;
  currentlyEditingOutOfOfficeEntry: BookingRedirectForm | null;
}) => {
  const { t } = useLocale();
  const utils = trpc.useUtils();
  const me = useMeQuery();

  const searchParams = useCompatSearchParams();
  const oooType = searchParams?.get("type") ?? OutOfOfficeTab.MINE;

  const [searchMember, setSearchMember] = useState("");
  const debouncedSearchMember = useDebounce(searchMember, 500);
  const oooForMembers = trpc.viewer.teams.legacyListMembers.useInfiniteQuery(
    { limit: 10, searchText: debouncedSearchMember, adminOrOwnedTeamsOnly: true },
    {
      enabled: oooType === OutOfOfficeTab.TEAM,
      getNextPageParam: (lastPage) => lastPage.nextCursor,
    }
  );
  const oooMemberListOptions: {
    value: number;
    label: string;
    avatarUrl: string | null;
  }[] = !!currentlyEditingOutOfOfficeEntry
    ? [
        {
          value: currentlyEditingOutOfOfficeEntry.forUserId || -1,
          label: currentlyEditingOutOfOfficeEntry.forUserName || "",
          avatarUrl: currentlyEditingOutOfOfficeEntry.forUserAvatar || "",
        },
      ]
    : oooForMembers?.data?.pages
        .flatMap((page) => page.members)
        ?.filter((member) => me?.data?.id !== member.id)
        .map((member) => ({
          value: member.id,
          label: member.name || member.username || "",
          avatarUrl: member.avatarUrl,
        })) || [];
  const { ref: observerRefMember } = useInViewObserver(() => {
    if (oooForMembers.hasNextPage && !oooForMembers.isFetching) {
      oooForMembers.fetchNextPage();
    }
  }, document.querySelector('[role="dialog"]'));

  const [searchRedirectMember, setSearchRedirectMember] = useState("");
  const debouncedSearchRedirect = useDebounce(searchRedirectMember, 500);
  const redirectMembers = trpc.viewer.teams.legacyListMembers.useInfiniteQuery(
    {
      limit: 10,
      searchText: debouncedSearchRedirect,
      adminOrOwnedTeamsOnly: oooType === OutOfOfficeTab.TEAM,
    },
    {
      enabled: true,
      getNextPageParam: (lastPage) => lastPage.nextCursor,
    }
  );
  const redirectToMemberListOptions: {
    value: number;
    label: string;
    avatarUrl: string | null;
  }[] =
    redirectMembers?.data?.pages
      .flatMap((page) => page.members)
      ?.filter((member) =>
        oooType === OutOfOfficeTab.MINE ? me?.data?.id !== member.id : oooType === OutOfOfficeTab.TEAM
      )
      .map((member) => ({
        value: member.id,
        label: member.name || member.username || "",
        avatarUrl: member.avatarUrl,
      })) || [];
  const { ref: observerRefRedirect } = useInViewObserver(() => {
    if (redirectMembers.hasNextPage && !redirectMembers.isFetching) {
      redirectMembers.fetchNextPage();
    }
  }, document.querySelector('[role="dialog"]'));

  const { data: outOfOfficeReasonList, isPending: isReasonListPending } =
    trpc.viewer.ooo.outOfOfficeReasonList.useQuery();
  const reasonList = (outOfOfficeReasonList || []).map((reason) => ({
    label: `${reason.emoji} ${reason.userId === null ? t(reason.reason) : reason.reason}`,
    value: reason.id,
  }));

  const [profileRedirect, setProfileRedirect] = useState(!!currentlyEditingOutOfOfficeEntry?.toTeamUserId);

  const { hasTeamPlan } = useHasTeamPlan();

  const {
    handleSubmit,
    setValue,
    control,
    register,
    watch,
    formState: { isSubmitting },
    getValues,
  } = useForm<BookingRedirectForm>({
    defaultValues: currentlyEditingOutOfOfficeEntry
      ? currentlyEditingOutOfOfficeEntry
      : {
          dateRange: {
            startDate: dayjs().startOf("d").toDate(),
            endDate: dayjs().startOf("d").add(2, "d").toDate(),
          },
          offset: dayjs().utcOffset(),
          toTeamUserId: null,
          reasonId: 1,
          forUserId: null,
        },
  });

  const watchedTeamUserId = watch("toTeamUserId");
  const watchForUserId = watch("forUserId");

  const createOrEditOutOfOfficeEntry = trpc.viewer.ooo.outOfOfficeCreateOrUpdate.useMutation({
    onSuccess: () => {
      showToast(
        currentlyEditingOutOfOfficeEntry
          ? t("success_edited_entry_out_of_office")
          : t("success_entry_created"),
        "success"
      );
      utils.viewer.ooo.outOfOfficeEntriesList.invalidate();
      closeModal();
    },
    onError: (error) => {
      showToast(t(error.message), "error");
    },
  });

  return (
    <Dialog
      open={openModal}
      onOpenChange={(open) => {
        if (!open) {
          closeModal();
        }
      }}>
      <DialogContent
        enableOverflow
        onOpenAutoFocus={(event) => {
          event.preventDefault();
        }}>
        <form
          id="create-or-edit-ooo-form"
          onSubmit={handleSubmit((data) => {
            if (!data.dateRange.endDate) {
              showToast(t("end_date_not_selected"), "error");
            } else {
              createOrEditOutOfOfficeEntry.mutate(data);
            }
          })}>
          <div className="h-full px-1">
            <DialogHeader
              title={
                currentlyEditingOutOfOfficeEntry
                  ? t("edit_an_out_of_office")
                  : oooType === "team"
                  ? t("create_ooo_dialog_team_title")
                  : t("create_an_out_of_office")
              }
              subtitle={
                oooType === "team"
                  ? currentlyEditingOutOfOfficeEntry
                    ? t("edit_ooo_dialog_team_subtitle")
                    : t("create_ooo_dialog_team_subtitle")
                  : undefined
              }
            />

            {/* In case of Team, Select Member for whom OOO is created */}
            {oooType === OutOfOfficeTab.TEAM && (
              <>
                <div className="mb-4">
                  <Label className="text-emphasis mt-6">{t("select_team_member")}</Label>
                  <div className="mt-2">
                    <Input
                      type="text"
                      placeholder={t("search")}
                      onChange={(e) => setSearchMember(e.target.value)}
                      value={searchMember}
                      disabled={!!currentlyEditingOutOfOfficeEntry}
                    />
                    <div
                      className={`scroll-bar bg-default mt-2 flex ${
                        !!currentlyEditingOutOfOfficeEntry ? "h-[45px]" : "h-[150px]"
                      } flex-col gap-0.5 overflow-y-scroll rounded-[10px] border p-1`}>
                      {oooMemberListOptions.map((member) => (
                        <label
                          key={member.value}
                          aria-disabled={!!currentlyEditingOutOfOfficeEntry}
                          data-testid={`ooofor_username_select_${member.value}`}
                          tabIndex={watchForUserId === member.value ? -1 : 0}
                          role="radio"
                          aria-checked={watchForUserId === member.value}
                          onKeyDown={(e) => {
                            if (e.key === "Enter" || e.key === " ") {
                              e.preventDefault();
                              setValue("forUserId", member.value, { shouldDirty: true });
                            }
                          }}
                          className={classNames(
                            "cursor-not-allowed items-center justify-between gap-0.5 rounded-sm py-2 outline-none",
                            watchForUserId === member.value && "bg-subtle",
                            !currentlyEditingOutOfOfficeEntry &&
                              "hover:bg-subtle focus:bg-subtle focus:ring-emphasis cursor-pointer focus:ring-2"
                          )}>
                          <div className="flex flex-1 items-center space-x-3">
                            <input
                              type="radio"
                              disabled={!!currentlyEditingOutOfOfficeEntry}
                              className="hidden"
                              checked={watchForUserId === member.value}
                              onChange={() => setValue("forUserId", member.value, { shouldDirty: true })}
                            />
                            <span className="text-emphasis w-full px-2 text-sm">{member.label}</span>
                          </div>
                        </label>
                      ))}
                      {!currentlyEditingOutOfOfficeEntry && (
                        <div className="text-default text-center" ref={observerRefMember}>
                          <Button
                            color="minimal"
                            loading={oooForMembers.isFetchingNextPage}
                            disabled={!oooForMembers.hasNextPage}
                            onClick={() => oooForMembers.fetchNextPage()}>
                            {oooForMembers.hasNextPage ? t("load_more_results") : t("no_more_results")}
                          </Button>
                        </div>
                      )}
                    </div>
                  </div>
                </div>
              </>
            )}

            <div>
              <p className="text-emphasis mb-1 block text-sm font-medium capitalize">{t("dates")}</p>
              <div>
                <Controller
                  name="dateRange"
                  control={control}
                  render={({ field: { onChange, value } }) => (
                    <DateRangePicker
                      minDate={null}
                      dates={{ startDate: value.startDate, endDate: value.endDate }}
                      onDatesChange={(values) => {
                        onChange(values);
                      }}
                      strictlyBottom={true}
                    />
                  )}
                />
              </div>
            </div>

            {/* Reason Select */}
            <div className="mt-4 w-full">
              <div className="">
                <p className="text-emphasis block text-sm font-medium">{t("reason")}</p>
                <Controller
                  control={control}
                  name="reasonId"
                  render={({ field: { onChange, value } }) => (
                    <Select<Option>
                      className="mb-0 mt-1 text-white"
                      name="reason"
                      data-testid="reason_select"
                      value={reasonList.find((reason) => reason.value === value)}
                      placeholder={t("ooo_select_reason")}
                      options={reasonList}
                      onChange={(selectedOption) => {
                        if (selectedOption?.value) {
                          onChange(selectedOption.value);
                        }
                      }}
                    />
                  )}
                />
              </div>
            </div>

            {/* Notes input */}
            <div className="mt-4">
              <p className="text-emphasis block text-sm font-medium">{t("notes")}</p>
              <TextArea
                data-testid="notes_input"
                className="border-subtle mt-1 h-10 w-full rounded-lg border px-2"
                placeholder={t("additional_notes")}
                {...register("notes")}
                onChange={(e) => {
                  setValue("notes", e?.target.value);
                }}
              />
            </div>

            <div className="bg-muted my-4 rounded-xl p-5">
              <div className="flex flex-row">
                <Switch
                  disabled={!hasTeamPlan}
                  data-testid="profile-redirect-switch"
                  checked={profileRedirect}
                  id="profile-redirect-switch"
                  onCheckedChange={(state) => {
                    setProfileRedirect(state);
                    if (!state) {
                      setValue("toTeamUserId", null);
                    }
                  }}
                  label={hasTeamPlan ? t("redirect_team_enabled") : t("redirect_team_disabled")}
                />
                {!hasTeamPlan && (
                  <div className="mx-2" data-testid="upgrade-team-badge">
                    <UpgradeTeamsBadge />
                  </div>
                )}
              </div>

              {profileRedirect && (
                <div className="mb-2">
                  <Label className="text-emphasis mt-6">{t("select_team_member")}</Label>
                  <div className="mt-2">
                    <Input
                      type="text"
                      placeholder={t("search")}
                      onChange={(e) => setSearchRedirectMember(e.target.value)}
                      value={searchRedirectMember}
                    />
                    <div className="scroll-bar bg-default mt-2 flex h-[150px] flex-col gap-0.5 overflow-y-scroll rounded-[10px] border p-1">
                      {redirectToMemberListOptions
                        .filter((member) => member.value !== getValues("forUserId"))
                        .map((member) => (
                          <label
                            key={member.value}
                            data-testid={`team_username_select_${member.value}`}
                            tabIndex={watchedTeamUserId === member.value ? -1 : 0}
                            role="radio"
                            aria-checked={watchedTeamUserId === member.value}
                            onKeyDown={(e) => {
                              if (e.key === "Enter" || e.key === " ") {
                                e.preventDefault();
                                setValue("toTeamUserId", member.value, { shouldDirty: true });
                              }
                            }}
                            className={classNames(
                              "hover:bg-subtle focus:bg-subtle focus:ring-emphasis cursor-pointer items-center justify-between gap-0.5 rounded-sm py-2 outline-none focus:ring-2",
                              watchedTeamUserId === member.value && "bg-subtle"
                            )}>
                            <div className="flex flex-1 items-center space-x-3">
                              <input
                                type="radio"
                                className="hidden"
                                checked={watchedTeamUserId === member.value}
                                onChange={() => setValue("toTeamUserId", member.value, { shouldDirty: true })}
                              />
                              <span className="text-emphasis w-full px-2 text-sm">{member.label}</span>
                            </div>
                          </label>
                        ))}
                      <div className="text-default text-center" ref={observerRefRedirect}>
                        <Button
                          color="minimal"
                          loading={redirectMembers.isFetchingNextPage}
                          disabled={!redirectMembers.hasNextPage}
                          onClick={() => redirectMembers.fetchNextPage()}>
                          {redirectMembers.hasNextPage ? t("load_more_results") : t("no_more_results")}
                        </Button>
                      </div>
                    </div>
                  </div>
                </div>
              )}
            </div>
          </div>
          <DialogFooter showDivider noSticky>
            <div className="flex">
              <Button
                color="minimal"
                type="button"
                onClick={() => {
                  closeModal();
                }}
                className="mr-1">
                {t("cancel")}
              </Button>
              <Button
                form="create-or-edit-ooo-form"
                color="primary"
                type="submit"
                disabled={isSubmitting || isReasonListPending}
                data-testid="create-or-edit-entry-ooo-redirect">
                {currentlyEditingOutOfOfficeEntry ? t("save") : t("create")}
              </Button>
            </div>
          </DialogFooter>
        </form>
      </DialogContent>
    </Dialog>
  );
};<|MERGE_RESOLUTION|>--- conflicted
+++ resolved
@@ -10,27 +10,10 @@
 import { useLocale } from "@calcom/lib/hooks/useLocale";
 import { trpc } from "@calcom/trpc/react";
 import useMeQuery from "@calcom/trpc/react/hooks/useMeQuery";
-<<<<<<< HEAD
-import {
-  Button,
-  DateRangePicker,
-  DialogContent,
-  DialogFooter,
-  DialogHeader,
-  Select,
-  showToast,
-  Switch,
-  TextArea,
-  UpgradeTeamsBadge,
-  Label,
-  Input,
-} from "@calcom/ui";
-=======
->>>>>>> 1789aef7
 import classNames from "@calcom/ui/classNames";
 import { UpgradeTeamsBadge } from "@calcom/ui/components/badge";
 import { Button } from "@calcom/ui/components/button";
-import { Dialog, DialogContent, DialogFooter, DialogHeader } from "@calcom/ui/components/dialog";
+import { DialogContent, DialogFooter, DialogHeader } from "@calcom/ui/components/dialog";
 import { DateRangePicker, TextArea, Input } from "@calcom/ui/components/form";
 import { Label } from "@calcom/ui/components/form";
 import { Select } from "@calcom/ui/components/form";
