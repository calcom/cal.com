import type { Dispatch, SetStateAction } from "react";
import { useState } from "react";
import { Controller, useForm } from "react-hook-form";

import dayjs from "@calcom/dayjs";
import { useCompatSearchParams } from "@calcom/lib/hooks/useCompatSearchParams";
import { useHasTeamPlan } from "@calcom/lib/hooks/useHasPaidPlan";
import { useLocale } from "@calcom/lib/hooks/useLocale";
import { trpc } from "@calcom/trpc/react";
import useMeQuery from "@calcom/trpc/react/hooks/useMeQuery";
import {
  Button,
  DateRangePicker,
  Dialog,
  DialogContent,
  DialogFooter,
  DialogHeader,
  Select,
  showToast,
  Switch,
  TextArea,
  UpgradeTeamsBadge,
} from "@calcom/ui";

import { OutOfOfficeTab } from "./OutOfOfficeEntriesList";

export type BookingRedirectForm = {
  dateRange: { startDate: Date; endDate: Date };
  offset: number;
  toTeamUserId: number | null;
  reasonId: number;
  notes?: string;
  uuid?: string | null;
  forUserId: number | null;
};

type Option = { value: number; label: string };

export const CreateOrEditOutOfOfficeEntryModal = ({
  openModal,
  closeModal,
  currentlyEditingOutOfOfficeEntry,
  setOOOEntriesUpdated,
  setOOOEntriesAdded,
}: {
  openModal: boolean;
  closeModal: () => void;
  currentlyEditingOutOfOfficeEntry: BookingRedirectForm | null;
  setOOOEntriesUpdated: Dispatch<SetStateAction<number>> | null;
  setOOOEntriesAdded: Dispatch<SetStateAction<number>> | null;
}) => {
  const { t } = useLocale();

  const searchParams = useCompatSearchParams();
  const oooType = searchParams?.get("type") ?? OutOfOfficeTab.MINE;

  const { data: listMembers } = trpc.viewer.teams.legacyListMembers.useQuery({});

  const me = useMeQuery();
<<<<<<< HEAD
  const forwardingToMemberListOptions: {
    value: number;
    label: string;
  }[] =
    listMembers
      ?.filter((member) =>
        oooType === OutOfOfficeTab.MINE ? me?.data?.id !== member.id : oooType === OutOfOfficeTab.TEAM
      )
      .map((member) => ({
        value: member.id,
        label: member.name || "",
      })) || [];

  const oooForMemberListOptions: {
=======

  const memberListOptions: {
>>>>>>> e1228ca0
    value: number;
    label: string;
  }[] =
    listMembers
      ?.filter((member) => me?.data?.id !== member.id)
      .map((member) => ({
        value: member.id,
        label: member.name || "",
      })) || [];

  const { data: outOfOfficeReasonList } = trpc.viewer.outOfOfficeReasonList.useQuery();

  const reasonList = (outOfOfficeReasonList || []).map((reason) => ({
    label: `${reason.emoji} ${reason.userId === null ? t(reason.reason) : reason.reason}`,
    value: reason.id,
  }));

  const [profileRedirect, setProfileRedirect] = useState(!!currentlyEditingOutOfOfficeEntry?.toTeamUserId);

  const { hasTeamPlan } = useHasTeamPlan();

  const {
    handleSubmit,
    setValue,
    control,
    register,
    formState: { isSubmitting },
    getValues,
  } = useForm<BookingRedirectForm>({
    defaultValues: currentlyEditingOutOfOfficeEntry
      ? currentlyEditingOutOfOfficeEntry
      : {
          dateRange: {
            startDate: dayjs().utc().startOf("d").toDate(),
            endDate: dayjs().utc().add(1, "d").endOf("d").toDate(),
          },
          offset: dayjs().utcOffset(),
          toTeamUserId: null,
          reasonId: 1,
          forUserId: null,
        },
  });

  const createOrEditOutOfOfficeEntry = trpc.viewer.outOfOfficeCreateOrUpdate.useMutation({
    onSuccess: () => {
      showToast(
        currentlyEditingOutOfOfficeEntry
          ? t("success_edited_entry_out_of_office")
          : t("success_entry_created"),
        "success"
      );
      if (setOOOEntriesUpdated) {
        setOOOEntriesUpdated((previousValue) => previousValue + 1);
      }
      if (setOOOEntriesAdded && !currentlyEditingOutOfOfficeEntry) {
        setOOOEntriesAdded((previousValue) => previousValue + 1);
      }
      closeModal();
    },
    onError: (error) => {
      showToast(t(error.message), "error");
    },
  });

  return (
    <Dialog
      open={openModal}
      onOpenChange={(open) => {
        if (!open) {
          closeModal();
        }
      }}>
      <DialogContent
        onOpenAutoFocus={(event) => {
          event.preventDefault();
        }}>
        <form
          id="create-or-edit-ooo-form"
          onSubmit={handleSubmit((data) => {
            createOrEditOutOfOfficeEntry.mutate(data);
          })}>
          <div className="h-full px-1">
            <DialogHeader
              title={
                currentlyEditingOutOfOfficeEntry
                  ? t("edit_an_out_of_office")
                  : oooType === "team"
                  ? t("create_ooo_dialog_team_title")
                  : t("create_an_out_of_office")
              }
              subtitle={
                oooType === "team"
                  ? currentlyEditingOutOfOfficeEntry
                    ? t("edit_ooo_dialog_team_subtitle")
                    : t("create_ooo_dialog_team_subtitle")
                  : undefined
              }
            />

            {/* In case of Team, Select Member for whom OOO is created */}
            {oooType === "team" && (
              <div className="mb-3 mt-4 h-16">
                <p className="text-emphasis mb-1 block text-sm font-medium">{t("team_member")}</p>
                <Controller
                  control={control}
                  name="forUserId"
                  render={({ field: { onChange, value } }) => (
                    <Select<Option>
                      name="oooForUsername"
                      data-testid="oooFor_username_select"
                      value={oooForMemberListOptions.find((member) => member.value === value)}
                      placeholder={t("select_team_member")}
                      isSearchable
                      options={oooForMemberListOptions}
                      onChange={(selectedOption) => {
                        if (selectedOption?.value) {
                          onChange(selectedOption.value);
                        }
                      }}
                      isDisabled={!!currentlyEditingOutOfOfficeEntry}
                    />
                  )}
                />
              </div>
            )}

            <div>
              <p className="text-emphasis mb-1 block text-sm font-medium capitalize">{t("dates")}</p>
              <div>
                <Controller
                  name="dateRange"
                  control={control}
                  render={({ field: { onChange, value } }) => (
                    <DateRangePicker
                      dates={{ startDate: value.startDate, endDate: value.endDate }}
                      onDatesChange={(values) => {
                        onChange(values);
                      }}
                    />
                  )}
                />
              </div>
            </div>

            {/* Reason Select */}
            <div className="mt-4 w-full">
              <div className="">
                <p className="text-emphasis block text-sm font-medium">{t("reason")}</p>
                <Controller
                  control={control}
                  name="reasonId"
                  render={({ field: { onChange, value } }) => (
                    <Select<Option>
                      className="mb-0 mt-1 text-white"
                      name="reason"
                      data-testid="reason_select"
                      value={reasonList.find((reason) => reason.value === value)}
                      placeholder={t("ooo_select_reason")}
                      options={reasonList}
                      onChange={(selectedOption) => {
                        if (selectedOption?.value) {
                          onChange(selectedOption.value);
                        }
                      }}
                    />
                  )}
                />
              </div>
            </div>

            {/* Notes input */}
            <div className="mt-4">
              <p className="text-emphasis block text-sm font-medium">{t("notes")}</p>
              <TextArea
                data-testid="notes_input"
                className="border-subtle mt-1 h-10 w-full rounded-lg border px-2"
                placeholder={t("additional_notes")}
                {...register("notes")}
                onChange={(e) => {
                  setValue("notes", e?.target.value);
                }}
              />
            </div>

            <div className="bg-muted my-4 rounded-xl p-5">
              <div className="flex flex-row">
                <Switch
                  disabled={!hasTeamPlan}
                  data-testid="profile-redirect-switch"
                  checked={profileRedirect}
                  id="profile-redirect-switch"
                  onCheckedChange={(state) => {
                    setProfileRedirect(state);
                    if (!state) {
                      setValue("toTeamUserId", null);
                    }
                  }}
                  label={hasTeamPlan ? t("redirect_team_enabled") : t("redirect_team_disabled")}
                />
                {!hasTeamPlan && (
                  <div className="mx-2" data-testid="upgrade-team-badge">
                    <UpgradeTeamsBadge />
                  </div>
                )}
              </div>

              {profileRedirect && (
                <div className="mt-4">
                  <div className="h-16">
                    <p className="text-emphasis mb-1 block text-sm font-medium">{t("team_member")}</p>
                    <Controller
                      control={control}
                      name="toTeamUserId"
                      render={({ field: { onChange, value } }) => (
                        <Select<Option>
                          name="toTeamUsername"
                          data-testid="team_username_select"
                          value={forwardingToMemberListOptions.find((member) => member.value === value)}
                          placeholder={t("select_team_member")}
                          isSearchable
                          options={forwardingToMemberListOptions.filter(
                            (option) => option.value !== getValues("forUserId")
                          )}
                          onChange={(selectedOption) => {
                            if (selectedOption?.value) {
                              onChange(selectedOption.value);
                            }
                          }}
                        />
                      )}
                    />
                  </div>
                </div>
              )}
            </div>
          </div>
          <DialogFooter showDivider noSticky>
            <div className="flex">
              <Button
                color="minimal"
                type="button"
                onClick={() => {
                  closeModal();
                }}
                className="mr-1">
                {t("cancel")}
              </Button>
              <Button
                form="create-or-edit-ooo-form"
                color="primary"
                type="submit"
                disabled={isSubmitting}
                data-testid="create-or-edit-entry-ooo-redirect">
                {currentlyEditingOutOfOfficeEntry ? t("save") : t("create")}
              </Button>
            </div>
          </DialogFooter>
        </form>
      </DialogContent>
    </Dialog>
  );
};<|MERGE_RESOLUTION|>--- conflicted
+++ resolved
@@ -57,7 +57,6 @@
   const { data: listMembers } = trpc.viewer.teams.legacyListMembers.useQuery({});
 
   const me = useMeQuery();
-<<<<<<< HEAD
   const forwardingToMemberListOptions: {
     value: number;
     label: string;
@@ -72,10 +71,6 @@
       })) || [];
 
   const oooForMemberListOptions: {
-=======
-
-  const memberListOptions: {
->>>>>>> e1228ca0
     value: number;
     label: string;
   }[] =
