--- conflicted
+++ resolved
@@ -1,13 +1,6 @@
 "use client";
 
-<<<<<<< HEAD
 import { Icon } from "@calid/features/ui/components/icon";
-
-
-
-=======
-import { Button, Icon } from "@calid/features/ui";
->>>>>>> 3e7d0041
 import { keepPreviousData } from "@tanstack/react-query";
 import {
   createColumnHelper,
