"use client";

import { keepPreviousData } from "@tanstack/react-query";
import { getCoreRowModel, useReactTable, type ColumnDef } from "@tanstack/react-table";
import { Trans } from "next-i18next";
import { useCallback, useEffect, useMemo, useRef, useState } from "react";
import { useFormState } from "react-hook-form";

import dayjs from "@calcom/dayjs";
import { DataTable, DataTableToolbar } from "@calcom/features/data-table";
import { getUserAvatarUrl } from "@calcom/lib/getAvatarUrl";
import { useCompatSearchParams } from "@calcom/lib/hooks/useCompatSearchParams";
import { useLocale } from "@calcom/lib/hooks/useLocale";
import { trpc } from "@calcom/trpc/react";
import { OutOfOfficeRecordType } from "@calcom/trpc/server/routers/loggedInViewer/outOfOfficeEntriesList.schema";
import { Avatar, Button, EmptyScreen, Icon, showToast, SkeletonText, ToggleGroup, Tooltip } from "@calcom/ui";

import CreateNewOutOfOfficeEntryButton from "./CreateNewOutOfOfficeEntryButton";
import { CreateOrEditOutOfOfficeEntryModal } from "./CreateOrEditOutOfOfficeModal";
import type { BookingRedirectForm } from "./CreateOrEditOutOfOfficeModal";
import { OutOfOfficeTab } from "./OutOfOfficeToggleGroup";

interface OutOfOfficeEntry {
  id: number;
  uuid: string;
  start: Date;
  end: Date;
  toUserId: number | null;
  toUser: {
    username: string;
    name: string;
  } | null;
  reason: {
    id: number;
    emoji: string;
    reason: string;
    userId: number;
  } | null;
  notes: string | null;
  user: { id: number; avatarUrl: string; username: string; email: string; name: string } | null;
}

export const OutOfOfficeEntriesList = ({ oooEntriesAdded }: { oooEntriesAdded: number }) => {
  const { t } = useLocale();
  const tableContainerRef = useRef<HTMLDivElement>(null);
  const [oooEntriesUpdated, setOOOEntriesUpdated] = useState(0);
  const [recordType, setRecordType] = useState(OutOfOfficeRecordType.CURRENT);
  const toggleGroupOptions = [
    { value: OutOfOfficeRecordType.CURRENT, label: t("current") },
    { value: OutOfOfficeRecordType.PREVIOUS, label: t("previous") },
  ];
  const [searchTerm, setSearchTerm] = useState("");
  const [deletedEntry, setDeletedEntry] = useState(0);
  const [currentlyEditingOutOfOfficeEntry, setCurrentlyEditingOutOfOfficeEntry] =
    useState<BookingRedirectForm | null>(null);
  const [openModal, setOpenModal] = useState(false);
  const editOutOfOfficeEntry = (entry: BookingRedirectForm) => {
    setCurrentlyEditingOutOfOfficeEntry(entry);
    setOpenModal(true);
  };

<<<<<<< HEAD
  const searchParams = useCompatSearchParams();
  const selectedTab = searchParams?.get("type") ?? OutOfOfficeTab.MINE;

  const { data, isPending, fetchNextPage, isFetching, refetch } =
    trpc.viewer.outOfOfficeEntriesList.useInfiniteQuery(
      {
        limit: 10,
        fetchTeamMembersEntries: selectedTab === OutOfOfficeTab.TEAM,
        searchTerm: selectedTab === OutOfOfficeTab.TEAM ? searchTerm : undefined,
        recordType: recordType,
      },
      {
        getNextPageParam: (lastPage) => lastPage.nextCursor,
        placeholderData: keepPreviousData,
      }
    );

  useEffect(() => {
    refetch();
    if (selectedTab === OutOfOfficeTab.MINE) {
      setSearchTerm("");
    }
  }, [oooEntriesAdded, oooEntriesUpdated, deletedEntry, selectedTab, refetch]);

  const totalDBRowCount = data?.pages?.[0]?.meta?.totalRowCount ?? 0;
  const flatData = useMemo(
    () =>
      isPending || isFetching ? new Array(5).fill(null) : data?.pages?.flatMap((page) => page.rows) ?? [],
    [data, selectedTab, isPending, isFetching, searchTerm]
  ) as OutOfOfficeEntry[];
  const totalFetched = flatData.length;

  const memoColumns = useMemo(() => {
    const columns: ColumnDef<OutOfOfficeEntry>[] = [];
    if (selectedTab === OutOfOfficeTab.TEAM) {
      columns.push({
        id: "member",
        header: `Member`,
        size: 300,
        cell: ({ row }) => {
          if (!row.original || !row.original.user || isPending || isFetching) {
            return <SkeletonText className="h-8 w-full" />;
          }
          const { avatarUrl, username, email, name } = row.original.user;
          const memberName =
            name ||
            (() => {
              const emailName = email.split("@")[0];
              return emailName.charAt(0).toUpperCase() + emailName.slice(1);
            })();
          return (
            <div className="flex items-center gap-2">
              <Avatar
                size="sm"
                alt={username || email}
                imageSrc={getUserAvatarUrl({
                  avatarUrl,
                })}
              />
              <div className="">
                <div
                  data-testid={`ooo-member-${username}-username`}
                  className="text-emphasis text-sm font-medium leading-none">
                  {memberName}
                </div>
                <div
                  data-testid={`ooo-member-${username}-email`}
                  className="text-subtle mt-1 text-sm leading-none">
                  {email}
=======
  if (data === null || data?.length === 0 || (data === undefined && !isPending))
    return (
      <EmptyScreen
        className="mt-6"
        headline={t("ooo_empty_title")}
        description={t("ooo_empty_description")}
        buttonRaw={<CreateNewOutOfOfficeEntryButton size="sm" />}
        customIcon={
          <div className="mt-4 h-[102px]">
            <div className="flex h-full flex-col items-center justify-center p-2 md:mt-0 md:p-0">
              <div className="relative">
                <div className="dark:bg-darkgray-50 absolute -left-3 -top-3 -z-20 h-[70px] w-[70px] -rotate-[24deg] rounded-3xl border-2 border-[#e5e7eb] p-8 opacity-40 dark:opacity-80">
                  <div className="w-12" />
                </div>
                <div className="dark:bg-darkgray-50 absolute -top-3 left-3 -z-10 h-[70px] w-[70px] rotate-[24deg] rounded-3xl border-2 border-[#e5e7eb] p-8 opacity-60 dark:opacity-90">
                  <div className="w-12" />
                </div>
                <div className="dark:bg-darkgray-50 text-inverted relative z-0 flex h-[70px] w-[70px] items-center justify-center rounded-3xl border-2 border-[#e5e7eb] bg-white">
                  <Icon name="clock" size={28} />
                  <div className="dark:bg-darkgray-50 absolute right-4 top-5 h-[12px] w-[12px] rotate-[56deg] bg-white text-lg font-bold" />
                  <span className="absolute right-4 top-3 font-sans text-sm font-extrabold">z</span>
>>>>>>> fd651133
                </div>
              </div>
            </div>
          );
        },
      });
    }
    columns.push({
      id: "outOfOffice",
      header: `${t("out_of_office")} (${totalDBRowCount})`,
      size: selectedTab === OutOfOfficeTab.TEAM ? 370 : 670,
      cell: ({ row }) => {
        const item = row.original;
        return (
          <>
            {row.original && !isPending && !isFetching ? (
              <div
                className="flex flex-row justify-between p-2"
                data-testid={`table-redirect-${item.toUser?.username || "n-a"}`}>
                <div className="flex flex-row items-center">
                  <div className="flex h-10 w-10 items-center justify-center rounded-full bg-gray-50">
                    {item?.reason?.emoji || "🏝️"}
                  </div>

                  <div className="ml-2 flex flex-col">
                    <p className="px-2 font-bold">
                      {dayjs.utc(item.start).format("ll")} - {dayjs.utc(item.end).format("ll")}
                    </p>
                    <p className="px-2">
                      {item.toUser?.username ? (
                        <Trans
                          i18nKey="ooo_forwarding_to"
                          values={{
                            username: item.toUser?.username,
                          }}
                          components={{
                            span: <span className="text-subtle font-bold" />,
                          }}
                        />
                      ) : (
                        <>{t("ooo_not_forwarding")}</>
                      )}
                    </p>
                    {item.notes && (
                      <p className="px-2">
                        <span className="text-subtle">{t("notes")}: </span>
                        <span data-testid={`ooo-entry-note-${item.toUser?.username || "n-a"}`}>
                          {item.notes}
                        </span>
                      </p>
                    )}
                  </div>
                </div>
              </div>
            ) : (
              <SkeletonText className="h-8 w-full" />
            )}
          </>
        );
      },
    });
    columns.push({
      id: "actions",
      size: 90,
      cell: ({ row }) => {
        const item = row.original;
        return (
          <>
            {row.original && !isPending && !isFetching ? (
              <div className="flex flex-row items-center justify-end gap-x-2">
                <Tooltip content={t("edit")}>
                  <Button
                    className="self-center rounded-lg border"
                    type="button"
                    color="minimal"
                    variant="icon"
                    data-testid={`ooo-edit-${item.toUser?.username || "n-a"}`}
                    StartIcon="pencil"
                    onClick={() => {
                      const offset = dayjs().utcOffset();
                      const outOfOfficeEntryData: BookingRedirectForm = {
                        uuid: item.uuid,
                        dateRange: {
                          startDate: dayjs(item.start).subtract(offset, "minute").toDate(),
                          endDate: dayjs(item.end).subtract(offset, "minute").startOf("d").toDate(),
                        },
                        offset,
                        toTeamUserId: item.toUserId,
                        reasonId: item.reason?.id ?? 1,
                        notes: item.notes ?? undefined,
                        forUserId: item.user?.id || null,
                        forUserName:
                          item.user?.name ||
                          (item.user?.email &&
                            (() => {
                              const emailName = item.user?.email.split("@")[0];
                              return emailName.charAt(0).toUpperCase() + emailName.slice(1);
                            })()),
                        forUserAvatar: item.user?.avatarUrl,
                        toUserName: item.toUser?.name || item.toUser?.username,
                      };
                      editOutOfOfficeEntry(outOfOfficeEntryData);
                    }}
                    disabled={isPending || isFetching}
                  />
                </Tooltip>
                <Tooltip content={t("delete")}>
                  <Button
                    className="self-center rounded-lg border"
                    type="button"
                    color="minimal"
                    variant="icon"
                    disabled={deleteOutOfOfficeEntryMutation.isPending || isPending || isFetching}
                    StartIcon="trash-2"
                    onClick={() => {
                      deleteOutOfOfficeEntryMutation.mutate({
                        outOfOfficeUid: item.uuid,
                        userId: selectedTab === OutOfOfficeTab.TEAM ? item.user?.id : undefined,
                      });
                    }}
                  />
                </Tooltip>
              </div>
            ) : (
              <SkeletonText className="h-8 w-full" />
            )}
          </>
        );
      },
    });
    return columns;
  }, [selectedTab, isPending, isFetching]);

<<<<<<< HEAD
  const fetchMoreOnBottomReached = useCallback(
    (containerRefElement?: HTMLDivElement | null) => {
      if (containerRefElement) {
        const { scrollHeight, scrollTop, clientHeight } = containerRefElement;
        if (scrollHeight - scrollTop - clientHeight < 100 && !isFetching && totalFetched < totalDBRowCount) {
          fetchNextPage();
        }
        if (isFetching) {
          containerRefElement.classList.add("cursor-wait");
        } else {
          containerRefElement.classList.remove("cursor-wait");
        }
      }
    },
    [fetchNextPage, isFetching, totalFetched, totalDBRowCount]
  );
=======
                <div className="flex flex-row items-center gap-x-2">
                  <Tooltip content={t("edit")}>
                    <Button
                      className="self-center rounded-lg border"
                      type="button"
                      color="secondary"
                      variant="icon"
                      data-testid={`ooo-edit-${item.toUser?.username || "n-a"}`}
                      StartIcon="pencil"
                      onClick={() => {
                        const offset = dayjs().utcOffset();
                        const outOfOfficeEntryData: BookingRedirectForm = {
                          uuid: item.uuid,
                          dateRange: {
                            startDate: dayjs(item.start).subtract(offset, "minute").toDate(),
                            endDate: dayjs(item.end).subtract(offset, "minute").startOf("d").toDate(),
                          },
                          offset,
                          toTeamUserId: item.toUserId,
                          reasonId: item.reason?.id ?? 1,
                          notes: item.notes ?? undefined,
                        };
                        editOutOfOfficeEntry(outOfOfficeEntryData);
                      }}
                    />
                  </Tooltip>
                  <Tooltip content={t("delete")}>
                    <Button
                      className="self-center rounded-lg border"
                      type="button"
                      color="destructive"
                      variant="icon"
                      disabled={deleteOutOfOfficeEntryMutation.isPending}
                      StartIcon="trash-2"
                      onClick={() => {
                        deleteOutOfOfficeEntryMutation.mutate({ outOfOfficeUid: item.uuid });
                      }}
                    />
                  </Tooltip>
                </div>
              </TableCell>
            </TableRow>
          ))}
          {isPending && (
            <>
              {new Array(2).fill(0).map((_, index) => (
                <TableRow key={index}>
                  <TableCell>
                    <SkeletonText className="h-12 w-full" />
                  </TableCell>
                </TableRow>
              ))}
            </>
          )}
>>>>>>> fd651133

  const table = useReactTable({
    data: flatData,
    columns: memoColumns,
    enableRowSelection: false,
    debugTable: true,
    manualPagination: true,
    getCoreRowModel: getCoreRowModel(),
  });

  useEffect(() => {
    fetchMoreOnBottomReached(tableContainerRef.current);
  }, [fetchMoreOnBottomReached]);

  const deleteOutOfOfficeEntryMutation = trpc.viewer.outOfOfficeEntryDelete.useMutation({
    onSuccess: () => {
      showToast(t("success_deleted_entry_out_of_office"), "success");
      setDeletedEntry((previousValue) => previousValue + 1);
      useFormState;
    },
    onError: () => {
      showToast(`An error ocurred`, "error");
    },
  });

  return (
    <>
      <div className="mb-2 mt-2 flex justify-start">
        <ToggleGroup
          className="hidden md:block"
          defaultValue={recordType}
          onValueChange={(value) => setRecordType(value as OutOfOfficeRecordType)}
          options={toggleGroupOptions}
        />
      </div>
      {data === null ||
      (data?.pages?.length !== 0 && data?.pages[0].meta.totalRowCount === 0 && searchTerm === "") ||
      (data === undefined && !isPending) ? (
        <EmptyScreen
          className="mt-6"
          headline={
            recordType === OutOfOfficeRecordType.PREVIOUS
              ? t("previous_ooo_empty_title")
              : selectedTab === OutOfOfficeTab.TEAM
              ? t("ooo_team_empty_title")
              : t("ooo_empty_title")
          }
          description={
            recordType === OutOfOfficeRecordType.PREVIOUS
              ? ""
              : selectedTab === OutOfOfficeTab.TEAM
              ? t("ooo_team_empty_description")
              : t("ooo_empty_description")
          }
          customIcon={
            <div className="mt-4 h-[102px]">
              <div className="flex h-full flex-col items-center justify-center p-2 md:mt-0 md:p-0">
                <div className="relative">
                  <div className="dark:bg-darkgray-50 absolute -left-3 -top-3 -z-20 h-[70px] w-[70px] -rotate-[24deg] rounded-3xl border-2 border-[#e5e7eb] p-8 opacity-40 dark:opacity-80">
                    <div className="w-12" />
                  </div>
                  <div className="dark:bg-darkgray-50 absolute -top-3 left-3 -z-10 h-[70px] w-[70px] rotate-[24deg] rounded-3xl border-2 border-[#e5e7eb] p-8 opacity-60 dark:opacity-90">
                    <div className="w-12" />
                  </div>
                  <div className="dark:bg-darkgray-50 relative z-0 flex h-[70px] w-[70px] items-center justify-center rounded-3xl border-2 border-[#e5e7eb] bg-white">
                    <Icon name="clock" size={28} />
                    <div className="dark:bg-darkgray-50 absolute right-4 top-5 h-[12px] w-[12px] rotate-[56deg] bg-white text-lg font-bold" />
                    <span className="absolute right-4 top-3 font-sans text-sm font-extrabold">z</span>
                  </div>
                </div>
              </div>
            </div>
          }
        />
      ) : (
        <div>
          <DataTable
            hideHeader={selectedTab === OutOfOfficeTab.MINE}
            table={table}
            tableContainerRef={tableContainerRef}
            isPending={isPending}
            onScroll={(e) => fetchMoreOnBottomReached(e.target as HTMLDivElement)}>
            {selectedTab === OutOfOfficeTab.TEAM && (
              <DataTableToolbar.Root>
                <DataTableToolbar.SearchBar table={table} onSearch={(value) => setSearchTerm(value)} />
              </DataTableToolbar.Root>
            )}
          </DataTable>
          {openModal && (
            <CreateOrEditOutOfOfficeEntryModal
              openModal={openModal}
              closeModal={() => {
                setOpenModal(false);
                setCurrentlyEditingOutOfOfficeEntry(null);
              }}
              currentlyEditingOutOfOfficeEntry={currentlyEditingOutOfOfficeEntry}
              setOOOEntriesUpdated={setOOOEntriesUpdated}
            />
          )}
        </div>
      )}
    </>
  );
};<|MERGE_RESOLUTION|>--- conflicted
+++ resolved
@@ -59,7 +59,6 @@
     setOpenModal(true);
   };
 
-<<<<<<< HEAD
   const searchParams = useCompatSearchParams();
   const selectedTab = searchParams?.get("type") ?? OutOfOfficeTab.MINE;
 
@@ -129,29 +128,6 @@
                   data-testid={`ooo-member-${username}-email`}
                   className="text-subtle mt-1 text-sm leading-none">
                   {email}
-=======
-  if (data === null || data?.length === 0 || (data === undefined && !isPending))
-    return (
-      <EmptyScreen
-        className="mt-6"
-        headline={t("ooo_empty_title")}
-        description={t("ooo_empty_description")}
-        buttonRaw={<CreateNewOutOfOfficeEntryButton size="sm" />}
-        customIcon={
-          <div className="mt-4 h-[102px]">
-            <div className="flex h-full flex-col items-center justify-center p-2 md:mt-0 md:p-0">
-              <div className="relative">
-                <div className="dark:bg-darkgray-50 absolute -left-3 -top-3 -z-20 h-[70px] w-[70px] -rotate-[24deg] rounded-3xl border-2 border-[#e5e7eb] p-8 opacity-40 dark:opacity-80">
-                  <div className="w-12" />
-                </div>
-                <div className="dark:bg-darkgray-50 absolute -top-3 left-3 -z-10 h-[70px] w-[70px] rotate-[24deg] rounded-3xl border-2 border-[#e5e7eb] p-8 opacity-60 dark:opacity-90">
-                  <div className="w-12" />
-                </div>
-                <div className="dark:bg-darkgray-50 text-inverted relative z-0 flex h-[70px] w-[70px] items-center justify-center rounded-3xl border-2 border-[#e5e7eb] bg-white">
-                  <Icon name="clock" size={28} />
-                  <div className="dark:bg-darkgray-50 absolute right-4 top-5 h-[12px] w-[12px] rotate-[56deg] bg-white text-lg font-bold" />
-                  <span className="absolute right-4 top-3 font-sans text-sm font-extrabold">z</span>
->>>>>>> fd651133
                 </div>
               </div>
             </div>
@@ -226,7 +202,7 @@
                   <Button
                     className="self-center rounded-lg border"
                     type="button"
-                    color="minimal"
+                    color="secondary"
                     variant="icon"
                     data-testid={`ooo-edit-${item.toUser?.username || "n-a"}`}
                     StartIcon="pencil"
@@ -262,7 +238,7 @@
                   <Button
                     className="self-center rounded-lg border"
                     type="button"
-                    color="minimal"
+                    color="destructive"
                     variant="icon"
                     disabled={deleteOutOfOfficeEntryMutation.isPending || isPending || isFetching}
                     StartIcon="trash-2"
@@ -285,7 +261,6 @@
     return columns;
   }, [selectedTab, isPending, isFetching]);
 
-<<<<<<< HEAD
   const fetchMoreOnBottomReached = useCallback(
     (containerRefElement?: HTMLDivElement | null) => {
       if (containerRefElement) {
@@ -302,62 +277,6 @@
     },
     [fetchNextPage, isFetching, totalFetched, totalDBRowCount]
   );
-=======
-                <div className="flex flex-row items-center gap-x-2">
-                  <Tooltip content={t("edit")}>
-                    <Button
-                      className="self-center rounded-lg border"
-                      type="button"
-                      color="secondary"
-                      variant="icon"
-                      data-testid={`ooo-edit-${item.toUser?.username || "n-a"}`}
-                      StartIcon="pencil"
-                      onClick={() => {
-                        const offset = dayjs().utcOffset();
-                        const outOfOfficeEntryData: BookingRedirectForm = {
-                          uuid: item.uuid,
-                          dateRange: {
-                            startDate: dayjs(item.start).subtract(offset, "minute").toDate(),
-                            endDate: dayjs(item.end).subtract(offset, "minute").startOf("d").toDate(),
-                          },
-                          offset,
-                          toTeamUserId: item.toUserId,
-                          reasonId: item.reason?.id ?? 1,
-                          notes: item.notes ?? undefined,
-                        };
-                        editOutOfOfficeEntry(outOfOfficeEntryData);
-                      }}
-                    />
-                  </Tooltip>
-                  <Tooltip content={t("delete")}>
-                    <Button
-                      className="self-center rounded-lg border"
-                      type="button"
-                      color="destructive"
-                      variant="icon"
-                      disabled={deleteOutOfOfficeEntryMutation.isPending}
-                      StartIcon="trash-2"
-                      onClick={() => {
-                        deleteOutOfOfficeEntryMutation.mutate({ outOfOfficeUid: item.uuid });
-                      }}
-                    />
-                  </Tooltip>
-                </div>
-              </TableCell>
-            </TableRow>
-          ))}
-          {isPending && (
-            <>
-              {new Array(2).fill(0).map((_, index) => (
-                <TableRow key={index}>
-                  <TableCell>
-                    <SkeletonText className="h-12 w-full" />
-                  </TableCell>
-                </TableRow>
-              ))}
-            </>
-          )}
->>>>>>> fd651133
 
   const table = useReactTable({
     data: flatData,
@@ -412,6 +331,7 @@
               ? t("ooo_team_empty_description")
               : t("ooo_empty_description")
           }
+          buttonRaw={<CreateNewOutOfOfficeEntryButton size="sm" />}
           customIcon={
             <div className="mt-4 h-[102px]">
               <div className="flex h-full flex-col items-center justify-center p-2 md:mt-0 md:p-0">
@@ -422,7 +342,7 @@
                   <div className="dark:bg-darkgray-50 absolute -top-3 left-3 -z-10 h-[70px] w-[70px] rotate-[24deg] rounded-3xl border-2 border-[#e5e7eb] p-8 opacity-60 dark:opacity-90">
                     <div className="w-12" />
                   </div>
-                  <div className="dark:bg-darkgray-50 relative z-0 flex h-[70px] w-[70px] items-center justify-center rounded-3xl border-2 border-[#e5e7eb] bg-white">
+                  <div className="dark:bg-darkgray-50 text-inverted relative z-0 flex h-[70px] w-[70px] items-center justify-center rounded-3xl border-2 border-[#e5e7eb] bg-white">
                     <Icon name="clock" size={28} />
                     <div className="dark:bg-darkgray-50 absolute right-4 top-5 h-[12px] w-[12px] rotate-[56deg] bg-white text-lg font-bold" />
                     <span className="absolute right-4 top-3 font-sans text-sm font-extrabold">z</span>
