"use client";

import { keepPreviousData } from "@tanstack/react-query";
import {
  createColumnHelper,
  getCoreRowModel,
  getFilteredRowModel,
  useReactTable,
} from "@tanstack/react-table";
import { useEffect, useMemo, useRef, useState } from "react";
import { useFormState } from "react-hook-form";

import dayjs from "@calcom/dayjs";
import {
  DataTableWrapper,
  DataTableToolbar,
  DataTableProvider,
  ColumnFilterType,
  useFilterValue,
  ZDateRangeFilterValue,
  DataTableFilters,
} from "@calcom/features/data-table";
import ServerTrans from "@calcom/lib/components/ServerTrans";
import { getUserAvatarUrl } from "@calcom/lib/getAvatarUrl";
import { useCompatSearchParams } from "@calcom/lib/hooks/useCompatSearchParams";
import { useLocale } from "@calcom/lib/hooks/useLocale";
import { trpc } from "@calcom/trpc/react";
import { Avatar } from "@calcom/ui/components/avatar";
import { Button } from "@calcom/ui/components/button";
import { EmptyScreen } from "@calcom/ui/components/empty-screen";
import { Icon } from "@calcom/ui/components/icon";
import { SkeletonText } from "@calcom/ui/components/skeleton";
import { showToast } from "@calcom/ui/components/toast";
import { Tooltip } from "@calcom/ui/components/tooltip";

import CreateNewOutOfOfficeEntryButton from "./CreateNewOutOfOfficeEntryButton";
import { CreateOrEditOutOfOfficeEntryModal } from "./CreateOrEditOutOfOfficeModal";
import type { BookingRedirectForm } from "./CreateOrEditOutOfOfficeModal";
import { OutOfOfficeTab } from "./OutOfOfficeToggleGroup";

interface OutOfOfficeEntry {
  id: number;
  uuid: string;
  start: Date;
  end: Date;
  toUserId: number | null;
  toUser: {
    username: string;
    name: string;
  } | null;
  reason: {
    id: number;
    emoji: string;
    reason: string;
    userId: number;
  } | null;
  notes: string | null;
  user: { id: number; avatarUrl: string; username: string; email: string; name: string } | null;
  canEditAndDelete: boolean;
}

export default function OutOfOfficeEntriesList() {
  return (
    <DataTableProvider>
      <OutOfOfficeEntriesListContent />
    </DataTableProvider>
  );
}

function OutOfOfficeEntriesListContent() {
  const { t } = useLocale();
  const tableContainerRef = useRef<HTMLDivElement>(null);
  const [searchTerm, setSearchTerm] = useState("");
  const [deletedEntry, setDeletedEntry] = useState(0);
  const [currentlyEditingOutOfOfficeEntry, setCurrentlyEditingOutOfOfficeEntry] =
    useState<BookingRedirectForm | null>(null);
  const [openModal, setOpenModal] = useState(false);
  const editOutOfOfficeEntry = (entry: BookingRedirectForm) => {
    setCurrentlyEditingOutOfOfficeEntry(entry);
    setOpenModal(true);
  };

<<<<<<< HEAD
  if (data === null || data?.length === 0 || (data === undefined && !isPending))
    return (
      <EmptyScreen
        className="mt-6"
        headline={t("ooo_empty_title")}
        description={t("ooo_empty_description")}
        buttonRaw={<CreateNewOutOfOfficeEntryButton size="sm" />}
        customIcon={
          <div className="mt-4 h-[102px]">
            <div className="flex h-full flex-col items-center justify-center p-2 md:mt-0 md:p-0">
              <div className="relative">
                <div className="dark:bg-darkgray-50 absolute -left-3 -top-3 -z-20 h-[70px] w-[70px] -rotate-[24deg] rounded-3xl border-2 border-[#e5e7eb] p-8 opacity-40 dark:opacity-80">
                  <div className="w-12" />
                </div>
                <div className="dark:bg-darkgray-50 absolute -top-3 left-3 -z-10 h-[70px] w-[70px] rotate-[24deg] rounded-3xl border-2 border-[#e5e7eb] p-8 opacity-60 dark:opacity-90">
                  <div className="w-12" />
                </div>
                <div className="dark:bg-darkgray-50 text-inverted relative z-0 flex h-[70px] w-[70px] items-center justify-center rounded-3xl border-2 border-[#e5e7eb] bg-white">
                  <Icon name="clock" size={28} />
                  <div className="dark:bg-darkgray-50 absolute right-4 top-5 h-[12px] w-[12px] rotate-[56deg] bg-white text-lg font-bold" />
                  <span className="absolute right-4 top-3 font-sans text-sm font-extrabold">z</span>
                </div>
              </div>
            </div>
          </div>
        }
      />
=======
  const searchParams = useCompatSearchParams();
  const selectedTab = searchParams?.get("type") ?? OutOfOfficeTab.MINE;

  const endDateRange = useFilterValue("dateRange", ZDateRangeFilterValue)?.data;

  const { data, isPending, fetchNextPage, isFetching, refetch, hasNextPage } =
    trpc.viewer.ooo.outOfOfficeEntriesList.useInfiniteQuery(
      {
        limit: 10,
        fetchTeamMembersEntries: selectedTab === OutOfOfficeTab.TEAM,
        searchTerm,
        endDateFilterStartRange: endDateRange?.startDate ?? undefined,
        endDateFilterEndRange: endDateRange?.endDate ?? undefined,
      },
      {
        getNextPageParam: (lastPage) => lastPage.nextCursor,
        placeholderData: keepPreviousData,
      }
>>>>>>> f15d3478
    );

  useEffect(() => {
    refetch();
  }, [deletedEntry, selectedTab, refetch]);

  const totalRowCount = data?.pages?.[0]?.meta?.totalRowCount ?? 0;
  const flatData = useMemo(
    () =>
      isPending || isFetching ? new Array(5).fill(null) : data?.pages?.flatMap((page) => page.rows) ?? [],
    [data, selectedTab, isPending, isFetching, searchTerm]
  ) as OutOfOfficeEntry[];

  const memoColumns = useMemo(() => {
    const columnHelper = createColumnHelper<OutOfOfficeEntry>();
    return [
      columnHelper.accessor((row) => row, {
        id: "dateRange",
        header: t("date_range"),
        enableColumnFilter: true,
        enableSorting: false,
        cell: () => null,
        filterFn: () => true,
        meta: {
          filter: {
            type: ColumnFilterType.DATE_RANGE,
            dateRangeOptions: {
              range: "past",
            },
          },
        },
      }),
      ...(selectedTab === OutOfOfficeTab.TEAM
        ? [
            columnHelper.display({
              id: "member",
              header: `Member`,
              size: 300,
              cell: ({ row }) => {
                if (!row.original || !row.original.user || isPending || isFetching) {
                  return <SkeletonText className="h-8 w-full" />;
                }
                const { avatarUrl, username, email, name } = row.original.user;
                const memberName =
                  name ||
                  (() => {
                    const emailName = email.split("@")[0];
                    return emailName.charAt(0).toUpperCase() + emailName.slice(1);
                  })();
                return (
                  <div className="flex items-center gap-2">
                    <Avatar
                      size="sm"
                      alt={username || email}
                      imageSrc={getUserAvatarUrl({
                        avatarUrl,
                      })}
                    />
                    <div className="">
                      <div
                        data-testid={`ooo-member-${username}-username`}
                        className="text-emphasis text-sm font-medium leading-none">
                        {memberName}
                      </div>
                      <div
                        data-testid={`ooo-member-${username}-email`}
                        className="text-subtle mt-1 text-sm leading-none">
                        {email}
                      </div>
                    </div>
                  </div>
                );
              },
            }),
          ]
        : []),
      columnHelper.display({
        id: "outOfOffice",
        header: `${t("out_of_office")} (${totalRowCount})`,
        size: selectedTab === OutOfOfficeTab.TEAM ? 370 : 660,
        cell: ({ row }) => {
          const item = row.original;
          return (
            <>
              {row.original && !isPending && !isFetching ? (
                <div
                  className="flex flex-row justify-between p-2"
                  data-testid={`table-redirect-${item.toUser?.username || "n-a"}`}>
                  <div className="flex flex-row items-center">
                    <div className="flex h-10 w-10 items-center justify-center rounded-full bg-gray-50">
                      {item?.reason?.emoji || "🏝️"}
                    </div>

                    <div className="ml-2 flex flex-col">
                      <p className="px-2 font-bold">
                        {dayjs.utc(item.start).format("ll")} - {dayjs.utc(item.end).format("ll")}
                      </p>
                      <p className="px-2">
                        {item.toUser?.username ? (
                          <ServerTrans
                            t={t}
                            i18nKey="ooo_forwarding_to"
                            values={{
                              username: item.toUser?.username,
                            }}
                            components={[<span key="ooo-username" className="text-subtle font-bold" />]}
                          />
                        ) : (
                          <>{t("ooo_not_forwarding")}</>
                        )}
                      </p>
                      {item.notes && (
                        <p className="px-2">
                          <span className="text-subtle">{t("notes")}: </span>
                          <span data-testid={`ooo-entry-note-${item.toUser?.username || "n-a"}`}>
                            {item.notes}
                          </span>
                        </p>
                      )}
                    </div>
                  </div>
                </div>
              ) : (
                <SkeletonText className="h-8 w-full" />
              )}
            </>
          );
        },
      }),
      columnHelper.display({
        id: "actions",
        size: 90,
        cell: ({ row }) => {
          const item = row.original;
          return (
            <>
              {row.original && !isPending && !isFetching ? (
                <div className="flex flex-row items-center justify-end gap-x-2">
                  <Tooltip content={t("edit")}>
                    <Button
                      className="self-center rounded-lg border"
                      type="button"
                      color="secondary"
                      variant="icon"
                      data-testid={`ooo-edit-${item.toUser?.username || "n-a"}`}
                      StartIcon="pencil"
                      onClick={() => {
                        const startDateOffset = -1 * item.start.getTimezoneOffset();
                        const endDateOffset = -1 * item.end.getTimezoneOffset();
                        const outOfOfficeEntryData: BookingRedirectForm = {
                          uuid: item.uuid,
                          dateRange: {
                            startDate: dayjs(item.start).subtract(startDateOffset, "minute").toDate(),
                            endDate: dayjs(item.end).subtract(endDateOffset, "minute").startOf("d").toDate(),
                          },
                          startDateOffset,
                          endDateOffset,
                          toTeamUserId: item.toUserId,
                          reasonId: item.reason?.id ?? 1,
                          notes: item.notes ?? undefined,
                          forUserId: item.user?.id || null,
                          forUserName:
                            item.user?.name ||
                            (item.user?.email &&
                              (() => {
                                const emailName = item.user?.email.split("@")[0];
                                return emailName.charAt(0).toUpperCase() + emailName.slice(1);
                              })()),
                          forUserAvatar: item.user?.avatarUrl,
                          toUserName: item.toUser?.name || item.toUser?.username,
                        };
                        editOutOfOfficeEntry(outOfOfficeEntryData);
                      }}
                      disabled={isPending || isFetching || !item.canEditAndDelete}
                    />
                  </Tooltip>
                  <Tooltip content={t("delete")}>
                    <Button
                      className="self-center rounded-lg border"
                      type="button"
                      color="destructive"
                      variant="icon"
                      disabled={
                        deleteOutOfOfficeEntryMutation.isPending ||
                        isPending ||
                        isFetching ||
                        !item.canEditAndDelete
                      }
                      StartIcon="trash-2"
                      data-testid={`ooo-delete-${item.toUser?.username || "n-a"}`}
                      onClick={() => {
                        deleteOutOfOfficeEntryMutation.mutate({
                          outOfOfficeUid: item.uuid,
                          userId: selectedTab === OutOfOfficeTab.TEAM ? item.user?.id : undefined,
                        });
                      }}
                    />
                  </Tooltip>
                </div>
              ) : (
                <SkeletonText className="h-8 w-full" />
              )}
            </>
          );
        },
      }),
    ];
  }, [selectedTab, isPending, isFetching]);

  const table = useReactTable({
    data: flatData,
    columns: memoColumns,
    initialState: {
      columnVisibility: {
        dateRange: false,
      },
    },
    enableRowSelection: false,
    manualPagination: true,
    getCoreRowModel: getCoreRowModel(),
    getFilteredRowModel: getFilteredRowModel(),
  });

  const deleteOutOfOfficeEntryMutation = trpc.viewer.ooo.outOfOfficeEntryDelete.useMutation({
    onSuccess: () => {
      showToast(t("success_deleted_entry_out_of_office"), "success");
      setDeletedEntry((previousValue) => previousValue + 1);
      useFormState;
    },
    onError: () => {
      showToast(`An error occurred`, "error");
    },
  });

  return (
    <>
      <DataTableWrapper
        testId="ooo-list-data-table"
        rowClassName={selectedTab === OutOfOfficeTab.MINE ? "hidden" : ""}
        table={table}
        isPending={isPending}
        hasNextPage={hasNextPage}
        fetchNextPage={fetchNextPage}
        isFetching={isFetching}
        totalRowCount={totalRowCount}
        tableContainerRef={tableContainerRef}
        paginationMode="infinite"
        ToolbarLeft={<DataTableToolbar.SearchBar table={table} onSearch={(value) => setSearchTerm(value)} />}
        ToolbarRight={
          <>
            <DataTableFilters.AddFilterButton table={table} />
            <DataTableFilters.ActiveFilters table={table} />
            <DataTableFilters.ClearFiltersButton />
          </>
        }
        EmptyView={
          <EmptyScreen
            className="mt-6"
            headline={selectedTab === OutOfOfficeTab.TEAM ? t("ooo_team_empty_title") : t("ooo_empty_title")}
            description={
              selectedTab === OutOfOfficeTab.TEAM
                ? t("ooo_team_empty_description")
                : t("ooo_empty_description")
            }
            buttonRaw={<CreateNewOutOfOfficeEntryButton size="sm" />}
            customIcon={
              <div className="mt-4 h-[102px]">
                <div className="flex h-full flex-col items-center justify-center p-2 md:mt-0 md:p-0">
                  <div className="relative">
                    <div className="dark:bg-darkgray-50 absolute -left-3 -top-3 -z-20 h-[70px] w-[70px] -rotate-[24deg] rounded-3xl border-2 border-[#e5e7eb] p-8 opacity-40 dark:opacity-80">
                      <div className="w-12" />
                    </div>
                    <div className="dark:bg-darkgray-50 absolute -top-3 left-3 -z-10 h-[70px] w-[70px] rotate-[24deg] rounded-3xl border-2 border-[#e5e7eb] p-8 opacity-60 dark:opacity-90">
                      <div className="w-12" />
                    </div>
                    <div className="dark:bg-darkgray-50 text-inverted relative z-0 flex h-[70px] w-[70px] items-center justify-center rounded-3xl border-2 border-[#e5e7eb] bg-white">
                      <Icon name="clock" size={28} />
                      <div className="dark:bg-darkgray-50 absolute right-4 top-5 h-[12px] w-[12px] rotate-[56deg] bg-white text-lg font-bold" />
                      <span className="absolute right-4 top-3 font-sans text-sm font-extrabold">z</span>
                    </div>
                  </div>
                </div>
              </div>
            }
          />
        }
      />
      {openModal && (
        <CreateOrEditOutOfOfficeEntryModal
          openModal={openModal}
          closeModal={() => {
            setOpenModal(false);
            setCurrentlyEditingOutOfOfficeEntry(null);
          }}
          currentlyEditingOutOfOfficeEntry={currentlyEditingOutOfOfficeEntry}
        />
      )}
    </>
  );
}<|MERGE_RESOLUTION|>--- conflicted
+++ resolved
@@ -80,35 +80,6 @@
     setOpenModal(true);
   };
 
-<<<<<<< HEAD
-  if (data === null || data?.length === 0 || (data === undefined && !isPending))
-    return (
-      <EmptyScreen
-        className="mt-6"
-        headline={t("ooo_empty_title")}
-        description={t("ooo_empty_description")}
-        buttonRaw={<CreateNewOutOfOfficeEntryButton size="sm" />}
-        customIcon={
-          <div className="mt-4 h-[102px]">
-            <div className="flex h-full flex-col items-center justify-center p-2 md:mt-0 md:p-0">
-              <div className="relative">
-                <div className="dark:bg-darkgray-50 absolute -left-3 -top-3 -z-20 h-[70px] w-[70px] -rotate-[24deg] rounded-3xl border-2 border-[#e5e7eb] p-8 opacity-40 dark:opacity-80">
-                  <div className="w-12" />
-                </div>
-                <div className="dark:bg-darkgray-50 absolute -top-3 left-3 -z-10 h-[70px] w-[70px] rotate-[24deg] rounded-3xl border-2 border-[#e5e7eb] p-8 opacity-60 dark:opacity-90">
-                  <div className="w-12" />
-                </div>
-                <div className="dark:bg-darkgray-50 text-inverted relative z-0 flex h-[70px] w-[70px] items-center justify-center rounded-3xl border-2 border-[#e5e7eb] bg-white">
-                  <Icon name="clock" size={28} />
-                  <div className="dark:bg-darkgray-50 absolute right-4 top-5 h-[12px] w-[12px] rotate-[56deg] bg-white text-lg font-bold" />
-                  <span className="absolute right-4 top-3 font-sans text-sm font-extrabold">z</span>
-                </div>
-              </div>
-            </div>
-          </div>
-        }
-      />
-=======
   const searchParams = useCompatSearchParams();
   const selectedTab = searchParams?.get("type") ?? OutOfOfficeTab.MINE;
 
@@ -127,7 +98,6 @@
         getNextPageParam: (lastPage) => lastPage.nextCursor,
         placeholderData: keepPreviousData,
       }
->>>>>>> f15d3478
     );
 
   useEffect(() => {
