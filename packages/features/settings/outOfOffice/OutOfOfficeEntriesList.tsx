--- conflicted
+++ resolved
@@ -1,11 +1,6 @@
 "use client";
 
-<<<<<<< HEAD
-// import { Button } from "@calcom/ui/components/button";
-import { Icon, Button } from "@calid/features/ui";
-=======
 import { Icon } from "@calid/features/ui";
->>>>>>> fd040b69
 import { keepPreviousData } from "@tanstack/react-query";
 import {
   createColumnHelper,
@@ -26,7 +21,6 @@
   useFilterValue,
   ZDateRangeFilterValue,
   DataTableFilters,
-  DataTableSegment,
 } from "@calcom/features/data-table";
 import { useSegments } from "@calcom/features/data-table/hooks/useSegments";
 import SettingsHeader from "@calcom/features/settings/appDir/SettingsHeader";
@@ -44,7 +38,7 @@
 import CreateNewOutOfOfficeEntryButton from "./CreateNewOutOfOfficeEntryButton";
 import { CreateOrEditOutOfOfficeEntryModal } from "./CreateOrEditOutOfOfficeModal";
 import type { BookingRedirectForm } from "./CreateOrEditOutOfOfficeModal";
-import { OutOfOfficeTab, OutOfOfficeToggleGroup } from "./OutOfOfficeToggleGroup";
+import { OutOfOfficeTab } from "./OutOfOfficeToggleGroup";
 
 interface OutOfOfficeEntry {
   id: number;
@@ -408,7 +402,7 @@
                           components={[<span key="ooo-username" className="text-subtle font-bold" />]}
                         />
                       ) : (
-                        <div className="text-sm text-subtle">{t("ooo_not_forwarding")}</div>
+                        <div className="text-subtle text-sm">{t("ooo_not_forwarding")}</div>
                       )}
                     </p>
                   </div>
@@ -534,7 +528,6 @@
         }
         ToolbarRight={
           <>
-
             {/* <DataTableFilters.ClearFiltersButton />
             <DataTableSegment.SaveButton />
             <DataTableSegment.Select /> */}
