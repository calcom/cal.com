"use client";

import { keepPreviousData } from "@tanstack/react-query";
import { getCoreRowModel, getFilteredRowModel, useReactTable, type ColumnDef } from "@tanstack/react-table";
import { Trans } from "next-i18next";
import { useEffect, useMemo, useRef, useState } from "react";
import { useFormState } from "react-hook-form";

import dayjs from "@calcom/dayjs";
import type { FilterableColumn } from "@calcom/features/data-table";
import {
  DataTableWrapper,
  DataTableToolbar,
  DataTableProvider,
  ColumnFilterType,
  DateRangeFilter,
  useFilterValue,
  ZDateRangeFilterValue,
} from "@calcom/features/data-table";
import { getUserAvatarUrl } from "@calcom/lib/getAvatarUrl";
import { useCompatSearchParams } from "@calcom/lib/hooks/useCompatSearchParams";
import { useLocale } from "@calcom/lib/hooks/useLocale";
import { trpc } from "@calcom/trpc/react";
import { Avatar, Button, EmptyScreen, Icon, showToast, SkeletonText, Tooltip } from "@calcom/ui";

import CreateNewOutOfOfficeEntryButton from "./CreateNewOutOfOfficeEntryButton";
import { CreateOrEditOutOfOfficeEntryModal } from "./CreateOrEditOutOfOfficeModal";
import type { BookingRedirectForm } from "./CreateOrEditOutOfOfficeModal";
import { OutOfOfficeTab } from "./OutOfOfficeToggleGroup";

interface OutOfOfficeEntry {
  id: number;
  uuid: string;
  start: Date;
  end: Date;
  toUserId: number | null;
  toUser: {
    username: string;
    name: string;
  } | null;
  reason: {
    id: number;
    emoji: string;
    reason: string;
    userId: number;
  } | null;
  notes: string | null;
  user: { id: number; avatarUrl: string; username: string; email: string; name: string } | null;
  canEditAndDelete: boolean;
}

const endDateColumn: Extract<FilterableColumn, { type: ColumnFilterType.DATE_RANGE }> = {
  id: "end",
  title: "end",
  type: ColumnFilterType.DATE_RANGE,
};

export default function OutOfOfficeEntriesList() {
  return (
    <DataTableProvider>
      <OutOfOfficeEntriesListContent />
    </DataTableProvider>
  );
}

function OutOfOfficeEntriesListContent() {
  const { t } = useLocale();
  const tableContainerRef = useRef<HTMLDivElement>(null);
  const [searchTerm, setSearchTerm] = useState("");
  const [deletedEntry, setDeletedEntry] = useState(0);
  const [currentlyEditingOutOfOfficeEntry, setCurrentlyEditingOutOfOfficeEntry] =
    useState<BookingRedirectForm | null>(null);
  const [openModal, setOpenModal] = useState(false);
  const editOutOfOfficeEntry = (entry: BookingRedirectForm) => {
    setCurrentlyEditingOutOfOfficeEntry(entry);
    setOpenModal(true);
  };

  const searchParams = useCompatSearchParams();
  const selectedTab = searchParams?.get("type") ?? OutOfOfficeTab.MINE;

  const endDateRange = useFilterValue("end", ZDateRangeFilterValue)?.data;

  const { data, isPending, fetchNextPage, isFetching, refetch, hasNextPage } =
    trpc.viewer.outOfOfficeEntriesList.useInfiniteQuery(
      {
        limit: 10,
        fetchTeamMembersEntries: selectedTab === OutOfOfficeTab.TEAM,
<<<<<<< HEAD
        searchTerm: selectedTab === OutOfOfficeTab.TEAM ? searchTerm : undefined,
        endDateFilterStartRange: endDateRange?.startDate ?? undefined,
        endDateFilterEndRange: endDateRange?.endDate ?? undefined,
=======
        searchTerm,
>>>>>>> ae659b51
      },
      {
        getNextPageParam: (lastPage) => lastPage.nextCursor,
        placeholderData: keepPreviousData,
      }
    );

  useEffect(() => {
    refetch();
  }, [deletedEntry, selectedTab, refetch]);

  const totalDBRowCount = data?.pages?.[0]?.meta?.totalRowCount ?? 0;
  const flatData = useMemo(
    () =>
      isPending || isFetching ? new Array(5).fill(null) : data?.pages?.flatMap((page) => page.rows) ?? [],
    [data, selectedTab, isPending, isFetching, searchTerm]
  ) as OutOfOfficeEntry[];

  const memoColumns = useMemo(() => {
    const columns: ColumnDef<OutOfOfficeEntry>[] = [];
    if (selectedTab === OutOfOfficeTab.TEAM) {
      columns.push({
        id: "member",
        header: `Member`,
        size: 300,
        cell: ({ row }) => {
          if (!row.original || !row.original.user || isPending || isFetching) {
            return <SkeletonText className="h-8 w-full" />;
          }
          const { avatarUrl, username, email, name } = row.original.user;
          const memberName =
            name ||
            (() => {
              const emailName = email.split("@")[0];
              return emailName.charAt(0).toUpperCase() + emailName.slice(1);
            })();
          return (
            <div className="flex items-center gap-2">
              <Avatar
                size="sm"
                alt={username || email}
                imageSrc={getUserAvatarUrl({
                  avatarUrl,
                })}
              />
              <div className="">
                <div
                  data-testid={`ooo-member-${username}-username`}
                  className="text-emphasis text-sm font-medium leading-none">
                  {memberName}
                </div>
                <div
                  data-testid={`ooo-member-${username}-email`}
                  className="text-subtle mt-1 text-sm leading-none">
                  {email}
                </div>
              </div>
            </div>
          );
        },
      });
    }
    columns.push({
      id: "outOfOffice",
      header: `${t("out_of_office")} (${totalDBRowCount})`,
      size: selectedTab === OutOfOfficeTab.TEAM ? 370 : 660,
      cell: ({ row }) => {
        const item = row.original;
        return (
          <>
            {row.original && !isPending && !isFetching ? (
              <div
                className="flex flex-row justify-between p-2"
                data-testid={`table-redirect-${item.toUser?.username || "n-a"}`}>
                <div className="flex flex-row items-center">
                  <div className="flex h-10 w-10 items-center justify-center rounded-full bg-gray-50">
                    {item?.reason?.emoji || "🏝️"}
                  </div>

                  <div className="ml-2 flex flex-col">
                    <p className="px-2 font-bold">
                      {dayjs.utc(item.start).format("ll")} - {dayjs.utc(item.end).format("ll")}
                    </p>
                    <p className="px-2">
                      {item.toUser?.username ? (
                        <Trans
                          i18nKey="ooo_forwarding_to"
                          values={{
                            username: item.toUser?.username,
                          }}
                          components={{
                            span: <span className="text-subtle font-bold" />,
                          }}
                        />
                      ) : (
                        <>{t("ooo_not_forwarding")}</>
                      )}
                    </p>
                    {item.notes && (
                      <p className="px-2">
                        <span className="text-subtle">{t("notes")}: </span>
                        <span data-testid={`ooo-entry-note-${item.toUser?.username || "n-a"}`}>
                          {item.notes}
                        </span>
                      </p>
                    )}
                  </div>
                </div>
              </div>
            ) : (
              <SkeletonText className="h-8 w-full" />
            )}
          </>
        );
      },
    });
    columns.push({
      id: "actions",
      size: 90,
      cell: ({ row }) => {
        const item = row.original;
        return (
          <>
            {row.original && !isPending && !isFetching ? (
              <div className="flex flex-row items-center justify-end gap-x-2">
                <Tooltip content={t("edit")}>
                  <Button
                    className="self-center rounded-lg border"
                    type="button"
                    color="secondary"
                    variant="icon"
                    data-testid={`ooo-edit-${item.toUser?.username || "n-a"}`}
                    StartIcon="pencil"
                    onClick={() => {
                      const offset = dayjs().utcOffset();
                      const outOfOfficeEntryData: BookingRedirectForm = {
                        uuid: item.uuid,
                        dateRange: {
                          startDate: dayjs(item.start).subtract(offset, "minute").toDate(),
                          endDate: dayjs(item.end).subtract(offset, "minute").startOf("d").toDate(),
                        },
                        offset,
                        toTeamUserId: item.toUserId,
                        reasonId: item.reason?.id ?? 1,
                        notes: item.notes ?? undefined,
                        forUserId: item.user?.id || null,
                        forUserName:
                          item.user?.name ||
                          (item.user?.email &&
                            (() => {
                              const emailName = item.user?.email.split("@")[0];
                              return emailName.charAt(0).toUpperCase() + emailName.slice(1);
                            })()),
                        forUserAvatar: item.user?.avatarUrl,
                        toUserName: item.toUser?.name || item.toUser?.username,
                      };
                      editOutOfOfficeEntry(outOfOfficeEntryData);
                    }}
                    disabled={isPending || isFetching || !item.canEditAndDelete}
                  />
                </Tooltip>
                <Tooltip content={t("delete")}>
                  <Button
                    className="self-center rounded-lg border"
                    type="button"
                    color="destructive"
                    variant="icon"
                    disabled={
                      deleteOutOfOfficeEntryMutation.isPending ||
                      isPending ||
                      isFetching ||
                      !item.canEditAndDelete
                    }
                    StartIcon="trash-2"
                    data-testid={`ooo-delete-${item.toUser?.username || "n-a"}`}
                    onClick={() => {
                      deleteOutOfOfficeEntryMutation.mutate({
                        outOfOfficeUid: item.uuid,
                        userId: selectedTab === OutOfOfficeTab.TEAM ? item.user?.id : undefined,
                      });
                    }}
                  />
                </Tooltip>
              </div>
            ) : (
              <SkeletonText className="h-8 w-full" />
            )}
          </>
        );
      },
    });
    return columns;
  }, [selectedTab, isPending, isFetching]);

  const table = useReactTable({
    data: flatData,
    columns: memoColumns,
    enableRowSelection: false,
    manualPagination: true,
    getCoreRowModel: getCoreRowModel(),
    getFilteredRowModel: getFilteredRowModel(),
  });

  const deleteOutOfOfficeEntryMutation = trpc.viewer.outOfOfficeEntryDelete.useMutation({
    onSuccess: () => {
      showToast(t("success_deleted_entry_out_of_office"), "success");
      setDeletedEntry((previousValue) => previousValue + 1);
      useFormState;
    },
    onError: () => {
      showToast(`An error occurred`, "error");
    },
  });

  return (
    <>
      <DataTableWrapper
        testId="ooo-list-data-table"
        hideHeader={selectedTab === OutOfOfficeTab.MINE}
        table={table}
        isPending={isPending}
        hasNextPage={hasNextPage}
        fetchNextPage={fetchNextPage}
        isFetching={isFetching}
        totalDBRowCount={totalDBRowCount}
        tableContainerRef={tableContainerRef}
        ToolbarLeft={<DataTableToolbar.SearchBar table={table} onSearch={(value) => setSearchTerm(value)} />}
        ToolbarRight={<DateRangeFilter column={endDateColumn} options={{ range: "future" }} />}
        EmptyView={
          <EmptyScreen
            className="mt-6"
            headline={selectedTab === OutOfOfficeTab.TEAM ? t("ooo_team_empty_title") : t("ooo_empty_title")}
            description={
              selectedTab === OutOfOfficeTab.TEAM
                ? t("ooo_team_empty_description")
                : t("ooo_empty_description")
            }
            buttonRaw={<CreateNewOutOfOfficeEntryButton size="sm" />}
            customIcon={
              <div className="mt-4 h-[102px]">
                <div className="flex h-full flex-col items-center justify-center p-2 md:mt-0 md:p-0">
                  <div className="relative">
                    <div className="dark:bg-darkgray-50 absolute -left-3 -top-3 -z-20 h-[70px] w-[70px] -rotate-[24deg] rounded-3xl border-2 border-[#e5e7eb] p-8 opacity-40 dark:opacity-80">
                      <div className="w-12" />
                    </div>
                    <div className="dark:bg-darkgray-50 absolute -top-3 left-3 -z-10 h-[70px] w-[70px] rotate-[24deg] rounded-3xl border-2 border-[#e5e7eb] p-8 opacity-60 dark:opacity-90">
                      <div className="w-12" />
                    </div>
                    <div className="dark:bg-darkgray-50 text-inverted relative z-0 flex h-[70px] w-[70px] items-center justify-center rounded-3xl border-2 border-[#e5e7eb] bg-white">
                      <Icon name="clock" size={28} />
                      <div className="dark:bg-darkgray-50 absolute right-4 top-5 h-[12px] w-[12px] rotate-[56deg] bg-white text-lg font-bold" />
                      <span className="absolute right-4 top-3 font-sans text-sm font-extrabold">z</span>
                    </div>
                  </div>
                </div>
              </div>
            }
          />
        }
      />
      {openModal && (
        <CreateOrEditOutOfOfficeEntryModal
          openModal={openModal}
          closeModal={() => {
            setOpenModal(false);
            setCurrentlyEditingOutOfOfficeEntry(null);
          }}
          currentlyEditingOutOfOfficeEntry={currentlyEditingOutOfOfficeEntry}
        />
<<<<<<< HEAD
=======
      ) : (
        <div>
          <DataTable
            hideHeader={selectedTab === OutOfOfficeTab.MINE}
            table={table}
            tableContainerRef={tableContainerRef}
            isPending={isPending}
            onScroll={(e) => fetchMoreOnBottomReached(e.target as HTMLDivElement)}>
            <DataTableToolbar.Root>
              <DataTableToolbar.SearchBar table={table} onSearch={(value) => setSearchTerm(value)} />
            </DataTableToolbar.Root>
          </DataTable>
          {openModal && (
            <CreateOrEditOutOfOfficeEntryModal
              openModal={openModal}
              closeModal={() => {
                setOpenModal(false);
                setCurrentlyEditingOutOfOfficeEntry(null);
              }}
              currentlyEditingOutOfOfficeEntry={currentlyEditingOutOfOfficeEntry}
            />
          )}
        </div>
>>>>>>> ae659b51
      )}
    </>
  );
}<|MERGE_RESOLUTION|>--- conflicted
+++ resolved
@@ -86,13 +86,9 @@
       {
         limit: 10,
         fetchTeamMembersEntries: selectedTab === OutOfOfficeTab.TEAM,
-<<<<<<< HEAD
-        searchTerm: selectedTab === OutOfOfficeTab.TEAM ? searchTerm : undefined,
+        searchTerm,
         endDateFilterStartRange: endDateRange?.startDate ?? undefined,
         endDateFilterEndRange: endDateRange?.endDate ?? undefined,
-=======
-        searchTerm,
->>>>>>> ae659b51
       },
       {
         getNextPageParam: (lastPage) => lastPage.nextCursor,
@@ -362,32 +358,6 @@
           }}
           currentlyEditingOutOfOfficeEntry={currentlyEditingOutOfOfficeEntry}
         />
-<<<<<<< HEAD
-=======
-      ) : (
-        <div>
-          <DataTable
-            hideHeader={selectedTab === OutOfOfficeTab.MINE}
-            table={table}
-            tableContainerRef={tableContainerRef}
-            isPending={isPending}
-            onScroll={(e) => fetchMoreOnBottomReached(e.target as HTMLDivElement)}>
-            <DataTableToolbar.Root>
-              <DataTableToolbar.SearchBar table={table} onSearch={(value) => setSearchTerm(value)} />
-            </DataTableToolbar.Root>
-          </DataTable>
-          {openModal && (
-            <CreateOrEditOutOfOfficeEntryModal
-              openModal={openModal}
-              closeModal={() => {
-                setOpenModal(false);
-                setCurrentlyEditingOutOfOfficeEntry(null);
-              }}
-              currentlyEditingOutOfOfficeEntry={currentlyEditingOutOfOfficeEntry}
-            />
-          )}
-        </div>
->>>>>>> ae659b51
       )}
     </>
   );
