import type { Dispatch, SetStateAction } from "react";
import { useState } from "react";
import { Controller, useForm } from "react-hook-form";

import dayjs from "@calcom/dayjs";
import { useHasTeamPlan } from "@calcom/lib/hooks/useHasPaidPlan";
import { useLocale } from "@calcom/lib/hooks/useLocale";
import { trpc } from "@calcom/trpc/react";
import useMeQuery from "@calcom/trpc/react/hooks/useMeQuery";
import {
  Button,
  DateRangePicker,
  Dialog,
  DialogContent,
  DialogFooter,
  DialogHeader,
  Select,
  showToast,
  Switch,
  TextArea,
  UpgradeTeamsBadge,
} from "@calcom/ui";
import type { BookingRedirectForm } from "@calcom/web/pages/settings/my-account/out-of-office";

export const CreateOrEditOutOfOfficeEntryModal = ({
  openModal,
  closeModal,
  currentlyEditingOutOfOfficeEntry,
  oooType,
  setOOOEntriesUpdated,
}: {
  openModal: boolean;
  closeModal: () => void;
  currentlyEditingOutOfOfficeEntry: BookingRedirectForm | null;
  oooType: string;
  setOOOEntriesUpdated: Dispatch<SetStateAction<number>>;
}) => {
  const { t } = useLocale();
  const utils = trpc.useUtils();

  const { data: listMembers, isPending: isPendingMembersList } = trpc.viewer.teams.listMembers.useQuery({});
  const me = useMeQuery();
  const forwardingToMemberListOptions: {
    value: number;
    label: string;
  }[] =
    listMembers
      ?.filter((member) => (oooType === "mine" ? me?.data?.id !== member.id : oooType === "team"))
      .map((member) => ({
        value: member.id,
        label: member.name || "",
      })) || [];

  const oooForMemberListOptions: {
    value: number;
    label: string;
  }[] =
    listMembers
      ?.filter((member) => me?.data?.id !== member.id)
      .map((member) => ({
        value: member.id,
        label: member.name || "",
      })) || [];

  type Option = { value: number; label: string };

  const { data: outOfOfficeReasonList, isPending: isPendingReasonList } =
    trpc.viewer.outOfOfficeReasonList.useQuery();

  const reasonList = (outOfOfficeReasonList || []).map((reason) => ({
    label: `${reason.emoji} ${reason.userId === null ? t(reason.reason) : reason.reason}`,
    value: reason.id,
  }));

  const [profileRedirect, setProfileRedirect] = useState(!!currentlyEditingOutOfOfficeEntry?.toTeamUserId);

  const { hasTeamPlan } = useHasTeamPlan();

<<<<<<< HEAD
  const { handleSubmit, setValue, control, register, getValues } = useForm<BookingRedirectForm>({
=======
  const {
    handleSubmit,
    setValue,
    control,
    register,
    formState: { isSubmitting },
  } = useForm<BookingRedirectForm>({
>>>>>>> 21e23f32
    defaultValues: currentlyEditingOutOfOfficeEntry
      ? currentlyEditingOutOfOfficeEntry
      : {
          dateRange: {
            startDate: dayjs().utc().startOf("d").toDate(),
            endDate: dayjs().utc().add(1, "d").endOf("d").toDate(),
          },
          offset: dayjs().utcOffset(),
          toTeamUserId: null,
          reasonId: 1,
          forUserId: null,
        },
  });
  console.log(isSubmitting);

  const createOrEditOutOfOfficeEntry = trpc.viewer.outOfOfficeCreateOrUpdate.useMutation({
    onSuccess: () => {
      showToast(
        currentlyEditingOutOfOfficeEntry
          ? t("success_edited_entry_out_of_office")
          : t("success_entry_created"),
        "success"
      );
      setOOOEntriesUpdated((previousValue) => previousValue + 1);
      closeModal();
    },
    onError: (error) => {
      showToast(t(error.message), "error");
    },
  });

  return (
    <Dialog open={openModal}>
      <DialogContent
        onOpenAutoFocus={(event) => {
          event.preventDefault();
        }}>
        <form
          id="create-or-edit-ooo-form"
          onSubmit={handleSubmit((data) => {
            createOrEditOutOfOfficeEntry.mutate(data);
          })}>
          <div className="h-full px-1">
            <DialogHeader
              title={
                currentlyEditingOutOfOfficeEntry
                  ? t("edit_an_out_of_office")
                  : oooType === "team"
                  ? t("create_ooo_dialog_team_title")
                  : t("create_an_out_of_office")
              }
            />

            {/* In case of Team, Select Member for whom OOO is created */}
            {oooType === "team" && (
              <div className="mb-4 mt-4 h-16">
                <p className="text-emphasis block text-sm font-medium">
                  {currentlyEditingOutOfOfficeEntry ? t("edit_ooo_team_label") : t("create_ooo_team_label")}
                </p>
                <Controller
                  control={control}
                  name="forUserId"
                  render={({ field: { onChange, value } }) => (
                    <Select<Option>
                      name="oooForUsername"
                      data-testid="oooFor_username_select"
                      value={oooForMemberListOptions.find((member) => member.value === value)}
                      placeholder={t("select_team_member")}
                      isSearchable
                      options={oooForMemberListOptions}
                      onChange={(selectedOption) => {
                        if (selectedOption?.value) {
                          onChange(selectedOption.value);
                        }
                      }}
                      isDisabled={!!currentlyEditingOutOfOfficeEntry}
                    />
                  )}
                />
              </div>
            )}

            <div>
              <p className="text-emphasis mb-1 block text-sm font-medium capitalize">{t("dates")}</p>
              <div>
                <Controller
                  name="dateRange"
                  control={control}
                  render={({ field: { onChange, value } }) => (
                    <DateRangePicker
                      dates={{ startDate: value.startDate, endDate: value.endDate }}
                      onDatesChange={(values) => {
                        onChange(values);
                      }}
                    />
                  )}
                />
              </div>
            </div>

            {/* Reason Select */}
            <div className="mt-4 w-full">
              <div className="">
                <p className="text-emphasis block text-sm font-medium">{t("reason")}</p>
                <Controller
                  control={control}
                  name="reasonId"
                  render={({ field: { onChange, value } }) => (
                    <Select<Option>
                      className="mb-0 mt-1 text-white"
                      name="reason"
                      data-testid="reason_select"
                      value={reasonList.find((reason) => reason.value === value)}
                      placeholder={t("ooo_select_reason")}
                      options={reasonList}
                      onChange={(selectedOption) => {
                        if (selectedOption?.value) {
                          onChange(selectedOption.value);
                        }
                      }}
                    />
                  )}
                />
              </div>
            </div>

            {/* Notes input */}
            <div className="mt-4">
              <p className="text-emphasis block text-sm font-medium">{t("notes")}</p>
              <TextArea
                data-testid="notes_input"
                className="border-subtle mt-1 h-10 w-full rounded-lg border px-2"
                placeholder={t("additional_notes")}
                {...register("notes")}
                onChange={(e) => {
                  setValue("notes", e?.target.value);
                }}
              />
            </div>

            <div className="bg-muted my-4 rounded-xl p-5">
              <div className="flex flex-row">
                <Switch
                  disabled={!hasTeamPlan}
                  data-testid="profile-redirect-switch"
                  checked={profileRedirect}
                  id="profile-redirect-switch"
                  onCheckedChange={(state) => {
                    setProfileRedirect(state);
                    if (!state) {
                      setValue("toTeamUserId", null);
                    }
                  }}
                  label={hasTeamPlan ? t("redirect_team_enabled") : t("redirect_team_disabled")}
                />
                {!hasTeamPlan && (
                  <div className="mx-2" data-testid="upgrade-team-badge">
                    <UpgradeTeamsBadge />
                  </div>
                )}
              </div>

              {profileRedirect && (
                <div className="mt-4">
                  <div className="h-16">
                    <p className="text-emphasis block text-sm font-medium">{t("team_member")}</p>
                    <Controller
                      control={control}
                      name="toTeamUserId"
                      render={({ field: { onChange, value } }) => (
                        <Select<Option>
                          name="toTeamUsername"
                          data-testid="team_username_select"
                          value={forwardingToMemberListOptions.find((member) => member.value === value)}
                          placeholder={t("select_team_member")}
                          isSearchable
                          options={forwardingToMemberListOptions.filter(
                            (option) => option.value !== getValues("forUserId")
                          )}
                          onChange={(selectedOption) => {
                            if (selectedOption?.value) {
                              onChange(selectedOption.value);
                            }
                          }}
                        />
                      )}
                    />
                  </div>
                </div>
              )}
            </div>
          </div>
          <DialogFooter showDivider noSticky>
            <div className="flex">
              <Button
                color="minimal"
                type="button"
                onClick={() => {
                  closeModal();
                }}
                className="mr-1">
                {t("cancel")}
              </Button>
              <Button
                form="create-or-edit-ooo-form"
                color="primary"
                type="submit"
                disabled={isSubmitting}
                data-testid="create-or-edit-entry-ooo-redirect">
                {currentlyEditingOutOfOfficeEntry ? t("save") : t("create")}
              </Button>
            </div>
          </DialogFooter>
        </form>
<<<<<<< HEAD
        <DialogFooter showDivider noSticky>
          <div className="flex">
            <Button
              color="minimal"
              type="button"
              onClick={() => {
                closeModal();
              }}
              className="mr-1">
              {t("cancel")}
            </Button>
            <Button
              form="create-or-edit-ooo-form"
              color="primary"
              type="submit"
              disabled={createOrEditOutOfOfficeEntry.isPending || isPendingMembersList || isPendingReasonList}
              data-testid="create-or-edit-entry-ooo-redirect">
              {currentlyEditingOutOfOfficeEntry ? t("save") : t("create")}
            </Button>
          </div>
        </DialogFooter>
=======
>>>>>>> 21e23f32
      </DialogContent>
    </Dialog>
  );
};<|MERGE_RESOLUTION|>--- conflicted
+++ resolved
@@ -76,17 +76,14 @@
 
   const { hasTeamPlan } = useHasTeamPlan();
 
-<<<<<<< HEAD
-  const { handleSubmit, setValue, control, register, getValues } = useForm<BookingRedirectForm>({
-=======
   const {
     handleSubmit,
     setValue,
     control,
     register,
     formState: { isSubmitting },
+    getValues,
   } = useForm<BookingRedirectForm>({
->>>>>>> 21e23f32
     defaultValues: currentlyEditingOutOfOfficeEntry
       ? currentlyEditingOutOfOfficeEntry
       : {
@@ -301,30 +298,6 @@
             </div>
           </DialogFooter>
         </form>
-<<<<<<< HEAD
-        <DialogFooter showDivider noSticky>
-          <div className="flex">
-            <Button
-              color="minimal"
-              type="button"
-              onClick={() => {
-                closeModal();
-              }}
-              className="mr-1">
-              {t("cancel")}
-            </Button>
-            <Button
-              form="create-or-edit-ooo-form"
-              color="primary"
-              type="submit"
-              disabled={createOrEditOutOfOfficeEntry.isPending || isPendingMembersList || isPendingReasonList}
-              data-testid="create-or-edit-entry-ooo-redirect">
-              {currentlyEditingOutOfOfficeEntry ? t("save") : t("create")}
-            </Button>
-          </div>
-        </DialogFooter>
-=======
->>>>>>> 21e23f32
       </DialogContent>
     </Dialog>
   );
