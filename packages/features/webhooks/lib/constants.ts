import { WebhookTriggerEvents } from "@calcom/prisma/enums";

// this is exported as we can't use `WebhookTriggerEvents` in the frontend straight-off

export const WEBHOOK_TRIGGER_EVENTS_GROUPED_BY_APP = {
  core: [
    WebhookTriggerEvents.BOOKING_CANCELLED,
    WebhookTriggerEvents.BOOKING_CREATED,
    WebhookTriggerEvents.BOOKING_RESCHEDULED,
    WebhookTriggerEvents.BOOKING_PAID,
    WebhookTriggerEvents.BOOKING_PAYMENT_INITIATED,
    WebhookTriggerEvents.MEETING_ENDED,
    WebhookTriggerEvents.MEETING_STARTED,
    WebhookTriggerEvents.BOOKING_REQUESTED,
    WebhookTriggerEvents.BOOKING_REJECTED,
    WebhookTriggerEvents.RECORDING_READY,
    WebhookTriggerEvents.INSTANT_MEETING,
    WebhookTriggerEvents.RECORDING_TRANSCRIPTION_GENERATED,
    WebhookTriggerEvents.BOOKING_NO_SHOW_UPDATED,
<<<<<<< HEAD
=======
    WebhookTriggerEvents.OOO_CREATED,
    WebhookTriggerEvents.AFTER_HOSTS_CAL_VIDEO_NO_SHOW,
    WebhookTriggerEvents.AFTER_GUESTS_CAL_VIDEO_NO_SHOW,
  ] as const,
  "routing-forms": [
    WebhookTriggerEvents.FORM_SUBMITTED,
    WebhookTriggerEvents.FORM_SUBMITTED_NO_EVENT,
>>>>>>> 00ee1ef4
  ] as const,
};

export const WEBHOOK_TRIGGER_EVENTS = [
  ...WEBHOOK_TRIGGER_EVENTS_GROUPED_BY_APP.core,
  ...WEBHOOK_TRIGGER_EVENTS_GROUPED_BY_APP["routing-forms"],
] as const;<|MERGE_RESOLUTION|>--- conflicted
+++ resolved
@@ -17,8 +17,6 @@
     WebhookTriggerEvents.INSTANT_MEETING,
     WebhookTriggerEvents.RECORDING_TRANSCRIPTION_GENERATED,
     WebhookTriggerEvents.BOOKING_NO_SHOW_UPDATED,
-<<<<<<< HEAD
-=======
     WebhookTriggerEvents.OOO_CREATED,
     WebhookTriggerEvents.AFTER_HOSTS_CAL_VIDEO_NO_SHOW,
     WebhookTriggerEvents.AFTER_GUESTS_CAL_VIDEO_NO_SHOW,
@@ -26,7 +24,6 @@
   "routing-forms": [
     WebhookTriggerEvents.FORM_SUBMITTED,
     WebhookTriggerEvents.FORM_SUBMITTED_NO_EVENT,
->>>>>>> 00ee1ef4
   ] as const,
 };
 
