import { WebhookTriggerEvents } from "@calcom/prisma/enums";

// this is exported as we can't use `WebhookTriggerEvents` in the frontend straight-off

export const WEBHOOK_TRIGGER_EVENTS_GROUPED_BY_APP = {
  core: [
    WebhookTriggerEvents.BOOKING_CANCELLED,
    WebhookTriggerEvents.BOOKING_CREATED,
    WebhookTriggerEvents.BOOKING_RESCHEDULED,
    WebhookTriggerEvents.MEETING_ENDED,
<<<<<<< HEAD
    WebhookTriggerEvents.BOOKING_REJECTED,
    WebhookTriggerEvents.BOOKING_REQUESTED,
=======
    WebhookTriggerEvents.BOOKING_REQUESTED,
    WebhookTriggerEvents.BOOKING_REJECTED,
>>>>>>> 909dc60e
    WebhookTriggerEvents.RECORDING_READY,
  ] as const,
  "routing-forms": [WebhookTriggerEvents.FORM_SUBMITTED] as const,
};

export const WEBHOOK_TRIGGER_EVENTS = [
  ...WEBHOOK_TRIGGER_EVENTS_GROUPED_BY_APP.core,
  ...WEBHOOK_TRIGGER_EVENTS_GROUPED_BY_APP["routing-forms"],
] as const;<|MERGE_RESOLUTION|>--- conflicted
+++ resolved
@@ -8,13 +8,8 @@
     WebhookTriggerEvents.BOOKING_CREATED,
     WebhookTriggerEvents.BOOKING_RESCHEDULED,
     WebhookTriggerEvents.MEETING_ENDED,
-<<<<<<< HEAD
-    WebhookTriggerEvents.BOOKING_REJECTED,
-    WebhookTriggerEvents.BOOKING_REQUESTED,
-=======
     WebhookTriggerEvents.BOOKING_REQUESTED,
     WebhookTriggerEvents.BOOKING_REJECTED,
->>>>>>> 909dc60e
     WebhookTriggerEvents.RECORDING_READY,
   ] as const,
   "routing-forms": [WebhookTriggerEvents.FORM_SUBMITTED] as const,
