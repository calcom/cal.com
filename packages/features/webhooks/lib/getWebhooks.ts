import defaultPrisma from "@calcom/prisma";
import type { PrismaClient } from "@calcom/prisma";
import type { WebhookTriggerEvents } from "@calcom/prisma/enums";

export type GetSubscriberOptions = {
  userId?: number | null;
  eventTypeId?: number | null;
  triggerEvent: WebhookTriggerEvents;
<<<<<<< HEAD
  teamId?: number | null;
=======
  teamId?: number | number[] | null;
>>>>>>> 00ee1ef4
  orgId?: number | null;
  oAuthClientId?: string | null;
};

const getWebhooks = async (options: GetSubscriberOptions, prisma: PrismaClient = defaultPrisma) => {
  const teamId = options.teamId;
  const userId = options.userId ?? 0;
  const eventTypeId = options.eventTypeId ?? 0;
<<<<<<< HEAD
  const teamId = options.teamId ?? 0;
  const orgId = options.orgId ?? 0;
  const oAuthClientId = options.oAuthClientId ?? "";

=======
  const teamIds = Array.isArray(teamId) ? teamId : [teamId ?? 0];
  const orgId = options.orgId ?? 0;
  const oAuthClientId = options.oAuthClientId ?? "";

  const managedChildEventType = await prisma.eventType.findFirst({
    where: {
      id: eventTypeId,
      parentId: {
        not: null,
      },
    },
    select: {
      parentId: true,
    },
  });

  const managedParentEventTypeId = managedChildEventType?.parentId ?? 0;

>>>>>>> 00ee1ef4
  // if we have userId and teamId it is a managed event type and should trigger for team and user
  const allWebhooks = await prisma.webhook.findMany({
    where: {
      OR: [
        {
          platform: true,
        },
        {
          userId,
        },
        {
          eventTypeId,
        },
        {
<<<<<<< HEAD
          teamId: {
            in: [teamId, orgId],
=======
          eventTypeId: managedParentEventTypeId,
        },
        {
          teamId: {
            in: [...teamIds, orgId],
>>>>>>> 00ee1ef4
          },
        },
        { platformOAuthClientId: oAuthClientId },
      ],
      AND: {
        eventTriggers: {
          has: options.triggerEvent,
        },
        active: {
          equals: true,
        },
      },
    },
    select: {
      id: true,
      subscriberUrl: true,
      payloadTemplate: true,
      appId: true,
      secret: true,
      time: true,
      timeUnit: true,
      eventTriggers: true,
    },
  });

  return allWebhooks;
};

export default getWebhooks;<|MERGE_RESOLUTION|>--- conflicted
+++ resolved
@@ -6,11 +6,7 @@
   userId?: number | null;
   eventTypeId?: number | null;
   triggerEvent: WebhookTriggerEvents;
-<<<<<<< HEAD
-  teamId?: number | null;
-=======
   teamId?: number | number[] | null;
->>>>>>> 00ee1ef4
   orgId?: number | null;
   oAuthClientId?: string | null;
 };
@@ -19,12 +15,6 @@
   const teamId = options.teamId;
   const userId = options.userId ?? 0;
   const eventTypeId = options.eventTypeId ?? 0;
-<<<<<<< HEAD
-  const teamId = options.teamId ?? 0;
-  const orgId = options.orgId ?? 0;
-  const oAuthClientId = options.oAuthClientId ?? "";
-
-=======
   const teamIds = Array.isArray(teamId) ? teamId : [teamId ?? 0];
   const orgId = options.orgId ?? 0;
   const oAuthClientId = options.oAuthClientId ?? "";
@@ -43,7 +33,6 @@
 
   const managedParentEventTypeId = managedChildEventType?.parentId ?? 0;
 
->>>>>>> 00ee1ef4
   // if we have userId and teamId it is a managed event type and should trigger for team and user
   const allWebhooks = await prisma.webhook.findMany({
     where: {
@@ -58,16 +47,11 @@
           eventTypeId,
         },
         {
-<<<<<<< HEAD
-          teamId: {
-            in: [teamId, orgId],
-=======
           eventTypeId: managedParentEventTypeId,
         },
         {
           teamId: {
             in: [...teamIds, orgId],
->>>>>>> 00ee1ef4
           },
         },
         { platformOAuthClientId: oAuthClientId },
