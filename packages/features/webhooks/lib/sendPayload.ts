import type { Payment, Webhook } from "@prisma/client";
import { createHmac } from "crypto";
import { compile } from "handlebars";

import type { TGetTranscriptAccessLink } from "@calcom/app-store/dailyvideo/zod";
import { getHumanReadableLocationValue } from "@calcom/app-store/locations";
import { getUTCOffsetByTimezone } from "@calcom/lib/date-fns";
import type { CalendarEvent, Person } from "@calcom/types/Calendar";

type ContentType = "application/json" | "application/x-www-form-urlencoded";

export type EventTypeInfo = {
  eventTitle?: string | null;
  eventDescription?: string | null;
  requiresConfirmation?: boolean | null;
  price?: number | null;
  currency?: string | null;
  length?: number | null;
};

export type UTCOffset = {
  utcOffset?: number | null;
};

export type WithUTCOffsetType<T> = T & {
  user?: Person & UTCOffset;
} & {
  organizer?: Person & UTCOffset;
} & {
  attendees?: (Person & UTCOffset)[];
};

export type BookingNoShowUpdatedPayload = {
  message: string;
  bookingUid: string;
  bookingId: number;
  attendees: { email: string; noShow: boolean }[];
};

export type TranscriptionGeneratedPayload = {
  downloadLinks?: {
    transcription: TGetTranscriptAccessLink["transcription"];
    recording: string;
  };
};

export type WebhookDataType = CalendarEvent &
  TranscriptionGeneratedPayload &
  // BookingNoShowUpdatedPayload & // This breaks all other webhooks
  EventTypeInfo & {
    metadata?: { [key: string]: string | number | boolean | null };
    bookingId?: number;
    status?: string;
    smsReminderNumber?: string;
    rescheduleId?: number;
    rescheduleUid?: string;
    rescheduleStartTime?: string;
    rescheduleEndTime?: string;
    triggerEvent: string;
    createdAt: string;
    downloadLink?: string;
    paymentId?: number;
<<<<<<< HEAD
    rescheduledBy?: string;
    cancelledBy?: string;
=======
    paymentData?: Payment;
>>>>>>> 3b186b19
  };

function addUTCOffset(
  data: Omit<WebhookDataType, "createdAt" | "triggerEvent">
): WithUTCOffsetType<WebhookDataType> {
  if (data.organizer?.timeZone) {
    (data.organizer as Person & UTCOffset).utcOffset = getUTCOffsetByTimezone(
      data.organizer.timeZone,
      data.startTime
    );
  }

  if (data?.attendees?.length) {
    (data.attendees as (Person & UTCOffset)[]).forEach((attendee) => {
      attendee.utcOffset = getUTCOffsetByTimezone(attendee.timeZone, data.startTime);
    });
  }

  return data as WithUTCOffsetType<WebhookDataType>;
}

function getZapierPayload(
  data: WithUTCOffsetType<CalendarEvent & EventTypeInfo & { status?: string; createdAt: string }>
): string {
  const attendees = (data.attendees as (Person & UTCOffset)[]).map((attendee) => {
    return {
      name: attendee.name,
      email: attendee.email,
      timeZone: attendee.timeZone,
      utcOffset: attendee.utcOffset,
    };
  });

  const t = data.organizer.language.translate;
  const location = getHumanReadableLocationValue(data.location || "", t);

  const body = {
    title: data.title,
    description: data.description,
    customInputs: data.customInputs,
    responses: data.responses,
    userFieldsResponses: data.userFieldsResponses,
    startTime: data.startTime,
    endTime: data.endTime,
    location: location,
    status: data.status,
    cancellationReason: data.cancellationReason,
    user: {
      username: data.organizer.username,
      name: data.organizer.name,
      email: data.organizer.email,
      timeZone: data.organizer.timeZone,
      utcOffset: data.organizer.utcOffset,
      locale: data.organizer.locale,
    },
    eventType: {
      title: data.eventTitle,
      description: data.eventDescription,
      requiresConfirmation: data.requiresConfirmation,
      price: data.price,
      currency: data.currency,
      length: data.length,
    },
    attendees: attendees,
    createdAt: data.createdAt,
  };
  return JSON.stringify(body);
}

function applyTemplate(template: string, data: WebhookDataType, contentType: ContentType) {
  const compiled = compile(template)(data).replace(/&quot;/g, '"');

  if (contentType === "application/json") {
    return JSON.stringify(jsonParse(compiled));
  }
  return compiled;
}

export function jsonParse(jsonString: string) {
  try {
    return JSON.parse(jsonString);
  } catch (e) {
    // don't do anything.
  }
  return false;
}

const sendPayload = async (
  secretKey: string | null,
  triggerEvent: string,
  createdAt: string,
  webhook: Pick<Webhook, "subscriberUrl" | "appId" | "payloadTemplate">,
  data: Omit<WebhookDataType, "createdAt" | "triggerEvent">
) => {
  const { appId, payloadTemplate: template } = webhook;

  const contentType =
    !template || jsonParse(template) ? "application/json" : "application/x-www-form-urlencoded";

  data.description = data.description || data.additionalNotes;
  data = addUTCOffset(data);

  let body;

  /* Zapier id is hardcoded in the DB, we send the raw data for this case  */
  if (appId === "zapier") {
    body = getZapierPayload({ ...data, createdAt });
  } else if (template) {
    body = applyTemplate(template, { ...data, triggerEvent, createdAt }, contentType);
  } else {
    body = JSON.stringify({
      triggerEvent: triggerEvent,
      createdAt: createdAt,
      payload: data,
    });
  }

  return _sendPayload(secretKey, webhook, body, contentType);
};

export const sendGenericWebhookPayload = async ({
  secretKey,
  triggerEvent,
  createdAt,
  webhook,
  data,
  rootData,
}: {
  secretKey: string | null;
  triggerEvent: string;
  createdAt: string;
  webhook: Pick<Webhook, "subscriberUrl" | "appId" | "payloadTemplate">;
  data: Record<string, unknown>;
  rootData?: Record<string, unknown>;
}) => {
  const body = JSON.stringify({
    // Added rootData props first so that using the known(i.e. triggerEvent, createdAt, payload) properties in rootData doesn't override the known properties
    ...rootData,
    triggerEvent: triggerEvent,
    createdAt: createdAt,
    payload: data,
  });

  return _sendPayload(secretKey, webhook, body, "application/json");
};

export const createWebhookSignature = (params: { secret?: string | null; body: string }) =>
  params.secret
    ? createHmac("sha256", params.secret).update(`${params.body}`).digest("hex")
    : "no-secret-provided";

const _sendPayload = async (
  secretKey: string | null,
  webhook: Pick<Webhook, "subscriberUrl" | "appId" | "payloadTemplate">,
  body: string,
  contentType: "application/json" | "application/x-www-form-urlencoded"
) => {
  const { subscriberUrl } = webhook;
  if (!subscriberUrl || !body) {
    throw new Error("Missing required elements to send webhook payload.");
  }

  const response = await fetch(subscriberUrl, {
    method: "POST",
    headers: {
      "Content-Type": contentType,
      "X-Cal-Signature-256": createWebhookSignature({ secret: secretKey, body }),
    },
    redirect: "manual",
    body,
  });

  const text = await response.text();

  return {
    ok: response.ok,
    status: response.status,
    ...(text
      ? {
          message: text,
        }
      : {}),
  };
};

export default sendPayload;<|MERGE_RESOLUTION|>--- conflicted
+++ resolved
@@ -60,12 +60,9 @@
     createdAt: string;
     downloadLink?: string;
     paymentId?: number;
-<<<<<<< HEAD
     rescheduledBy?: string;
     cancelledBy?: string;
-=======
     paymentData?: Payment;
->>>>>>> 3b186b19
   };
 
 function addUTCOffset(
