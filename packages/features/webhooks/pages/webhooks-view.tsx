import { useRouter } from "next/router";
import { Suspense } from "react";

import { APP_NAME, WEBAPP_URL } from "@calcom/lib/constants";
import { useLocale } from "@calcom/lib/hooks/useLocale";
import { trpc } from "@calcom/trpc/react";
import { Button, EmptyScreen, getSettingsLayout as getLayout, Icon, Meta, SkeletonText } from "@calcom/ui";

import { WebhookListItem, WebhookListSkeleton } from "../components";

const WebhooksView = () => {
  const { t } = useLocale();
  return (
    <>
<<<<<<< HEAD
      <Meta title="Webhooks" description={t("webhooks_description")} />
=======
      <Meta title="Webhooks" description={t("webhooks_description", { appName: APP_NAME })} />
>>>>>>> 056406bd
      <div>
        <Suspense fallback={<WebhookListSkeleton />}>
          <WebhooksList />
        </Suspense>
      </div>
    </>
  );
};

const NewWebhookButton = () => {
  const { t, isLocaleReady } = useLocale();
  return (
    <Button
      color="secondary"
      data-testid="new_webhook"
      StartIcon={Icon.FiPlus}
      href={`${WEBAPP_URL}/settings/developer/webhooks/new`}>
      {isLocaleReady ? t("new_webhook") : <SkeletonText className="h-4 w-24" />}
    </Button>
  );
};

const WebhooksList = () => {
  const { t } = useLocale();
  const router = useRouter();

  const { data: webhooks } = trpc.viewer.webhook.list.useQuery(undefined, {
    suspense: true,
    enabled: router.isReady,
  });

  return (
    <>
      {webhooks?.length ? (
        <>
          <div className="mt-6 mb-8 rounded-md border">
            {webhooks.map((webhook, index) => (
              <WebhookListItem
                key={webhook.id}
                webhook={webhook}
                lastItem={webhooks.length === index + 1}
                onEditWebhook={() => router.push(`${WEBAPP_URL}/settings/developer/webhooks/${webhook.id} `)}
              />
            ))}
          </div>
          <NewWebhookButton />
        </>
      ) : (
        <EmptyScreen
          Icon={Icon.FiLink}
          headline={t("create_your_first_webhook")}
          description={t("create_your_first_webhook_description", { appName: APP_NAME })}
          buttonRaw={<NewWebhookButton />}
        />
      )}
    </>
  );
};

WebhooksView.getLayout = getLayout;

export default WebhooksView;<|MERGE_RESOLUTION|>--- conflicted
+++ resolved
@@ -12,11 +12,7 @@
   const { t } = useLocale();
   return (
     <>
-<<<<<<< HEAD
-      <Meta title="Webhooks" description={t("webhooks_description")} />
-=======
       <Meta title="Webhooks" description={t("webhooks_description", { appName: APP_NAME })} />
->>>>>>> 056406bd
       <div>
         <Suspense fallback={<WebhookListSkeleton />}>
           <WebhooksList />
