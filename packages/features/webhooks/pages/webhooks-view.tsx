import { useRouter } from "next/router";
import { Suspense } from "react";

import { APP_NAME, WEBAPP_URL } from "@calcom/lib/constants";
import { useLocale } from "@calcom/lib/hooks/useLocale";
import { trpc } from "@calcom/trpc/react";
<<<<<<< HEAD
import { Button, EmptyScreen, Icon, Meta, SkeletonText } from "@calcom/ui";
=======
import { Button, EmptyScreen, Meta, SkeletonText } from "@calcom/ui";
import { FiPlus, FiLink } from "@calcom/ui/components/icon";
>>>>>>> 2d50d09c

import { getLayout } from "../../settings/layouts/SettingsLayout";
import { WebhookListItem, WebhookListSkeleton } from "../components";

const WebhooksView = () => {
  const { t } = useLocale();
  return (
    <>
      <Meta title="Webhooks" description={t("webhooks_description", { appName: APP_NAME })} />
      <div>
        <Suspense fallback={<WebhookListSkeleton />}>
          <WebhooksList />
        </Suspense>
      </div>
    </>
  );
};

const NewWebhookButton = () => {
  const { t, isLocaleReady } = useLocale();
  return (
    <Button
      color="secondary"
      data-testid="new_webhook"
      StartIcon={FiPlus}
      href={`${WEBAPP_URL}/settings/developer/webhooks/new`}>
      {isLocaleReady ? t("new_webhook") : <SkeletonText className="h-4 w-24" />}
    </Button>
  );
};

const WebhooksList = () => {
  const { t } = useLocale();
  const router = useRouter();

  const { data: webhooks } = trpc.viewer.webhook.list.useQuery(undefined, {
    suspense: true,
    enabled: router.isReady,
  });

  return (
    <>
      {webhooks?.length ? (
        <>
          <div className="mt-6 mb-8 rounded-md border">
            {webhooks.map((webhook, index) => (
              <WebhookListItem
                key={webhook.id}
                webhook={webhook}
                lastItem={webhooks.length === index + 1}
                onEditWebhook={() => router.push(`${WEBAPP_URL}/settings/developer/webhooks/${webhook.id} `)}
              />
            ))}
          </div>
          <NewWebhookButton />
        </>
      ) : (
        <EmptyScreen
          Icon={FiLink}
          headline={t("create_your_first_webhook")}
          description={t("create_your_first_webhook_description", { appName: APP_NAME })}
          buttonRaw={<NewWebhookButton />}
        />
      )}
    </>
  );
};

WebhooksView.getLayout = getLayout;

export default WebhooksView;<|MERGE_RESOLUTION|>--- conflicted
+++ resolved
@@ -4,12 +4,8 @@
 import { APP_NAME, WEBAPP_URL } from "@calcom/lib/constants";
 import { useLocale } from "@calcom/lib/hooks/useLocale";
 import { trpc } from "@calcom/trpc/react";
-<<<<<<< HEAD
-import { Button, EmptyScreen, Icon, Meta, SkeletonText } from "@calcom/ui";
-=======
 import { Button, EmptyScreen, Meta, SkeletonText } from "@calcom/ui";
 import { FiPlus, FiLink } from "@calcom/ui/components/icon";
->>>>>>> 2d50d09c
 
 import { getLayout } from "../../settings/layouts/SettingsLayout";
 import { WebhookListItem, WebhookListSkeleton } from "../components";
