--- conflicted
+++ resolved
@@ -5,14 +5,9 @@
 import { classNames } from "@calcom/lib";
 import { WEBAPP_URL } from "@calcom/lib/constants";
 import { useLocale } from "@calcom/lib/hooks/useLocale";
-<<<<<<< HEAD
 import { RouterOutputs } from "@calcom/trpc/react";
-import Button from "@calcom/ui/v2/core/Button";
-=======
-import { inferQueryOutput } from "@calcom/trpc/react";
 import { Button } from "@calcom/ui/components/button";
 import { Form, Label, TextArea, TextField } from "@calcom/ui/components/form";
->>>>>>> 2aa84cd5
 import Switch from "@calcom/ui/v2/core/Switch";
 import Select from "@calcom/ui/v2/core/form/select";
 
