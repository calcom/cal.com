"use client";

import { useEffect, useState } from "react";
import { Controller, useForm } from "react-hook-form";

import { TimeTimeUnitInput } from "@calcom/features/ee/workflows/components/TimeTimeUnitInput";
import { WEBAPP_URL } from "@calcom/lib/constants";
import { useLocale } from "@calcom/lib/hooks/useLocale";
import { TimeUnit, WebhookTriggerEvents, WebhookVersion } from "@calcom/prisma/enums";
import type { RouterOutputs } from "@calcom/trpc/react";
import { Button } from "@calcom/ui/components/button";
import { Select } from "@calcom/ui/components/form";
import { TextArea } from "@calcom/ui/components/form";
import { ToggleGroup } from "@calcom/ui/components/form";
import { Form } from "@calcom/ui/components/form";
import { Label } from "@calcom/ui/components/form";
import { TextField } from "@calcom/ui/components/form";
import { Switch } from "@calcom/ui/components/form";

import SectionBottomActions from "../../settings/SectionBottomActions";
import customTemplate, { hasTemplateIntegration } from "../lib/integrationTemplate";
import WebhookTestDisclosure from "./WebhookTestDisclosure";

export type TWebhook = RouterOutputs["viewer"]["webhook"]["list"][number];

export type WebhookFormData = {
  id?: string;
  subscriberUrl: string;
  active: boolean;
  eventTriggers: WebhookTriggerEvents[];
  secret: string | null;
  payloadTemplate: string | undefined | null;
  time?: number | null;
  timeUnit?: TimeUnit | null;
  version: WebhookVersion;
};

export type WebhookFormSubmitData = WebhookFormData & {
  changeSecret: boolean;
  newSecret: string;
};

type WebhookTriggerEventOptions = readonly { value: WebhookTriggerEvents; label: string }[];

const WEBHOOK_TRIGGER_EVENTS_GROUPED_BY_APP_V2: Record<string, WebhookTriggerEventOptions> = {
  core: [
    { value: WebhookTriggerEvents.BOOKING_CANCELLED, label: "booking_cancelled" },
    { value: WebhookTriggerEvents.BOOKING_CREATED, label: "booking_created" },
    { value: WebhookTriggerEvents.BOOKING_REJECTED, label: "booking_rejected" },
    { value: WebhookTriggerEvents.BOOKING_REQUESTED, label: "booking_requested" },
    { value: WebhookTriggerEvents.BOOKING_PAYMENT_INITIATED, label: "booking_payment_initiated" },
    { value: WebhookTriggerEvents.BOOKING_RESCHEDULED, label: "booking_rescheduled" },
    { value: WebhookTriggerEvents.BOOKING_PAID, label: "booking_paid" },
    { value: WebhookTriggerEvents.BOOKING_NO_SHOW_UPDATED, label: "booking_no_show_updated" },
    { value: WebhookTriggerEvents.MEETING_ENDED, label: "meeting_ended" },
    { value: WebhookTriggerEvents.MEETING_STARTED, label: "meeting_started" },
    { value: WebhookTriggerEvents.RECORDING_READY, label: "recording_ready" },
    { value: WebhookTriggerEvents.INSTANT_MEETING, label: "instant_meeting" },
    { value: WebhookTriggerEvents.OOO_CREATED, label: "ooo_created" },
    {
      value: WebhookTriggerEvents.RECORDING_TRANSCRIPTION_GENERATED,
      label: "recording_transcription_generated",
    },
    { value: WebhookTriggerEvents.AFTER_HOSTS_CAL_VIDEO_NO_SHOW, label: "after_hosts_cal_video_no_show" },
    {
      value: WebhookTriggerEvents.AFTER_GUESTS_CAL_VIDEO_NO_SHOW,
      label: "after_guests_cal_video_no_show",
    },
  ],
  "routing-forms": [
    { value: WebhookTriggerEvents.FORM_SUBMITTED, label: "form_submitted" },
    { value: WebhookTriggerEvents.FORM_SUBMITTED_NO_EVENT, label: "form_submitted_no_event" },
  ],
} as const;

function getWebhookVariables(t: (key: string) => string) {
  return [
    {
      category: t("webhook_event_and_booking"),
      variables: [
        {
          name: "triggerEvent",
          variable: "{{triggerEvent}}",
          type: "String",
          description: t("webhook_trigger_event"),
        },
        {
          name: "createdAt",
          variable: "{{createdAt}}",
          type: "Datetime",
          description: t("webhook_created_at"),
        },
        { name: "type", variable: "{{type}}", type: "String", description: t("webhook_type") },
        { name: "title", variable: "{{title}}", type: "String", description: t("webhook_title") },
        {
          name: "startTime",
          variable: "{{startTime}}",
          type: "Datetime",
          description: t("webhook_start_time"),
        },
        {
          name: "endTime",
          variable: "{{endTime}}",
          type: "Datetime",
          description: t("webhook_end_time"),
        },
        {
          name: "description",
          variable: "{{description}}",
          type: "String",
          description: t("webhook_description"),
        },
        {
          name: "location",
          variable: "{{location}}",
          type: "String",
          description: t("webhook_location"),
        },
        { name: "uid", variable: "{{uid}}", type: "String", description: t("webhook_uid") },
        {
          name: "rescheduleUid",
          variable: "{{rescheduleUid}}",
          type: "String",
          description: t("webhook_reschedule_uid"),
        },
        {
          name: "cancellationReason",
          variable: "{{cancellationReason}}",
          type: "String",
          description: t("webhook_cancellation_reason"),
        },
        {
          name: "rejectionReason",
          variable: "{{rejectionReason}}",
          type: "String",
          description: t("webhook_rejection_reason"),
        },
      ],
    },
    {
      category: t("webhook_people"),
      variables: [
        {
          name: "organizer.name",
          variable: "{{organizer.name}}",
          type: "String",
          description: t("webhook_organizer_name"),
        },
        {
          name: "organizer.email",
          variable: "{{organizer.email}}",
          type: "String",
          description: t("webhook_organizer_email"),
        },
        {
          name: "organizer.timezone",
          variable: "{{organizer.timezone}}",
          type: "String",
          description: t("webhook_organizer_timezone"),
        },
        {
          name: "organizer.language.locale",
          variable: "{{organizer.language.locale}}",
          type: "String",
          description: t("webhook_organizer_locale"),
        },
        {
          name: "organizer.username",
          variable: "{{organizer.username}}",
          type: "String",
          description: t("webhook_organizer_username"),
        },
        {
          name: "organizer.usernameInOrg",
          variable: "{{organizer.usernameInOrg}}",
          type: "String",
          description: t("webhook_organizer_username_in_org"),
        },
        {
          name: "attendees.0.name",
          variable: "{{attendees.0.name}}",
          type: "String",
          description: t("webhook_attendee_name"),
        },
        {
          name: "attendees.0.email",
          variable: "{{attendees.0.email}}",
          type: "String",
          description: t("webhook_attendee_email"),
        },
        {
          name: "attendees.0.timeZone",
          variable: "{{attendees.0.timeZone}}",
          type: "String",
          description: t("webhook_attendee_timezone"),
        },
        {
          name: "attendees.0.language.locale",
          variable: "{{attendees.0.language.locale}}",
          type: "String",
          description: t("webhook_attendee_locale"),
        },
      ],
    },
    {
      category: t("webhook_teams"),
      variables: [
        {
          name: "team.name",
          variable: "{{team.name}}",
          type: "String",
          description: t("webhook_team_name"),
        },
        {
          name: "team.members",
          variable: "{{team.members}}",
          type: "String[]",
          description: t("webhook_team_members"),
        },
      ],
    },
    {
      category: t("webhook_metadata"),
      variables: [
        {
          name: "metadata.videoCallUrl",
          variable: "{{metadata.videoCallUrl}}",
          type: "String",
          description: t("webhook_video_call_url"),
        },
      ],
    },
  ];
}

export type WebhookFormValues = {
  subscriberUrl: string;
  active: boolean;
  eventTriggers: WebhookTriggerEvents[];
  secret: string | null;
  payloadTemplate: string | undefined | null;
  time?: number | null;
  timeUnit?: TimeUnit | null;
  version: WebhookVersion;
};

const WebhookForm = (props: {
  webhook?: WebhookFormData;
  apps?: (keyof typeof WEBHOOK_TRIGGER_EVENTS_GROUPED_BY_APP_V2)[];
  overrideTriggerOptions?: (typeof WEBHOOK_TRIGGER_EVENTS_GROUPED_BY_APP_V2)["core"];
  onSubmit: (event: WebhookFormSubmitData) => void;
  onCancel?: () => void;
  noRoutingFormTriggers: boolean;
  selectOnlyInstantMeetingOption?: boolean;
  versionSelector?: (formMethods: ReturnType<typeof useForm<WebhookFormValues>>) => React.ReactNode;
}) => {
  const { apps = [], selectOnlyInstantMeetingOption = false, overrideTriggerOptions } = props;
  const { t } = useLocale();
  const webhookVariables = getWebhookVariables(t);

  const triggerOptions = overrideTriggerOptions
    ? [...overrideTriggerOptions]
    : [...WEBHOOK_TRIGGER_EVENTS_GROUPED_BY_APP_V2["core"]];
  if (apps) {
    for (const app of apps) {
      if (app === "routing-forms" && props.noRoutingFormTriggers) continue;
      if (WEBHOOK_TRIGGER_EVENTS_GROUPED_BY_APP_V2[app]) {
        triggerOptions.push(...WEBHOOK_TRIGGER_EVENTS_GROUPED_BY_APP_V2[app]);
      }
    }
  }
  const translatedTriggerOptions = triggerOptions.map((option) => ({ ...option, label: t(option.label) }));

  const getEventTriggers = () => {
    if (props.webhook) return props.webhook.eventTriggers;

    return (
      selectOnlyInstantMeetingOption
        ? translatedTriggerOptions.filter((option) => option.value === WebhookTriggerEvents.INSTANT_MEETING)
        : translatedTriggerOptions.filter((option) => option.value !== WebhookTriggerEvents.INSTANT_MEETING)
    ).map((option) => option.value);
  };

  const formMethods = useForm({
    defaultValues: {
      subscriberUrl: props.webhook?.subscriberUrl || "",
      active: props.webhook ? props.webhook.active : true,
      eventTriggers: getEventTriggers(),
      secret: props?.webhook?.secret || "",
      payloadTemplate: props?.webhook?.payloadTemplate || undefined,
      timeUnit: props?.webhook?.timeUnit || undefined,
      time: props?.webhook?.time || undefined,
      version: props?.webhook?.version || WebhookVersion.V_2021_10_20,
    },
  });

<<<<<<< HEAD
  formMethods.register("version");

  const showTimeSection = formMethods
    .watch("eventTriggers")
    ?.find(
      (trigger) =>
        trigger === WebhookTriggerEvents.AFTER_HOSTS_CAL_VIDEO_NO_SHOW ||
        trigger === WebhookTriggerEvents.AFTER_GUESTS_CAL_VIDEO_NO_SHOW
    );
=======
  const triggers = formMethods.watch("eventTriggers") || [];
  const subscriberUrl = formMethods.watch("subscriberUrl");
  const time = formMethods.watch("time");
  const timeUnit = formMethods.watch("timeUnit");

  const isCreating = !props?.webhook?.id;
  const needsTime = triggers.some(
    (t) =>
      t === WebhookTriggerEvents.AFTER_HOSTS_CAL_VIDEO_NO_SHOW ||
      t === WebhookTriggerEvents.AFTER_GUESTS_CAL_VIDEO_NO_SHOW
  );
  const hasTime = !!time && !!timeUnit;
  const hasUrl = !!subscriberUrl;
  const showTimeSection = needsTime;
>>>>>>> 8b652613

  const [useCustomTemplate, setUseCustomTemplate] = useState(
    props?.webhook?.payloadTemplate !== undefined && props?.webhook?.payloadTemplate !== null
  );

  function insertVariableIntoTemplate(current: string, name: string, value: string): string {
    try {
      const parsed = JSON.parse(current || "{}");
      parsed[name] = value;
      return JSON.stringify(parsed, null, 2);
    } catch {
      const trimmed = current.trim();
      if (trimmed === "{}" || trimmed === "") {
        return `{\n  "${name}": "${value}"\n}`;
      }

      if (trimmed.endsWith("}")) {
        const withoutClosing = trimmed.slice(0, -1);
        const needsComma = withoutClosing.trim().endsWith('"') || withoutClosing.trim().endsWith("}");
        return `${withoutClosing}${needsComma ? "," : ""}\n  "${name}": "${value}"\n}`;
      }

      return `${current}\n"${name}": "${value}"`;
    }
  }

  const [showVariables, setShowVariables] = useState(false);
  const [newSecret, setNewSecret] = useState("");
  const [changeSecret, setChangeSecret] = useState<boolean>(false);
  const hasSecretKey = !!props?.webhook?.secret;

  const canSubmit = isCreating
    ? hasUrl && triggers.length > 0 && (!needsTime || hasTime)
    : formMethods.formState.isDirty || changeSecret;

  useEffect(() => {
    if (isCreating && needsTime && !time && !timeUnit) {
      formMethods.setValue("time", 5, { shouldDirty: true });
      formMethods.setValue("timeUnit", TimeUnit.MINUTE, { shouldDirty: true });
    }
  }, [isCreating, needsTime, time, timeUnit, formMethods]);

  useEffect(() => {
    if (changeSecret) {
      formMethods.unregister("secret", { keepDefaultValue: false });
    }
  }, [changeSecret, formMethods]);

  return (
    <>
      {props.versionSelector?.(formMethods)}
      <Form
        form={formMethods}
        handleSubmit={(values) => props.onSubmit({ ...values, changeSecret, newSecret })}>
        <div className="border-subtle border p-6">
          <Controller
            name="subscriberUrl"
            control={formMethods.control}
            render={({ field: { value } }) => (
              <>
                <TextField
                  name="subscriberUrl"
                  label={t("subscriber_url")}
                  labelClassName="font-medium text-emphasis font-sm"
                  value={value}
                  required
                  type="url"
                  onChange={(e) => {
                    formMethods.setValue("subscriberUrl", e?.target.value, { shouldDirty: true });
                    if (hasTemplateIntegration({ url: e.target.value })) {
                      setUseCustomTemplate(true);
                      formMethods.setValue("payloadTemplate", customTemplate({ url: e.target.value }), {
                        shouldDirty: true,
                      });
                    }
                  }}
                />
              </>
            )}
          />
          <Controller
            name="active"
            control={formMethods.control}
            render={({ field: { value } }) => (
              <div className="font-sm text-emphasis mt-6 font-medium">
                <Switch
                  label={t("enable_webhook")}
                  checked={value}
                  // defaultChecked={props?.webhook?.active ? props?.webhook?.active : true}
                  onCheckedChange={(value) => {
                    formMethods.setValue("active", value, { shouldDirty: true });
                  }}
                />
              </div>
            )}
          />
          <Controller
            name="eventTriggers"
            control={formMethods.control}
            render={({ field: { onChange, value } }) => {
              const selectValue = translatedTriggerOptions.filter((option) => value.includes(option.value));
              return (
                <div className="mt-6">
                  <Label className="font-sm text-emphasis font-medium">
                    <>{t("event_triggers")}</>
                  </Label>
                  <Select
                    grow
                    options={translatedTriggerOptions}
                    isMulti
                    styles={{
                      indicatorsContainer: (base) => ({
                        ...base,
                        alignItems: "flex-start",
                      }),
                    }}
                    value={selectValue}
                    onChange={(event) => {
                      onChange(event.map((selection) => selection.value));
                      const noShowWebhookTriggerExists = !!event.find(
                        (trigger) =>
                          trigger.value === WebhookTriggerEvents.AFTER_HOSTS_CAL_VIDEO_NO_SHOW ||
                          trigger.value === WebhookTriggerEvents.AFTER_GUESTS_CAL_VIDEO_NO_SHOW
                      );

                      if (noShowWebhookTriggerExists) {
                        formMethods.setValue("time", props.webhook?.time ?? 5, { shouldDirty: true });
                        formMethods.setValue("timeUnit", props.webhook?.timeUnit ?? TimeUnit.MINUTE, {
                          shouldDirty: true,
                        });
                      } else {
                        formMethods.setValue("time", undefined, { shouldDirty: true });
                        formMethods.setValue("timeUnit", undefined, { shouldDirty: true });
                      }
                    }}
                  />
                </div>
              );
            }}
          />

          {showTimeSection && (
            <div className="mt-5">
              <Label>{t("how_long_after_user_no_show_minutes")}</Label>
              <TimeTimeUnitInput disabled={false} defaultTime={5} />
            </div>
          )}

          <Controller
            name="secret"
            control={formMethods.control}
            render={({ field: { value } }) => (
              <div className="mt-6">
                {!!hasSecretKey && !changeSecret && (
                  <>
                    <Label className="font-sm text-emphasis font-medium">Secret</Label>
                    <div className="bg-default space-y-0 rounded-md border-0 border-neutral-200 sm:mx-0 md:border">
                      <div className="text-emphasis rounded-sm border-b p-2 text-sm">
                        {t("forgotten_secret_description")}
                      </div>
                      <div className="p-2">
                        <Button
                          color="secondary"
                          type="button"
                          onClick={() => {
                            setChangeSecret(true);
                          }}>
                          {t("change_secret")}
                        </Button>
                      </div>
                    </div>
                  </>
                )}
                {!!hasSecretKey && changeSecret && (
                  <>
                    <TextField
                      autoComplete="off"
                      label={t("secret")}
                      labelClassName="font-medium text-emphasis font-sm"
                      {...formMethods.register("secret")}
                      value={newSecret}
                      onChange={(event) => setNewSecret(event.currentTarget.value)}
                      type="text"
                      placeholder={t("leave_blank_to_remove_secret")}
                    />
                    <Button
                      color="secondary"
                      type="button"
                      className="py-1 text-xs"
                      onClick={() => {
                        setChangeSecret(false);
                      }}>
                      {t("cancel")}
                    </Button>
                  </>
                )}
                {!hasSecretKey && (
                  <TextField
                    name="secret"
                    label={t("secret")}
                    labelClassName="font-medium text-emphasis font-sm"
                    value={value}
                    onChange={(e) => {
                      formMethods.setValue("secret", e?.target.value, { shouldDirty: true });
                    }}
                  />
                )}
              </div>
            )}
          />

          <Controller
            name="payloadTemplate"
            control={formMethods.control}
            render={({ field: { value } }) => (
              <>
                <Label className="font-sm text-emphasis mt-6">
                  <>{t("payload_template")}</>
                </Label>
                <div className="mb-2">
                  <ToggleGroup
                    onValueChange={(val) => {
                      if (val === "default") {
                        setUseCustomTemplate(false);
                        formMethods.setValue("payloadTemplate", undefined, { shouldDirty: true });
                      } else {
                        setUseCustomTemplate(true);
                      }
                    }}
                    value={useCustomTemplate ? "custom" : "default"}
                    options={[
                      { value: "default", label: t("default") },
                      { value: "custom", label: t("custom") },
                    ]}
                    isFullWidth={true}
                  />
                </div>
                {useCustomTemplate && (
                  <div className="space-y-3">
                    <TextArea
                      name="customPayloadTemplate"
                      rows={8}
                      value={value || ""}
                      placeholder={`{\n\n}`}
                      onChange={(e) =>
                        formMethods.setValue("payloadTemplate", e?.target.value, { shouldDirty: true })
                      }
                    />

                    <Button type="button" color="secondary" onClick={() => setShowVariables(!showVariables)}>
                      {showVariables ? t("webhook_hide_variables") : t("webhook_show_variable")}
                    </Button>

                    {showVariables && (
                      <div className="border-muted max-h-80 overflow-y-auto rounded-md border p-3">
                        {webhookVariables.map(({ category, variables }) => (
                          <div key={category} className="mb-4">
                            <h4 className="mb-2 text-sm font-medium">{category}</h4>
                            <div className="space-y-2">
                              {variables.map(({ name, variable, description }) => (
                                <div
                                  key={name}
                                  className="hover:bg-muted  cursor-pointer rounded p-2 text-sm transition-colors"
                                  onClick={() => {
                                    const currentValue = formMethods.getValues("payloadTemplate") || "{}";
                                    const updatedValue = insertVariableIntoTemplate(
                                      currentValue,
                                      name,
                                      variable
                                    );
                                    formMethods.setValue("payloadTemplate", updatedValue, {
                                      shouldDirty: true,
                                    });
                                  }}>
                                  <div className="text-emphasis font-mono">{variable}</div>
                                  <div className="text-muted mt-1 text-xs">{description}</div>
                                </div>
                              ))}
                            </div>
                          </div>
<<<<<<< HEAD
                        ))}
                      </div>
                    )}
                  </div>
                )}
              </>
            )}
          />
        </div>
        <SectionBottomActions align="end">
          <Button
            type="button"
            color="minimal"
            onClick={props.onCancel}
            {...(!props.onCancel ? { href: `${WEBAPP_URL}/settings/developer/webhooks` } : {})}>
            {t("cancel")}
          </Button>
          <Button
            type="submit"
            data-testid="create_webhook"
            disabled={!formMethods.formState.isDirty && !changeSecret}
            loading={formMethods.formState.isSubmitting}>
            {props?.webhook?.id ? t("save") : t("create_webhook")}
          </Button>
        </SectionBottomActions>

        <div className="mb-4 mt-6 rounded-md">
          <WebhookTestDisclosure />
        </div>
      </Form>
    </>
=======
                        </div>
                      ))}
                    </div>
                  )}
                </div>
              )}
            </>
          )}
        />
      </div>
      <SectionBottomActions align="end">
        <Button
          type="button"
          color="minimal"
          onClick={props.onCancel}
          {...(!props.onCancel ? { href: `${WEBAPP_URL}/settings/developer/webhooks` } : {})}>
          {t("cancel")}
        </Button>
        <Button
          type="submit"
          data-testid="create_webhook"
          disabled={!canSubmit}
          loading={formMethods.formState.isSubmitting}>
          {props?.webhook?.id ? t("save") : t("create_webhook")}
        </Button>
      </SectionBottomActions>

      <div className="mb-4 mt-6 rounded-md">
        <WebhookTestDisclosure />
      </div>
    </Form>
>>>>>>> 8b652613
  );
};

export default WebhookForm;<|MERGE_RESOLUTION|>--- conflicted
+++ resolved
@@ -294,7 +294,6 @@
     },
   });
 
-<<<<<<< HEAD
   formMethods.register("version");
 
   const showTimeSection = formMethods
@@ -304,22 +303,6 @@
         trigger === WebhookTriggerEvents.AFTER_HOSTS_CAL_VIDEO_NO_SHOW ||
         trigger === WebhookTriggerEvents.AFTER_GUESTS_CAL_VIDEO_NO_SHOW
     );
-=======
-  const triggers = formMethods.watch("eventTriggers") || [];
-  const subscriberUrl = formMethods.watch("subscriberUrl");
-  const time = formMethods.watch("time");
-  const timeUnit = formMethods.watch("timeUnit");
-
-  const isCreating = !props?.webhook?.id;
-  const needsTime = triggers.some(
-    (t) =>
-      t === WebhookTriggerEvents.AFTER_HOSTS_CAL_VIDEO_NO_SHOW ||
-      t === WebhookTriggerEvents.AFTER_GUESTS_CAL_VIDEO_NO_SHOW
-  );
-  const hasTime = !!time && !!timeUnit;
-  const hasUrl = !!subscriberUrl;
-  const showTimeSection = needsTime;
->>>>>>> 8b652613
 
   const [useCustomTemplate, setUseCustomTemplate] = useState(
     props?.webhook?.payloadTemplate !== undefined && props?.webhook?.payloadTemplate !== null
@@ -600,7 +583,6 @@
                               ))}
                             </div>
                           </div>
-<<<<<<< HEAD
                         ))}
                       </div>
                     )}
@@ -632,39 +614,6 @@
         </div>
       </Form>
     </>
-=======
-                        </div>
-                      ))}
-                    </div>
-                  )}
-                </div>
-              )}
-            </>
-          )}
-        />
-      </div>
-      <SectionBottomActions align="end">
-        <Button
-          type="button"
-          color="minimal"
-          onClick={props.onCancel}
-          {...(!props.onCancel ? { href: `${WEBAPP_URL}/settings/developer/webhooks` } : {})}>
-          {t("cancel")}
-        </Button>
-        <Button
-          type="submit"
-          data-testid="create_webhook"
-          disabled={!canSubmit}
-          loading={formMethods.formState.isSubmitting}>
-          {props?.webhook?.id ? t("save") : t("create_webhook")}
-        </Button>
-      </SectionBottomActions>
-
-      <div className="mb-4 mt-6 rounded-md">
-        <WebhookTestDisclosure />
-      </div>
-    </Form>
->>>>>>> 8b652613
   );
 };
 
