--- conflicted
+++ resolved
@@ -5,14 +5,7 @@
 import { WEBAPP_URL } from "@calcom/lib/constants";
 import { useLocale } from "@calcom/lib/hooks/useLocale";
 import { RouterOutputs } from "@calcom/trpc/react";
-<<<<<<< HEAD
-import { Button } from "@calcom/ui/components/button";
-import { Form, Label, TextArea, TextField, Select } from "@calcom/ui/components/form";
-import Switch from "@calcom/ui/v2/core/Switch";
-import { ToggleGroup } from "@calcom/ui/v2/core/form/ToggleGroup";
-=======
 import { Button, Form, Label, Select, Switch, TextArea, TextField, ToggleGroup } from "@calcom/ui";
->>>>>>> 22a030af
 
 import customTemplate, { hasTemplateIntegration } from "../lib/integrationTemplate";
 import WebhookTestDisclosure from "./WebhookTestDisclosure";
