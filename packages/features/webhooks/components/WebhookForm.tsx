--- conflicted
+++ resolved
@@ -1,11 +1,6 @@
 "use client";
 
-<<<<<<< HEAD
-// import { Button } from "@calcom/ui/components/button";
-import { Button, Textarea as TextArea, TextField, Select, Switch } from "@calid/features/ui";
-=======
 import { TimeTimeUnitInput } from "@calid/features/modules/workflows/components/time_unit_input";
->>>>>>> fd040b69
 import { useEffect, useState } from "react";
 import { Controller, useForm } from "react-hook-form";
 
@@ -22,7 +17,6 @@
 
 // import { TextField } from "@calcom/ui/components/form";
 // import { Switch } from "@calcom/ui/components/form";
-import SectionBottomActions from "../../settings/SectionBottomActions";
 import customTemplate, { hasTemplateIntegration } from "../lib/integrationTemplate";
 import WebhookTestDisclosure from "./WebhookTestDisclosure";
 
@@ -159,7 +153,7 @@
     <Form
       form={formMethods}
       handleSubmit={(values) => props.onSubmit({ ...values, changeSecret, newSecret })}>
-      <div className="border-subtle border p-6 rounded-md">
+      <div className="border-subtle rounded-md border p-6">
         <Controller
           name="subscriberUrl"
           control={formMethods.control}
@@ -355,7 +349,7 @@
             </>
           )}
         />
-        <div className="flex flex-row mt-4 gap-2">
+        <div className="mt-4 flex flex-row gap-2">
           <Button
             type="button"
             color="secondary"
