--- conflicted
+++ resolved
@@ -49,25 +49,13 @@
 }) => {
   const { apps = [] } = props;
   const { t } = useLocale();
-  const triggerOptions = useMemo(
-    () =>
-      apps.reduce((acc, app) => {
-        if (!WEBHOOK_TRIGGER_EVENTS_GROUPED_BY_APP_V2[app]) return acc;
-        acc.push(...WEBHOOK_TRIGGER_EVENTS_GROUPED_BY_APP_V2[app]);
-        return acc;
-      }, WEBHOOK_TRIGGER_EVENTS_GROUPED_BY_APP_V2["core"]),
-    [apps]
-  );
-
-<<<<<<< HEAD
+
   const triggerOptions = [...WEBHOOK_TRIGGER_EVENTS_GROUPED_BY_APP_V2["core"]];
   if (props.apps) {
     for (const app of props.apps) {
       triggerOptions.push(...WEBHOOK_TRIGGER_EVENTS_GROUPED_BY_APP_V2[app]);
     }
   }
-=======
->>>>>>> 10d3a126
   const translatedTriggerOptions = triggerOptions.map((option) => ({ ...option, label: t(option.label) }));
 
   const formMethods = useForm({
