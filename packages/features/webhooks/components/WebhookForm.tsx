--- conflicted
+++ resolved
@@ -43,14 +43,11 @@
     { value: WebhookTriggerEvents.MEETING_STARTED, label: "meeting_started" },
     { value: WebhookTriggerEvents.RECORDING_READY, label: "recording_ready" },
     { value: WebhookTriggerEvents.INSTANT_MEETING, label: "instant_meeting" },
-<<<<<<< HEAD
     { value: WebhookTriggerEvents.OOO_CREATED, label: "ooo_created" },
-=======
     {
       value: WebhookTriggerEvents.RECORDING_TRANSCRIPTION_GENERATED,
       label: "recording_transcription_generated",
     },
->>>>>>> 5f8d090d
   ],
   "routing-forms": [{ value: WebhookTriggerEvents.FORM_SUBMITTED, label: "form_submitted" }],
 } as const;
