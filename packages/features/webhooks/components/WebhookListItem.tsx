import { WebhookTriggerEvents } from "@prisma/client";

import classNames from "@calcom/lib/classNames";
import { useLocale } from "@calcom/lib/hooks/useLocale";
import { trpc } from "@calcom/trpc/react";
import { Badge, Button, showToast, Switch, Tooltip } from "@calcom/ui";
import { FiAlertCircle, FiTrash } from "@calcom/ui/components/icon";

type WebhookProps = {
  id: string;
  subscriberUrl: string;
  payloadTemplate: string | null;
  active: boolean;
  eventTriggers: WebhookTriggerEvents[];
  secret: string | null;
  eventTypeId: number | null;
};

export default function WebhookListItem(props: {
  webhook: WebhookProps;
  onEditWebhook: () => void;
  lastItem: boolean;
}) {
  const { t } = useLocale();
  const utils = trpc.useContext();
  const { webhook } = props;
  const deleteWebhook = trpc.viewer.webhook.delete.useMutation({
    async onSuccess() {
      await utils.viewer.webhook.list.invalidate();
      showToast(t("webhook_removed_successfully"), "success");
    },
  });
  const toggleWebhook = trpc.viewer.webhook.edit.useMutation({
    async onSuccess(data) {
      console.log("data", data);
      await utils.viewer.webhook.list.invalidate();
      // TODO: Better success message
      showToast(t(data?.active ? "enabled" : "disabled"), "success");
    },
  });

  return (
    <div className={classNames("flex w-full justify-between p-4", props.lastItem ? "" : "border-b")}>
      <div>
        <p className="text-sm font-medium text-gray-900">{webhook.subscriberUrl}</p>
        <Tooltip content={t("triggers_when")}>
          <div className="mt-2.5 w-4/5">
            {webhook.eventTriggers.map((trigger) => (
              <Badge
                key={trigger}
                className="ltr:mr-2 rtl:ml-2"
                variant="gray"
                bold
<<<<<<< HEAD
                StartIcon={Icon.FiAlertCircle}>
=======
                StartIcon={FiAlertCircle}>
>>>>>>> 2d50d09c
                {t(`${trigger.toLowerCase()}`)}
              </Badge>
            ))}
          </div>
        </Tooltip>
      </div>
      <div className="flex items-center space-x-4">
        <Switch
          defaultChecked={webhook.active}
          onCheckedChange={() =>
            toggleWebhook.mutate({
              id: webhook.id,
              active: !webhook.active,
              payloadTemplate: webhook.payloadTemplate,
              eventTypeId: webhook.eventTypeId || undefined,
            })
          }
        />
        <Button color="secondary" onClick={props.onEditWebhook}>
          {t("edit")}
        </Button>
        <Button
          color="destructive"
          StartIcon={FiTrash}
          variant="icon"
          onClick={() => {
            // TODO: Confimation dialog before deleting
            deleteWebhook.mutate({ id: webhook.id, eventTypeId: webhook.eventTypeId || undefined });
          }}
        />
      </div>
    </div>
  );
}<|MERGE_RESOLUTION|>--- conflicted
+++ resolved
@@ -51,11 +51,7 @@
                 className="ltr:mr-2 rtl:ml-2"
                 variant="gray"
                 bold
-<<<<<<< HEAD
-                StartIcon={Icon.FiAlertCircle}>
-=======
                 StartIcon={FiAlertCircle}>
->>>>>>> 2d50d09c
                 {t(`${trigger.toLowerCase()}`)}
               </Badge>
             ))}
