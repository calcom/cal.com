--- conflicted
+++ resolved
@@ -12,7 +12,6 @@
 import type { PhoneNumberRepositoryInterface } from "../../interfaces/PhoneNumberRepositoryInterface";
 import type { RetellAIRepository } from "../types";
 
-<<<<<<< HEAD
 const stripeErrorSchema = z.object({
   type: z.string(),
   raw: z.object({
@@ -20,15 +19,6 @@
     type: z.literal("invalid_request_error"),
   }),
   code: z.literal("resource_missing"),
-=======
-const stripeResourceMissingErrorSchema = z.object({
-  type: z.literal("invalid_request_error"),
-  code: z.literal("resource_missing"),
-  message: z.string(),
-  param: z.string().optional(),
-  doc_url: z.string().optional(),
-  request_log_url: z.string().optional(),
->>>>>>> 7e415b45
 });
 
 export class BillingService {
@@ -150,7 +140,6 @@
     }
 
     try {
-<<<<<<< HEAD
       await this.phoneNumberRepository.updateSubscriptionStatus({
         id: phoneNumberId,
         subscriptionStatus: PhoneNumberSubscriptionStatus.CANCELLED,
@@ -161,18 +150,10 @@
         await stripe.subscriptions.cancel(phoneNumber.stripeSubscriptionId);
       } catch (error) {
         const parsedError = stripeErrorSchema.safeParse(error);
-
-=======
-      try {
-        await stripe.subscriptions.cancel(phoneNumber.stripeSubscriptionId);
-      } catch (error) {
-        const parsedError = stripeResourceMissingErrorSchema.safeParse(error);
->>>>>>> 7e415b45
         if (parsedError.success) {
           this.logger.info("Subscription not found in Stripe (already cancelled or deleted):", {
             subscriptionId: phoneNumber.stripeSubscriptionId,
             phoneNumberId,
-<<<<<<< HEAD
             stripeMessage: "Subscription resource not found",
           });
         } else {
@@ -180,11 +161,6 @@
             id: phoneNumberId,
             subscriptionStatus: PhoneNumberSubscriptionStatus.ACTIVE,
           });
-=======
-            stripeMessage: parsedError.data.message,
-          });
-        } else {
->>>>>>> 7e415b45
           throw error;
         }
       }
