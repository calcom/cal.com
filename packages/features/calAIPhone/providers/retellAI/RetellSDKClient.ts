--- conflicted
+++ resolved
@@ -238,7 +238,6 @@
     }
   }
 
-<<<<<<< HEAD
   async listCalls(params: RetellCallListParams): Promise<RetellCallListResponse> {
     try {
       this.logger.info("Listing calls via SDK", {
@@ -255,7 +254,9 @@
       return response;
     } catch (error) {
       this.logger.error("Failed to list calls", { error });
-=======
+      throw error;
+    }
+
   async createWebCall(data: CreateWebCallParams) {
     try {
       const response = await this.client.call.createWebCall({
@@ -265,7 +266,6 @@
       return response;
     } catch (error) {
       this.logger.error("Failed to create web call", { error });
->>>>>>> 74288b0e
       throw error;
     }
   }
