import { PrismaAgentRepository } from "@calcom/lib/server/repository/PrismaAgentRepository";
import prisma from "@calcom/prisma";
<<<<<<< HEAD

=======
>>>>>>> 75b1d8d9
import type {
  AgentRepositoryInterface,
  AgentData,
  AgentWithDetailsData,
  AgentWithPhoneNumbersData,
} from "../interfaces/AgentRepositoryInterface";

/**
 * Adapter that bridges the provider interface to the Prisma implementation
 * This adapter provides a clean abstraction layer between provider and application
 */
export class PrismaAgentRepositoryAdapter implements AgentRepositoryInterface {
  async canManageTeamResources(params: { userId: number; teamId: number }): Promise<boolean> {
    const agentRepo = new PrismaAgentRepository(prisma);
    return await agentRepo.canManageTeamResources(params);
  }

  async findByIdWithUserAccess(params: { agentId: string; userId: number }): Promise<AgentData | null> {
    const agentRepo = new PrismaAgentRepository(prisma);
    return await agentRepo.findByIdWithUserAccess(params);
  }

  async findByProviderAgentIdWithUserAccess(params: {
    providerAgentId: string;
    userId: number;
  }): Promise<AgentData | null> {
    const agentRepo = new PrismaAgentRepository(prisma);
    return await agentRepo.findByProviderAgentIdWithUserAccess(params);
  }

  async findManyWithUserAccess(params: {
    userId: number;
    teamId?: number;
    scope?: "personal" | "team" | "all";
  }): Promise<AgentWithDetailsData[]> {
    const agentRepo = new PrismaAgentRepository(prisma);
    return await agentRepo.findManyWithUserAccess(params);
  }

  async findByIdWithUserAccessAndDetails(params: {
    id: string;
    userId: number;
    teamId?: number;
  }): Promise<AgentWithDetailsData | null> {
    const agentRepo = new PrismaAgentRepository(prisma);
    return await agentRepo.findByIdWithUserAccessAndDetails(params);
  }

  async create(params: {
    name: string;
    providerAgentId: string;
    userId: number;
    teamId?: number;
  }): Promise<AgentData> {
    const agentRepo = new PrismaAgentRepository(prisma);
    return await agentRepo.create(params);
  }

  async findByIdWithAdminAccess(params: {
    id: string;
    userId: number;
    teamId?: number;
  }): Promise<AgentData | null> {
    const agentRepo = new PrismaAgentRepository(prisma);
    return await agentRepo.findByIdWithAdminAccess(params);
  }

  async findByIdWithCallAccess(params: {
    id: string;
    userId: number;
  }): Promise<AgentWithPhoneNumbersData | null> {
    const agentRepo = new PrismaAgentRepository(prisma);
    return await agentRepo.findByIdWithCallAccess(params);
  }

  async delete(params: { id: string }): Promise<void> {
    const agentRepo = new PrismaAgentRepository(prisma);
    await agentRepo.delete(params);
<<<<<<< HEAD
  }

  async linkOutboundAgentToWorkflow(params: { workflowStepId: number; agentId: string }): Promise<void> {
    const agentRepo = new PrismaAgentRepository(prisma);
    await agentRepo.linkOutboundAgentToWorkflow(params);
  }

  async linkInboundAgentToWorkflow(params: { workflowStepId: number; agentId: string }): Promise<void> {
    const agentRepo = new PrismaAgentRepository(prisma);
    await agentRepo.linkInboundAgentToWorkflow(params);
  }

  async updateOutboundEventTypeId(params: { agentId: string; eventTypeId: number }): Promise<void> {
    const agentRepo = new PrismaAgentRepository(prisma);
    await agentRepo.updateOutboundEventTypeId(params);
=======
  }

  async linkOutboundAgentToWorkflow(params: { workflowStepId: number; agentId: string }): Promise<void> {
    const agentRepo = new PrismaAgentRepository(prisma);
    await agentRepo.linkOutboundAgentToWorkflow(params);
  }

  async linkInboundAgentToWorkflow(params: { workflowStepId: number; agentId: string }): Promise<void> {
    const agentRepo = new PrismaAgentRepository(prisma);
    await agentRepo.linkInboundAgentToWorkflow(params);
>>>>>>> 75b1d8d9
  }
}<|MERGE_RESOLUTION|>--- conflicted
+++ resolved
@@ -1,9 +1,5 @@
 import { PrismaAgentRepository } from "@calcom/lib/server/repository/PrismaAgentRepository";
 import prisma from "@calcom/prisma";
-<<<<<<< HEAD
-
-=======
->>>>>>> 75b1d8d9
 import type {
   AgentRepositoryInterface,
   AgentData,
@@ -82,7 +78,6 @@
   async delete(params: { id: string }): Promise<void> {
     const agentRepo = new PrismaAgentRepository(prisma);
     await agentRepo.delete(params);
-<<<<<<< HEAD
   }
 
   async linkOutboundAgentToWorkflow(params: { workflowStepId: number; agentId: string }): Promise<void> {
@@ -98,17 +93,5 @@
   async updateOutboundEventTypeId(params: { agentId: string; eventTypeId: number }): Promise<void> {
     const agentRepo = new PrismaAgentRepository(prisma);
     await agentRepo.updateOutboundEventTypeId(params);
-=======
-  }
-
-  async linkOutboundAgentToWorkflow(params: { workflowStepId: number; agentId: string }): Promise<void> {
-    const agentRepo = new PrismaAgentRepository(prisma);
-    await agentRepo.linkOutboundAgentToWorkflow(params);
-  }
-
-  async linkInboundAgentToWorkflow(params: { workflowStepId: number; agentId: string }): Promise<void> {
-    const agentRepo = new PrismaAgentRepository(prisma);
-    await agentRepo.linkInboundAgentToWorkflow(params);
->>>>>>> 75b1d8d9
   }
 }