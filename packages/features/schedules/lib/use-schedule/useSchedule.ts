import { useTimesForSchedule } from "@calcom/features/schedules/lib/use-schedule/useTimesForSchedule";
import { symmetricEncrypt } from "@calcom/lib/crypto";
import { getUsernameList } from "@calcom/lib/defaultEvents";
import { trpc } from "@calcom/trpc/react";

export type UseScheduleWithCacheArgs = {
  username?: string | null;
  eventSlug?: string | null;
  eventId?: number | null;
  month?: string | null;
  timezone?: string | null;
  selectedDate?: string | null;
  prefetchNextMonth?: boolean;
  duration?: number | null;
  monthCount?: number | null;
  dayCount?: number | null;
  rescheduleUid?: string | null;
  isTeamEvent?: boolean;
  orgSlug?: string;
  bookerEmail?: string;
};

export const useSchedule = ({
  month,
  timezone,
  username,
  eventSlug,
  eventId,
  selectedDate,
  prefetchNextMonth,
  duration,
  monthCount,
  dayCount,
  rescheduleUid,
  isTeamEvent,
  orgSlug,
  bookerEmail,
}: UseScheduleWithCacheArgs) => {
  const [startTime, endTime] = useTimesForSchedule({
    month,
    monthCount,
    dayCount,
    prefetchNextMonth,
    selectedDate,
  });
  const meQuery = trpc.viewer.me.useQuery();
  const token = encodeURIComponent(
    symmetricEncrypt(meQuery.data?.email || "Email-less", process.env.CALENDSO_ENCRYPTION_KEY || "")
  );

  return trpc.viewer.public.slots.getSchedule.useQuery(
    {
      isTeamEvent,
      usernameList: getUsernameList(username ?? ""),
      // Prioritize slug over id, since slug is the first value we get available.
      // If we have a slug, we don't need to fetch the id.
      // TODO: are queries using eventTypeId faster? Even tho we lost time fetching the id with the slug.
      ...(eventSlug ? { eventTypeSlug: eventSlug } : { eventTypeId: eventId ?? 0 }),
      // @TODO: Old code fetched 2 days ago if we were fetching the current month.
      // Do we want / need to keep that behavior?
      startTime,
      // if `prefetchNextMonth` is true, two months are fetched at once.
      endTime,
      timeZone: timezone!,
      duration: duration ? `${duration}` : undefined,
      rescheduleUid,
      orgSlug,
<<<<<<< HEAD
      token,
=======
      bookerEmail,
>>>>>>> 78ea4d2f
    },
    {
      trpc: {
        context: {
          skipBatch: true,
        },
      },
      refetchOnWindowFocus: false,
      enabled:
        Boolean(username) &&
        Boolean(month) &&
        !meQuery.isPending &&
        Boolean(timezone) &&
        // Should only wait for one or the other, not both.
        (Boolean(eventSlug) || Boolean(eventId) || eventId === 0),
    }
  );
};<|MERGE_RESOLUTION|>--- conflicted
+++ resolved
@@ -65,11 +65,8 @@
       duration: duration ? `${duration}` : undefined,
       rescheduleUid,
       orgSlug,
-<<<<<<< HEAD
       token,
-=======
       bookerEmail,
->>>>>>> 78ea4d2f
     },
     {
       trpc: {
