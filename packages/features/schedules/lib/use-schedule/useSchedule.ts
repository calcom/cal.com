--- conflicted
+++ resolved
@@ -20,11 +20,7 @@
   rescheduleUid?: string | null;
   isTeamEvent?: boolean;
   orgSlug?: string;
-<<<<<<< HEAD
-  bookerEmail?: string;
-=======
   teamMemberEmail?: string | null;
->>>>>>> 00ee1ef4
 };
 
 export const useSchedule = ({
@@ -41,11 +37,7 @@
   rescheduleUid,
   isTeamEvent,
   orgSlug,
-<<<<<<< HEAD
-  bookerEmail,
-=======
   teamMemberEmail,
->>>>>>> 00ee1ef4
 }: UseScheduleWithCacheArgs) => {
   const [startTime, endTime] = useTimesForSchedule({
     month,
@@ -65,43 +57,6 @@
   const routingFormResponseIdParam = searchParams?.get("cal.routingFormResponseId");
   const email = searchParams?.get("email");
 
-<<<<<<< HEAD
-  // const sevenDaysAfterStarTime = dayjs(startTime).add(7, "day").format("YYYY-MM-DD");
-  // let correctEndTime = endTime;
-
-  // switch (eventSlug) {
-  //   case "terapia-ocupacional-sessao-50-min-semanal-subscription":
-  //   case "terapia-ocupacional-sessao-50-minutos-quinzenal":
-  //   case "terapia-cognitivo-comportamental-sessao-50-min-semanal-subscription":
-  //   case "terapia-cognitivo-comportamental-sessao-50-min-quinzenal-subscription":
-  //     correctEndTime = sevenDaysAfterStarTime;
-  // }
-
-  return trpc.viewer.public.slots.getSchedule.useQuery(
-    {
-      isTeamEvent,
-      usernameList: getUsernameList(username ?? ""),
-      // Prioritize slug over id, since slug is the first value we get available.
-      // If we have a slug, we don't need to fetch the id.
-      // TODO: are queries using eventTypeId faster? Even tho we lost time fetching the id with the slug.
-      ...(eventSlug ? { eventTypeSlug: eventSlug } : { eventTypeId: eventId ?? 0 }),
-      // @TODO: Old code fetched 2 days ago if we were fetching the current month.
-      // Do we want / need to keep that behavior?
-      startTime,
-      // if `prefetchNextMonth` is true, two months are fetched at once.
-      endTime,
-      timeZone: timezone!,
-      duration: duration ? `${duration}` : undefined,
-      rescheduleUid,
-      orgSlug,
-      bookerEmail,
-    },
-    {
-      trpc: {
-        context: {
-          skipBatch: true,
-        },
-=======
   const routingFormResponseId = routingFormResponseIdParam
     ? parseInt(routingFormResponseIdParam, 10)
     : undefined;
@@ -134,7 +89,6 @@
     trpc: {
       context: {
         skipBatch: true,
->>>>>>> 00ee1ef4
       },
     },
     // It allows people who might not have the tab in focus earlier, to get latest available slots
