import dayjs from "@calcom/dayjs";
import { getUsernameList } from "@calcom/lib/defaultEvents";
import { trpc } from "@calcom/trpc/react";

type UseScheduleWithCacheArgs = {
  username?: string | null;
  eventSlug?: string | null;
  eventId?: number | null;
  month?: string | null;
  timezone?: string | null;
  prefetchNextMonth?: boolean;
  duration?: number | null;
<<<<<<< HEAD
  monthCount?: number | null;
=======
  rescheduleUid?: string | null;
  isTeamEvent?: boolean;
>>>>>>> 65a1aa61
};

export const useSchedule = ({
  month,
  timezone,
  username,
  eventSlug,
  eventId,
  prefetchNextMonth,
  duration,
<<<<<<< HEAD
  monthCount
=======
  rescheduleUid,
  isTeamEvent,
>>>>>>> 65a1aa61
}: UseScheduleWithCacheArgs) => {
  const monthDayjs = month ? dayjs(month) : dayjs();
  const nextMonthDayjs = monthDayjs.add(monthCount? monthCount : 1, "month");
  // Why the non-null assertions? All of these arguments are checked in the enabled condition,
  // and the query will not run if they are null. However, the check in `enabled` does
  // no satisfy typscript.
  return trpc.viewer.public.slots.getSchedule.useQuery(
    {
      isTeamEvent,
      usernameList: getUsernameList(username ?? ""),
      // Prioritize slug over id, since slug is the first value we get available.
      // If we have a slug, we don't need to fetch the id.
      // TODO: are queries using eventTypeId faster? Even tho we lost time fetching the id with the slug.
      ...(eventSlug ? { eventTypeSlug: eventSlug } : { eventTypeId: eventId ?? 0 }),
      // @TODO: Old code fetched 2 days ago if we were fetching the current month.
      // Do we want / need to keep that behavior?
      startTime: monthDayjs.startOf("month").toISOString(),
      // if `prefetchNextMonth` is true, two months are fetched at once.
      endTime: (prefetchNextMonth ? nextMonthDayjs : monthDayjs).endOf("month").toISOString(),
      timeZone: timezone!,
      duration: duration ? `${duration}` : undefined,
      rescheduleUid,
    },
    {
      trpc: {
        context: {
          skipBatch: true,
        },
      },
      refetchOnWindowFocus: false,
      enabled:
        Boolean(username) &&
        Boolean(month) &&
        Boolean(timezone) &&
        // Should only wait for one or the other, not both.
        (Boolean(eventSlug) || Boolean(eventId) || eventId === 0),
    }
  );
};<|MERGE_RESOLUTION|>--- conflicted
+++ resolved
@@ -10,12 +10,9 @@
   timezone?: string | null;
   prefetchNextMonth?: boolean;
   duration?: number | null;
-<<<<<<< HEAD
   monthCount?: number | null;
-=======
   rescheduleUid?: string | null;
   isTeamEvent?: boolean;
->>>>>>> 65a1aa61
 };
 
 export const useSchedule = ({
@@ -26,12 +23,9 @@
   eventId,
   prefetchNextMonth,
   duration,
-<<<<<<< HEAD
   monthCount
-=======
   rescheduleUid,
   isTeamEvent,
->>>>>>> 65a1aa61
 }: UseScheduleWithCacheArgs) => {
   const monthDayjs = month ? dayjs(month) : dayjs();
   const nextMonthDayjs = monthDayjs.add(monthCount? monthCount : 1, "month");
