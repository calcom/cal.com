--- conflicted
+++ resolved
@@ -109,11 +109,7 @@
   if (isTeamEvent) {
     schedule = trpc.viewer.highPerf.getTeamSchedule.useQuery(input, options);
   } else {
-<<<<<<< HEAD
-    schedule = trpc.viewer.public.slots.getSchedule.useQuery(input, options);
-=======
     schedule = trpc.viewer.slots.getSchedule.useQuery(input, options);
->>>>>>> e9f20b1a
   }
   return {
     ...schedule,
@@ -121,11 +117,7 @@
      * Invalidates the request and resends it regardless of any other configuration including staleTime
      */
     invalidate: () => {
-<<<<<<< HEAD
-      return utils.viewer.public.slots.getSchedule.invalidate(input);
-=======
       return utils.viewer.slots.getSchedule.invalidate(input);
->>>>>>> e9f20b1a
     },
   };
 };