--- conflicted
+++ resolved
@@ -51,16 +51,13 @@
   const skipContactOwner = searchParams ? searchParams.get("cal.skipContactOwner") === "true" : false;
   const _cacheParam = searchParams?.get("cal.cache");
   const shouldServeCache = _cacheParam ? _cacheParam === "true" : undefined;
-<<<<<<< HEAD
   const utils = trpc.useUtils();
-=======
   const routingFormResponseIdParam = searchParams?.get("cal.routingFormResponseId");
   const email = searchParams?.get("email");
 
   const routingFormResponseId = routingFormResponseIdParam
     ? parseInt(routingFormResponseIdParam, 10)
     : undefined;
->>>>>>> d485e5f6
 
   const input = {
     isTeamEvent,
