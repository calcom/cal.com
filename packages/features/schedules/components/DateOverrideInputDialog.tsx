import { useState } from "react";
import { useForm } from "react-hook-form";

import type { Dayjs } from "@calcom/dayjs";
import dayjs from "@calcom/dayjs";
<<<<<<< HEAD
import { yyyymmdd } from "@calcom/lib/dayjs";
=======
import { Dialog } from "@calcom/features/components/controlled-dialog";
import { yyyymmdd } from "@calcom/lib/date-fns";
>>>>>>> 0386723a
import { useLocale } from "@calcom/lib/hooks/useLocale";
import type { WorkingHours } from "@calcom/types/schedule";
import cs from "@calcom/ui/classNames";
import { Button } from "@calcom/ui/components/button";
import { DialogContent, DialogHeader, DialogTrigger, DialogClose } from "@calcom/ui/components/dialog";
import { Switch } from "@calcom/ui/components/form";
import { Form } from "@calcom/ui/components/form";
import { showToast } from "@calcom/ui/components/toast";

import DatePicker from "../../calendars/DatePicker";
import type { TimeRange } from "./Schedule";
import { DayRanges } from "./Schedule";

const DateOverrideForm = ({
  value,
  workingHours,
  excludedDates,
  onChange,
  userTimeFormat,
  weekStart,
}: {
  workingHours?: WorkingHours[];
  onChange: (newValue: TimeRange[]) => void;
  excludedDates: string[];
  value?: TimeRange[];
  onClose?: () => void;
  userTimeFormat: number | null;
  weekStart: 0 | 1 | 2 | 3 | 4 | 5 | 6;
}) => {
  const [browsingDate, setBrowsingDate] = useState<Dayjs>();
  const { t, i18n, isLocaleReady } = useLocale();
  const [datesUnavailable, setDatesUnavailable] = useState(
    value &&
      value[0].start.getUTCHours() === 0 &&
      value[0].start.getUTCMinutes() === 0 &&
      value[0].end.getUTCHours() === 0 &&
      value[0].end.getUTCMinutes() === 0
  );

  const [selectedDates, setSelectedDates] = useState<Dayjs[]>(value ? [dayjs.utc(value[0].start)] : []);

  const onDateChange = (newDate: Dayjs) => {
    // If clicking on a selected date unselect it
    if (selectedDates.some((date) => yyyymmdd(date) === yyyymmdd(newDate))) {
      setSelectedDates(selectedDates.filter((date) => yyyymmdd(date) !== yyyymmdd(newDate)));
      return;
    }

    // If it's not editing we can allow multiple select
    if (!value) {
      setSelectedDates((prev) => [...prev, newDate]);
      return;
    }

    setSelectedDates([newDate]);
  };

  const defaultRanges = (workingHours || []).reduce((dayRanges: TimeRange[], workingHour) => {
    if (selectedDates[0] && workingHour.days.includes(selectedDates[0].day())) {
      dayRanges.push({
        start: dayjs.utc().startOf("day").add(workingHour.startTime, "minute").toDate(),
        end: dayjs.utc().startOf("day").add(workingHour.endTime, "minute").toDate(),
      });
    }
    return dayRanges;
  }, []);
  // DayRanges does not support empty state, add 9-5 as a default
  if (!defaultRanges.length) {
    defaultRanges.push({
      start: dayjs.utc().startOf("day").add(540, "minute").toDate(),
      end: dayjs.utc().startOf("day").add(1020, "minute").toDate(),
    });
  }

  const form = useForm({
    values: {
      range:
        value && value[0].start.valueOf() !== value[0].end.valueOf()
          ? value.map((range) => ({
              start: new Date(
                dayjs
                  .utc()
                  .hour(range.start.getUTCHours())
                  .minute(range.start.getUTCMinutes())
                  .second(0)
                  .format()
              ),
              end: new Date(
                dayjs.utc().hour(range.end.getUTCHours()).minute(range.end.getUTCMinutes()).second(0).format()
              ),
            }))
          : defaultRanges,
    },
  });

  return (
    <Form
      form={form}
      handleSubmit={(values) => {
        const datesInRanges: TimeRange[] = [];

        if (selectedDates.length === 0) return;

        if (datesUnavailable) {
          selectedDates.map((date) => {
            datesInRanges.push({
              start: date.utc(true).startOf("day").toDate(),
              end: date.utc(true).startOf("day").toDate(),
            });
          });
        } else {
          selectedDates.map((date) => {
            values.range.map((item) => {
              datesInRanges.push({
                start: date
                  .hour(item.start.getUTCHours())
                  .minute(item.start.getUTCMinutes())
                  .utc(true)
                  .toDate(),
                end: date.hour(item.end.getUTCHours()).minute(item.end.getUTCMinutes()).utc(true).toDate(),
              });
            });
          });
        }

        onChange(datesInRanges);
        setSelectedDates([]);
      }}
      className="p-6 sm:flex sm:p-0 xl:flex-row">
      <div className="sm:border-subtle w-full sm:border-r sm:p-4 sm:pr-6 md:p-8">
        <DialogHeader title={t("date_overrides_dialog_title")} />
        <DatePicker
          excludedDates={excludedDates}
          weekStart={weekStart}
          selected={selectedDates}
          onChange={(day) => {
            if (day) onDateChange(day);
          }}
          onMonthChange={(newMonth) => {
            setBrowsingDate(newMonth);
          }}
          browsingDate={browsingDate}
          locale={isLocaleReady ? i18n.language : "en"}
        />
      </div>
      <div className="relative mt-8 flex w-full flex-col sm:mt-0 sm:p-4 md:p-8">
        {selectedDates[0] ? (
          <>
            <div className="mb-4 flex-grow space-y-4">
              <p className="text-medium text-emphasis text-sm">{t("date_overrides_dialog_which_hours")}</p>
              <div>
                {datesUnavailable ? (
                  <p className="text-subtle border-default rounded border p-2 text-sm">
                    {t("date_overrides_unavailable")}
                  </p>
                ) : (
                  <DayRanges name="range" userTimeFormat={userTimeFormat} />
                )}
              </div>
              <Switch
                label={t("date_overrides_mark_all_day_unavailable_one")}
                checked={datesUnavailable}
                onCheckedChange={setDatesUnavailable}
                data-testid="date-override-mark-unavailable"
              />
            </div>
            <div className="mt-4 flex flex-row-reverse sm:mt-0">
              <Button
                className="ml-2"
                color="primary"
                type="submit"
                onClick={() => {
                  showToast(t("date_successfully_added"), "success", 500);
                }}
                disabled={selectedDates.length === 0}
                data-testid="add-override-submit-btn">
                {value ? t("date_overrides_update_btn") : t("date_overrides_save_btn")}
              </Button>
              <DialogClose />
            </div>
          </>
        ) : (
          <div className="bottom-7 right-8 flex flex-row-reverse sm:absolute">
            <DialogClose />
          </div>
        )}
      </div>
    </Form>
  );
};

const DateOverrideInputDialog = ({
  Trigger,
  excludedDates = [],
  userTimeFormat,
  weekStart = 0,
  className,
  ...passThroughProps
}: {
  workingHours: WorkingHours[];
  excludedDates?: string[];
  Trigger: React.ReactNode;
  onChange: (newValue: TimeRange[]) => void;
  value?: TimeRange[];
  userTimeFormat: number | null;
  weekStart?: 0 | 1 | 2 | 3 | 4 | 5 | 6;
  className?: string;
}) => {
  const [open, setOpen] = useState(false);
  return (
    <Dialog open={open} onOpenChange={setOpen}>
      <DialogTrigger asChild>{Trigger}</DialogTrigger>

      <DialogContent enableOverflow={true} size="md" className={cs("p-0", className)}>
        <DateOverrideForm
          excludedDates={excludedDates}
          weekStart={weekStart}
          {...passThroughProps}
          onClose={() => setOpen(false)}
          userTimeFormat={userTimeFormat}
        />
      </DialogContent>
    </Dialog>
  );
};

export default DateOverrideInputDialog;<|MERGE_RESOLUTION|>--- conflicted
+++ resolved
@@ -3,12 +3,8 @@
 
 import type { Dayjs } from "@calcom/dayjs";
 import dayjs from "@calcom/dayjs";
-<<<<<<< HEAD
+import { Dialog } from "@calcom/features/components/controlled-dialog";
 import { yyyymmdd } from "@calcom/lib/dayjs";
-=======
-import { Dialog } from "@calcom/features/components/controlled-dialog";
-import { yyyymmdd } from "@calcom/lib/date-fns";
->>>>>>> 0386723a
 import { useLocale } from "@calcom/lib/hooks/useLocale";
 import type { WorkingHours } from "@calcom/types/schedule";
 import cs from "@calcom/ui/classNames";
