import { Fragment, useCallback, useEffect, useMemo, useRef, useState } from "react";
import type {
  ArrayPath,
  Control,
  ControllerRenderProps,
  FieldArrayWithId,
  FieldPath,
  FieldPathValue,
  FieldValues,
  UseFieldArrayRemove,
} from "react-hook-form";
import { Controller, useFieldArray, useFormContext } from "react-hook-form";
import type { GroupBase, Props } from "react-select";

import type { AvailabilityFormValues } from "@calcom/atoms/availability/types";
import type { ConfigType } from "@calcom/dayjs";
import dayjs from "@calcom/dayjs";
import { defaultDayRange as DEFAULT_DAY_RANGE } from "@calcom/lib/availability";
import { useLocale } from "@calcom/lib/hooks/useLocale";
import { weekdayNames } from "@calcom/lib/weekday";
import useMeQuery from "@calcom/trpc/react/hooks/useMeQuery";
import type { TimeRange } from "@calcom/types/schedule";
import {
  Button,
  CheckboxField,
  Dropdown,
  DropdownMenuContent,
  DropdownMenuTrigger,
  Select,
  SkeletonText,
  Switch,
} from "@calcom/ui";
import classNames from "@calcom/ui/classNames";

export type { TimeRange };

export type ScheduleLabelsType = {
  addTime: string;
  copyTime: string;
  deleteTime: string;
};

export type FieldPathByValue<TFieldValues extends FieldValues, TValue> = {
  [Key in FieldPath<TFieldValues>]: FieldPathValue<TFieldValues, Key> extends TValue ? Key : never;
}[FieldPath<TFieldValues>];

export const ScheduleDay = <TFieldValues extends FieldValues>({
  name,
  weekday,
  control,
  handleSubmit,
  CopyButton,
  disabled,
  labels,
  userTimeFormat,
  className,
}: {
  name: ArrayPath<TFieldValues>;
  weekday: string;
  control: Control<TFieldValues>;
  handleSubmit?: (data: AvailabilityFormValues) => Promise<void>;
  CopyButton: JSX.Element;
  disabled?: boolean;
  labels?: ScheduleLabelsType;
  userTimeFormat: number | null;
  className?: {
    scheduleDay?: string;
    dayRanges?: string;
    timeRangeField?: string;
    labelAndSwitchContainer?: string;
    scheduleContainer?: string;
  };
}) => {
  const { watch, setValue, getValues } = useFormContext();
  const watchDayRange = watch(name);

  return (
    <div
      className={classNames(
        "flex w-full flex-col gap-4 last:mb-0 sm:flex-row sm:gap-6 sm:px-0",
        className?.scheduleDay
      )}
      data-testid={weekday}>
      {/* Label & switch container */}
      <div
        className={classNames(
          "flex h-[36px] items-center justify-between sm:w-32",
          className?.labelAndSwitchContainer
        )}>
        <div>
          <label className="text-default flex flex-row items-center space-x-2 rtl:space-x-reverse">
            <div>
              <Switch
                disabled={!watchDayRange || disabled}
                defaultChecked={watchDayRange && watchDayRange.length > 0}
                checked={watchDayRange && !!watchDayRange.length}
                data-testid={`${weekday}-switch`}
                onCheckedChange={(isChecked) => {
                  setValue(name, (isChecked ? [DEFAULT_DAY_RANGE] : []) as TFieldValues[typeof name]);
                  handleSubmit && handleSubmit(getValues() as AvailabilityFormValues);
                }}
              />
            </div>
            <span className="inline-block min-w-[88px] text-sm capitalize">{weekday}</span>
          </label>
        </div>
      </div>
      <>
        {!watchDayRange && <SkeletonText className="ml-1 mt-2.5 h-6 w-48" />}
        {watchDayRange.length > 0 && (
          <div className="flex sm:gap-2">
            <DayRanges
              userTimeFormat={userTimeFormat}
              labels={labels}
              control={control}
              name={name}
              disabled={disabled}
              handleSubmit={handleSubmit}
              className={{
                dayRanges: className?.dayRanges,
                timeRangeField: className?.timeRangeField,
              }}
            />
            {!disabled && <div className="block">{CopyButton}</div>}
          </div>
        )}
      </>
    </div>
  );
};

const CopyButton = ({
  getValuesFromDayRange,
  weekStart,
  labels,
  handleSubmit,
}: {
  getValuesFromDayRange: string;
  weekStart: number;
  labels?: ScheduleLabelsType;
  handleSubmit?: (data: AvailabilityFormValues) => Promise<void>;
}) => {
  const { t } = useLocale();
  const [open, setOpen] = useState(false);
  const fieldArrayName = getValuesFromDayRange.substring(0, getValuesFromDayRange.lastIndexOf("."));
  const { setValue, getValues } = useFormContext();
  return (
    <Dropdown open={open} onOpenChange={setOpen}>
      <DropdownMenuTrigger asChild>
        <Button
          className={classNames(
            "text-default",
            open && "ring-brand-500 !bg-subtle outline-none ring-2 ring-offset-1"
          )}
          data-testid="copy-button"
          type="button"
          tooltip={labels?.copyTime ?? t("copy_times_to_tooltip")}
          color="minimal"
          variant="icon"
          StartIcon="copy"
        />
      </DropdownMenuTrigger>
      <DropdownMenuContent align="end">
        <CopyTimes
          weekStart={weekStart}
          disabled={parseInt(getValuesFromDayRange.replace(`${fieldArrayName}.`, ""), 10)}
          onClick={(selected) => {
            selected.forEach((day) => setValue(`${fieldArrayName}.${day}`, getValues(getValuesFromDayRange)));
            setOpen(false);
            handleSubmit && handleSubmit(getValues() as AvailabilityFormValues);
          }}
          onCancel={() => setOpen(false)}
        />
      </DropdownMenuContent>
    </Dropdown>
  );
};

const Schedule = <
  TFieldValues extends FieldValues,
  TPath extends FieldPathByValue<TFieldValues, TimeRange[][]>
>(props: {
  name: TPath;
  control: Control<TFieldValues>;
  weekStart?: number;
  disabled?: boolean;
  handleSubmit?: (data: AvailabilityFormValues) => Promise<void>;
  labels?: ScheduleLabelsType;
  userTimeFormat?: number | null;
}) => {
  const query = useMeQuery();
  const { timeFormat } = query.data || { timeFormat: null };

  return <ScheduleComponent userTimeFormat={timeFormat} {...props} />;
};

export const ScheduleComponent = <
  TFieldValues extends FieldValues,
  TPath extends FieldPathByValue<TFieldValues, TimeRange[][]>
>({
  name,
  control,
  handleSubmit,
  disabled,
  weekStart = 0,
  labels,
  userTimeFormat,
  className,
}: {
  name: TPath;
  control: Control<TFieldValues>;
  handleSubmit?: (data: AvailabilityFormValues) => Promise<void>;
  weekStart?: number;
  disabled?: boolean;
  labels?: ScheduleLabelsType;
  userTimeFormat: number | null;
  className?: {
    schedule?: string;
    scheduleDay?: string;
    dayRanges?: string;
    timeRanges?: string;
    labelAndSwitchContainer?: string;
  };
}) => {
  const { i18n } = useLocale();

  return (
    <div className={classNames("flex flex-col gap-4 p-2 sm:p-4", className?.schedule)}>
      {/* First iterate for each day */}
      {weekdayNames(i18n.language, weekStart, "long").map((weekday, num) => {
        const weekdayIndex = (num + weekStart) % 7;
        const dayRangeName = `${name}.${weekdayIndex}` as ArrayPath<TFieldValues>;
        return (
          <ScheduleDay
            className={{
              scheduleDay: className?.scheduleDay,
              dayRanges: className?.dayRanges,
              timeRangeField: className?.timeRanges,
              labelAndSwitchContainer: className?.labelAndSwitchContainer,
            }}
            userTimeFormat={userTimeFormat}
            labels={labels}
            disabled={disabled}
            name={dayRangeName}
            key={weekday}
            weekday={weekday}
            control={control}
            handleSubmit={handleSubmit}
            CopyButton={
              <CopyButton
                weekStart={weekStart}
                labels={labels}
                getValuesFromDayRange={dayRangeName}
                handleSubmit={handleSubmit}
              />
            }
          />
        );
      })}
    </div>
  );
};

export const DayRanges = <TFieldValues extends FieldValues>({
  name,
  disabled,
  control,
  labels,
  userTimeFormat,
  className,
  handleSubmit,
}: {
  name: ArrayPath<TFieldValues>;
  control?: Control<TFieldValues>;
  disabled?: boolean;
  labels?: ScheduleLabelsType;
  userTimeFormat: number | null;
  className?: {
    dayRanges?: string;
    timeRangeField?: string;
  };
  handleSubmit?: (data: AvailabilityFormValues) => Promise<void>;
}) => {
  const { t } = useLocale();
  const { getValues } = useFormContext();

  const { remove, fields, prepend, append } = useFieldArray({
    control,
    name,
  });

  if (!fields.length) return null;

  return (
    <div className={classNames("flex flex-col gap-2", className?.dayRanges)}>
      {fields.map((field, index: number) => (
        <Fragment key={field.id}>
          <div className="flex gap-1 last:mb-0 sm:gap-2">
            <Controller
              name={`${name}.${index}`}
              render={({ field }) => (
                <TimeRangeField
                  className={className?.timeRangeField}
                  userTimeFormat={userTimeFormat}
                  handleSubmit={handleSubmit}
                  {...field}
                />
              )}
            />
            {index === 0 && (
              <Button
                disabled={disabled}
                data-testid="add-time-availability"
                tooltip={labels?.addTime ?? t("add_time_availability")}
                className="text-default"
                type="button"
                color="minimal"
                variant="icon"
                StartIcon="plus"
                onClick={() => {
                  // eslint-disable-next-line @typescript-eslint/no-explicit-any
                  const slotRange: any = getDateSlotRange(
                    getValues(`${name}.${fields.length - 1}`),
                    getValues(`${name}.0`)
                  );

                  if (slotRange?.append) {
                    append(slotRange.append);
                    handleSubmit && handleSubmit(getValues() as AvailabilityFormValues);
                  }

                  if (slotRange?.prepend) {
                    prepend(slotRange.prepend);
                    handleSubmit && handleSubmit(getValues() as AvailabilityFormValues);
                  }
                }}
              />
            )}
            {index !== 0 && (
              <RemoveTimeButton
                index={index}
                remove={remove}
                handleSubmit={handleSubmit}
                className="text-default mx-2 border-none"
              />
            )}
          </div>
        </Fragment>
      ))}
    </div>
  );
};

const RemoveTimeButton = ({
  index,
  remove,
  disabled,
  className,
  labels,
  handleSubmit,
}: {
  index: number | number[];
  remove: UseFieldArrayRemove;
  className?: string;
  disabled?: boolean;
  labels?: ScheduleLabelsType;
  handleSubmit?: (data: AvailabilityFormValues) => Promise<void>;
}) => {
  const { t } = useLocale();
  const { getValues } = useFormContext();
  return (
    <Button
      disabled={disabled}
      type="button"
      variant="icon"
      color="destructive"
      StartIcon="trash"
      onClick={() => {
        remove(index);
        handleSubmit && handleSubmit(getValues() as AvailabilityFormValues);
      }}
      className={className}
      tooltip={labels?.deleteTime ?? t("delete")}
    />
  );
};

const TimeRangeField = ({
  className,
  value,
  onChange,
  disabled,
  userTimeFormat,
  handleSubmit,
}: {
  className?: string;
  disabled?: boolean;
  userTimeFormat: number | null;
  handleSubmit?: (data: AvailabilityFormValues) => Promise<void>;
} & ControllerRenderProps) => {
  const { getValues } = useFormContext();
  // this is a controlled component anyway given it uses LazySelect, so keep it RHF agnostic.
  return (
    <div className={classNames("flex flex-row gap-2 sm:gap-3", className)}>
      <LazySelect
        userTimeFormat={userTimeFormat}
        className="block w-[90px] sm:w-[100px]"
        isDisabled={disabled}
        value={value.start}
        menuPlacement="bottom"
        onChange={(option) => {
          const newStart = new Date(option?.value as number);
          if (newStart >= new Date(value.end)) {
            const newEnd = new Date(option?.value as number);
            newEnd.setMinutes(newEnd.getMinutes() + INCREMENT);
            onChange({ ...value, start: newStart, end: newEnd });
          } else {
            onChange({ ...value, start: newStart });
          }
<<<<<<< HEAD
          handleSubmit && handleSubmit(getValues() as AvailabilityFormValues);
=======
>>>>>>> 00ee1ef4
        }}
      />
      <span className="text-default w-2 self-center"> - </span>
      <LazySelect
        userTimeFormat={userTimeFormat}
        className="block w-[90px] rounded-md sm:w-[100px]"
        isDisabled={disabled}
        value={value.end}
        min={value.start}
        menuPlacement="bottom"
        onChange={(option) => {
          onChange({ ...value, end: new Date(option?.value as number) });
          handleSubmit && handleSubmit(getValues() as AvailabilityFormValues);
        }}
      />
    </div>
  );
};

const LazySelect = ({
  value,
  min,
  max,
  userTimeFormat,
  menuPlacement,
  ...props
}: Omit<Props<IOption, false, GroupBase<IOption>>, "value"> & {
  value: ConfigType;
  min?: ConfigType;
  max?: ConfigType;
  userTimeFormat: number | null;
}) => {
  // Lazy-loaded options, otherwise adding a field has a noticeable redraw delay.
  const { options, filter } = useOptions(userTimeFormat);

  useEffect(() => {
    filter({ current: value });
  }, [filter, value]);

  return (
    <Select
      options={options}
      onMenuOpen={() => {
        if (min) filter({ offset: min });
        if (max) filter({ limit: max });
        if (!min && !max) filter({ offset: 0, limit: 0 });
      }}
      menuPlacement={menuPlacement}
      value={options.find((option) => option.value === dayjs(value).toDate().valueOf())}
      onMenuClose={() => filter({ current: value })}
      components={{ DropdownIndicator: () => null, IndicatorSeparator: () => null }}
      {...props}
    />
  );
};

interface IOption {
  readonly label: string;
  readonly value: number;
}

/**
 * Creates an array of times on a 15 minute interval from
 * 00:00:00 (Start of day) to
 * 23:45:00 (End of day with enough time for 15 min booking)
 */
/** Begin Time Increments For Select */
const INCREMENT = Number(process.env.NEXT_PUBLIC_AVAILABILITY_SCHEDULE_INTERVAL) || 15;
const useOptions = (timeFormat: number | null) => {
  const [filteredOptions, setFilteredOptions] = useState<IOption[]>([]);

  const options = useMemo(() => {
    const end = dayjs().utc().endOf("day");
    const options: IOption[] = [];
    for (
      let t = dayjs().utc().startOf("day");
      t.isBefore(end);
      t = t.add(INCREMENT + (!t.add(INCREMENT).isSame(t, "day") ? -1 : 0), "minutes")
    ) {
      options.push({
        value: t.toDate().valueOf(),
        label: dayjs(t)
          .utc()
          .format(timeFormat === 12 ? "h:mma" : "HH:mm"),
      });
    }
    // allow 23:59
    options.push({
      value: end.toDate().valueOf(),
      label: dayjs(end)
        .utc()
        .format(timeFormat === 12 ? "h:mma" : "HH:mm"),
    });
    return options;
  }, [timeFormat]);

  const filter = useCallback(
    ({ offset, limit, current }: { offset?: ConfigType; limit?: ConfigType; current?: ConfigType }) => {
      if (current) {
        const currentOption = options.find((option) => option.value === dayjs(current).toDate().valueOf());
        if (currentOption) setFilteredOptions([currentOption]);
      } else
        setFilteredOptions(
          options.filter((option) => {
            const time = dayjs(option.value);
            return (!limit || time.isBefore(limit)) && (!offset || time.isAfter(offset));
          })
        );
    },
    [options]
  );

  return { options: filteredOptions, filter };
};

const getDateSlotRange = (endField?: FieldArrayWithId, startField?: FieldArrayWithId) => {
  const timezoneStartRange = dayjs((startField as unknown as TimeRange).start).utc();
  const nextRangeStart = dayjs((endField as unknown as TimeRange).end).utc();
  const nextRangeEnd =
    nextRangeStart.hour() === 23
      ? dayjs(nextRangeStart).add(59, "minutes").add(59, "seconds").add(999, "milliseconds")
      : dayjs(nextRangeStart).add(1, "hour");

  const endOfDay = nextRangeStart.endOf("day");

  if (!nextRangeStart.isSame(endOfDay)) {
    return {
      append: {
        start: nextRangeStart.toDate(),
        end: nextRangeEnd.isAfter(endOfDay) ? endOfDay.toDate() : nextRangeEnd.toDate(),
      },
    };
  }

  const previousRangeStart = dayjs((startField as unknown as TimeRange).start).subtract(1, "hour");
  const startOfDay = timezoneStartRange.startOf("day");

  if (!timezoneStartRange.isSame(startOfDay)) {
    return {
      prepend: {
        start: previousRangeStart.isBefore(startOfDay) ? startOfDay.toDate() : previousRangeStart.toDate(),
        end: timezoneStartRange.toDate(),
      },
    };
  }
};

const CopyTimes = ({
  disabled,
  onClick,
  onCancel,
  weekStart,
}: {
  disabled: number;
  onClick: (selected: number[]) => void;
  onCancel: () => void;
  weekStart: number;
}) => {
  const [selected, setSelected] = useState<number[]>([]);
  const { i18n, t } = useLocale();
  const itteratablesByKeyRef = useRef<(HTMLInputElement | HTMLButtonElement)[]>([]);
  useEffect(() => {
    document.addEventListener("keydown", handleKeyDown);
    return () => {
      document.removeEventListener("keydown", handleKeyDown);
    };
  }, []);
  const handleKeyDown = (event: KeyboardEvent) => {
    const itteratables = itteratablesByKeyRef.current;
    const isActionRequired =
      event.key === "Tab" || event.key === "ArrowUp" || event.key === "ArrowDown" || event.key === "Enter";
    if (!isActionRequired || !itteratables.length) return;
    event.preventDefault();
    const currentFocused = document.activeElement as HTMLInputElement | HTMLButtonElement;
    let currentIndex = itteratables.findIndex((checkbox) => checkbox === currentFocused);
    if (event.key === "Enter") {
      if (currentIndex === -1) return;
      currentFocused.click();
      return;
    }
    if (currentIndex === -1) {
      itteratables[0].focus();
    } else {
      // Move focus based on the arrow key pressed
      if (event.key === "ArrowUp") {
        currentIndex = (currentIndex - 1 + itteratables.length) % itteratables.length;
      } else if (event.key === "ArrowDown" || event.key === "Tab") {
        currentIndex = (currentIndex + 1) % itteratables.length;
      }
      itteratables[currentIndex].focus();
    }
  };

  return (
    <div className="space-y-2 py-2">
      <div className="p-2">
        <p className="h6 text-emphasis pb-3 pl-1 text-xs font-medium uppercase">{t("copy_times_to")}</p>
        <ol className="space-y-2">
          <li key="select all">
            <label className="text-default flex w-full items-center justify-between">
              <span className="px-1">{t("select_all")}</span>
              <CheckboxField
                description=""
                value={t("select_all")}
                checked={selected.length === 7}
                onChange={(e) => {
                  if (e.target.checked) {
                    setSelected([0, 1, 2, 3, 4, 5, 6]);
                  } else if (!e.target.checked) {
                    setSelected([]);
                  }
                }}
                ref={(ref) => {
                  if (ref) {
                    itteratablesByKeyRef.current.push(ref as HTMLInputElement);
                  }
                }}
              />
            </label>
          </li>
          {weekdayNames(i18n.language, weekStart).map((weekday, num) => {
            const weekdayIndex = (num + weekStart) % 7;
            return (
              <li key={weekday}>
                <label className="text-default flex w-full items-center justify-between">
                  <span className="px-1">{weekday}</span>
                  <CheckboxField
                    description=""
                    value={weekdayIndex}
                    checked={selected.includes(weekdayIndex) || disabled === weekdayIndex}
                    disabled={disabled === weekdayIndex}
                    onChange={(e) => {
                      if (e.target.checked && !selected.includes(weekdayIndex)) {
                        setSelected(selected.concat([weekdayIndex]));
                      } else if (!e.target.checked && selected.includes(weekdayIndex)) {
                        setSelected(selected.filter((item) => item !== weekdayIndex));
                      }
                    }}
                    ref={(ref) => {
                      if (ref && disabled !== weekdayIndex) {
                        //we don't need to iterate over disabled elements
                        itteratablesByKeyRef.current.push(ref as HTMLInputElement);
                      }
                    }}
                  />
                </label>
              </li>
            );
          })}
        </ol>
      </div>
      <hr className="border-subtle" />
      <div className="space-x-2 px-2 rtl:space-x-reverse">
        <Button
          color="minimal"
          onClick={() => onCancel()}
          ref={(ref) => {
            if (ref) {
              itteratablesByKeyRef.current.push(ref as HTMLButtonElement);
            }
          }}>
          {t("cancel")}
        </Button>
        <Button
          color="primary"
          onClick={() => onClick(selected)}
          ref={(ref) => {
            if (ref) {
              itteratablesByKeyRef.current.push(ref as HTMLButtonElement);
            }
          }}>
          {t("apply")}
        </Button>
      </div>
    </div>
  );
};

export default Schedule;<|MERGE_RESOLUTION|>--- conflicted
+++ resolved
@@ -417,10 +417,6 @@
           } else {
             onChange({ ...value, start: newStart });
           }
-<<<<<<< HEAD
-          handleSubmit && handleSubmit(getValues() as AvailabilityFormValues);
-=======
->>>>>>> 00ee1ef4
         }}
       />
       <span className="text-default w-2 self-center"> - </span>
