--- conflicted
+++ resolved
@@ -19,13 +19,6 @@
 import { weekdayNames } from "@calcom/lib/weekday";
 import useMeQuery from "@calcom/trpc/react/hooks/useMeQuery";
 import { TimeRange } from "@calcom/types/schedule";
-<<<<<<< HEAD
-import { Icon } from "@calcom/ui";
-import Dropdown, { DropdownMenuContent, DropdownMenuTrigger } from "@calcom/ui/Dropdown";
-import { Button, Select } from "@calcom/ui/components";
-import { Switch } from "@calcom/ui/v2";
-import { SkeletonText } from "@calcom/ui/v2/core/skeleton";
-=======
 import {
   Button,
   Dropdown,
@@ -36,7 +29,6 @@
   SkeletonText,
   Switch,
 } from "@calcom/ui";
->>>>>>> 22a030af
 
 export type FieldPathByValue<TFieldValues extends FieldValues, TValue> = {
   [Key in FieldPath<TFieldValues>]: FieldPathValue<TFieldValues, Key> extends TValue ? Key : never;
