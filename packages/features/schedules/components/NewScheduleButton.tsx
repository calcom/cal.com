--- conflicted
+++ resolved
@@ -5,24 +5,11 @@
 import { useLocale } from "@calcom/lib/hooks/useLocale";
 import { HttpError } from "@calcom/lib/http-error";
 import { trpc } from "@calcom/trpc/react";
-<<<<<<< HEAD
-import {
-  Button,
-  DialogClose,
-  DialogContent,
-  DialogFooter,
-  DialogTrigger,
-  Form,
-  InputField,
-  showToast,
-} from "@calcom/ui";
-=======
+import { Button } from "@calcom/ui/components/button";
+import { DialogContent, DialogFooter, DialogTrigger, DialogClose } from "@calcom/ui/components/dialog";
 import { Form } from "@calcom/ui/components/form";
 import { InputField } from "@calcom/ui/components/form";
-import { Button } from "@calcom/ui/components/button";
-import { Dialog, DialogContent, DialogFooter, DialogTrigger, DialogClose } from "@calcom/ui/components/dialog";
 import { showToast } from "@calcom/ui/components/toast";
->>>>>>> 1789aef7
 
 export function NewScheduleButton({
   name = "new-schedule",
