import Link from "next/link";
import { Fragment } from "react";

import { availabilityAsString } from "@calcom/lib/availability";
import { useLocale } from "@calcom/lib/hooks/useLocale";
import { sortAvailabilityStrings } from "@calcom/lib/weekstart";
import type { RouterOutputs } from "@calcom/trpc/react";
import { trpc } from "@calcom/trpc/react";
import {
  Badge,
  Button,
  Dropdown,
  DropdownItem,
  DropdownMenuContent,
  DropdownMenuItem,
  DropdownMenuTrigger,
  Icon,
  showToast,
} from "@calcom/ui";

export function ScheduleListItem({
  schedule,
  deleteFunction,
  displayOptions,
  updateDefault,
  isDeletable,
  duplicateFunction,
}: {
  schedule: RouterOutputs["viewer"]["availability"]["list"]["schedules"][number];
  deleteFunction: ({ scheduleId }: { scheduleId: number }) => void;
  displayOptions?: {
    timeZone?: string;
    hour12?: boolean;
    weekStart?: string;
  };
  isDeletable: boolean;
  updateDefault: ({ scheduleId, isDefault }: { scheduleId: number; isDefault: boolean }) => void;
  duplicateFunction: ({ scheduleId }: { scheduleId: number }) => void;
}) {
  const { t, i18n } = useLocale();

  const { data, isPending } = trpc.viewer.availability.schedule.get.useQuery({ scheduleId: schedule.id });

  return (
    <li key={schedule.id}>
<<<<<<< HEAD
      <div className="hover:bg-muted flex items-center justify-between py-5 transition ltr:pl-4 sm:ltr:pl-0 rtl:pr-4 sm:rtl:pr-0">
        <div className="group flex w-full items-center justify-between sm:px-6">
=======
      <div className="hover:bg-muted flex items-center justify-between px-3 py-5 transition sm:px-4">
        <div className="group flex w-full items-center justify-between ">
>>>>>>> 00ee1ef4
          <Link
            href={`/availability/${schedule.id}`}
            className="flex-grow truncate text-sm"
            title={schedule.name}>
            <div className="space-x-2 rtl:space-x-reverse">
              <span className="text-emphasis truncate font-medium">{schedule.name}</span>
              {schedule.isDefault && (
                <Badge variant="success" className="text-xs">
                  {t("default")}
                </Badge>
              )}
            </div>
            <p className="text-subtle mt-1">
              {schedule.availability
                .filter((availability) => !!availability.days.length)
                .map((availability) =>
                  availabilityAsString(availability, {
                    locale: i18n.language,
                    hour12: displayOptions?.hour12,
                  })
                )
                // sort the availability strings as per user's weekstart (settings)
                .sort(sortAvailabilityStrings(i18n.language, displayOptions?.weekStart))
                .map((availabilityString, index) => (
                  <Fragment key={index}>
                    {availabilityString}
                    <br />
                  </Fragment>
                ))}
              {(schedule.timeZone || displayOptions?.timeZone) && (
                <p className="my-1 flex items-center first-letter:text-xs">
                  <Icon name="globe" className="h-3.5 w-3.5" />
                  &nbsp;{schedule.timeZone ?? displayOptions?.timeZone}
                </p>
              )}
            </p>
          </Link>
        </div>
        <Dropdown>
          <DropdownMenuTrigger asChild>
            <Button
              data-testid="schedule-more"
              type="button"
              variant="icon"
              color="secondary"
              StartIcon="ellipsis"
            />
          </DropdownMenuTrigger>
          {!isPending && data && (
            <DropdownMenuContent>
<<<<<<< HEAD
              <DropdownMenuItem className="focus:ring-muted min-w-40">
                {!schedule.isDefault && (
=======
              {!schedule.isDefault && (
                <DropdownMenuItem className="min-w-40 focus:ring-muted">
>>>>>>> 00ee1ef4
                  <DropdownItem
                    type="button"
                    StartIcon="star"
                    onClick={() => {
                      updateDefault({
                        scheduleId: schedule.id,
                        isDefault: true,
                      });
                    }}>
                    {t("set_as_default")}
                  </DropdownItem>
                </DropdownMenuItem>
              )}
              <DropdownMenuItem className="outline-none">
                <DropdownItem
                  type="button"
                  data-testid={`schedule-duplicate${schedule.id}`}
                  StartIcon="copy"
                  onClick={() => {
                    duplicateFunction({
                      scheduleId: schedule.id,
                    });
                  }}>
                  {t("duplicate")}
                </DropdownItem>
              </DropdownMenuItem>
              <DropdownMenuItem className="focus:ring-muted min-w-40">
                <DropdownItem
                  type="button"
                  color="destructive"
                  StartIcon="trash"
                  data-testid="delete-schedule"
                  onClick={() => {
                    if (!isDeletable) {
                      showToast(t("requires_at_least_one_schedule"), "error");
                    } else {
                      deleteFunction({
                        scheduleId: schedule.id,
                      });
                    }
                  }}>
                  {t("delete")}
                </DropdownItem>
              </DropdownMenuItem>
            </DropdownMenuContent>
          )}
        </Dropdown>
      </div>
    </li>
  );
}<|MERGE_RESOLUTION|>--- conflicted
+++ resolved
@@ -43,13 +43,8 @@
 
   return (
     <li key={schedule.id}>
-<<<<<<< HEAD
-      <div className="hover:bg-muted flex items-center justify-between py-5 transition ltr:pl-4 sm:ltr:pl-0 rtl:pr-4 sm:rtl:pr-0">
-        <div className="group flex w-full items-center justify-between sm:px-6">
-=======
       <div className="hover:bg-muted flex items-center justify-between px-3 py-5 transition sm:px-4">
         <div className="group flex w-full items-center justify-between ">
->>>>>>> 00ee1ef4
           <Link
             href={`/availability/${schedule.id}`}
             className="flex-grow truncate text-sm"
@@ -100,13 +95,8 @@
           </DropdownMenuTrigger>
           {!isPending && data && (
             <DropdownMenuContent>
-<<<<<<< HEAD
-              <DropdownMenuItem className="focus:ring-muted min-w-40">
-                {!schedule.isDefault && (
-=======
               {!schedule.isDefault && (
                 <DropdownMenuItem className="min-w-40 focus:ring-muted">
->>>>>>> 00ee1ef4
                   <DropdownItem
                     type="button"
                     StartIcon="star"
