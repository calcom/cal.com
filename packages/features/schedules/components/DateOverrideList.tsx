<<<<<<< HEAD
import type { UseFieldArrayRemove } from "react-hook-form";

import dayjs from "@calcom/dayjs";
import { useLocale } from "@calcom/lib/hooks/useLocale";
import useMeQuery from "@calcom/trpc/react/hooks/useMeQuery";
import type { TimeRange, WorkingHours, TravelSchedule } from "@calcom/types/schedule";
=======
import { useLocale } from "@calcom/lib/hooks/useLocale";
import type { TimeRange, WorkingHours } from "@calcom/types/schedule";
>>>>>>> af6899d1
import { Button, DialogTrigger, Tooltip } from "@calcom/ui";
import { Edit2, Trash2 } from "@calcom/ui/components/icon";

import DateOverrideInputDialog from "./DateOverrideInputDialog";

const sortByDate = (a: { ranges: TimeRange[]; id: string }, b: { ranges: TimeRange[]; id: string }) => {
  return a.ranges[0].start > b.ranges[0].start ? 1 : -1;
};

// I would like this to be decoupled, but RHF really doesn't support this.
const DateOverrideList = ({
  workingHours,
  excludedDates = [],
<<<<<<< HEAD
  travelSchedules = [],
  isDefaultSchedule = false,
=======
  hour12,
  replace,
  fields,
>>>>>>> af6899d1
}: {
  // eslint-disable-next-line @typescript-eslint/no-explicit-any
  replace: any;
  fields: { ranges: TimeRange[]; id: string }[];
  workingHours: WorkingHours[];
  excludedDates?: string[];
<<<<<<< HEAD
  travelSchedules?: TravelSchedule[];
  isDefaultSchedule?: boolean;
=======
  hour12: boolean;
>>>>>>> af6899d1
}) => {
  const { t, i18n } = useLocale();

  const unsortedFieldArrayMap = fields.reduce(
    (map: { [id: string]: number }, { id }, index) => ({ ...map, [id]: index }),
    {}
  );

  if (!fields.length) {
    return <></>;
  }

  const timeSpan = ({ start, end }: TimeRange) => {
    return `${new Intl.DateTimeFormat(i18n.language, { hour: "numeric", minute: "numeric", hour12 }).format(
      new Date(start.toISOString().slice(0, -1))
    )} - ${new Intl.DateTimeFormat(i18n.language, { hour: "numeric", minute: "numeric", hour12 }).format(
      new Date(end.toISOString().slice(0, -1))
    )}`;
  };

  return (
    <ul className="border-subtle rounded border" data-testid="date-overrides-list">
      {fields.sort(sortByDate).map((item) => (
        <li key={item.id} className="border-subtle flex justify-between border-b px-5 py-4 last:border-b-0">
          <div>
            <h3 className="text-emphasis text-sm">
              {new Intl.DateTimeFormat(i18n.language, {
                weekday: "long",
                month: "long",
                day: "numeric",
                timeZone: "UTC",
              }).format(item.ranges[0].start)}
            </h3>
            {item.ranges[0].start.valueOf() - item.ranges[0].end.valueOf() === 0 ? (
              <p className="text-subtle text-xs">{t("unavailable")}</p>
            ) : (
              item.ranges.map((range, i) => (
                <p key={i} className="text-subtle text-xs">
                  {`${timeSpan(range)} ${
                    isDefaultSchedule
                      ? travelSchedules.find(
                          (travelSchedule) =>
                            !dayjs(item.ranges[0].start).isBefore(travelSchedule.startDate) &&
                            (!dayjs(item.ranges[0].end).isAfter(travelSchedule.endDate) ||
                              !travelSchedule.endDate)
                        )?.timeZone || ""
                      : ""
                  }`}
                  <></>
                </p>
              ))
            )}
          </div>
          <div className="flex flex-row-reverse gap-5 space-x-2 rtl:space-x-reverse">
            <DateOverrideInputDialog
              excludedDates={excludedDates}
              workingHours={workingHours}
              value={item.ranges}
              onChange={(ranges) => {
                // update has very weird side-effects with sorting.
                replace([...fields.filter((currentItem) => currentItem.id !== item.id), { ranges }]);
                delete unsortedFieldArrayMap[item.id];
              }}
              Trigger={
                <DialogTrigger asChild>
                  <Button
                    tooltip={t("edit")}
                    className="text-default"
                    color="minimal"
                    variant="icon"
                    StartIcon={Edit2}
                  />
                </DialogTrigger>
              }
            />
            <Tooltip content="Delete">
              <Button
                className="text-default"
                data-testid="delete-button"
                title={t("date_overrides_delete_on_date", {
                  date: new Intl.DateTimeFormat(i18n.language, {
                    weekday: "long",
                    month: "long",
                    day: "numeric",
                    timeZone: "UTC",
                  }).format(item.ranges[0].start),
                })}
                color="destructive"
                variant="icon"
                StartIcon={Trash2}
                onClick={() => {
                  replace([...fields.filter((currentItem) => currentItem.id !== item.id)]);
                }}
              />
            </Tooltip>
          </div>
        </li>
      ))}
    </ul>
  );
};

export default DateOverrideList;<|MERGE_RESOLUTION|>--- conflicted
+++ resolved
@@ -1,14 +1,6 @@
-<<<<<<< HEAD
-import type { UseFieldArrayRemove } from "react-hook-form";
-
 import dayjs from "@calcom/dayjs";
 import { useLocale } from "@calcom/lib/hooks/useLocale";
-import useMeQuery from "@calcom/trpc/react/hooks/useMeQuery";
 import type { TimeRange, WorkingHours, TravelSchedule } from "@calcom/types/schedule";
-=======
-import { useLocale } from "@calcom/lib/hooks/useLocale";
-import type { TimeRange, WorkingHours } from "@calcom/types/schedule";
->>>>>>> af6899d1
 import { Button, DialogTrigger, Tooltip } from "@calcom/ui";
 import { Edit2, Trash2 } from "@calcom/ui/components/icon";
 
@@ -22,26 +14,20 @@
 const DateOverrideList = ({
   workingHours,
   excludedDates = [],
-<<<<<<< HEAD
   travelSchedules = [],
   isDefaultSchedule = false,
-=======
   hour12,
   replace,
   fields,
->>>>>>> af6899d1
 }: {
   // eslint-disable-next-line @typescript-eslint/no-explicit-any
   replace: any;
   fields: { ranges: TimeRange[]; id: string }[];
   workingHours: WorkingHours[];
   excludedDates?: string[];
-<<<<<<< HEAD
   travelSchedules?: TravelSchedule[];
   isDefaultSchedule?: boolean;
-=======
   hour12: boolean;
->>>>>>> af6899d1
 }) => {
   const { t, i18n } = useLocale();
 
