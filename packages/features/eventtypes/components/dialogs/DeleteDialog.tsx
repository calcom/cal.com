--- conflicted
+++ resolved
@@ -1,15 +1,7 @@
-<<<<<<< HEAD
-import { Trans } from "next-i18next";
-
+import { Dialog } from "@calcom/features/components/controlled-dialog";
 import type { DialogProps as ControlledDialogProps } from "@calcom/features/components/controlled-dialog";
-import { Dialog } from "@calcom/features/components/controlled-dialog";
 import { useLocale } from "@calcom/lib/hooks/useLocale";
-import { ConfirmationDialogContent } from "@calcom/ui";
-=======
-import { useLocale } from "@calcom/lib/hooks/useLocale";
-import type { DialogProps } from "@calcom/ui/components/dialog";
-import { ConfirmationDialogContent, Dialog } from "@calcom/ui/components/dialog";
->>>>>>> 1789aef7
+import { ConfirmationDialogContent } from "@calcom/ui/components/dialog";
 
 export function DeleteDialog({
   isManagedEvent,
