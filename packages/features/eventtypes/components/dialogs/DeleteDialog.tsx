--- conflicted
+++ resolved
@@ -1,12 +1,7 @@
 import { useLocale } from "@calcom/lib/hooks/useLocale";
-<<<<<<< HEAD
-import type { DialogProps } from "@calcom/ui";
-import { ConfirmationDialogContent, Dialog } from "@calcom/ui";
-import CustomTrans from "@calcom/web/components/CustomTrans";
-=======
 import type { DialogProps } from "@calcom/ui/components/dialog";
 import { ConfirmationDialogContent, Dialog } from "@calcom/ui/components/dialog";
->>>>>>> 4762d475
+import CustomTrans from "@calcom/web/components/CustomTrans";
 
 export function DeleteDialog({
   isManagedEvent,
