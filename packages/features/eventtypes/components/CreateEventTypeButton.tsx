import { zodResolver } from "@hookform/resolvers/zod";
import { SchedulingType } from "@prisma/client";
import { useSession } from "next-auth/react";
import { useRouter } from "next/router";
import { useEffect } from "react";
import { useForm } from "react-hook-form";
import type { z } from "zod";

import classNames from "@calcom/lib/classNames";
import { WEBAPP_URL } from "@calcom/lib/constants";
import { useLocale } from "@calcom/lib/hooks/useLocale";
import { HttpError } from "@calcom/lib/http-error";
import slugify from "@calcom/lib/slugify";
import { createEventTypeInput } from "@calcom/prisma/zod/custom/eventtype";
import { trpc } from "@calcom/trpc/react";
import {
  Alert,
  Avatar,
  Button,
  Dialog,
  DialogClose,
  DialogContent,
  Dropdown,
  DropdownMenuContent,
  DropdownMenuItem,
  DropdownMenuLabel,
  DropdownMenuSeparator,
  DropdownMenuTrigger,
  Form,
  Icon,
  RadioGroup as RadioArea,
  showToast,
  TextAreaField,
  TextField,
} from "@calcom/ui";

import { DuplicateDialog } from "./DuplicateDialog";

// this describes the uniform data needed to create a new event type on Profile or Team
export interface EventTypeParent {
  teamId: number | null | undefined; // if undefined, then it's a profile
  name?: string | null;
  slug?: string | null;
  image?: string | null;
}

interface CreateEventTypeBtnProps {
  // set true for use on the team settings page
  canAddEvents: boolean;
  // set true when in use on the team settings page
  isIndividualTeam?: boolean;
  // EventTypeParent can be a profile (as first option) or a team for the rest.
  options: EventTypeParent[];
}

const isValidJSONString = (str: string) => {
  try {
    JSON.parse(str);
  } catch (e) {
    return false;
  }
  return true;
};

export default function CreateEventTypeButton(props: CreateEventTypeBtnProps) {
  const { t } = useLocale();
  const router = useRouter();

  // URL encoded params
  const teamId: number | undefined =
    typeof router.query.teamId === "string" && router.query.teamId
      ? parseInt(router.query.teamId)
      : undefined;
  const pageSlug = router.query.eventPage || props.options[0].slug;
  const hasTeams = !!props.options.find((option) => option.teamId);
  const type: string = typeof router.query.type == "string" && router.query.type ? router.query.type : "";

  const form = useForm<z.infer<typeof createEventTypeInput>>({
    resolver: zodResolver(createEventTypeInput),
  });
  const { setValue, register } = form;

  useEffect(() => {
    if (!router.isReady) return;

    const title: string =
      typeof router.query.title === "string" && router.query.title ? router.query.title : "";
    const length: number =
      typeof router.query.length === "string" && router.query.length ? parseInt(router.query.length) : 15;
    const description: string =
      typeof router.query.description === "string" && router.query.description
        ? router.query.description
        : "";
    const slug: string = typeof router.query.slug === "string" && router.query.slug ? router.query.slug : "";
    const locations =
      typeof router.query.locations === "string" &&
      isValidJSONString(decodeURIComponent(router.query.locations))
        ? JSON.parse(decodeURIComponent(router.query.locations))
        : [];

    setValue("locations", locations);
    setValue("title", title);
    setValue("length", length);
    setValue("description", description);
    setValue("slug", slug);
    // If query params change, update the form
  }, [router.isReady, router.query, setValue]);

  const createMutation = trpc.viewer.eventTypes.create.useMutation({
    onSuccess: async ({ eventType }) => {
      await router.replace("/event-types/" + eventType.id);
      showToast(t("event_type_created_successfully", { eventTypeTitle: eventType.title }), "success");
    },
    onError: (err) => {
      if (err instanceof HttpError) {
        const message = `${err.statusCode}: ${err.message}`;
        showToast(message, "error");
      }

      if (err.data?.code === "BAD_REQUEST") {
        const message = `${err.data.code}: URL already exists.`;
        showToast(message, "error");
      }

      if (err.data?.code === "UNAUTHORIZED") {
        const message = `${err.data.code}: You are not able to create this event`;
        showToast(message, "error");
      }
    },
  });

  // inject selection data into url for correct router history
  const openModal = (option: EventTypeParent) => {
    const query = {
      ...router.query,
      dialog: "new-eventtype",
      eventPage: option.slug,
      teamId: option.teamId,
    };
    if (!option.teamId) {
      delete query.teamId;
    }
    router.push(
      {
        pathname: router.pathname,
        query,
      },
      undefined,
      { shallow: true }
    );
  };

  return (
    <>
      {!hasTeams || props.isIndividualTeam ? (
        <Button
          onClick={() => openModal(props.options[0])}
          data-testid="new-event-type"
          StartIcon={Icon.FiPlus}
          size="fab"
          disabled={!props.canAddEvents}>
          {t("new")}
        </Button>
      ) : (
        <Dropdown>
          <DropdownMenuTrigger asChild>
            <Button
              EndIcon={Icon.FiChevronDown}
<<<<<<< HEAD
              size="fab"
              className="radix-state-open:bg-brand-500 radix-state-open:ring-2 radix-state-open:ring-brand-500 ring-offset-2">
=======
              className="radix-state-open:!bg-brand-500 radix-state-open:ring-2 radix-state-open:ring-brand-500 ring-offset-2 focus:border-none">
>>>>>>> 31551f3b
              {t("new")}
            </Button>
          </DropdownMenuTrigger>
          <DropdownMenuContent align="end">
            <DropdownMenuLabel>
              <div className="max-w-48">{t("new_event_subtitle")}</div>
            </DropdownMenuLabel>
            <DropdownMenuSeparator className="h-px bg-gray-200" />
            {props.options.map((option) => (
              <DropdownMenuItem
                key={option.slug}
                className="flex cursor-pointer items-center px-3 py-2 hover:bg-neutral-100 focus:outline-none"
                onSelect={() => openModal(option)}>
                <Avatar
                  alt={option.name || ""}
                  imageSrc={option.image || `${WEBAPP_URL}/${option.slug}/avatar.png`} // if no image, use default avatar
                  size="sm"
                  className="inline ltr:mr-4 rtl:ml-4"
                />
                <span className="px-4">{option.name ? option.name : option.slug}</span>
              </DropdownMenuItem>
            ))}
          </DropdownMenuContent>
        </Dropdown>
      )}
      {/* Dialog for duplicate event type */}
      {router.query.dialog === "duplicate-event-type" && <DuplicateDialog />}
      {router.query.dialog === "new-eventtype" && (
        <Dialog
          name="new-eventtype"
          clearQueryParamsOnClose={[
            "eventPage",
            "teamId",
            "type",
            "description",
            "title",
            "length",
            "slug",
            "locations",
          ]}>
          <DialogContent
            type="creation"
            className="overflow-y-auto"
            title={teamId ? t("add_new_team_event_type") : t("add_new_event_type")}
            description={t("new_event_type_to_book_description")}>
            <Form
              form={form}
              handleSubmit={(values) => {
                createMutation.mutate(values);
              }}>
              <div className="mt-3 space-y-6">
                {teamId && (
                  <TextField
                    type="hidden"
                    labelProps={{ style: { display: "none" } }}
                    {...register("teamId", { valueAsNumber: true })}
                    value={teamId}
                  />
                )}
                <TextField
                  label={t("title")}
                  placeholder={t("quick_chat")}
                  {...register("title")}
                  onChange={(e) => {
                    form.setValue("title", e?.target.value);
                    if (form.formState.touchedFields["slug"] === undefined) {
                      form.setValue("slug", slugify(e?.target.value));
                    }
                  }}
                />

                {process.env.NEXT_PUBLIC_WEBSITE_URL !== undefined &&
                process.env.NEXT_PUBLIC_WEBSITE_URL?.length >= 21 ? (
                  <TextField
                    label={`${t("url")}: ${process.env.NEXT_PUBLIC_WEBSITE_URL}`}
                    required
                    addOnLeading={<>/{pageSlug}/</>}
                    {...register("slug")}
                    onChange={(e) => {
                      form.setValue("slug", slugify(e?.target.value), { shouldTouch: true });
                    }}
                  />
                ) : (
                  <TextField
                    label={t("url")}
                    required
                    addOnLeading={
                      <>
                        {process.env.NEXT_PUBLIC_WEBSITE_URL}/{pageSlug}/
                      </>
                    }
                    {...register("slug")}
                  />
                )}

                <TextAreaField
                  label={t("description")}
                  placeholder={t("quick_video_meeting")}
                  {...register("description")}
                />

                <div className="relative">
                  <TextField
                    type="number"
                    required
                    min="10"
                    placeholder="15"
                    label={t("length")}
                    className="pr-20"
                    {...register("length", { valueAsNumber: true })}
                    addOnSuffix={t("minutes")}
                  />
                </div>

                {teamId && (
                  <div className="mb-4">
                    <label htmlFor="schedulingType" className="block text-sm font-bold text-gray-700">
                      {t("scheduling_type")}
                    </label>
                    {form.formState.errors.schedulingType && (
                      <Alert
                        className="mt-1"
                        severity="error"
                        message={form.formState.errors.schedulingType.message}
                      />
                    )}
                    <RadioArea.Group
                      {...register("schedulingType")}
                      onChange={(val) => form.setValue("schedulingType", val as SchedulingType)}
                      className="relative mt-1 flex space-x-6 rounded-sm rtl:space-x-reverse">
                      <RadioArea.Item
                        value={SchedulingType.COLLECTIVE}
                        defaultChecked={type === SchedulingType.COLLECTIVE}
                        className="w-1/2 text-sm">
                        <strong className="mb-1 block">{t("collective")}</strong>
                        <p>{t("collective_description")}</p>
                      </RadioArea.Item>
                      <RadioArea.Item
                        value={SchedulingType.ROUND_ROBIN}
                        defaultChecked={type === SchedulingType.ROUND_ROBIN}
                        className="w-1/2 text-sm">
                        <strong className="mb-1 block">{t("round_robin")}</strong>
                        <p>{t("round_robin_description")}</p>
                      </RadioArea.Item>
                    </RadioArea.Group>
                  </div>
                )}
              </div>
              <div className="mt-8 flex flex-row-reverse gap-x-2">
                <Button type="submit" loading={createMutation.isLoading}>
                  {t("continue")}
                </Button>
                <DialogClose />
              </div>
            </Form>
          </DialogContent>
        </Dialog>
      )}
    </>
  );
}

type CreateEventTypeTrigger = {
  isIndividualTeam?: boolean;
  // EventTypeParent can be a profile (as first option) or a team for the rest.
  options: EventTypeParent[];
  hasTeams: boolean;
  // set true for use on the team settings page
  canAddEvents: boolean;
  openModal: (option: EventTypeParent) => void;
};

export function CreateEventTypeTrigger(props: CreateEventTypeTrigger) {
  const { t } = useLocale();

  return (
    <>
      {!props.hasTeams || props.isIndividualTeam ? (
        <Button
          onClick={() => props.openModal(props.options[0])}
          data-testid="new-event-type"
          StartIcon={Icon.FiPlus}
          disabled={!props.canAddEvents}>
          {t("new_event_type_btn")}
        </Button>
      ) : (
        <Dropdown>
          <DropdownMenuTrigger asChild>
            <Button EndIcon={Icon.FiChevronDown}>{t("new_event_type_btn")}</Button>
          </DropdownMenuTrigger>
          <DropdownMenuContent align="end">
            <DropdownMenuLabel>{t("new_event_subtitle")}</DropdownMenuLabel>
            <DropdownMenuSeparator className="h-px bg-gray-200" />
            {props.options.map((option) => (
              <CreateEventTeamsItem
                key={option.slug}
                option={option}
                openModal={() => props.openModal(option)}
              />
            ))}
          </DropdownMenuContent>
        </Dropdown>
      )}
    </>
  );
}

function CreateEventTeamsItem(props: {
  openModal: (option: EventTypeParent) => void;
  option: EventTypeParent;
}) {
  const session = useSession();
  const membershipQuery = trpc.viewer.teams.getMembershipbyUser.useQuery({
    memberId: session.data?.user?.id as number,
    teamId: props.option.teamId as number,
  });

  const isDisabled = membershipQuery.data?.role === "MEMBER";

  return (
    <DropdownMenuItem
      key={props.option.slug}
      className={classNames(
        "cursor-pointer px-3 py-2  focus:outline-none",
        isDisabled ? "cursor-default !text-gray-300" : "hover:bg-neutral-100"
      )}
      disabled={isDisabled}
      onSelect={() => props.openModal(props.option)}>
      <Avatar
        alt={props.option.name || ""}
        imageSrc={props.option.image}
        size="sm"
        className="inline ltr:mr-2 rtl:ml-2"
      />
      {props.option.name ? props.option.name : props.option.slug}
    </DropdownMenuItem>
  );
}<|MERGE_RESOLUTION|>--- conflicted
+++ resolved
@@ -166,12 +166,8 @@
           <DropdownMenuTrigger asChild>
             <Button
               EndIcon={Icon.FiChevronDown}
-<<<<<<< HEAD
               size="fab"
-              className="radix-state-open:bg-brand-500 radix-state-open:ring-2 radix-state-open:ring-brand-500 ring-offset-2">
-=======
               className="radix-state-open:!bg-brand-500 radix-state-open:ring-2 radix-state-open:ring-brand-500 ring-offset-2 focus:border-none">
->>>>>>> 31551f3b
               {t("new")}
             </Button>
           </DropdownMenuTrigger>
