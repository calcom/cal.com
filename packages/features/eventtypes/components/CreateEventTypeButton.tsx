import { zodResolver } from "@hookform/resolvers/zod";
import { SchedulingType } from "@prisma/client";
import { isValidPhoneNumber } from "libphonenumber-js";
<<<<<<< HEAD
import { useSession } from "next-auth/react";
=======
>>>>>>> 2d50d09c
import { useRouter } from "next/router";
import { useForm } from "react-hook-form";
import { z } from "zod";

import { WEBAPP_URL } from "@calcom/lib/constants";
import { useLocale } from "@calcom/lib/hooks/useLocale";
import { useTypedQuery } from "@calcom/lib/hooks/useTypedQuery";
import { HttpError } from "@calcom/lib/http-error";
import slugify from "@calcom/lib/slugify";
import { createEventTypeInput } from "@calcom/prisma/zod/custom/eventtype";
import { trpc } from "@calcom/trpc/react";
import {
  Alert,
  Avatar,
  Button,
  Dialog,
  DialogClose,
  DialogContent,
  Dropdown,
  DropdownMenuContent,
  DropdownMenuItem,
  DropdownItem,
  DropdownMenuLabel,
  DropdownMenuSeparator,
  DropdownMenuTrigger,
  Form,
  RadioGroup as RadioArea,
  showToast,
  TextAreaField,
  TextField,
} from "@calcom/ui";
import { FiPlus, FiChevronDown } from "@calcom/ui/components/icon";

import { DuplicateDialog } from "./DuplicateDialog";

// this describes the uniform data needed to create a new event type on Profile or Team
export interface EventTypeParent {
  teamId: number | null | undefined; // if undefined, then it's a profile
  name?: string | null;
  slug?: string | null;
  image?: string | null;
}

interface CreateEventTypeBtnProps {
  // set true for use on the team settings page
  canAddEvents: boolean;
  // set true when in use on the team settings page
  isIndividualTeam?: boolean;
  // EventTypeParent can be a profile (as first option) or a team for the rest.
  options: EventTypeParent[];
}

const locationFormSchema = z.array(
  z.object({
    locationType: z.string(),
    locationAddress: z.string().optional(),
    displayLocationPublicly: z.boolean().optional(),
    locationPhoneNumber: z
      .string()
      .refine((val) => isValidPhoneNumber(val))
      .optional(),
    locationLink: z.string().url().optional(), // URL validates as new URL() - which requires HTTPS:// In the input field
  })
);

const querySchema = z.object({
  eventPage: z.string(),
  teamId: z.union([z.string().transform((val) => +val), z.number()]).optional(),
  title: z.string().optional(),
  slug: z.string().optional(),
  length: z
    .union([z.string().transform((val) => +val), z.number()])
    .optional()
    .default(15),
  description: z.string().optional(),
  schedulingType: z.nativeEnum(SchedulingType).optional(),
  locations: z
    .string()
    .transform((jsonString) => locationFormSchema.parse(JSON.parse(jsonString)))
    .optional(),
});

const CreateEventTypeDialog = () => {
  const { t } = useLocale();
  const router = useRouter();

  const {
    data: { teamId, eventPage: pageSlug, ...defaultValues },
  } = useTypedQuery(querySchema);

  const form = useForm<z.infer<typeof createEventTypeInput>>({
    resolver: zodResolver(createEventTypeInput),
    defaultValues,
  });

  const { register } = form;

  const createMutation = trpc.viewer.eventTypes.create.useMutation({
    onSuccess: async ({ eventType }) => {
      await router.replace("/event-types/" + eventType.id);
      showToast(t("event_type_created_successfully", { eventTypeTitle: eventType.title }), "success");
    },
    onError: (err) => {
      if (err instanceof HttpError) {
        const message = `${err.statusCode}: ${err.message}`;
        showToast(message, "error");
      }

      if (err.data?.code === "BAD_REQUEST") {
        const message = `${err.data.code}: URL already exists.`;
        showToast(message, "error");
      }

      if (err.data?.code === "UNAUTHORIZED") {
        const message = `${err.data.code}: You are not able to create this event`;
        showToast(message, "error");
      }
    },
  });

  return (
    <Dialog
      name="new-eventtype"
      clearQueryParamsOnClose={[
        "eventPage",
        "teamId",
        "type",
        "description",
        "title",
        "length",
        "slug",
        "locations",
      ]}>
      <DialogContent
        type="creation"
<<<<<<< HEAD
        className="overflow-y-auto"
=======
        enableOverflow
>>>>>>> 2d50d09c
        title={teamId ? t("add_new_team_event_type") : t("add_new_event_type")}
        description={t("new_event_type_to_book_description")}>
        <Form
          form={form}
          handleSubmit={(values) => {
            createMutation.mutate(values);
          }}>
          <div className="mt-3 space-y-6">
            {teamId && (
              <TextField
                type="hidden"
                labelProps={{ style: { display: "none" } }}
                {...register("teamId", { valueAsNumber: true })}
                value={teamId}
              />
            )}
            <TextField
              label={t("title")}
              placeholder={t("quick_chat")}
              {...register("title")}
              onChange={(e) => {
                form.setValue("title", e?.target.value);
                if (form.formState.touchedFields["slug"] === undefined) {
                  form.setValue("slug", slugify(e?.target.value));
                }
              }}
            />

            {process.env.NEXT_PUBLIC_WEBSITE_URL !== undefined &&
            process.env.NEXT_PUBLIC_WEBSITE_URL?.length >= 21 ? (
              <TextField
                label={`${t("url")}: ${process.env.NEXT_PUBLIC_WEBSITE_URL}`}
                required
                addOnLeading={<>/{pageSlug}/</>}
                {...register("slug")}
                onChange={(e) => {
                  form.setValue("slug", slugify(e?.target.value), { shouldTouch: true });
                }}
              />
            ) : (
              <TextField
                label={t("url")}
                required
                addOnLeading={
                  <>
                    {process.env.NEXT_PUBLIC_WEBSITE_URL}/{pageSlug}/
                  </>
                }
                {...register("slug")}
              />
            )}

            <TextAreaField
              label={t("description")}
              placeholder={t("quick_video_meeting")}
              {...register("description")}
            />

            <div className="relative">
              <TextField
                type="number"
                required
                min="10"
                placeholder="15"
                label={t("length")}
                className="pr-20"
                {...register("length", { valueAsNumber: true })}
                addOnSuffix={t("minutes")}
              />
            </div>

            {teamId && (
              <div className="mb-4">
                <label htmlFor="schedulingType" className="block text-sm font-bold text-gray-700">
                  {t("scheduling_type")}
                </label>
                {form.formState.errors.schedulingType && (
                  <Alert
                    className="mt-1"
                    severity="error"
                    message={form.formState.errors.schedulingType.message}
                  />
                )}
                <RadioArea.Group className="mt-1 flex space-x-4">
                  <RadioArea.Item
                    {...register("schedulingType")}
                    value={SchedulingType.COLLECTIVE}
                    className="w-1/2 text-sm">
                    <strong className="mb-1 block">{t("collective")}</strong>
                    <p>{t("collective_description")}</p>
                  </RadioArea.Item>
                  <RadioArea.Item
                    {...register("schedulingType")}
                    value={SchedulingType.ROUND_ROBIN}
                    className="w-1/2 text-sm">
                    <strong className="mb-1 block">{t("round_robin")}</strong>
                    <p>{t("round_robin_description")}</p>
                  </RadioArea.Item>
                </RadioArea.Group>
              </div>
            )}
          </div>
          <div className="mt-8 flex flex-row-reverse gap-x-2">
            <Button type="submit" loading={createMutation.isLoading}>
              {t("continue")}
            </Button>
            <DialogClose />
          </div>
        </Form>
      </DialogContent>
    </Dialog>
  );
};

export default function CreateEventTypeButton(props: CreateEventTypeBtnProps) {
  const { t } = useLocale();
  const router = useRouter();

  const hasTeams = !!props.options.find((option) => option.teamId);

  // inject selection data into url for correct router history
  const openModal = (option: EventTypeParent) => {
    const query = {
      ...router.query,
      dialog: "new-eventtype",
      eventPage: option.slug,
      teamId: option.teamId,
    };
    if (!option.teamId) {
      delete query.teamId;
    }
    router.push(
      {
        pathname: router.pathname,
        query,
      },
      undefined,
      { shallow: true }
    );
  };

  return (
    <>
      {!hasTeams || props.isIndividualTeam ? (
        <Button
          onClick={() => openModal(props.options[0])}
          data-testid="new-event-type"
<<<<<<< HEAD
          StartIcon={Icon.FiPlus}
          size="fab"
=======
          StartIcon={FiPlus}
          variant="fab"
>>>>>>> 2d50d09c
          disabled={!props.canAddEvents}>
          {t("new")}
        </Button>
      ) : (
        <Dropdown>
          <DropdownMenuTrigger asChild>
<<<<<<< HEAD
            <Button
              EndIcon={Icon.FiChevronDown}
              size="fab"
              className="radix-state-open:!bg-brand-500 radix-state-open:ring-2 radix-state-open:ring-brand-500 ring-offset-2 focus:border-none">
=======
            <Button variant="fab" StartIcon={FiPlus}>
>>>>>>> 2d50d09c
              {t("new")}
            </Button>
          </DropdownMenuTrigger>
          <DropdownMenuContent sideOffset={14} align="end">
            <DropdownMenuLabel>
              <div className="max-w-48">{t("new_event_subtitle")}</div>
            </DropdownMenuLabel>
            <DropdownMenuSeparator />
            {props.options.map((option) => (
              <DropdownMenuItem key={option.slug}>
                <DropdownItem
                  type="button"
                  StartIcon={(props: any) => (
                    <Avatar
                      alt={option.name || ""}
                      imageSrc={option.image || `${WEBAPP_URL}/${option.slug}/avatar.png`} // if no image, use default avatar
                      size="sm"
                      {...props}
                    />
                  )}
                  onClick={() => openModal(option)}>
                  <span>{option.name ? option.name : option.slug}</span>
                </DropdownItem>
              </DropdownMenuItem>
            ))}
          </DropdownMenuContent>
        </Dropdown>
      )}
      {/* Dialog for duplicate event type */}
      {router.query.dialog === "duplicate-event-type" && <DuplicateDialog />}
      {router.query.dialog === "new-eventtype" && <CreateEventTypeDialog />}
    </>
  );
}<|MERGE_RESOLUTION|>--- conflicted
+++ resolved
@@ -1,10 +1,6 @@
 import { zodResolver } from "@hookform/resolvers/zod";
 import { SchedulingType } from "@prisma/client";
 import { isValidPhoneNumber } from "libphonenumber-js";
-<<<<<<< HEAD
-import { useSession } from "next-auth/react";
-=======
->>>>>>> 2d50d09c
 import { useRouter } from "next/router";
 import { useForm } from "react-hook-form";
 import { z } from "zod";
@@ -140,11 +136,7 @@
       ]}>
       <DialogContent
         type="creation"
-<<<<<<< HEAD
-        className="overflow-y-auto"
-=======
         enableOverflow
->>>>>>> 2d50d09c
         title={teamId ? t("add_new_team_event_type") : t("add_new_event_type")}
         description={t("new_event_type_to_book_description")}>
         <Form
@@ -292,27 +284,15 @@
         <Button
           onClick={() => openModal(props.options[0])}
           data-testid="new-event-type"
-<<<<<<< HEAD
-          StartIcon={Icon.FiPlus}
-          size="fab"
-=======
           StartIcon={FiPlus}
           variant="fab"
->>>>>>> 2d50d09c
           disabled={!props.canAddEvents}>
           {t("new")}
         </Button>
       ) : (
         <Dropdown>
           <DropdownMenuTrigger asChild>
-<<<<<<< HEAD
-            <Button
-              EndIcon={Icon.FiChevronDown}
-              size="fab"
-              className="radix-state-open:!bg-brand-500 radix-state-open:ring-2 radix-state-open:ring-brand-500 ring-offset-2 focus:border-none">
-=======
             <Button variant="fab" StartIcon={FiPlus}>
->>>>>>> 2d50d09c
               {t("new")}
             </Button>
           </DropdownMenuTrigger>
