--- conflicted
+++ resolved
@@ -687,56 +687,7 @@
           );
         }}
       />
-<<<<<<< HEAD
       <MaxActiveBookingsPerBookerController />
-=======
-      <Controller
-        name="maxActiveBookingsPerBooker"
-        render={({ field: { onChange, value } }) => {
-          const isChecked = maxActiveBookingsPerBookerToggle;
-          return (
-            <SettingsToggle
-              labelClassName={classNames("text-sm")}
-              disabled={isRecurringEvent}
-              tooltip={isRecurringEvent ? t("recurring_event_doesnt_support_booker_booking_limit") : ""}
-              toggleSwitchAtTheEnd={true}
-              switchContainerClassName={classNames(
-                "border-subtle mt-6 rounded-lg border py-6 px-4 sm:px-6",
-                isChecked && "rounded-b-none"
-              )}
-              childrenClassName={classNames("lg:ml-0")}
-              title={t("booker_booking_limit")}
-              description={t("booker_booking_limit_description")}
-              checked={isChecked}
-              onCheckedChange={(active) => {
-                if (active) {
-                  onChange(1);
-                } else {
-                  onChange(null);
-                }
-                setMaxActiveBookingsPerBookerToggle((state) => !state);
-              }}>
-              <div className="border-subtle rounded-b-lg border border-t-0 p-6">
-                <TextField
-                  required
-                  type="number"
-                  value={value}
-                  onChange={(e) => {
-                    onChange(parseInt(e.target.value, 10));
-                  }}
-                  placeholder="1"
-                  min={1}
-                  step={1}
-                  containerClassName={classNames("max-w-80")}
-                  addOnSuffix="bookings"
-                  data-testid="booker-booking-limit-input"
-                />
-              </div>
-            </SettingsToggle>
-          );
-        }}
-      />
->>>>>>> 6cb6b7f0
       <Controller
         name="periodType"
         render={({ field: { onChange, value } }) => {
