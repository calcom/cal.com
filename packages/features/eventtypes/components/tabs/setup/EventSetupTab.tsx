--- conflicted
+++ resolved
@@ -48,25 +48,16 @@
 export type EventSetupTabProps = Pick<
   EventTypeSetupProps,
   "eventType" | "locationOptions" | "team" | "teamMembers" | "destinationCalendar"
-<<<<<<< HEAD
 > & {
   customClassNames?: EventSetupTabCustomClassNames;
 };
-export const EventSetupTab = (props: EventSetupTabProps & { urlPrefix: string; hasOrgBranding: boolean }) => {
-=======
->;
 export const EventSetupTab = (
   props: EventSetupTabProps & { urlPrefix: string; hasOrgBranding: boolean; orgId?: number }
 ) => {
->>>>>>> 935115d7
   const { t } = useLocale();
   const isPlatform = useIsPlatform();
   const formMethods = useFormContext<FormValues>();
-<<<<<<< HEAD
   const { eventType, team, urlPrefix, hasOrgBranding, customClassNames } = props;
-=======
-  const { eventType, team, urlPrefix, hasOrgBranding, orgId } = props;
->>>>>>> 935115d7
   const [multipleDuration, setMultipleDuration] = useState(
     formMethods.getValues("metadata")?.multipleDuration
   );
