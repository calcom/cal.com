import * as RadioGroup from "@radix-ui/react-radio-group";
import type { UnitTypeLongPlural } from "dayjs";
import type { Dispatch, SetStateAction } from "react";
import { useEffect, useState } from "react";
import { Controller, useFormContext } from "react-hook-form";
import type z from "zod";

import useLockedFieldsManager from "@calcom/features/ee/managed-event-types/hooks/useLockedFieldsManager";
import { LearnMoreLink } from "@calcom/features/eventtypes/components/LearnMoreLink";
import type { EventTypeSetup, SettingsToggleClassNames } from "@calcom/features/eventtypes/lib/types";
import type { FormValues } from "@calcom/features/eventtypes/lib/types";
import ServerTrans from "@calcom/lib/components/ServerTrans";
import { useLocale } from "@calcom/lib/hooks/useLocale";
import type { EventTypeMetaDataSchema } from "@calcom/prisma/zod-utils";
import classNames from "@calcom/ui/classNames";
import { Select } from "@calcom/ui/components/form";
import { CheckboxField } from "@calcom/ui/components/form";
import { Input } from "@calcom/ui/components/form";
import { SettingsToggle } from "@calcom/ui/components/form";
import { Icon } from "@calcom/ui/components/icon";
import { RadioField } from "@calcom/ui/components/radio";
import { Tooltip } from "@calcom/ui/components/tooltip";

export type RequiresConfirmationCustomClassNames = SettingsToggleClassNames & {
  radioGroupContainer?: string;
  alwaysConfirmationRadio?: string;
  conditionalConfirmationRadio?: {
    container?: string;
    timeInput?: string;
    timeUnitSelect?: string;
    checkbox?: string;
    checkboxDescription?: string;
  };
};

type RequiresConfirmationControllerProps = {
  metadata: z.infer<typeof EventTypeMetaDataSchema>;
  requiresConfirmation: boolean;
  requiresConfirmationWillBlockSlot: boolean;
  onRequiresConfirmation: Dispatch<SetStateAction<boolean>>;
  seatsEnabled: boolean;
  eventType: EventTypeSetup;
  customClassNames?: RequiresConfirmationCustomClassNames;
};

export default function RequiresConfirmationController({
  metadata,
  eventType,
  requiresConfirmation,
  onRequiresConfirmation,
  seatsEnabled,
  customClassNames,
}: RequiresConfirmationControllerProps) {
  const { t } = useLocale();
  const [requiresConfirmationSetup, setRequiresConfirmationSetup] = useState(
    metadata?.requiresConfirmationThreshold
  );
  const defaultRequiresConfirmationSetup = { time: 30, unit: "minutes" as UnitTypeLongPlural };
  const formMethods = useFormContext<FormValues>();

  useEffect(() => {
    if (!requiresConfirmation) {
      formMethods.setValue("metadata.requiresConfirmationThreshold", undefined, { shouldDirty: true });
    }
  }, [requiresConfirmation]);

  const { shouldLockDisableProps } = useLockedFieldsManager({ eventType, translate: t, formMethods });
  const requiresConfirmationLockedProps = shouldLockDisableProps("requiresConfirmation");

  const options = [
    { label: t("minute_timeUnit"), value: "minutes" },
    { label: t("hour_timeUnit"), value: "hours" },
  ];

  const defaultValue = options.find(
    (opt) =>
      opt.value === (metadata?.requiresConfirmationThreshold?.unit ?? defaultRequiresConfirmationSetup.unit)
  );

  const requiresConfirmationWillBlockSlot = formMethods.getValues("requiresConfirmationWillBlockSlot");
  const requiresConfirmationForFreeEmail = formMethods.getValues("requiresConfirmationForFreeEmail");

  return (
    <div className="block items-start sm:flex">
      <div className="w-full">
        <Controller
          name="requiresConfirmation"
          control={formMethods.control}
          render={() => (
            <SettingsToggle
              labelClassName={classNames("text-sm", customClassNames?.label)}
              toggleSwitchAtTheEnd={true}
              switchContainerClassName={classNames(
                "border-subtle rounded-lg border py-6 px-4 sm:px-6",
                requiresConfirmation && "rounded-b-none",
                customClassNames?.container
              )}
              childrenClassName={classNames("lg:ml-0", customClassNames?.children)}
              descriptionClassName={customClassNames?.description}
              title={t("requires_confirmation")}
              data-testid="requires-confirmation"
              disabled={seatsEnabled || requiresConfirmationLockedProps.disabled}
              tooltip={seatsEnabled ? t("seat_options_doesnt_support_confirmation") : undefined}
              description={
                <LearnMoreLink
                  t={t}
                  i18nKey="requires_confirmation_description"
                  href="https://cal.com/help/event-types/how-to-requires"
                />
              }
              checked={requiresConfirmation}
              LockedIcon={requiresConfirmationLockedProps.LockedIcon}
              onCheckedChange={(val) => {
                formMethods.setValue("requiresConfirmation", val, { shouldDirty: true });
                if (!val) {
                  formMethods.setValue("requiresConfirmationWillBlockSlot", false, { shouldDirty: true });
                  formMethods.setValue("requiresConfirmationForFreeEmail", false, { shouldDirty: true });
                } else {
                  formMethods.setValue("requiresConfirmationWillBlockSlot", true, { shouldDirty: true });
                }
                onRequiresConfirmation(val);
              }}>
              <div className="border-subtle rounded-b-lg border border-t-0 p-6">
                <RadioGroup.Root
                  defaultValue={
                    requiresConfirmation
                      ? requiresConfirmationSetup === undefined
                        ? "always"
                        : "notice"
                      : undefined
                  }
                  onValueChange={(val) => {
                    if (val === "always") {
                      formMethods.setValue("requiresConfirmation", true, { shouldDirty: true });
                      onRequiresConfirmation(true);
                      formMethods.setValue("metadata.requiresConfirmationThreshold", undefined, {
                        shouldDirty: true,
                      });
                      setRequiresConfirmationSetup(undefined);
                      formMethods.setValue("requiresConfirmationWillBlockSlot", true, {
                        shouldDirty: true,
                      });
                    } else if (val === "notice") {
                      formMethods.setValue("requiresConfirmation", true, { shouldDirty: true });
                      onRequiresConfirmation(true);
                      formMethods.setValue(
                        "metadata.requiresConfirmationThreshold",
                        requiresConfirmationSetup || defaultRequiresConfirmationSetup,
                        { shouldDirty: true }
                      );
                      formMethods.setValue("requiresConfirmationWillBlockSlot", true, {
                        shouldDirty: true,
                      });
                    }
                  }}>
                  <div
                    className={classNames(
                      "flex flex-col flex-wrap justify-start gap-y-2",
                      customClassNames?.radioGroupContainer
                    )}>
                    {(requiresConfirmationSetup === undefined ||
                      !requiresConfirmationLockedProps.disabled) && (
                      <RadioField
                        label={t("always")}
                        disabled={requiresConfirmationLockedProps.disabled}
                        id="always"
                        value="always"
                        className={customClassNames?.alwaysConfirmationRadio}
                      />
                    )}
                    {(requiresConfirmationSetup !== undefined ||
                      !requiresConfirmationLockedProps.disabled) && (
                      <>
                        <RadioField
                          disabled={requiresConfirmationLockedProps.disabled}
                          className={classNames(
                            "items-center",
                            customClassNames?.conditionalConfirmationRadio?.container
                          )}
                          label={
                            <>
                              <ServerTrans
                                t={t}
                                i18nKey="when_booked_with_less_than_notice"
                                components={[
                                  <div
                                    key="when_booked_with_less_than_notice"
                                    className="mx-2 inline-flex items-center">
                                    <Input
                                      type="number"
                                      min={1}
                                      disabled={requiresConfirmationLockedProps.disabled}
                                      onChange={(evt) => {
                                        const val = Number(evt.target?.value);
                                        setRequiresConfirmationSetup({
                                          unit:
                                            requiresConfirmationSetup?.unit ??
                                            defaultRequiresConfirmationSetup.unit,
                                          time: val,
                                        });
                                        formMethods.setValue(
                                          "metadata.requiresConfirmationThreshold.time",
                                          val,
                                          { shouldDirty: true }
                                        );
                                      }}
                                      className={classNames(
                                        "border-default m-0! block w-16 rounded-r-none border-r-0 text-sm [appearance:textfield] focus:z-10 focus:border-r",
                                        customClassNames?.conditionalConfirmationRadio?.timeInput
                                      )}
                                      defaultValue={metadata?.requiresConfirmationThreshold?.time || 30}
                                    />
                                    <label
                                      className={classNames(
                                        requiresConfirmationLockedProps.disabled && "cursor-not-allowed"
                                      )}>
                                      <Select
                                        inputId="notice"
                                        options={options}
                                        isSearchable={false}
                                        isDisabled={requiresConfirmationLockedProps.disabled}
                                        className={
                                          customClassNames?.conditionalConfirmationRadio?.timeUnitSelect
                                        }
                                        innerClassNames={{
                                          control: "rounded-l-none max-h-4 px-3 bg-subtle py-1",
                                        }}
                                        onChange={(opt) => {
                                          setRequiresConfirmationSetup({
                                            time:
                                              requiresConfirmationSetup?.time ??
                                              defaultRequiresConfirmationSetup.time,
                                            unit: opt?.value as UnitTypeLongPlural,
                                          });
                                          formMethods.setValue(
                                            "metadata.requiresConfirmationThreshold.unit",
                                            opt?.value as UnitTypeLongPlural,
                                            { shouldDirty: true }
                                          );
                                        }}
                                        defaultValue={defaultValue}
                                      />
                                    </label>
                                  </div>,
                                ]}
                              />
                            </>
                          }
                          id="notice"
                          value="notice"
                        />
<<<<<<< HEAD
                        <div className="-ml-1 space-y-2">
                          <div className="flex gap-2">
                            <CheckboxField
                              checked={requiresConfirmationWillBlockSlot}
                              descriptionAsLabel
                              description={t("requires_confirmation_will_block_slot_description")}
                              className={customClassNames?.conditionalConfirmationRadio?.checkbox}
                              descriptionClassName={
                                customClassNames?.conditionalConfirmationRadio?.checkboxDescription
                              }
                              onChange={(e) => {
                                // We set should dirty to properly detect when we can submit the form
                                formMethods.setValue("requiresConfirmationWillBlockSlot", e.target.checked, {
                                  shouldDirty: true,
                                });
                              }}
                            />
                            <div className="flex flex-col items-center justify-center">
                              <Tooltip
                                content={t("requires_confirmation_will_block_slot_description_tooltip")}>
                                <Icon name="info" className="text-muted-foreground h-4 w-4" />
                              </Tooltip>
                            </div>
                          </div>
=======
                        <div className="-ml-1 stack-y-2">
                          <CheckboxField
                            checked={requiresConfirmationWillBlockSlot}
                            descriptionAsLabel
                            description={t("requires_confirmation_will_block_slot_description")}
                            className={customClassNames?.conditionalConfirmationRadio?.checkbox}
                            descriptionClassName={
                              customClassNames?.conditionalConfirmationRadio?.checkboxDescription
                            }
                            onChange={(e) => {
                              // We set should dirty to properly detect when we can submit the form
                              formMethods.setValue("requiresConfirmationWillBlockSlot", e.target.checked, {
                                shouldDirty: true,
                              });
                            }}
                          />
>>>>>>> 8fcbf2c1
                          <CheckboxField
                            checked={requiresConfirmationForFreeEmail}
                            descriptionAsLabel
                            description={t("require_confirmation_for_free_email")}
                            className={customClassNames?.conditionalConfirmationRadio?.checkbox}
                            descriptionClassName={
                              customClassNames?.conditionalConfirmationRadio?.checkboxDescription
                            }
                            onChange={(e) => {
                              // We set should dirty to properly detect when we can submit the form
                              formMethods.setValue("requiresConfirmationForFreeEmail", e.target.checked, {
                                shouldDirty: true,
                              });
                            }}
                          />
                        </div>
                      </>
                    )}
                  </div>
                </RadioGroup.Root>
              </div>
            </SettingsToggle>
          )}
        />
      </div>
    </div>
  );
}<|MERGE_RESOLUTION|>--- conflicted
+++ resolved
@@ -249,7 +249,6 @@
                           id="notice"
                           value="notice"
                         />
-<<<<<<< HEAD
                         <div className="-ml-1 space-y-2">
                           <div className="flex gap-2">
                             <CheckboxField
@@ -274,24 +273,6 @@
                               </Tooltip>
                             </div>
                           </div>
-=======
-                        <div className="-ml-1 stack-y-2">
-                          <CheckboxField
-                            checked={requiresConfirmationWillBlockSlot}
-                            descriptionAsLabel
-                            description={t("requires_confirmation_will_block_slot_description")}
-                            className={customClassNames?.conditionalConfirmationRadio?.checkbox}
-                            descriptionClassName={
-                              customClassNames?.conditionalConfirmationRadio?.checkboxDescription
-                            }
-                            onChange={(e) => {
-                              // We set should dirty to properly detect when we can submit the form
-                              formMethods.setValue("requiresConfirmationWillBlockSlot", e.target.checked, {
-                                shouldDirty: true,
-                              });
-                            }}
-                          />
->>>>>>> 8fcbf2c1
                           <CheckboxField
                             checked={requiresConfirmationForFreeEmail}
                             descriptionAsLabel
