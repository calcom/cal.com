import * as RadioGroup from "@radix-ui/react-radio-group";
import type { UnitTypeLongPlural } from "dayjs";
import { Trans } from "next-i18next";
import type { Dispatch, SetStateAction } from "react";
import { useEffect, useState } from "react";
import { Controller, useFormContext } from "react-hook-form";
import type z from "zod";

import useLockedFieldsManager from "@calcom/features/ee/managed-event-types/hooks/useLockedFieldsManager";
import type { EventTypeSetup, SettingsToggleClassNames } from "@calcom/features/eventtypes/lib/types";
import type { FormValues } from "@calcom/features/eventtypes/lib/types";
import { classNames } from "@calcom/lib";
import { useLocale } from "@calcom/lib/hooks/useLocale";
import type { EventTypeMetaDataSchema } from "@calcom/prisma/zod-utils";
import { Input, SettingsToggle, RadioField, Select, CheckboxField } from "@calcom/ui";

export type RequiresConfirmationCustomClassNames = SettingsToggleClassNames & {
  radioGroupContainer?: string;
  alwaysConfirmationRadio?: string;
  conditionalConfirmationRadio?: {
    container?: string;
    timeInput?: string;
    timeUnitSelect?: string;
    checkbox?: string;
    checkboxDescription?: string;
  };
};

type RequiresConfirmationControllerProps = {
  metadata: z.infer<typeof EventTypeMetaDataSchema>;
  requiresConfirmation: boolean;
  requiresConfirmationWillBlockSlot: boolean;
  onRequiresConfirmation: Dispatch<SetStateAction<boolean>>;
  seatsEnabled: boolean;
  eventType: EventTypeSetup;
  customClassNames?: RequiresConfirmationCustomClassNames;
};

export default function RequiresConfirmationController({
  metadata,
  eventType,
  requiresConfirmation,
  onRequiresConfirmation,
  seatsEnabled,
  customClassNames,
}: RequiresConfirmationControllerProps) {
  const { t } = useLocale();
  const [requiresConfirmationSetup, setRequiresConfirmationSetup] = useState(
    metadata?.requiresConfirmationThreshold
  );
  const defaultRequiresConfirmationSetup = { time: 30, unit: "minutes" as UnitTypeLongPlural };
  const formMethods = useFormContext<FormValues>();

  useEffect(() => {
    if (!requiresConfirmation) {
      formMethods.setValue("metadata.requiresConfirmationThreshold", undefined, { shouldDirty: true });
    }
    // eslint-disable-next-line react-hooks/exhaustive-deps
  }, [requiresConfirmation]);

  const { shouldLockDisableProps } = useLockedFieldsManager({ eventType, translate: t, formMethods });
  const requiresConfirmationLockedProps = shouldLockDisableProps("requiresConfirmation");

  const options = [
    { label: t("minute_timeUnit"), value: "minutes" },
    { label: t("hour_timeUnit"), value: "hours" },
  ];

  const defaultValue = options.find(
    (opt) =>
      opt.value === (metadata?.requiresConfirmationThreshold?.unit ?? defaultRequiresConfirmationSetup.unit)
  );

  const requiresConfirmationWillBlockSlot = formMethods.getValues("requiresConfirmationWillBlockSlot");
  const requiresConfirmationForFreeEmail = formMethods.getValues("requiresConfirmationForFreeEmail");

  return (
    <div className="block items-start sm:flex">
      <div className="w-full">
        <Controller
          name="requiresConfirmation"
          control={formMethods.control}
          render={() => (
            <SettingsToggle
              labelClassName={classNames("text-sm", customClassNames?.label)}
              toggleSwitchAtTheEnd={true}
              switchContainerClassName={classNames(
                "border-subtle rounded-lg border py-6 px-4 sm:px-6",
                requiresConfirmation && "rounded-b-none",
                customClassNames?.container
              )}
              childrenClassName={classNames("lg:ml-0", customClassNames?.children)}
              descriptionClassName={customClassNames?.description}
              title={t("requires_confirmation")}
              data-testid="requires-confirmation"
              disabled={seatsEnabled || requiresConfirmationLockedProps.disabled}
              tooltip={seatsEnabled ? t("seat_options_doesnt_support_confirmation") : undefined}
              description={t("requires_confirmation_description")}
              checked={requiresConfirmation}
              LockedIcon={requiresConfirmationLockedProps.LockedIcon}
              onCheckedChange={(val) => {
                formMethods.setValue("requiresConfirmation", val, { shouldDirty: true });
                // If we uncheck requires confirmation, we also uncheck the "will block slot" checkbox
                if (!val) {
                  formMethods.setValue("requiresConfirmationWillBlockSlot", false, { shouldDirty: true });
                }
                onRequiresConfirmation(val);
              }}>
              <div className="border-subtle rounded-b-lg border border-t-0 p-6">
                <RadioGroup.Root
                  defaultValue={
                    requiresConfirmation
                      ? requiresConfirmationSetup === undefined
                        ? "always"
                        : "notice"
                      : undefined
                  }
                  onValueChange={(val) => {
                    if (val === "always") {
                      formMethods.setValue("requiresConfirmation", true, { shouldDirty: true });
                      onRequiresConfirmation(true);
                      formMethods.setValue("metadata.requiresConfirmationThreshold", undefined, {
                        shouldDirty: true,
                      });
                      setRequiresConfirmationSetup(undefined);
                    } else if (val === "notice") {
                      formMethods.setValue("requiresConfirmation", true, { shouldDirty: true });
                      onRequiresConfirmation(true);
                      formMethods.setValue(
                        "metadata.requiresConfirmationThreshold",
                        requiresConfirmationSetup || defaultRequiresConfirmationSetup,
                        { shouldDirty: true }
                      );
                    }
                  }}>
                  <div
                    className={classNames(
                      "flex flex-col flex-wrap justify-start gap-y-2",
                      customClassNames?.radioGroupContainer
                    )}>
                    {(requiresConfirmationSetup === undefined ||
                      !requiresConfirmationLockedProps.disabled) && (
                      <RadioField
                        label={t("always_requires_confirmation")}
                        disabled={requiresConfirmationLockedProps.disabled}
                        id="always"
                        value="always"
                        className={customClassNames?.alwaysConfirmationRadio}
                      />
                    )}
                    {(requiresConfirmationSetup !== undefined ||
                      !requiresConfirmationLockedProps.disabled) && (
                      <>
                        <RadioField
                          disabled={requiresConfirmationLockedProps.disabled}
                          className={classNames(
                            "items-center",
                            customClassNames?.conditionalConfirmationRadio?.container
                          )}
                          label={
                            <>
                              <Trans
                                i18nKey="when_booked_with_less_than_notice"
                                defaults="When booked with less than <time></time> notice"
                                components={{
                                  time: (
                                    <div className="mx-2 inline-flex items-center">
                                      <Input
                                        type="number"
                                        min={1}
                                        disabled={requiresConfirmationLockedProps.disabled}
                                        onChange={(evt) => {
                                          const val = Number(evt.target?.value);
                                          setRequiresConfirmationSetup({
                                            unit:
                                              requiresConfirmationSetup?.unit ??
                                              defaultRequiresConfirmationSetup.unit,
                                            time: val,
                                          });
                                          formMethods.setValue(
                                            "metadata.requiresConfirmationThreshold.time",
                                            val,
                                            { shouldDirty: true }
                                          );
                                        }}
                                        className={classNames(
<<<<<<< HEAD
                                          "border-default !m-0 block h-9 w-16 rounded-r-none border-r-0 text-sm [appearance:textfield] focus:z-10 focus:border-r",
=======
                                          "border-default h-8! !m-0 block w-16 rounded-r-none border-r-0 text-sm [appearance:textfield] focus:z-10 focus:border-r",
>>>>>>> 0d2ec20f
                                          customClassNames?.conditionalConfirmationRadio?.timeInput
                                        )}
                                        defaultValue={metadata?.requiresConfirmationThreshold?.time || 30}
                                      />
                                      <label
                                        className={classNames(
                                          requiresConfirmationLockedProps.disabled && "cursor-not-allowed"
                                        )}>
                                        <Select
                                          inputId="notice"
                                          options={options}
                                          isSearchable={false}
                                          isDisabled={requiresConfirmationLockedProps.disabled}
                                          className={
                                            customClassNames?.conditionalConfirmationRadio?.timeUnitSelect
                                          }
                                          innerClassNames={{ control: "rounded-l-none h-9 px-3 bg-subtle" }}
                                          onChange={(opt) => {
                                            setRequiresConfirmationSetup({
                                              time:
                                                requiresConfirmationSetup?.time ??
                                                defaultRequiresConfirmationSetup.time,
                                              unit: opt?.value as UnitTypeLongPlural,
                                            });
                                            formMethods.setValue(
                                              "metadata.requiresConfirmationThreshold.unit",
                                              opt?.value as UnitTypeLongPlural,
                                              { shouldDirty: true }
                                            );
                                          }}
                                          defaultValue={defaultValue}
                                        />
                                      </label>
                                    </div>
                                  ),
                                }}
                              />
                            </>
                          }
                          id="notice"
                          value="notice"
                        />
                        <CheckboxField
                          checked={requiresConfirmationWillBlockSlot}
                          descriptionAsLabel
                          description={t("requires_confirmation_will_block_slot_description")}
                          className={customClassNames?.conditionalConfirmationRadio?.checkbox}
                          descriptionClassName={
                            customClassNames?.conditionalConfirmationRadio?.checkboxDescription
                          }
                          onChange={(e) => {
                            // We set should dirty to properly detect when we can submit the form
                            formMethods.setValue("requiresConfirmationWillBlockSlot", e.target.checked, {
                              shouldDirty: true,
                            });
                          }}
                        />
                        <CheckboxField
                          checked={requiresConfirmationForFreeEmail}
                          descriptionAsLabel
                          description={t("require_confirmation_for_free_email")}
                          className={customClassNames?.conditionalConfirmationRadio?.checkbox}
                          descriptionClassName={
                            customClassNames?.conditionalConfirmationRadio?.checkboxDescription
                          }
                          onChange={(e) => {
                            // We set should dirty to properly detect when we can submit the form
                            formMethods.setValue("requiresConfirmationForFreeEmail", e.target.checked, {
                              shouldDirty: true,
                            });
                          }}
                        />
                      </>
                    )}
                  </div>
                </RadioGroup.Root>
              </div>
            </SettingsToggle>
          )}
        />
      </div>
    </div>
  );
}<|MERGE_RESOLUTION|>--- conflicted
+++ resolved
@@ -184,11 +184,7 @@
                                           );
                                         }}
                                         className={classNames(
-<<<<<<< HEAD
-                                          "border-default !m-0 block h-9 w-16 rounded-r-none border-r-0 text-sm [appearance:textfield] focus:z-10 focus:border-r",
-=======
-                                          "border-default h-8! !m-0 block w-16 rounded-r-none border-r-0 text-sm [appearance:textfield] focus:z-10 focus:border-r",
->>>>>>> 0d2ec20f
+                                          "border-default h-9! !m-0 block w-16 rounded-r-none border-r-0 text-sm [appearance:textfield] focus:z-10 focus:border-r",
                                           customClassNames?.conditionalConfirmationRadio?.timeInput
                                         )}
                                         defaultValue={metadata?.requiresConfirmationThreshold?.time || 30}
