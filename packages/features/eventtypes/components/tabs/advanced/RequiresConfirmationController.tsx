import * as RadioGroup from "@radix-ui/react-radio-group";
import type { UnitTypeLongPlural } from "dayjs";
import type { Dispatch, SetStateAction } from "react";
import { useEffect, useState } from "react";
import { Controller, useFormContext } from "react-hook-form";
import type z from "zod";

import useLockedFieldsManager from "@calcom/features/ee/managed-event-types/hooks/useLockedFieldsManager";
import type { EventTypeSetup, SettingsToggleClassNames } from "@calcom/features/eventtypes/lib/types";
import type { FormValues } from "@calcom/features/eventtypes/lib/types";
import ServerTrans from "@calcom/lib/components/ServerTrans";
import { useLocale } from "@calcom/lib/hooks/useLocale";
import type { EventTypeMetaDataSchema } from "@calcom/prisma/zod-utils";
import classNames from "@calcom/ui/classNames";
import { Select } from "@calcom/ui/components/form";
import { CheckboxField } from "@calcom/ui/components/form";
import { Input } from "@calcom/ui/components/form";
import { SettingsToggle } from "@calcom/ui/components/form";
import { RadioField } from "@calcom/ui/components/radio";

export type RequiresConfirmationCustomClassNames = SettingsToggleClassNames & {
  radioGroupContainer?: string;
  alwaysConfirmationRadio?: string;
  conditionalConfirmationRadio?: {
    container?: string;
    timeInput?: string;
    timeUnitSelect?: string;
    checkbox?: string;
    checkboxDescription?: string;
  };
};

type RequiresConfirmationControllerProps = {
  metadata: z.infer<typeof EventTypeMetaDataSchema>;
  requiresConfirmation: boolean;
  requiresConfirmationWillBlockSlot: boolean;
  onRequiresConfirmation: Dispatch<SetStateAction<boolean>>;
  seatsEnabled: boolean;
  eventType: EventTypeSetup;
  customClassNames?: RequiresConfirmationCustomClassNames;
};

export default function RequiresConfirmationController({
  metadata,
  eventType,
  requiresConfirmation,
  onRequiresConfirmation,
  seatsEnabled,
  customClassNames,
}: RequiresConfirmationControllerProps) {
  const { t } = useLocale();
  const [requiresConfirmationSetup, setRequiresConfirmationSetup] = useState(
    metadata?.requiresConfirmationThreshold
  );
  const defaultRequiresConfirmationSetup = { time: 30, unit: "minutes" as UnitTypeLongPlural };
  const formMethods = useFormContext<FormValues>();

  useEffect(() => {
    if (!requiresConfirmation) {
      formMethods.setValue("metadata.requiresConfirmationThreshold", undefined, { shouldDirty: true });
    }
    // eslint-disable-next-line react-hooks/exhaustive-deps
  }, [requiresConfirmation]);

  const { shouldLockDisableProps } = useLockedFieldsManager({ eventType, translate: t, formMethods });
  const requiresConfirmationLockedProps = shouldLockDisableProps("requiresConfirmation");

  const options = [
    { label: t("minute_timeUnit"), value: "minutes" },
    { label: t("hour_timeUnit"), value: "hours" },
  ];

  const defaultValue = options.find(
    (opt) =>
      opt.value === (metadata?.requiresConfirmationThreshold?.unit ?? defaultRequiresConfirmationSetup.unit)
  );

  const requiresConfirmationWillBlockSlot = formMethods.getValues("requiresConfirmationWillBlockSlot");
  const requiresConfirmationForFreeEmail = formMethods.getValues("requiresConfirmationForFreeEmail");

  return (
    <div className="block items-start sm:flex">
      <div className="w-full">
        <Controller
          name="requiresConfirmation"
          control={formMethods.control}
          render={() => (
            <SettingsToggle
              labelClassName={classNames("text-sm", customClassNames?.label)}
              toggleSwitchAtTheEnd={true}
              switchContainerClassName={classNames(
                "border-subtle rounded-lg border py-6 px-4 sm:px-6",
                requiresConfirmation && "rounded-b-none",
                customClassNames?.container
              )}
              childrenClassName={classNames("lg:ml-0", customClassNames?.children)}
              descriptionClassName={customClassNames?.description}
              title={t("requires_confirmation")}
              data-testid="requires-confirmation"
              disabled={seatsEnabled || requiresConfirmationLockedProps.disabled}
              tooltip={seatsEnabled ? t("seat_options_doesnt_support_confirmation") : undefined}
              description={t("requires_confirmation_description")}
              checked={requiresConfirmation}
              LockedIcon={requiresConfirmationLockedProps.LockedIcon}
              onCheckedChange={(val) => {
                formMethods.setValue("requiresConfirmation", val, { shouldDirty: true });
                // If we uncheck requires confirmation, we also uncheck the "will block slot" checkbox
                if (!val) {
                  formMethods.setValue("requiresConfirmationWillBlockSlot", false, { shouldDirty: true });
                }
                onRequiresConfirmation(val);
              }}>
              <div className="border-subtle rounded-b-lg border border-t-0 p-6">
                <RadioGroup.Root
                  defaultValue={
                    requiresConfirmation
                      ? requiresConfirmationSetup === undefined
                        ? "always"
                        : "notice"
                      : undefined
                  }
                  onValueChange={(val) => {
                    if (val === "always") {
                      formMethods.setValue("requiresConfirmation", true, { shouldDirty: true });
                      onRequiresConfirmation(true);
                      formMethods.setValue("metadata.requiresConfirmationThreshold", undefined, {
                        shouldDirty: true,
                      });
                      setRequiresConfirmationSetup(undefined);
                    } else if (val === "notice") {
                      formMethods.setValue("requiresConfirmation", true, { shouldDirty: true });
                      onRequiresConfirmation(true);
                      formMethods.setValue(
                        "metadata.requiresConfirmationThreshold",
                        requiresConfirmationSetup || defaultRequiresConfirmationSetup,
                        { shouldDirty: true }
                      );
                    }
                  }}>
                  <div
                    className={classNames(
                      "flex flex-col flex-wrap justify-start gap-y-2",
                      customClassNames?.radioGroupContainer
                    )}>
                    {(requiresConfirmationSetup === undefined ||
                      !requiresConfirmationLockedProps.disabled) && (
                      <RadioField
                        label={t("always")}
                        disabled={requiresConfirmationLockedProps.disabled}
                        id="always"
                        value="always"
                        className={customClassNames?.alwaysConfirmationRadio}
                      />
                    )}
                    {(requiresConfirmationSetup !== undefined ||
                      !requiresConfirmationLockedProps.disabled) && (
                      <>
                        <RadioField
                          disabled={requiresConfirmationLockedProps.disabled}
                          className={classNames(
                            "items-center",
                            customClassNames?.conditionalConfirmationRadio?.container
                          )}
                          label={
                            <>
                              <ServerTrans
                                t={t}
                                i18nKey="when_booked_with_less_than_notice"
                                components={[
                                  <div
                                    key="when_booked_with_less_than_notice"
                                    className="mx-2 inline-flex items-center">
                                    <Input
                                      type="number"
                                      min={1}
                                      disabled={requiresConfirmationLockedProps.disabled}
                                      onChange={(evt) => {
                                        const val = Number(evt.target?.value);
                                        setRequiresConfirmationSetup({
                                          unit:
                                            requiresConfirmationSetup?.unit ??
                                            defaultRequiresConfirmationSetup.unit,
                                          time: val,
                                        });
                                        formMethods.setValue(
                                          "metadata.requiresConfirmationThreshold.time",
                                          val,
                                          { shouldDirty: true }
                                        );
                                      }}
                                      className={classNames(
                                        "border-default h-9! !m-0 block w-16 rounded-r-none border-r-0 text-sm [appearance:textfield] focus:z-10 focus:border-r",
                                        customClassNames?.conditionalConfirmationRadio?.timeInput
                                      )}
                                      defaultValue={metadata?.requiresConfirmationThreshold?.time || 30}
                                    />
                                    <label
                                      className={classNames(
                                        requiresConfirmationLockedProps.disabled && "cursor-not-allowed"
                                      )}>
                                      <Select
                                        inputId="notice"
                                        options={options}
                                        isSearchable={false}
                                        isDisabled={requiresConfirmationLockedProps.disabled}
                                        className={
                                          customClassNames?.conditionalConfirmationRadio?.timeUnitSelect
                                        }
                                        innerClassNames={{
                                          control: "rounded-l-none max-h-4 px-3 bg-subtle",
                                        }}
                                        onChange={(opt) => {
                                          setRequiresConfirmationSetup({
                                            time:
                                              requiresConfirmationSetup?.time ??
                                              defaultRequiresConfirmationSetup.time,
                                            unit: opt?.value as UnitTypeLongPlural,
                                          });
                                          formMethods.setValue(
                                            "metadata.requiresConfirmationThreshold.unit",
                                            opt?.value as UnitTypeLongPlural,
                                            { shouldDirty: true }
                                          );
                                        }}
<<<<<<< HEAD
                                        className={classNames(
                                          "border-default h-8! !m-0 block w-16 rounded-r-none border-r-0 text-sm [appearance:textfield] focus:z-10 focus:border-r",
                                          customClassNames?.conditionalConfirmationRadio?.timeInput
                                        )}
                                        defaultValue={metadata?.requiresConfirmationThreshold?.time || 30}
=======
                                        defaultValue={defaultValue}
>>>>>>> f15d3478
                                      />
                                    </label>
                                  </div>,
                                ]}
                              />
                            </>
                          }
                          id="notice"
                          value="notice"
                        />
                        <CheckboxField
                          checked={requiresConfirmationWillBlockSlot}
                          descriptionAsLabel
                          description={t("requires_confirmation_will_block_slot_description")}
                          className={customClassNames?.conditionalConfirmationRadio?.checkbox}
                          descriptionClassName={
                            customClassNames?.conditionalConfirmationRadio?.checkboxDescription
                          }
                          onChange={(e) => {
                            // We set should dirty to properly detect when we can submit the form
                            formMethods.setValue("requiresConfirmationWillBlockSlot", e.target.checked, {
                              shouldDirty: true,
                            });
                          }}
                        />
                        <CheckboxField
                          checked={requiresConfirmationForFreeEmail}
                          descriptionAsLabel
                          description={t("require_confirmation_for_free_email")}
                          className={customClassNames?.conditionalConfirmationRadio?.checkbox}
                          descriptionClassName={
                            customClassNames?.conditionalConfirmationRadio?.checkboxDescription
                          }
                          onChange={(e) => {
                            // We set should dirty to properly detect when we can submit the form
                            formMethods.setValue("requiresConfirmationForFreeEmail", e.target.checked, {
                              shouldDirty: true,
                            });
                          }}
                        />
                      </>
                    )}
                  </div>
                </RadioGroup.Root>
              </div>
            </SettingsToggle>
          )}
        />
      </div>
    </div>
  );
}<|MERGE_RESOLUTION|>--- conflicted
+++ resolved
@@ -222,15 +222,7 @@
                                             { shouldDirty: true }
                                           );
                                         }}
-<<<<<<< HEAD
-                                        className={classNames(
-                                          "border-default h-8! !m-0 block w-16 rounded-r-none border-r-0 text-sm [appearance:textfield] focus:z-10 focus:border-r",
-                                          customClassNames?.conditionalConfirmationRadio?.timeInput
-                                        )}
-                                        defaultValue={metadata?.requiresConfirmationThreshold?.time || 30}
-=======
                                         defaultValue={defaultValue}
->>>>>>> f15d3478
                                       />
                                     </label>
                                   </div>,
