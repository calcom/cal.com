--- conflicted
+++ resolved
@@ -508,9 +508,6 @@
     multiplePrivateLinksLocked.disabled = true;
   }
 
-<<<<<<< HEAD
-  const showOptimizedSlotsLocked = shouldLockDisableProps("showOptimizedSlots");
-=======
   const [disableCancelling, setDisableCancelling] = useState(eventType.disableCancelling || false);
 
   const [disableRescheduling, setDisableRescheduling] = useState(eventType.disableRescheduling || false);
@@ -518,7 +515,8 @@
   const [allowReschedulingCancelledBookings, setallowReschedulingCancelledBookings] = useState(
     eventType.allowReschedulingCancelledBookings ?? false
   );
->>>>>>> 3e61a063
+
+  const showOptimizedSlotsLocked = shouldLockDisableProps("showOptimizedSlots");
 
   const closeEventNameTip = () => setShowEventNameTip(false);
 
