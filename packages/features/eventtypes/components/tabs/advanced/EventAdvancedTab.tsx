--- conflicted
+++ resolved
@@ -643,17 +643,12 @@
           <div className="text-default text-sm font-semibold leading-none ltr:mr-1 rtl:ml-1">
             {t("booking_questions_title")}
           </div>
-<<<<<<< HEAD
           <p className="text-subtle mt-1 max-w-[280px] wrap-break-word text-sm sm:max-w-[500px]">
-            {t("booking_questions_description")}
-=======
-          <p className="text-subtle mt-1 max-w-[280px] break-words text-sm sm:max-w-[500px]">
             <LearnMoreLink
               t={t}
               i18nKey="booking_questions_description"
               href="https://cal.com/help/event-types/booking-questions"
             />
->>>>>>> 896f8dbd
           </p>
         </div>
         <div className="border-subtle bg-default rounded-lg border p-5">
