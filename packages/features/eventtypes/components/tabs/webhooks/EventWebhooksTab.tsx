--- conflicted
+++ resolved
@@ -13,16 +13,12 @@
 import { APP_NAME } from "@calcom/lib/constants";
 import { useLocale } from "@calcom/lib/hooks/useLocale";
 import { trpc } from "@calcom/trpc/react";
-<<<<<<< HEAD
-import { Alert, Button, DialogContent, EmptyScreen, showToast } from "@calcom/ui";
-=======
 import { Alert } from "@calcom/ui/components/alert";
 import { Button } from "@calcom/ui/components/button";
-import { Dialog, DialogContent } from "@calcom/ui/components/dialog";
+import { DialogContent } from "@calcom/ui/components/dialog";
 import { EmptyScreen } from "@calcom/ui/components/empty-screen";
 import { showToast } from "@calcom/ui/components/toast";
 import ServerTrans from "@calcom/web/components/ServerTrans";
->>>>>>> 1789aef7
 
 export const EventWebhooksTab = ({ eventType }: Pick<EventTypeSetupProps, "eventType">) => {
   const { t } = useLocale();
