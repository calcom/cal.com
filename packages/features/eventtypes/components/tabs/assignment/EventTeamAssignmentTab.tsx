--- conflicted
+++ resolved
@@ -639,17 +639,12 @@
                   <Select
                     options={schedulingTypeOptions}
                     value={schedulingTypeOptions.find((opt) => opt.value === value)}
-<<<<<<< HEAD
-                    className="w-full"
-                    onChange={(val?: { value: string }) => {
-=======
                     className={classNames(
                       "w-full",
                       customClassNames?.assignmentType?.schedulingTypeSelect?.select
                     )}
                     innerClassNames={customClassNames?.assignmentType?.schedulingTypeSelect?.innerClassNames}
-                    onChange={(val) => {
->>>>>>> 868cf91c
+                    onChange={(val?: { value: string }) => {
                       onChange(val?.value);
                       resetRROptions();
                     }}
