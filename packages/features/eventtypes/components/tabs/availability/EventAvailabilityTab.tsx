import { useAutoAnimate } from "@formkit/auto-animate/react";
import type { UseQueryResult } from "@tanstack/react-query";
import { useState, memo, useEffect } from "react";
import { Controller, useFormContext } from "react-hook-form";
import type { OptionProps, SingleValueProps } from "react-select";
import { components } from "react-select";

import type { GetAllSchedulesByUserIdQueryType } from "@calcom/atoms/event-types/wrappers/EventAvailabilityTabWebWrapper";
import { useIsPlatform } from "@calcom/atoms/monorepo";
import dayjs from "@calcom/dayjs";
import { SelectSkeletonLoader } from "@calcom/features/availability/components/SkeletonLoader";
import useLockedFieldsManager from "@calcom/features/ee/managed-event-types/hooks/useLockedFieldsManager";
import type { TeamMembers } from "@calcom/features/eventtypes/components/EventType";
import type {
  AvailabilityOption,
  FormValues,
  EventTypeSetup,
  Host,
  SelectClassnames,
} from "@calcom/features/eventtypes/lib/types";
import classNames from "@calcom/lib/classNames";
import { useLocale } from "@calcom/lib/hooks/useLocale";
import { weekdayNames } from "@calcom/lib/weekday";
import { weekStartNum } from "@calcom/lib/weekstart";
import { SchedulingType } from "@calcom/prisma/enums";
import type { RouterOutputs } from "@calcom/trpc/react";
import { Avatar, Badge, Button, Icon, Label, Select, SettingsToggle, SkeletonText } from "@calcom/ui";
import { Spinner } from "@calcom/ui/components/icon/Spinner";

type ScheduleQueryData = RouterOutputs["viewer"]["availability"]["schedule"]["get"];

type AvailabilityTableCustomClassnames = {
  tableContainer?: string;
  table?: string;
  tableRow?: string;
  day?: string;
  dayUnavailable?: string;
  dayAvailabilityContainer?: string;
  dayAvailabilityFrom?: string;
  dayAvailabilityTo?: string;
  dayAvailabilitySeperator?: string;
};

type TeamMemmberScheduelCustomClassnames = SelectClassnames & {
  labelAvatar?: string;
  labelContainer?: string;
};

type UserAvailabilityCustomClassnames = {
  availabilitySectionContainer?: string;
  availabilitySelectClassnames?: SelectClassnames;
  availabilityTableClassnames?: AvailabilityTableCustomClassnames;
};

type TeamAvailabilityCustomClassnames = {
  chooseHostSchedulesLabelContainer?: string;
  chooseHostSchedulesLabel?: string;
  chooseHostSchedulesLabelDescription?: string;
  teamAvailibilityContainer?: string;
  teamMemmberScheduelClassnames: TeamMemmberScheduelCustomClassnames;
};

export type EventAvailabilityTabCustomClassnames = {
  teamAvailabilityClassnames: TeamAvailabilityCustomClassnames;
  userAvailabilityClassnames: UserAvailabilityCustomClassnames;
};

type EventTypeScheduleDetailsProps = {
  scheduleQueryData?: Pick<ScheduleQueryData, "timeZone" | "id" | "isManaged" | "readOnly"> & {
    schedule: Array<Pick<ScheduleQueryData["schedule"][number], "days" | "startTime" | "endTime">>;
  };
  isSchedulePending?: boolean;
  user?: Pick<RouterOutputs["viewer"]["me"], "timeFormat" | "weekStart">;
  editAvailabilityRedirectUrl?: string;
  customClassnames?: AvailabilityTableCustomClassnames;
};

type HostSchedulesQueryType =
  | GetAllSchedulesByUserIdQueryType
  | (({ userId }: { userId: number }) => UseQueryResult<
      {
        schedules: {
          id: number;
          name: string;
          isDefault: boolean;
          userId: number;
          readOnly: boolean;
        }[];
      },
      Error
    >);

type EventTypeTeamScheduleProps = {
  hostSchedulesQuery: HostSchedulesQueryType;
<<<<<<< HEAD
  hosts?: Host[];
  customClassnames?: TeamAvailabilityCustomClassnames;
=======
>>>>>>> 540bd478
};

type TeamMember = Pick<TeamMembers[number], "avatar" | "name" | "id">;

type EventTypeScheduleProps = {
  schedulesQueryData?: Array<
    Omit<RouterOutputs["viewer"]["availability"]["list"]["schedules"][number], "availability">
  >;
  isSchedulesPending?: boolean;
  eventType: EventTypeSetup;
  teamMembers: TeamMember[];
  customClassnames?: UserAvailabilityCustomClassnames;
} & Omit<EventTypeScheduleDetailsProps, "customClassnames"> &
  Omit<EventTypeTeamScheduleProps, "customClassnames">;

export type EventAvailabilityTabBaserProps = {
  isTeamEvent: boolean;
};

type UseCommonScheduleSettingsToggle = Omit<EventTypeScheduleProps, "customClassnames"> & {
  customClassnames?: EventAvailabilityTabCustomClassnames;
};

type EventAvailabilityTabProps = EventAvailabilityTabBaserProps &
  Omit<EventTypeScheduleProps, "customClassnames"> & {
    customClassnames?: EventAvailabilityTabCustomClassnames;
  };

const Option = ({ ...props }: OptionProps<AvailabilityOption>) => {
  const { label, isDefault, isManaged = false } = props.data;
  const { t } = useLocale();
  return (
    <components.Option {...props}>
      <span>{label}</span>
      {isDefault && (
        <Badge variant="blue" className="ml-2">
          {t("default")}
        </Badge>
      )}
      {isManaged && (
        <Badge variant="gray" className="ml-2">
          {t("managed")}
        </Badge>
      )}
    </components.Option>
  );
};

const SingleValue = ({ ...props }: SingleValueProps<AvailabilityOption>) => {
  const { label, isDefault, isManaged = false } = props.data;
  const { t } = useLocale();
  return (
    <components.SingleValue {...props}>
      <span>{label}</span>
      {isDefault && (
        <Badge variant="blue" className="ml-2">
          {t("default")}
        </Badge>
      )}
      {isManaged && (
        <Badge variant="gray" className="ml-2">
          {t("managed")}
        </Badge>
      )}
    </components.SingleValue>
  );
};

const format = (date: Date, hour12: boolean) =>
  Intl.DateTimeFormat(undefined, {
    hour: "numeric",
    minute: "numeric",
    hourCycle: hour12 ? "h12" : "h24",
  }).format(new Date(dayjs.utc(date).format("YYYY-MM-DDTHH:mm:ss")));

const EventTypeScheduleDetails = memo(
  ({
    scheduleQueryData,
    isSchedulePending,
    user,
    editAvailabilityRedirectUrl,
    customClassnames,
  }: EventTypeScheduleDetailsProps) => {
    const timeFormat = user?.timeFormat;
    const { t, i18n } = useLocale();

    const weekStart = weekStartNum(user?.weekStart);

    const filterDays = (dayNum: number) =>
      scheduleQueryData?.schedule?.filter((item) => item.days.includes((dayNum + weekStart) % 7)) || [];

    return (
      <div>
        <div className={classNames("border-subtle space-y-4 border-x p-6", customClassnames?.tableContainer)}>
          <ol className={classNames("table border-collapse text-sm", customClassnames?.table)}>
            {weekdayNames(i18n.language, weekStart, "long").map((day, index) => {
              const isAvailable = !!filterDays(index).length;
              return (
                <li
                  key={day}
                  className={classNames(
                    "my-6 flex border-transparent last:mb-2",
                    customClassnames?.tableRow
                  )}>
                  <span
                    className={classNames(
                      "w-20 font-medium sm:w-32 ",
                      !isAvailable ? "text-subtle line-through" : "text-default",
                      customClassnames?.day
                    )}>
                    {day}
                  </span>
                  {isSchedulePending ? (
                    <SkeletonText className="block h-5 w-60" />
                  ) : isAvailable ? (
                    <div className="space-y-3 text-right">
                      {filterDays(index).map((dayRange, i) => (
                        <div
                          key={i}
                          className={classNames(
                            "text-default flex items-center leading-4",
                            customClassnames?.dayAvailabilityContainer
                          )}>
                          <span
                            className={classNames(
                              "w-16 sm:w-28 sm:text-left",
                              customClassnames?.dayAvailabilityFrom
                            )}>
                            {format(dayRange.startTime, timeFormat === 12)}
                          </span>
                          <span className={classNames("ms-4", customClassnames?.dayAvailabilitySeperator)}>
                            -
                          </span>
                          <div className={classNames("ml-6 sm:w-28", customClassnames?.dayAvailabilityTo)}>
                            {format(dayRange.endTime, timeFormat === 12)}
                          </div>
                        </div>
                      ))}
                    </div>
                  ) : (
                    <span
                      className={classNames("text-subtle ml-6 sm:ml-0", customClassnames?.dayUnavailable)}>
                      {t("unavailable")}
                    </span>
                  )}
                </li>
              );
            })}
          </ol>
        </div>
        <div className="bg-muted border-subtle flex flex-col justify-center gap-2 rounded-b-md border p-6 sm:flex-row sm:justify-between">
          <span className="text-default flex items-center justify-center text-sm sm:justify-start">
            <Icon name="globe" className="h-3.5 w-3.5 ltr:mr-2 rtl:ml-2" />
            {scheduleQueryData?.timeZone || <SkeletonText className="block h-5 w-32" />}
          </span>
          {!!scheduleQueryData?.id &&
            !scheduleQueryData.isManaged &&
            !scheduleQueryData.readOnly &&
            !!editAvailabilityRedirectUrl && (
              <Button
                href={editAvailabilityRedirectUrl}
                disabled={isSchedulePending}
                color="minimal"
                EndIcon="external-link"
                target="_blank"
                rel="noopener noreferrer">
                {t("edit_availability")}
              </Button>
            )}
        </div>
      </div>
    );
  }
);

EventTypeScheduleDetails.displayName = "EventTypeScheduleDetails";

const EventTypeSchedule = ({
  eventType,
  schedulesQueryData,
  isSchedulesPending,
  customClassnames,
  ...rest
}: EventTypeScheduleProps) => {
  const { t } = useLocale();
  const formMethods = useFormContext<FormValues>();
  const { shouldLockIndicator, shouldLockDisableProps, isManagedEventType, isChildrenManagedEventType } =
    useLockedFieldsManager({ eventType, translate: t, formMethods });
  const { watch, setValue } = formMethods;

  const scheduleId = watch("schedule");

  useEffect(() => {
    // after data is loaded.
    if (schedulesQueryData && scheduleId !== 0 && !scheduleId) {
      const newValue = isManagedEventType ? 0 : schedulesQueryData.find((schedule) => schedule.isDefault)?.id;
      if (!newValue && newValue !== 0) return;
      setValue("schedule", newValue, {
        shouldDirty: true,
      });
    }
    // eslint-disable-next-line react-hooks/exhaustive-deps
  }, [scheduleId, schedulesQueryData]);

  if (isSchedulesPending || !schedulesQueryData) {
    return <SelectSkeletonLoader />;
  }

  const options = schedulesQueryData.map((schedule) => ({
    value: schedule.id,
    label: schedule.name,
    isDefault: schedule.isDefault,
    isManaged: false,
  }));

  // We are showing a managed event for a team admin, so adding the option to let members choose their schedule
  if (isManagedEventType) {
    options.push({
      value: 0,
      label: t("members_default_schedule"),
      isDefault: false,
      isManaged: false,
    });
  }
  // We are showing a managed event for a member and team owner selected their own schedule, so adding
  // the managed schedule option
  if (
    isChildrenManagedEventType &&
    scheduleId &&
    !schedulesQueryData.find((schedule) => schedule.id === scheduleId)
  ) {
    options.push({
      value: scheduleId,
      label: eventType.scheduleName ?? t("default_schedule_name"),
      isDefault: false,
      isManaged: false,
    });
  }
  // We push the selected schedule from the event type if it's not part of the list response. This happens if the user is an admin but not the schedule owner.
  else if (eventType.schedule && !schedulesQueryData.find((schedule) => schedule.id === eventType.schedule)) {
    options.push({
      value: eventType.schedule,
      label: eventType.scheduleName ?? t("default_schedule_name"),
      isDefault: false,
      isManaged: false,
    });
  }

  return (
    <div>
      <div
        className={classNames(
          "border-subtle rounded-t-md border p-6",
          customClassnames?.availabilitySectionContainer
        )}>
        <label
          htmlFor="availability"
          className={classNames(
            "text-default mb-2 block text-sm font-medium leading-none",
            customClassnames?.availabilitySelectClassnames?.label
          )}>
          {t("availability")}
          {(isManagedEventType || isChildrenManagedEventType) && shouldLockIndicator("schedule")}
        </label>
        <Controller
          name="schedule"
          render={({ field: { onChange, value } }) => {
            const optionValue: AvailabilityOption | undefined = options.find(
              (option) => option.value === value
            );
            return (
              <Select
                placeholder={t("select")}
                options={options}
                isDisabled={shouldLockDisableProps("schedule").disabled}
                isSearchable={false}
                onChange={(selected) => {
                  if (selected) onChange(selected.value);
                }}
                className={classNames(
                  "block w-full min-w-0 flex-1 rounded-sm text-sm",
                  customClassnames?.availabilitySelectClassnames?.select
                )}
                value={optionValue}
                components={{ Option, SingleValue }}
                isMulti={false}
                innerClassNames={customClassnames?.availabilitySelectClassnames?.innerClassNames}
              />
            );
          }}
        />
      </div>
      {scheduleId !== 0 ? (
        <EventTypeScheduleDetails
          {...rest}
          customClassnames={customClassnames?.availabilityTableClassnames}
        />
      ) : (
        isManagedEventType && (
          <p className="!mt-2 ml-1 text-sm text-gray-600">{t("members_default_schedule_description")}</p>
        )
      )}
    </div>
  );
};
const TeamMemberSchedule = ({
  host,
  index,
  teamMembers,
  hostScheduleQuery,
  customClassnames,
}: {
  host: Host;
  index: number;
  teamMembers: TeamMember[];
  hostScheduleQuery: HostSchedulesQueryType;
  customClassnames?: TeamMemmberScheduelCustomClassnames;
}) => {
  const { t } = useLocale();
  const isPlatform = useIsPlatform();

  const formMethods = useFormContext<FormValues>();
  const { getValues } = formMethods;

  const { data, isPending } = hostScheduleQuery({
    userId: host.userId,
  });

  const schedules = data?.schedules;
  const options = schedules?.map((schedule) => ({
    value: schedule.id,
    label: schedule.name,
    isDefault: schedule.isDefault,
    isManaged: false,
  }));

  //Set to defaultSchedule if Host Schedule is not previously selected
  const scheduleId = getValues(`hosts.${index}.scheduleId`);
  const value = options?.find((option) =>
    scheduleId
      ? option.value === scheduleId
      : option.value === schedules?.find((schedule) => schedule.isDefault)?.id
  );

  const member = teamMembers.find((mem) => mem.id === host.userId);
  const avatar = member?.avatar;
  const label = member?.name;

  return (
    <>
      <div className={classNames("flex w-full items-center", customClassnames?.labelContainer)}>
        {!isPlatform && <Avatar size="sm" imageSrc={avatar} alt={label || ""} />}
        {isPlatform && <Icon name="user" className={classNames("h-4 w-4", customClassnames?.labelAvatar)} />}
        <p className={classNames("text-emphasis my-auto ms-3 text-sm", customClassnames?.label)}>{label}</p>
      </div>
      <div className="flex w-full flex-col pt-2 ">
        {isPending ? (
          <Spinner className="mt-2 h-6 w-6" />
        ) : (
          <Controller
            name={`hosts.${index}.scheduleId`}
            render={({ field }) => {
              return (
                <Select
                  placeholder={t("select")}
                  options={options}
                  isSearchable={false}
                  onChange={(selected) => {
                    field.onChange(selected?.value || null);
                  }}
                  className={classNames(
                    "block w-full min-w-0 flex-1 rounded-sm text-sm",
                    customClassnames?.select
                  )}
                  innerClassNames={customClassnames?.innerClassNames}
                  value={value as AvailabilityOption}
                  components={{ Option, SingleValue }}
                  isMulti={false}
                  isDisabled={isPending}
                />
              );
            }}
          />
        )}
      </div>
    </>
  );
};

const TeamAvailability = ({
  teamMembers,
  hostSchedulesQuery,
  customClassnames,
}: EventTypeTeamScheduleProps & {
  teamMembers: TeamMember[];
  customClassnames?: TeamAvailabilityCustomClassnames;
}) => {
  const { t } = useLocale();
  const { watch } = useFormContext<FormValues>();
  const [animationRef] = useAutoAnimate<HTMLUListElement>();
  const hosts = watch("hosts");
  return (
    <>
      <div
        className={classNames(
          "border-subtle flex flex-col rounded-md",
          customClassnames?.teamAvailibilityContainer
        )}>
        <div
          className={classNames(
            "border-subtle mt-5 rounded-t-md border p-6 pb-5",
            customClassnames?.chooseHostSchedulesLabelContainer
          )}>
          <Label
            className={classNames("mb-1 text-sm font-semibold", customClassnames?.chooseHostSchedulesLabel)}>
            {t("choose_hosts_schedule")}
          </Label>
          <p
            className={classNames(
              "text-subtle max-w-full break-words text-sm leading-tight",
              customClassnames?.chooseHostSchedulesLabelDescription
            )}>
            {t("hosts_schedule_description")}
          </p>
        </div>
        <div className="border-subtle rounded-b-md border border-t-0 p-6">
          {hosts && hosts.length > 0 ? (
            <ul
              className={classNames("mb-4 mt-3 rounded-md", hosts.length >= 1 && "border-subtle border")}
              ref={animationRef}>
              {hosts?.map((host, index) => (
                <li
                  key={host.userId}
                  className={classNames(
                    `flex flex-col px-3 py-2 ${index === hosts.length - 1 ? "" : "border-subtle border-b"}`,
                    customClassnames?.teamMemmberScheduelClassnames?.container
                  )}>
                  <TeamMemberSchedule
                    host={host}
                    index={index}
                    teamMembers={teamMembers}
                    hostScheduleQuery={hostSchedulesQuery}
                    customClassnames={customClassnames?.teamMemmberScheduelClassnames}
                  />
                </li>
              ))}
            </ul>
          ) : (
            <p className="text-subtle max-w-full break-words text-sm leading-tight">
              {t("no_hosts_description")}
            </p>
          )}
        </div>
      </div>
    </>
  );
};

<<<<<<< HEAD
const UseCommonScheduleSettingsToggle = ({
  eventType,
  customClassnames,
  ...rest
}: UseCommonScheduleSettingsToggle) => {
=======
const useCommonScheduleState = (initialScheduleId: number | null) => {
  const { setValue } = useFormContext<FormValues>();
  const [useHostSchedulesForTeamEvent, setUseHostSchedulesForTeamEvent] = useState(!initialScheduleId);
  // Reset the main schedule
  const clearMainSchedule = () => {
    setValue("schedule", null, { shouldDirty: Boolean(initialScheduleId) });
  };
  // Toggle function
  const toggleScheduleState = (checked: boolean) => {
    const useHostSchedulesForTeamEvent = !checked;
    setUseHostSchedulesForTeamEvent(useHostSchedulesForTeamEvent);
    if (useHostSchedulesForTeamEvent) clearMainSchedule();
  };
  return {
    useHostSchedulesForTeamEvent,
    toggleScheduleState,
  };
};

const UseCommonScheduleSettingsToggle = ({ eventType, ...rest }: EventTypeScheduleProps) => {
>>>>>>> 540bd478
  const { t } = useLocale();
  const { useHostSchedulesForTeamEvent, toggleScheduleState } = useCommonScheduleState(eventType.schedule);
  return (
    <>
      <SettingsToggle
        checked={!useHostSchedulesForTeamEvent}
        onCheckedChange={toggleScheduleState}
        title={t("choose_common_schedule_team_event")}
        description={t("choose_common_schedule_team_event_description")}>
<<<<<<< HEAD
        <EventTypeSchedule
          eventType={eventType}
          {...rest}
          customClassnames={customClassnames?.userAvailabilityClassnames}
        />
      </SettingsToggle>
      {useHostSchedulesForTeamEvent && (
        <div className="lg:ml-14">
          <TeamAvailability
            hosts={watchHosts}
            teamMembers={rest.teamMembers}
            hostSchedulesQuery={rest.hostSchedulesQuery}
            customClassnames={customClassnames?.teamAvailabilityClassnames}
          />
=======
        {/* handles the state for which 'schedule' ID is set, as it's unknown until the Select dropdown is loaded */}
        <EventTypeSchedule eventType={eventType} {...rest} />
      </SettingsToggle>
      {useHostSchedulesForTeamEvent && (
        <div className="lg:ml-14">
          <TeamAvailability teamMembers={rest.teamMembers} hostSchedulesQuery={rest.hostSchedulesQuery} />
>>>>>>> 540bd478
        </div>
      )}
    </>
  );
};

export const EventAvailabilityTab = ({ eventType, isTeamEvent, ...rest }: EventAvailabilityTabProps) => {
  return isTeamEvent && eventType.schedulingType !== SchedulingType.MANAGED ? (
    <UseCommonScheduleSettingsToggle eventType={eventType} {...rest} />
  ) : (
    <EventTypeSchedule
      eventType={eventType}
      {...rest}
      customClassnames={rest?.customClassnames?.userAvailabilityClassnames}
    />
  );
};<|MERGE_RESOLUTION|>--- conflicted
+++ resolved
@@ -92,11 +92,8 @@
 
 type EventTypeTeamScheduleProps = {
   hostSchedulesQuery: HostSchedulesQueryType;
-<<<<<<< HEAD
   hosts?: Host[];
   customClassnames?: TeamAvailabilityCustomClassnames;
-=======
->>>>>>> 540bd478
 };
 
 type TeamMember = Pick<TeamMembers[number], "avatar" | "name" | "id">;
@@ -555,13 +552,6 @@
   );
 };
 
-<<<<<<< HEAD
-const UseCommonScheduleSettingsToggle = ({
-  eventType,
-  customClassnames,
-  ...rest
-}: UseCommonScheduleSettingsToggle) => {
-=======
 const useCommonScheduleState = (initialScheduleId: number | null) => {
   const { setValue } = useFormContext<FormValues>();
   const [useHostSchedulesForTeamEvent, setUseHostSchedulesForTeamEvent] = useState(!initialScheduleId);
@@ -581,8 +571,11 @@
   };
 };
 
-const UseCommonScheduleSettingsToggle = ({ eventType, ...rest }: EventTypeScheduleProps) => {
->>>>>>> 540bd478
+const UseCommonScheduleSettingsToggle = ({
+  eventType,
+  customClassnames,
+  ...rest
+}: UseCommonScheduleSettingsToggle) => {
   const { t } = useLocale();
   const { useHostSchedulesForTeamEvent, toggleScheduleState } = useCommonScheduleState(eventType.schedule);
   return (
@@ -592,29 +585,20 @@
         onCheckedChange={toggleScheduleState}
         title={t("choose_common_schedule_team_event")}
         description={t("choose_common_schedule_team_event_description")}>
-<<<<<<< HEAD
+        {/* handles the state for which 'schedule' ID is set, as it's unknown until the Select dropdown is loaded */}
         <EventTypeSchedule
+          customClassnames={customClassnames?.userAvailabilityClassnames}
           eventType={eventType}
           {...rest}
-          customClassnames={customClassnames?.userAvailabilityClassnames}
         />
       </SettingsToggle>
       {useHostSchedulesForTeamEvent && (
         <div className="lg:ml-14">
           <TeamAvailability
-            hosts={watchHosts}
             teamMembers={rest.teamMembers}
             hostSchedulesQuery={rest.hostSchedulesQuery}
             customClassnames={customClassnames?.teamAvailabilityClassnames}
           />
-=======
-        {/* handles the state for which 'schedule' ID is set, as it's unknown until the Select dropdown is loaded */}
-        <EventTypeSchedule eventType={eventType} {...rest} />
-      </SettingsToggle>
-      {useHostSchedulesForTeamEvent && (
-        <div className="lg:ml-14">
-          <TeamAvailability teamMembers={rest.teamMembers} hostSchedulesQuery={rest.hostSchedulesQuery} />
->>>>>>> 540bd478
         </div>
       )}
     </>
