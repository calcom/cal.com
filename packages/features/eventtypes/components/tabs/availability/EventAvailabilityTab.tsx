--- conflicted
+++ resolved
@@ -1,4 +1,3 @@
-import { useAutoAnimate } from "@formkit/auto-animate/react";
 import { useState, memo, useEffect } from "react";
 import { Controller, useFormContext } from "react-hook-form";
 import type { OptionProps, SingleValueProps } from "react-select";
@@ -8,27 +7,14 @@
 import dayjs from "@calcom/dayjs";
 import { SelectSkeletonLoader } from "@calcom/features/availability/components/SkeletonLoader";
 import useLockedFieldsManager from "@calcom/features/ee/managed-event-types/hooks/useLockedFieldsManager";
-import type { TeamMembers } from "@calcom/features/eventtypes/components/EventType";
-import type {
-  AvailabilityOption,
-  FormValues,
-  EventTypeSetup,
-  Host,
-} from "@calcom/features/eventtypes/lib/types";
+import type { AvailabilityOption, FormValues, EventTypeSetup } from "@calcom/features/eventtypes/lib/types";
 import classNames from "@calcom/lib/classNames";
 import { useLocale } from "@calcom/lib/hooks/useLocale";
 import { weekdayNames } from "@calcom/lib/weekday";
 import { weekStartNum } from "@calcom/lib/weekstart";
 import { SchedulingType } from "@calcom/prisma/enums";
-<<<<<<< HEAD
-import { trpc } from "@calcom/trpc/react";
-import useMeQuery from "@calcom/trpc/react/hooks/useMeQuery";
-import { Avatar, Badge, Button, Icon, Label, Select, SettingsToggle, SkeletonText } from "@calcom/ui";
-import { Spinner } from "@calcom/ui/components/icon/Spinner";
-=======
 import type { RouterOutputs } from "@calcom/trpc/react";
 import { Badge, Button, Icon, Select, SettingsToggle, SkeletonText } from "@calcom/ui";
->>>>>>> a99e285d
 
 type EventTypeScheduleDetailsProps = {
   scheduleQueryData?: RouterOutputs["viewer"]["availability"]["schedule"]["get"];
@@ -284,139 +270,10 @@
   );
 };
 
-<<<<<<< HEAD
-const TeamMemberSchedule = ({
-  host,
-  index,
-  teamMembers,
-}: {
-  host: Host;
-  index: number;
-  teamMembers: TeamMembers;
-}) => {
-  const { t } = useLocale();
-
-  const formMethods = useFormContext<FormValues>();
-  const { getValues } = formMethods;
-
-  const { data, isPending } = trpc.viewer.availability.schedule.getAllSchedulesByUserId.useQuery({
-    userId: host.userId,
-  });
-
-  const schedules = data?.schedules;
-  const options = schedules?.map((schedule) => ({
-    value: schedule.id,
-    label: schedule.name,
-    isDefault: schedule.isDefault,
-    isManaged: false,
-  }));
-
-  //Set to defaultSchedule if Host Schedule is not previously selected
-  const scheduleId = getValues(`hosts.${index}.scheduleId`);
-  const value = options?.find((option) =>
-    scheduleId
-      ? option.value === scheduleId
-      : option.value === schedules?.find((schedule) => schedule.isDefault)?.id
-  );
-
-  const member = teamMembers.find((mem) => mem.id === host.userId);
-  const avatar = member?.avatar;
-  const label = member?.name;
-
-  return (
-    <>
-      <div className="flex w-full items-center">
-        <Avatar size="sm" imageSrc={avatar} alt={label || ""} />
-        <p className="text-emphasis my-auto ms-3 text-sm">{label}</p>
-      </div>
-      <div className="flex w-full flex-col pt-2 ">
-        {isPending ? (
-          <Spinner className="mt-2 h-6 w-6" />
-        ) : (
-          <Controller
-            name={`hosts.${index}.scheduleId`}
-            render={({ field }) => {
-              return (
-                <Select
-                  placeholder={t("select")}
-                  options={options}
-                  isSearchable={false}
-                  onChange={(selected) => {
-                    field.onChange(selected?.value || null);
-                  }}
-                  className="block w-full min-w-0 flex-1 rounded-sm text-sm"
-                  value={value as AvailabilityOption}
-                  components={{ Option, SingleValue }}
-                  isMulti={false}
-                  isDisabled={isPending}
-                />
-              );
-            }}
-          />
-        )}
-      </div>
-    </>
-  );
-};
-
-export const TeamAvailability = ({
-  hosts = [],
-  teamMembers = [],
-}: {
-  hosts: Host[];
-  teamMembers: TeamMembers;
-}) => {
-  const { t } = useLocale();
-  const [animationRef] = useAutoAnimate<HTMLUListElement>();
-
-  return (
-    <>
-      <div className="border-subtle flex flex-col rounded-md">
-        <div className="border-subtle mt-5 rounded-t-md border p-6 pb-5">
-          <Label className="mb-1 text-sm font-semibold">{t("choose_hosts_schedule")}</Label>
-          <p className="text-subtle max-w-full break-words text-sm leading-tight">
-            {t("hosts_schedule_description")}
-          </p>
-        </div>
-        <div className="border-subtle rounded-b-md border border-t-0 p-6">
-          {hosts.length > 0 ? (
-            <ul
-              className={classNames("mb-4 mt-3 rounded-md", hosts.length >= 1 && "border-subtle border")}
-              ref={animationRef}>
-              {hosts.map((host, index) => (
-                <li
-                  key={host.userId}
-                  className={`flex flex-col px-3 py-2 ${
-                    index === hosts.length - 1 ? "" : "border-subtle border-b"
-                  }`}>
-                  <TeamMemberSchedule host={host} index={index} teamMembers={teamMembers} />
-                </li>
-              ))}
-            </ul>
-          ) : (
-            <p className="text-subtle max-w-full break-words text-sm leading-tight">
-              {t("no_hosts_description")}
-            </p>
-          )}
-        </div>
-      </div>
-    </>
-  );
-};
-
-const UseCommonScheduleSettingsToggle = ({
-  eventType,
-  teamMembers,
-}: {
-  eventType: EventTypeSetup;
-  teamMembers: TeamMembers;
-}) => {
-=======
 const UseCommonScheduleSettingsToggle = ({
   eventType,
   ...rest
 }: Omit<EventAvailabilityTabProps, "isTeamEvent">) => {
->>>>>>> a99e285d
   const { t } = useLocale();
   const { setValue, resetField, getFieldState, getValues, watch } = useFormContext<FormValues>();
 
@@ -427,46 +284,6 @@
   const watchHosts = watch("hosts");
 
   return (
-<<<<<<< HEAD
-    <>
-      <SettingsToggle
-        checked={!useHostSchedulesForTeamEvent}
-        onCheckedChange={(checked) => {
-          setUseHostSchedulesForTeamEvent(!checked);
-          if (checked) {
-            if (Boolean(eventType.schedule)) resetField("schedule");
-            getValues("hosts").map((_, index) => {
-              setValue(`hosts.${index}.scheduleId`, null, { shouldDirty: true });
-            });
-          } else {
-            setValue("schedule", null, { shouldDirty: Boolean(eventType.schedule) });
-          }
-        }}
-        title={t("choose_common_schedule_team_event")}
-        description={t("choose_common_schedule_team_event_description")}>
-        <EventTypeSchedule eventType={eventType} />
-      </SettingsToggle>
-      {useHostSchedulesForTeamEvent && (
-        <div className="lg:ml-14">
-          <TeamAvailability hosts={watchHosts} teamMembers={teamMembers} />
-        </div>
-      )}
-    </>
-  );
-};
-
-export const EventAvailabilityTab = ({
-  eventType,
-  isTeamEvent,
-  teamMembers,
-}: {
-  eventType: EventTypeSetup;
-  isTeamEvent: boolean;
-  teamMembers: TeamMembers;
-}) => {
-  return isTeamEvent && eventType.schedulingType !== SchedulingType.MANAGED ? (
-    <UseCommonScheduleSettingsToggle eventType={eventType} teamMembers={teamMembers} />
-=======
     <SettingsToggle
       checked={useHostSchedulesForTeamEvent}
       onCheckedChange={(checked) => {
@@ -487,7 +304,6 @@
 export const EventAvailabilityTab = ({ eventType, isTeamEvent, ...rest }: EventAvailabilityTabProps) => {
   return isTeamEvent && eventType.schedulingType !== SchedulingType.MANAGED ? (
     <UseCommonScheduleSettingsToggle eventType={eventType} {...rest} />
->>>>>>> a99e285d
   ) : (
     <EventTypeSchedule eventType={eventType} {...rest} />
   );
