--- conflicted
+++ resolved
@@ -21,14 +21,9 @@
   SheetFooter,
   SheetHeader,
   SheetTitle,
-<<<<<<< HEAD
-  showToast,
-} from "@calcom/ui";
-import CustomTrans from "@calcom/web/components/CustomTrans";
-=======
 } from "@calcom/ui/components/sheet";
 import { showToast } from "@calcom/ui/components/toast";
->>>>>>> 4762d475
+import CustomTrans from "@calcom/web/components/CustomTrans";
 
 type TeamMemberItemProps = {
   member: Omit<TeamMember, "defaultScheduleId"> & { weight?: number };
