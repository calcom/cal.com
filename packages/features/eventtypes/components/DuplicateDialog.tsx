--- conflicted
+++ resolved
@@ -80,13 +80,8 @@
 
   return (
     <Dialog
-<<<<<<< HEAD
-      name="duplicate"
-      clearQueryParamsOnClose={["description", "title", "length", "slug", "name", "id"]}>
-=======
       name="duplicate-event-type"
       clearQueryParamsOnClose={["description", "title", "length", "slug", "name", "id", "pageSlug"]}>
->>>>>>> 8197ba18
       <DialogContent type="creation" className="overflow-y-auto" title="Duplicate Event Type">
         <Form
           form={form}
