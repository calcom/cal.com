--- conflicted
+++ resolved
@@ -15,25 +15,12 @@
 import turndown from "@calcom/lib/turndownService";
 import { EventTypeDuplicateInput } from "@calcom/prisma/zod/custom/eventtype";
 import { trpc } from "@calcom/trpc/react";
-<<<<<<< HEAD
-import {
-  Button,
-  DialogClose,
-  DialogContent,
-  DialogFooter,
-  Form,
-  showToast,
-  TextField,
-  Editor,
-} from "@calcom/ui";
-=======
 import { Button } from "@calcom/ui/components/button";
-import { Dialog, DialogContent, DialogFooter, DialogClose } from "@calcom/ui/components/dialog";
+import { DialogContent, DialogFooter, DialogClose } from "@calcom/ui/components/dialog";
 import { Editor } from "@calcom/ui/components/editor";
 import { Form } from "@calcom/ui/components/form";
 import { TextField } from "@calcom/ui/components/form";
 import { showToast } from "@calcom/ui/components/toast";
->>>>>>> 1789aef7
 
 const querySchema = z.object({
   title: z.string().min(1),
