--- conflicted
+++ resolved
@@ -94,15 +94,10 @@
         </div>
 
         <DialogFooter>
-<<<<<<< HEAD
-          <DialogClose />
-          <Button className={customClassNames?.confirmButton} onClick={setPriority}>
+          <DialogClose onClick={() => setNewPriority(undefined)} />
+          <Button onClick={setPriority} className={customClassNames?.confirmButton}>
             {t("confirm")}
           </Button>
-=======
-          <DialogClose onClick={() => setNewPriority(undefined)} />
-          <Button onClick={setPriority}>{t("confirm")}</Button>
->>>>>>> 4b34aec1
         </DialogFooter>
       </DialogContent>
     </Dialog>
@@ -199,15 +194,10 @@
           </div>
         </div>
         <DialogFooter>
-<<<<<<< HEAD
-          <DialogClose />
+          <DialogClose onClick={() => setNewWeight(undefined)} />
           <Button onClick={setWeight} className={customClassNames?.confirmButton}>
             {t("confirm")}
           </Button>
-=======
-          <DialogClose onClick={() => setNewWeight(undefined)} />
-          <Button onClick={setWeight}>{t("confirm")}</Button>
->>>>>>> 4b34aec1
         </DialogFooter>
       </DialogContent>
     </Dialog>
