--- conflicted
+++ resolved
@@ -128,71 +128,6 @@
   );
 };
 
-<<<<<<< HEAD
-interface IPriiorityDialog {
-  isOpenDialog: boolean;
-  setIsOpenDialog: Dispatch<SetStateAction<boolean>>;
-  option: CheckedSelectOption;
-  onChange: (value: readonly CheckedSelectOption[]) => void;
-}
-
-const PriorityDialog = (props: IPriiorityDialog) => {
-  const { t } = useLocale();
-  const { isOpenDialog, setIsOpenDialog, option, onChange } = props;
-  const { getValues } = useFormContext<FormValues>();
-
-  const priorityOptions = [
-    { label: t("lowest"), value: 0 },
-    { label: t("low"), value: 1 },
-    { label: t("medium"), value: 2 },
-    { label: t("high"), value: 3 },
-    { label: t("highest"), value: 4 },
-  ];
-
-  const [newPriority, setNewPriority] = useState<{ label: string; value: number }>();
-  const setPriority = () => {
-    if (!!newPriority) {
-      const hosts: Host[] = getValues("hosts");
-      const updatedHosts = hosts
-        .filter((host) => !host.isFixed)
-        .map((host) => {
-          return {
-            ...option,
-            value: host.userId.toString(),
-            priority: host.userId === parseInt(option.value, 10) ? newPriority.value : host.priority,
-            isFixed: false,
-            scheduleId: host.scheduleId,
-          };
-        })
-        .sort((a, b) => b.priority ?? 2 - a.priority ?? 2);
-      onChange(updatedHosts);
-    }
-    setIsOpenDialog(false);
-  };
-  return (
-    <Dialog open={isOpenDialog} onOpenChange={setIsOpenDialog}>
-      <DialogContent title={t("set_priority")}>
-        <div className="mb-4">
-          <Label>{t("priority_for_user", { userName: option.label })}</Label>
-          <Select
-            defaultValue={priorityOptions[option.priority ?? 2]}
-            value={newPriority}
-            onChange={(value) => setNewPriority(value ?? priorityOptions[2])}
-            options={priorityOptions}
-          />
-        </div>
-
-        <DialogFooter>
-          <DialogClose />
-          <Button onClick={setPriority}>{t("confirm")}</Button>
-        </DialogFooter>
-      </DialogContent>
-    </Dialog>
-  );
-};
-
-=======
->>>>>>> cd311f07
 const getPriorityTextAndColor = (priority?: number) => {
   switch (priority) {
     case 0:
