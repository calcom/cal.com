--- conflicted
+++ resolved
@@ -4,12 +4,6 @@
 import { useState } from "react";
 import type { Props } from "react-select";
 
-<<<<<<< HEAD
-import { classNames } from "@calcom/lib";
-import { useLocale } from "@calcom/lib/hooks/useLocale";
-import { Avatar, Button, Icon, Select, Tooltip } from "@calcom/ui";
-
-=======
 import { useIsPlatform } from "@calcom/atoms/hooks/useIsPlatform";
 import type { SelectClassNames } from "@calcom/features/eventtypes/lib/types";
 import { useLocale } from "@calcom/lib/hooks/useLocale";
@@ -17,7 +11,6 @@
 import classNames from "@calcom/ui/classNames";
 
 import type { PriorityDialogCustomClassNames, WeightDialogCustomClassNames } from "./HostEditDialogs";
->>>>>>> 00ee1ef4
 import { PriorityDialog, WeightDialog } from "./HostEditDialogs";
 
 export type CheckedSelectOption = {
@@ -26,10 +19,6 @@
   value: string;
   priority?: number;
   weight?: number;
-<<<<<<< HEAD
-  weightAdjustment?: number;
-=======
->>>>>>> 00ee1ef4
   isFixed?: boolean;
   disabled?: boolean;
   defaultScheduleId?: number | null;
@@ -55,19 +44,13 @@
   options = [],
   value = [],
   isRRWeightsEnabled,
-<<<<<<< HEAD
-=======
   customClassNames,
->>>>>>> 00ee1ef4
   ...props
 }: Omit<Props<CheckedSelectOption, true>, "value" | "onChange"> & {
   value?: readonly CheckedSelectOption[];
   onChange: (value: readonly CheckedSelectOption[]) => void;
   isRRWeightsEnabled?: boolean;
-<<<<<<< HEAD
-=======
   customClassNames?: CheckedTeamSelectCustomClassNames;
->>>>>>> 00ee1ef4
 }) => {
   const isPlatform = useIsPlatform();
   const [priorityDialogOpen, setPriorityDialogOpen] = useState(false);
@@ -137,12 +120,8 @@
                         }}
                         className={classNames(
                           "mr-6 h-2 p-0 text-sm hover:bg-transparent",
-<<<<<<< HEAD
-                          getPriorityTextAndColor(option.priority).color
-=======
                           getPriorityTextAndColor(option.priority).color,
                           customClassNames?.selectedHostList?.listItem?.changePriorityButton
->>>>>>> 00ee1ef4
                         )}>
                         {t(getPriorityTextAndColor(option.priority).text)}
                       </Button>
@@ -150,14 +129,10 @@
                     {isRRWeightsEnabled ? (
                       <Button
                         color="minimal"
-<<<<<<< HEAD
-                        className="mr-6 h-2 w-4 p-0 text-sm hover:bg-transparent"
-=======
                         className={classNames(
                           "mr-6 h-2 w-4 p-0 text-sm hover:bg-transparent",
                           customClassNames?.selectedHostList?.listItem?.changeWeightButton
                         )}
->>>>>>> 00ee1ef4
                         onClick={() => {
                           setWeightDialogOpen(true);
                           setCurrentOption(option);
@@ -175,14 +150,10 @@
                 <Icon
                   name="x"
                   onClick={() => props.onChange(value.filter((item) => item.value !== option.value))}
-<<<<<<< HEAD
-                  className="my-auto ml-2 h-4 w-4"
-=======
                   className={classNames(
                     "my-auto ml-2 h-4 w-4",
                     customClassNames?.selectedHostList?.listItem?.removeButton
                   )}
->>>>>>> 00ee1ef4
                 />
               </div>
             </li>
@@ -196,20 +167,14 @@
             setIsOpenDialog={setPriorityDialogOpen}
             option={currentOption}
             onChange={props.onChange}
-<<<<<<< HEAD
-=======
             customClassNames={customClassNames?.priorityDialog}
->>>>>>> 00ee1ef4
           />
           <WeightDialog
             isOpenDialog={weightDialogOpen}
             setIsOpenDialog={setWeightDialogOpen}
             option={currentOption}
             onChange={props.onChange}
-<<<<<<< HEAD
-=======
             customClassNames={customClassNames?.weightDialog}
->>>>>>> 00ee1ef4
           />
         </>
       ) : (
