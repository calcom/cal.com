--- conflicted
+++ resolved
@@ -48,11 +48,7 @@
         className={classNames("mt-3 rounded-md", value.length >= 1 && "border-subtle border")}
         ref={animationRef}>
         {value.map((option, index) => (
-<<<<<<< HEAD
-          <li key={option.value} className={`flex py-2 px-3 ${index === value.length - 1 ? "" : "border-b border-subtle"}`}>
-=======
           <li key={option.value} className={`flex py-2 px-3 ${index === value.length - 1 ? "" : "border-subtle border-b"}`}>
->>>>>>> 41f1920a
             <Avatar size="sm" imageSrc={option.avatar} alt={option.label} />
             <p className="text-emphasis ms-3 my-auto text-sm">{option.label}</p>
             <X
