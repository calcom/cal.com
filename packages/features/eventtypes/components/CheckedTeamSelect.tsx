import { useAutoAnimate } from "@formkit/auto-animate/react";
import { useState } from "react";
import type { Dispatch, SetStateAction } from "react";
import { useFormContext } from "react-hook-form";
import type { Props } from "react-select";

<<<<<<< HEAD
import type { Host } from "@calcom/features/eventtypes/lib/types";
=======
import type { Host, FormValues } from "@calcom/features/eventtypes/lib/types";
>>>>>>> a6d75dc7
import { classNames } from "@calcom/lib";
import { useLocale } from "@calcom/lib/hooks/useLocale";
import {
  Avatar,
  Button,
  Dialog,
  DialogClose,
  DialogContent,
  DialogFooter,
  Label,
  Select,
  Tooltip,
} from "@calcom/ui";
import { X } from "@calcom/ui/components/icon";
<<<<<<< HEAD
import type { FormValues } from "@calcom/web/pages/event-types/[type]";
=======
>>>>>>> a6d75dc7

export type CheckedSelectOption = {
  avatar: string;
  label: string;
  value: string;
  priority?: number;
  isFixed?: boolean;
  disabled?: boolean;
};

export const CheckedTeamSelect = ({
  options = [],
  value = [],
  ...props
}: Omit<Props<CheckedSelectOption, true>, "value" | "onChange"> & {
  value?: readonly CheckedSelectOption[];
  onChange: (value: readonly CheckedSelectOption[]) => void;
}) => {
  const [priorityDialogOpen, setPriorityDialogOpen] = useState(false);
  const [currentOption, setCurrentOption] = useState(value[0] ?? null);

  const { t } = useLocale();
  const [animationRef] = useAutoAnimate<HTMLUListElement>();

  return (
    <>
      <Select
        name={props.name}
        placeholder={props.placeholder || t("select")}
        isSearchable={true}
        options={options}
        value={value}
        isMulti
        {...props}
      />
      {/* This class name conditional looks a bit odd but it allows a seemless transition when using autoanimate
       - Slides down from the top instead of just teleporting in from nowhere*/}
      <ul
        className={classNames("mb-4 mt-3 rounded-md", value.length >= 1 && "border-subtle border")}
        ref={animationRef}>
        {value.map((option, index) => (
          <>
            <li
              key={option.value}
              className={`flex px-3 py-2 ${index === value.length - 1 ? "" : "border-subtle border-b"}`}>
              <Avatar size="sm" imageSrc={option.avatar} alt={option.label} />
              <p className="text-emphasis my-auto ms-3 text-sm">{option.label}</p>
              <div className="ml-auto flex items-center">
                {option && !option.isFixed ? (
                  <Tooltip content={t("change_priority")}>
                    <Button
                      color="minimal"
                      onClick={() => {
                        setPriorityDialogOpen(true);
                        setCurrentOption(option);
                      }}
                      className={classNames(
                        "mr-6 h-2 p-0 text-sm hover:bg-transparent",
                        getPriorityTextAndColor(option.priority).color
                      )}>
                      {t(getPriorityTextAndColor(option.priority).text)}
                    </Button>
                  </Tooltip>
                ) : (
                  <></>
                )}

                <X
                  onClick={() => props.onChange(value.filter((item) => item.value !== option.value))}
                  className="my-auto h-4 w-4"
                />
              </div>
            </li>
          </>
        ))}
      </ul>
      {currentOption && !currentOption.isFixed ? (
        <PriorityDialog
          isOpenDialog={priorityDialogOpen}
          setIsOpenDialog={setPriorityDialogOpen}
          option={currentOption}
          onChange={props.onChange}
        />
      ) : (
        <></>
      )}
    </>
  );
};

interface IPriiorityDialog {
  isOpenDialog: boolean;
  setIsOpenDialog: Dispatch<SetStateAction<boolean>>;
  option: CheckedSelectOption;
  onChange: (value: readonly CheckedSelectOption[]) => void;
}

const PriorityDialog = (props: IPriiorityDialog) => {
  const { t } = useLocale();
  const { isOpenDialog, setIsOpenDialog, option, onChange } = props;
  const { getValues } = useFormContext<FormValues>();

  const priorityOptions = [
    { label: t("lowest"), value: 0 },
    { label: t("low"), value: 1 },
    { label: t("medium"), value: 2 },
    { label: t("high"), value: 3 },
    { label: t("highest"), value: 4 },
  ];

  const [newPriority, setNewPriority] = useState<{ label: string; value: number }>();
  const setPriority = () => {
    if (!!newPriority) {
      const hosts: Host[] = getValues("hosts");
      const updatedHosts = hosts
        .filter((host) => !host.isFixed)
        .map((host) => {
          return {
            ...option,
            value: host.userId.toString(),
            priority: host.userId === parseInt(option.value, 10) ? newPriority.value : host.priority,
            isFixed: false,
          };
        })
        .sort((a, b) => b.priority ?? 2 - a.priority ?? 2);
      onChange(updatedHosts);
    }
    setIsOpenDialog(false);
  };
  return (
    <Dialog open={isOpenDialog} onOpenChange={setIsOpenDialog}>
      <DialogContent title={t("set_priority")}>
        <div className="mb-4">
          <Label>{t("priority_for_user", { userName: option.label })}</Label>
          <Select
            defaultValue={priorityOptions[option.priority ?? 2]}
            value={newPriority}
            onChange={(value) => setNewPriority(value ?? priorityOptions[2])}
            options={priorityOptions}
          />
        </div>

        <DialogFooter>
          <DialogClose />
          <Button onClick={setPriority}>{t("confirm")}</Button>
        </DialogFooter>
      </DialogContent>
    </Dialog>
  );
};

const getPriorityTextAndColor = (priority?: number) => {
  switch (priority) {
    case 0:
      return { text: "lowest", color: "text-gray-300" };
    case 1:
      return { text: "low", color: "text-gray-400" };
    case 2:
      return { text: "medium", color: "text-gray-500" };
    case 3:
      return { text: "high", color: "text-gray-600" };
    case 4:
      return { text: "highest", color: "text-gray-700" };
    default:
      return { text: "medium", color: "text-gray-500" };
  }
};

export default CheckedTeamSelect;<|MERGE_RESOLUTION|>--- conflicted
+++ resolved
@@ -4,11 +4,7 @@
 import { useFormContext } from "react-hook-form";
 import type { Props } from "react-select";
 
-<<<<<<< HEAD
-import type { Host } from "@calcom/features/eventtypes/lib/types";
-=======
 import type { Host, FormValues } from "@calcom/features/eventtypes/lib/types";
->>>>>>> a6d75dc7
 import { classNames } from "@calcom/lib";
 import { useLocale } from "@calcom/lib/hooks/useLocale";
 import {
@@ -23,10 +19,6 @@
   Tooltip,
 } from "@calcom/ui";
 import { X } from "@calcom/ui/components/icon";
-<<<<<<< HEAD
-import type { FormValues } from "@calcom/web/pages/event-types/[type]";
-=======
->>>>>>> a6d75dc7
 
 export type CheckedSelectOption = {
   avatar: string;
