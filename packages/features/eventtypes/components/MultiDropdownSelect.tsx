--- conflicted
+++ resolved
@@ -1,12 +1,7 @@
 import type { GroupBase, Props, ValueContainerProps } from "react-select";
 import { components } from "react-select";
 
-<<<<<<< HEAD
-import { Select } from "@calcom/ui";
-import { Icon } from "@calcom/ui";
-=======
 import { Icon, Select } from "@calcom/ui";
->>>>>>> 90130457
 
 const LimitedChipsContainer = <Option, IsMulti extends boolean, Group extends GroupBase<Option>>({
   children,
