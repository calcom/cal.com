import { useAutoAnimate } from "@formkit/auto-animate/react";
import { useState } from "react";
import { Controller, useFormContext } from "react-hook-form";

import { HashedLinkUsageIndicator } from "@calcom/features/eventtypes/components/HashedLinkUsageIndicator";
import type { EventTypeSetupProps } from "@calcom/features/eventtypes/lib/types";
import type { FormValues, PrivateLinkWithOptions } from "@calcom/features/eventtypes/lib/types";
import { generateHashedLink } from "@calcom/lib/generateHashedLink";
import { useLocale } from "@calcom/lib/hooks/useLocale";
<<<<<<< HEAD
import { trpc } from "@calcom/trpc/react";
import {
  Button,
  TextField,
  Tooltip,
  showToast,
  DatePicker,
  Label,
  NumberInput,
  Dialog,
  DialogContent,
} from "@calcom/ui";
import classNames from "@calcom/ui/classNames";
=======
import { Icon } from "@calcom/ui/components/icon";
import { showToast } from "@calcom/ui/components/toast";
import { Button } from "@calcom/ui/components/button";
import { TextField } from "@calcom/ui/components/form";
import { Tooltip } from "@calcom/ui/components/tooltip";
>>>>>>> 6bb8a7c6

export const MultiplePrivateLinksController = ({
  team,
  bookerUrl,
}: Pick<EventTypeSetupProps["eventType"], "team" | "bookerUrl">): JSX.Element => {
  const formMethods = useFormContext<FormValues>();
  const { t } = useLocale();
  const [animateRef] = useAutoAnimate<HTMLUListElement>();
  const [isDialogOpen, setIsDialogOpen] = useState(false);
  const [currentLinkIndex, setCurrentLinkIndex] = useState<number | null>(null);
  const [selectedType, setSelectedType] = useState<"time" | "usage">("usage");
  const [expiryDate, setExpiryDate] = useState<Date>(new Date());
  const [maxUsageCount, setMaxUsageCount] = useState<number | null>(1);

  // Updates the form data directly when settings change
  const updateLinkSettings = (
    index: number | null,
    type: "time" | "usage",
    date?: Date,
    usageCount?: number | null
  ) => {
    if (index === null) return;

    const currentValue = formMethods.getValues("multiplePrivateLinks") || [];
    // Convert any string values to PrivateLinkWithOptions
    const convertedValue = currentValue.map((val: string | PrivateLinkWithOptions) =>
      typeof val === "string" ? { link: val, expiresAt: null, maxUsageCount: 1, usageCount: 0 } : val
    );

    if (type === "time") {
      convertedValue[index] = {
        ...convertedValue[index],
        expiresAt: date || expiryDate,
        maxUsageCount: null,
      };
    } else if (type === "usage") {
      convertedValue[index] = {
        ...convertedValue[index],
        expiresAt: null,
        maxUsageCount: usageCount !== undefined ? usageCount : maxUsageCount,
      };
    }

    // Update the form value and trigger form change
    formMethods.setValue("multiplePrivateLinks", convertedValue, {
      shouldDirty: true,
      shouldTouch: true,
      shouldValidate: true,
    });
  };

  const openSettingsDialog = (index: number, currentLink: PrivateLinkWithOptions) => {
    setCurrentLinkIndex(index);

    // Set initial values based on current link
    if (currentLink.expiresAt) {
      setSelectedType("time");
      setExpiryDate(new Date(currentLink.expiresAt));
    } else if (currentLink.maxUsageCount !== null && currentLink.maxUsageCount !== undefined) {
      setSelectedType("usage");
      setMaxUsageCount(currentLink.maxUsageCount);
    } else {
      setSelectedType("usage");
      setExpiryDate(new Date(new Date().setDate(new Date().getDate() + 7))); // Default: 7 days from now
      setMaxUsageCount(1);
    }

    setIsDialogOpen(true);
  };

  return (
    <>
      <Controller
        name="multiplePrivateLinks"
        control={formMethods.control}
        render={({ field: { value, onChange } }) => {
          if (!value) {
            value = [];
          }

          // Convert any string values to PrivateLinkWithOptions
          const convertedValue = value.map((val: string | PrivateLinkWithOptions) =>
            typeof val === "string" ? { link: val, expiresAt: null, maxUsageCount: null, usageCount: 0 } : val
          );

          // Query all links at once instead of individually
          const { data: allLinksData } = trpc.viewer.eventTypes.getHashedLinks.useQuery(
            { linkIds: convertedValue.map((val) => val.link) },
            {
              enabled: convertedValue.length > 0,
              staleTime: 0,
              refetchOnMount: true,
            }
          );

          // Create a map of link data for easy access
          const linkDataMap = new Map(allLinksData?.map((data) => [data.linkId, data]) || []);

          const addPrivateLink = () => {
            const userId = formMethods.getValues("users")?.[0]?.id ?? team?.id;
            if (!userId) return;

            const newPrivateLink = {
              link: generateHashedLink(userId),
              expiresAt: null,
              maxUsageCount: 1,
              usageCount: 0,
            };
            const newValue = [...convertedValue, newPrivateLink];
            onChange(newValue);
          };

          const removePrivateLink = (index: number) => {
            const newValue = [...convertedValue];
            newValue.splice(index, 1);
            onChange(newValue);
          };

          return (
            <ul ref={animateRef}>
              {convertedValue.map((val, key) => {
                const singleUseURL = `${bookerUrl}/d/${val.link}/${formMethods.getValues("slug")}`;

                // Get the link data from our map instead of individual queries
                const latestLinkData = linkDataMap.get(val.link);
                const latestUsageCount = latestLinkData?.usageCount ?? (val.usageCount || 0);

                // Determine link type description
                let linkDescription = t("single_use_link");
                if (val.expiresAt) {
                  const expiryDate = new Date(val.expiresAt).toLocaleDateString(undefined, {
                    dateStyle: "medium",
                  });
                  const now = new Date();
                  const expiryDateTime = new Date(val.expiresAt);
                  expiryDateTime.setHours(23, 59, 59);
                  const isExpired = expiryDateTime < now;

                  linkDescription = isExpired
                    ? t("link_expired_on_date", { date: expiryDate })
                    : t("expires_on_date", { date: expiryDate });
                } else if (
                  val.maxUsageCount !== undefined &&
                  val.maxUsageCount !== null &&
                  !isNaN(Number(val.maxUsageCount))
                ) {
                  // Calculate uses - if link is still active, there must be at least 1 use remaining
                  const maxUses = val.maxUsageCount;
                  const usedCount = latestUsageCount;
                  const remainingUses = maxUses - usedCount;

                  // Only show limit reached if we've EXCEEDED the limit (used more than max)
                  if (usedCount > maxUses) {
                    linkDescription = t("usage_limit_reached");
                  } else {
                    // Show remaining uses - if usedCount equals maxUses, we still have that last use
                    linkDescription = `${remainingUses} of ${maxUses} ${
                      remainingUses === 1 ? "use" : "uses"
                    } remaining`;
                  }
                }

                return (
                  <li data-testid="add-single-use-link" className="mb-4 flex flex-col" key={val.link}>
                    <div className="flex items-center">
                      <TextField
                        containerClassName={classNames("w-full")}
                        disabled
                        value={singleUseURL}
                        className="bg-gray-50"
                        data-testid="private-link-url"
                        addOnSuffix={
                          <Tooltip content={t("copy_link")}>
                            <Button
                              type="button"
                              color="minimal"
                              size="sm"
                              StartIcon="copy"
                              onClick={() => {
                                navigator.clipboard.writeText(singleUseURL);
                                showToast(t("link_copied"), "success");
                              }}
                            />
                          </Tooltip>
                        }
                      />
                      <div className="ml-2 flex items-center">
                        <HashedLinkUsageIndicator link={val.link} />
                        <Button
                          type="button"
                          color="minimal"
                          size="sm"
                          StartIcon="settings"
                          onClick={() => openSettingsDialog(key, val)}
                        />
                        {convertedValue.length > 1 && (
                          <Button
                            data-testid={`remove-single-use-link-${key}`}
                            variant="icon"
                            StartIcon="trash-2"
                            color="destructive"
                            className="ml-1 border-none"
                            onClick={() => removePrivateLink(key)}
                          />
                        )}
                      </div>
                    </div>
                    <div className="mt-1 text-sm text-gray-500">{linkDescription}</div>
                  </li>
                );
              })}
              <Button
                color="minimal"
                StartIcon="plus"
                onClick={addPrivateLink}
                data-testid="add-single-use-link-button">
                {t("add_a_multiple_private_link")}
              </Button>
            </ul>
          );
        }}
      />

      <Dialog open={isDialogOpen} onOpenChange={setIsDialogOpen}>
        <DialogContent title={t("link_settings")} type="creation">
          <div className="mb-4 space-y-4">
            <div className="space-y-4">
              <div className="flex items-center justify-between space-x-2">
                <div className="flex items-center space-x-2">
                  <div className="flex h-4 w-4 items-center justify-center">
                    <input
                      type="radio"
                      id="usage-radio"
                      name="link-type"
                      value="usage"
                      className="text-emphasis border-default h-4 w-4 cursor-pointer rounded-full"
                      checked={selectedType === "usage"}
                      onChange={() => {
                        setSelectedType("usage");
                        updateLinkSettings(currentLinkIndex, "usage");
                      }}
                    />
                    {selectedType === "usage" && (
                      <div className="pointer-events-none absolute flex items-center justify-center">
                        <div className="h-2 w-2 rounded-full bg-black" />
                      </div>
                    )}
                  </div>
                  <Label
                    htmlFor="usage-radio"
                    className="text-emphasis mb-0 cursor-pointer text-sm font-medium">
                    {t("usage_based_expiration")}
                  </Label>
                </div>
                <div className="w-[180px]">
                  <NumberInput
                    required
                    min={1}
                    disabled={selectedType !== "usage"}
                    value={maxUsageCount === null ? "" : maxUsageCount}
                    onChange={(e) => {
                      const value = e.target.value === "" ? null : parseInt(e.target.value);
                      if (e.target.value === "") {
                        setMaxUsageCount(null);
                      } else if (!isNaN(Number(value)) && Number(value) > 0) {
                        setMaxUsageCount(value);
                        updateLinkSettings(currentLinkIndex, "usage", undefined, value);
                      }
                    }}
                  />
                </div>
              </div>

              <div className="flex items-center justify-between space-x-2">
                <div className="flex items-center space-x-2">
                  <div className="flex h-4 w-4 items-center justify-center">
                    <input
                      type="radio"
                      id="time-radio"
                      name="link-type"
                      value="time"
                      className="text-emphasis border-default h-4 w-4 cursor-pointer rounded-full"
                      checked={selectedType === "time"}
                      onChange={() => {
                        setSelectedType("time");
                        updateLinkSettings(currentLinkIndex, "time");
                      }}
                    />
                    {selectedType === "time" && (
                      <div className="pointer-events-none absolute flex items-center justify-center">
                        <div className="h-2 w-2 rounded-full bg-black" />
                      </div>
                    )}
                  </div>
                  <Label
                    htmlFor="time-radio"
                    className="text-emphasis mb-0 cursor-pointer text-sm font-medium">
                    {t("time_based_expiration")}
                  </Label>
                </div>
                <div className="w-[180px]">
                  <DatePicker
                    disabled={selectedType !== "time"}
                    date={expiryDate}
                    onDatesChange={(newDate) => {
                      setExpiryDate(newDate);
                      updateLinkSettings(currentLinkIndex, "time", newDate);
                    }}
                  />
                </div>
              </div>
            </div>
          </div>

          <div className="mb-4 mt-4 flex justify-end">
            <Button type="button" color="primary" onClick={() => setIsDialogOpen(false)}>
              {t("save")}
            </Button>
          </div>
        </DialogContent>
      </Dialog>
    </>
  );
};<|MERGE_RESOLUTION|>--- conflicted
+++ resolved
@@ -7,7 +7,6 @@
 import type { FormValues, PrivateLinkWithOptions } from "@calcom/features/eventtypes/lib/types";
 import { generateHashedLink } from "@calcom/lib/generateHashedLink";
 import { useLocale } from "@calcom/lib/hooks/useLocale";
-<<<<<<< HEAD
 import { trpc } from "@calcom/trpc/react";
 import {
   Button,
@@ -21,13 +20,11 @@
   DialogContent,
 } from "@calcom/ui";
 import classNames from "@calcom/ui/classNames";
-=======
 import { Icon } from "@calcom/ui/components/icon";
 import { showToast } from "@calcom/ui/components/toast";
 import { Button } from "@calcom/ui/components/button";
 import { TextField } from "@calcom/ui/components/form";
 import { Tooltip } from "@calcom/ui/components/tooltip";
->>>>>>> 6bb8a7c6
 
 export const MultiplePrivateLinksController = ({
   team,
