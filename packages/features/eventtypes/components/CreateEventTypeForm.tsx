--- conflicted
+++ resolved
@@ -64,17 +64,9 @@
               required
               addOnLeading={
                 !isPlatform ? (
-<<<<<<< HEAD
                   <span className="max-w-24 md:max-w-56">
-                    /{!isManagedEventType ? pageSlug : t("username_placeholder")}/
+                    {`/${!isManagedEventType ? pageSlug : t("username_placeholder")}/`}
                   </span>
-=======
-                  <Tooltip content={!isManagedEventType ? pageSlug : t("username_placeholder")}>
-                    <span className="max-w-24 md:max-w-56">
-                      {`/${!isManagedEventType ? pageSlug : t("username_placeholder")}/`}
-                    </span>
-                  </Tooltip>
->>>>>>> eb05d547
                 ) : undefined
               }
               containerClassName="[&>div]:gap-0"
