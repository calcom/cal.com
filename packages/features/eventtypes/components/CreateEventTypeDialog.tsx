import { zodResolver } from "@hookform/resolvers/zod";
import { isValidPhoneNumber } from "libphonenumber-js";
import { useRouter } from "next/navigation";
import { useEffect, useState } from "react";
import { useForm } from "react-hook-form";
import { z } from "zod";

import { useOrgBranding } from "@calcom/features/ee/organizations/context/provider";
import { classNames } from "@calcom/lib";
import { useLocale } from "@calcom/lib/hooks/useLocale";
import { useTypedQuery } from "@calcom/lib/hooks/useTypedQuery";
import { HttpError } from "@calcom/lib/http-error";
import { md } from "@calcom/lib/markdownIt";
import slugify from "@calcom/lib/slugify";
import turndown from "@calcom/lib/turndownService";
import { MembershipRole, SchedulingType } from "@calcom/prisma/enums";
import { unlockedManagedEventTypeProps } from "@calcom/prisma/zod-utils";
import { createEventTypeInput } from "@calcom/prisma/zod/custom/eventtype";
import { trpc } from "@calcom/trpc/react";
import {
  Alert,
  Button,
  Dialog,
  DialogClose,
  DialogContent,
  DialogFooter,
  Editor,
  Form,
  RadioGroup as RadioArea,
  showToast,
  TextField,
  Tooltip,
} from "@calcom/ui";

// this describes the uniform data needed to create a new event type on Profile or Team
export interface EventTypeParent {
  teamId: number | null | undefined; // if undefined, then it's a profile
  membershipRole?: MembershipRole | null;
  name?: string | null;
  slug?: string | null;
  image?: string | null;
}

const locationFormSchema = z.array(
  z.object({
    locationType: z.string(),
    locationAddress: z.string().optional(),
    displayLocationPublicly: z.boolean().optional(),
    locationPhoneNumber: z
      .string()
      .refine((val) => isValidPhoneNumber(val))
      .optional(),
    locationLink: z.string().url().optional(), // URL validates as new URL() - which requires HTTPS:// In the input field
  })
);

const querySchema = z.object({
  eventPage: z.string().optional(),
  teamId: z.union([z.string().transform((val) => +val), z.number()]).optional(),
  title: z.string().optional(),
  slug: z.string().optional(),
  length: z.union([z.string().transform((val) => +val), z.number()]).optional(),
  description: z.string().optional(),
  schedulingType: z.nativeEnum(SchedulingType).optional(),
  locations: z
    .string()
    .transform((jsonString) => locationFormSchema.parse(JSON.parse(jsonString)))
    .optional(),
});

export default function CreateEventTypeDialog({
  profileOptions,
<<<<<<< HEAD
=======
  isOrganization,
>>>>>>> 626094bb
  isInfiniteScrollEnabled,
}: {
  profileOptions: {
    teamId: number | null | undefined;
    label: string | null;
    image: string | undefined;
    membershipRole: MembershipRole | null | undefined;
  }[];
<<<<<<< HEAD
=======
  isOrganization: boolean;
>>>>>>> 626094bb
  isInfiniteScrollEnabled: boolean;
}) {
  const utils = trpc.useUtils();
  const { t } = useLocale();
  const router = useRouter();
  const [firstRender, setFirstRender] = useState(true);
  const orgBranding = useOrgBranding();

  const {
    data: { teamId, eventPage: pageSlug },
  } = useTypedQuery(querySchema);

  const teamProfile = profileOptions.find((profile) => profile.teamId === teamId);
  const form = useForm<z.infer<typeof createEventTypeInput>>({
    defaultValues: {
      length: 15,
    },
    resolver: zodResolver(createEventTypeInput),
  });

  const schedulingTypeWatch = form.watch("schedulingType");
  const isManagedEventType = schedulingTypeWatch === SchedulingType.MANAGED;

  useEffect(() => {
    if (isManagedEventType) {
      form.setValue("metadata.managedEventConfig.unlockedFields", unlockedManagedEventTypeProps);
    } else {
      form.setValue("metadata", null);
    }
  }, [schedulingTypeWatch]);

  const { register } = form;

  const isAdmin =
    teamId !== undefined &&
    (teamProfile?.membershipRole === MembershipRole.OWNER ||
      teamProfile?.membershipRole === MembershipRole.ADMIN);

  const createMutation = trpc.viewer.eventTypes.create.useMutation({
    onSuccess: async ({ eventType }) => {
      if (isInfiniteScrollEnabled) {
        await utils.viewer.eventTypes.getEventTypesFromGroup.invalidate();
      } else {
        await utils.viewer.eventTypes.getByViewer.invalidate();
      }
<<<<<<< HEAD
=======

>>>>>>> 626094bb
      await router.replace(`/event-types/${eventType.id}${teamId ? "?tabName=team" : ""}`);
      showToast(
        t("event_type_created_successfully", {
          eventTypeTitle: eventType.title,
        }),
        "success"
      );
      form.reset();
    },
    onError: (err) => {
      if (err instanceof HttpError) {
        const message = `${err.statusCode}: ${err.message}`;
        showToast(message, "error");
      }

      if (err.data?.code === "BAD_REQUEST") {
        const message = `${err.data.code}: ${t("error_event_type_url_duplicate")}`;
        showToast(message, "error");
      }

      if (err.data?.code === "UNAUTHORIZED") {
        const message = `${err.data.code}: ${t("error_event_type_unauthorized_create")}`;
        showToast(message, "error");
      }
    },
  });

  const urlPrefix = orgBranding?.fullDomain ?? process.env.NEXT_PUBLIC_WEBSITE_URL;

  return (
    <Dialog
      name="new"
      clearQueryParamsOnClose={[
        "eventPage",
        "teamId",
        "type",
        "description",
        "title",
        "length",
        "slug",
        "locations",
      ]}>
      <DialogContent
        type="creation"
        enableOverflow
        title={teamId ? t("add_new_team_event_type") : t("add_new_event_type")}
        description={t("new_event_type_to_book_description")}>
        <Form
          form={form}
          handleSubmit={(values) => {
            createMutation.mutate(values);
          }}>
          <div className="mt-3 space-y-6 pb-11">
            {teamId && (
              <TextField
                type="hidden"
                labelProps={{ style: { display: "none" } }}
                {...register("teamId", { valueAsNumber: true })}
                value={teamId}
              />
            )}
            <TextField
              label={t("title")}
              placeholder={t("quick_chat")}
              data-testid="event-type-quick-chat"
              {...register("title")}
              onChange={(e) => {
                form.setValue("title", e?.target.value);
                if (form.formState.touchedFields["slug"] === undefined) {
                  form.setValue("slug", slugify(e?.target.value));
                }
              }}
            />

            {urlPrefix && urlPrefix.length >= 21 ? (
              <div>
                <TextField
                  label={`${t("url")}: ${urlPrefix}`}
                  required
                  addOnLeading={
                    <Tooltip content={!isManagedEventType ? pageSlug : t("username_placeholder")}>
                      <span className="max-w-24 md:max-w-56">
                        /{!isManagedEventType ? pageSlug : t("username_placeholder")}/
                      </span>
                    </Tooltip>
                  }
                  {...register("slug")}
                  onChange={(e) => {
                    form.setValue("slug", slugify(e?.target.value), { shouldTouch: true });
                  }}
                />

                {isManagedEventType && (
                  <p className="mt-2 text-sm text-gray-600">{t("managed_event_url_clarification")}</p>
                )}
              </div>
            ) : (
              <div>
                <TextField
                  label={t("url")}
                  required
                  addOnLeading={
                    <Tooltip
                      content={`${urlPrefix}/${!isManagedEventType ? pageSlug : t("username_placeholder")}/`}>
                      <span className="max-w-24 md:max-w-56">
                        {urlPrefix}/{!isManagedEventType ? pageSlug : t("username_placeholder")}/
                      </span>
                    </Tooltip>
                  }
                  {...register("slug")}
                />
                {isManagedEventType && (
                  <p className="mt-2 text-sm text-gray-600">{t("managed_event_url_clarification")}</p>
                )}
              </div>
            )}
            {!teamId && (
              <>
                <Editor
                  getText={() => md.render(form.getValues("description") || "")}
                  setText={(value: string) => form.setValue("description", turndown(value))}
                  excludedToolbarItems={["blockType", "link"]}
                  placeholder={t("quick_video_meeting")}
                  firstRender={firstRender}
                  setFirstRender={setFirstRender}
                />

                <div className="relative">
                  <TextField
                    type="number"
                    required
                    min="10"
                    placeholder="15"
                    label={t("duration")}
                    className="pr-4"
                    {...register("length", { valueAsNumber: true })}
                    addOnSuffix={t("minutes")}
                  />
                </div>
              </>
            )}

            {teamId && (
              <div className="mb-4">
                <label htmlFor="schedulingType" className="text-default block text-sm font-bold">
                  {t("assignment")}
                </label>
                {form.formState.errors.schedulingType && (
                  <Alert
                    className="mt-1"
                    severity="error"
                    message={form.formState.errors.schedulingType.message}
                  />
                )}
                <RadioArea.Group
                  onValueChange={(val: SchedulingType) => {
                    form.setValue("schedulingType", val);
                  }}
                  className={classNames("mt-1 flex gap-4", isAdmin && "flex-col")}>
                  <RadioArea.Item
                    {...register("schedulingType")}
                    value={SchedulingType.COLLECTIVE}
                    className={classNames("w-full text-sm", !isAdmin && "w-1/2")}
                    classNames={{ container: classNames(isAdmin && "w-full") }}>
                    <strong className="mb-1 block">{t("collective")}</strong>
                    <p>{t("collective_description")}</p>
                  </RadioArea.Item>
                  <RadioArea.Item
                    {...register("schedulingType")}
                    value={SchedulingType.ROUND_ROBIN}
                    className={classNames("text-sm", !isAdmin && "w-1/2")}
                    classNames={{ container: classNames(isAdmin && "w-full") }}>
                    <strong className="mb-1 block">{t("round_robin")}</strong>
                    <p>{t("round_robin_description")}</p>
                  </RadioArea.Item>
                  <>
                    {isAdmin && (
                      <RadioArea.Item
                        {...register("schedulingType")}
                        value={SchedulingType.MANAGED}
                        className={classNames("text-sm", !isAdmin && "w-1/2")}
                        classNames={{ container: classNames(isAdmin && "w-full") }}
                        data-testid="managed-event-type">
                        <strong className="mb-1 block">{t("managed_event")}</strong>
                        <p>{t("managed_event_description")}</p>
                      </RadioArea.Item>
                    )}
                  </>
                </RadioArea.Group>
              </div>
            )}
          </div>
          <DialogFooter showDivider>
            <DialogClose />
            <Button type="submit" loading={createMutation.isPending}>
              {t("continue")}
            </Button>
          </DialogFooter>
        </Form>
      </DialogContent>
    </Dialog>
  );
}<|MERGE_RESOLUTION|>--- conflicted
+++ resolved
@@ -70,10 +70,7 @@
 
 export default function CreateEventTypeDialog({
   profileOptions,
-<<<<<<< HEAD
-=======
   isOrganization,
->>>>>>> 626094bb
   isInfiniteScrollEnabled,
 }: {
   profileOptions: {
@@ -82,10 +79,7 @@
     image: string | undefined;
     membershipRole: MembershipRole | null | undefined;
   }[];
-<<<<<<< HEAD
-=======
   isOrganization: boolean;
->>>>>>> 626094bb
   isInfiniteScrollEnabled: boolean;
 }) {
   const utils = trpc.useUtils();
@@ -131,10 +125,7 @@
       } else {
         await utils.viewer.eventTypes.getByViewer.invalidate();
       }
-<<<<<<< HEAD
-=======
-
->>>>>>> 626094bb
+      
       await router.replace(`/event-types/${eventType.id}${teamId ? "?tabName=team" : ""}`);
       showToast(
         t("event_type_created_successfully", {
