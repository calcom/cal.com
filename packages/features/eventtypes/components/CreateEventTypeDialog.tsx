--- conflicted
+++ resolved
@@ -1,21 +1,19 @@
 import { zodResolver } from "@hookform/resolvers/zod";
 import { isValidPhoneNumber } from "libphonenumber-js";
 import { useRouter } from "next/navigation";
-import { useEffect } from "react";
-import { useState } from "react";
+import { useEffect, useState } from "react";
 import { useForm } from "react-hook-form";
 import { z } from "zod";
 
 import { useOrgBranding } from "@calcom/features/ee/organizations/context/provider";
 import { classNames } from "@calcom/lib";
-import { WEBSITE_URL } from "@calcom/lib/constants";
 import { useLocale } from "@calcom/lib/hooks/useLocale";
 import { useTypedQuery } from "@calcom/lib/hooks/useTypedQuery";
 import { HttpError } from "@calcom/lib/http-error";
 import { md } from "@calcom/lib/markdownIt";
 import slugify from "@calcom/lib/slugify";
 import turndown from "@calcom/lib/turndownService";
-import { SchedulingType, MembershipRole } from "@calcom/prisma/enums";
+import { MembershipRole, SchedulingType } from "@calcom/prisma/enums";
 import { unlockedManagedEventTypeProps } from "@calcom/prisma/zod-utils";
 import { createEventTypeInput } from "@calcom/prisma/zod/custom/eventtype";
 import { trpc } from "@calcom/trpc/react";
@@ -25,12 +23,12 @@
   Dialog,
   DialogClose,
   DialogContent,
+  DialogFooter,
+  Editor,
   Form,
   RadioGroup as RadioArea,
   showToast,
   TextField,
-  Editor,
-  DialogFooter,
 } from "@calcom/ui";
 
 // this describes the uniform data needed to create a new event type on Profile or Team
@@ -145,12 +143,7 @@
     },
   });
 
-<<<<<<< HEAD
-  const flags = useFlagMap();
-  const urlPrefix = orgBranding?.fullDomain ?? WEBSITE_URL;
-=======
   const urlPrefix = orgBranding?.fullDomain ?? process.env.NEXT_PUBLIC_WEBSITE_URL;
->>>>>>> 9df9f9bb
 
   return (
     <Dialog
