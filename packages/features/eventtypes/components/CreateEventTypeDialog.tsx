import { zodResolver } from "@hookform/resolvers/zod";
import { isValidPhoneNumber } from "libphonenumber-js";
import { useRouter } from "next/navigation";
import { useEffect, useState } from "react";
import { useForm } from "react-hook-form";
import { z } from "zod";

import { useOrgBranding } from "@calcom/features/ee/organizations/context/provider";
import { classNames } from "@calcom/lib";
import { useLocale } from "@calcom/lib/hooks/useLocale";
import { useTypedQuery } from "@calcom/lib/hooks/useTypedQuery";
import { HttpError } from "@calcom/lib/http-error";
import { md } from "@calcom/lib/markdownIt";
import slugify from "@calcom/lib/slugify";
import turndown from "@calcom/lib/turndownService";
import { MembershipRole, SchedulingType } from "@calcom/prisma/enums";
import { unlockedManagedEventTypeProps } from "@calcom/prisma/zod-utils";
import { createEventTypeInput } from "@calcom/prisma/zod/custom/eventtype";
import { trpc } from "@calcom/trpc/react";
import {
  Alert,
  Button,
  Dialog,
  DialogClose,
  DialogContent,
  DialogFooter,
  Editor,
  Form,
  RadioGroup as RadioArea,
  showToast,
  TextField,
  Tooltip,
} from "@calcom/ui";

// this describes the uniform data needed to create a new event type on Profile or Team
export interface EventTypeParent {
  teamId: number | null | undefined; // if undefined, then it's a profile
  membershipRole?: MembershipRole | null;
  name?: string | null;
  slug?: string | null;
  image?: string | null;
}

const locationFormSchema = z.array(
  z.object({
    locationType: z.string(),
    locationAddress: z.string().optional(),
    displayLocationPublicly: z.boolean().optional(),
    locationPhoneNumber: z
      .string()
      .refine((val) => isValidPhoneNumber(val))
      .optional(),
    locationLink: z.string().url().optional(), // URL validates as new URL() - which requires HTTPS:// In the input field
  })
);

const querySchema = z.object({
  eventPage: z.string().optional(),
  teamId: z.union([z.string().transform((val) => +val), z.number()]).optional(),
  title: z.string().optional(),
  slug: z.string().optional(),
  length: z.union([z.string().transform((val) => +val), z.number()]).optional(),
  description: z.string().optional(),
  schedulingType: z.nativeEnum(SchedulingType).optional(),
  locations: z
    .string()
    .transform((jsonString) => locationFormSchema.parse(JSON.parse(jsonString)))
    .optional(),
});

export default function CreateEventTypeDialog({
  profileOptions,
  isOrganization,
  isInfiniteScrollEnabled,
}: {
  profileOptions: {
    teamId: number | null | undefined;
    label: string | null;
    image: string | undefined;
    membershipRole: MembershipRole | null | undefined;
  }[];
  isOrganization: boolean;
  isInfiniteScrollEnabled: boolean;
}) {
  const utils = trpc.useUtils();
  const { t } = useLocale();
  const router = useRouter();
  const [firstRender, setFirstRender] = useState(true);
  const orgBranding = useOrgBranding();

  const {
    data: { teamId, eventPage: pageSlug },
  } = useTypedQuery(querySchema);

  const teamProfile = profileOptions.find((profile) => profile.teamId === teamId);
  const form = useForm<z.infer<typeof createEventTypeInput>>({
    defaultValues: {
      length: 15,
    },
    resolver: zodResolver(createEventTypeInput),
  });

  const schedulingTypeWatch = form.watch("schedulingType");
  const isManagedEventType = schedulingTypeWatch === SchedulingType.MANAGED;

  useEffect(() => {
    if (isManagedEventType) {
      form.setValue("metadata.managedEventConfig.unlockedFields", unlockedManagedEventTypeProps);
    } else {
      form.setValue("metadata", null);
    }
  }, [schedulingTypeWatch]);

  const { register } = form;

  const isAdmin =
    teamId !== undefined &&
    (teamProfile?.membershipRole === MembershipRole.OWNER ||
      teamProfile?.membershipRole === MembershipRole.ADMIN);

  const createMutation = trpc.viewer.eventTypes.create.useMutation({
    onSuccess: async ({ eventType }) => {
      await router.replace(`/event-types/${eventType.id}${teamId ? "?tabName=team" : ""}`);
      if (isInfiniteScrollEnabled) {
        await utils.viewer.eventTypes.getEventTypesFromGroup.invalidate();
      } else {
        await utils.viewer.eventTypes.getByViewer.invalidate();
      }
<<<<<<< HEAD
      
      await router.replace(`/event-types/${eventType.id}${teamId ? "?tabName=team" : ""}`);
=======

>>>>>>> e3d29daf
      showToast(
        t("event_type_created_successfully", {
          eventTypeTitle: eventType.title,
        }),
        "success"
      );
      form.reset();
    },
    onError: (err) => {
      if (err instanceof HttpError) {
        const message = `${err.statusCode}: ${err.message}`;
        showToast(message, "error");
      }

      if (err.data?.code === "BAD_REQUEST") {
        const message = `${err.data.code}: ${t("error_event_type_url_duplicate")}`;
        showToast(message, "error");
      }

      if (err.data?.code === "UNAUTHORIZED") {
        const message = `${err.data.code}: ${t("error_event_type_unauthorized_create")}`;
        showToast(message, "error");
      }
    },
  });

  const urlPrefix = orgBranding?.fullDomain ?? process.env.NEXT_PUBLIC_WEBSITE_URL;

  return (
    <Dialog
      name="new"
      clearQueryParamsOnClose={[
        "eventPage",
        "teamId",
        "type",
        "description",
        "title",
        "length",
        "slug",
        "locations",
      ]}>
      <DialogContent
        type="creation"
        enableOverflow
        title={teamId ? t("add_new_team_event_type") : t("add_new_event_type")}
        description={t("new_event_type_to_book_description")}>
        <Form
          form={form}
          handleSubmit={(values) => {
            createMutation.mutate(values);
          }}>
          <div className="mt-3 space-y-6 pb-11">
            {teamId && (
              <TextField
                type="hidden"
                labelProps={{ style: { display: "none" } }}
                {...register("teamId", { valueAsNumber: true })}
                value={teamId}
              />
            )}
            <TextField
              label={t("title")}
              placeholder={t("quick_chat")}
              data-testid="event-type-quick-chat"
              {...register("title")}
              onChange={(e) => {
                form.setValue("title", e?.target.value);
                if (form.formState.touchedFields["slug"] === undefined) {
                  form.setValue("slug", slugify(e?.target.value));
                }
              }}
            />

            {urlPrefix && urlPrefix.length >= 21 ? (
              <div>
                <TextField
                  label={`${t("url")}: ${urlPrefix}`}
                  required
                  addOnLeading={
                    <Tooltip content={!isManagedEventType ? pageSlug : t("username_placeholder")}>
                      <span className="max-w-24 md:max-w-56">
                        /{!isManagedEventType ? pageSlug : t("username_placeholder")}/
                      </span>
                    </Tooltip>
                  }
                  {...register("slug")}
                  onChange={(e) => {
                    form.setValue("slug", slugify(e?.target.value), { shouldTouch: true });
                  }}
                />

                {isManagedEventType && (
                  <p className="mt-2 text-sm text-gray-600">{t("managed_event_url_clarification")}</p>
                )}
              </div>
            ) : (
              <div>
                <TextField
                  label={t("url")}
                  required
                  addOnLeading={
                    <Tooltip
                      content={`${urlPrefix}/${!isManagedEventType ? pageSlug : t("username_placeholder")}/`}>
                      <span className="max-w-24 md:max-w-56">
                        {urlPrefix}/{!isManagedEventType ? pageSlug : t("username_placeholder")}/
                      </span>
                    </Tooltip>
                  }
                  {...register("slug")}
                />
                {isManagedEventType && (
                  <p className="mt-2 text-sm text-gray-600">{t("managed_event_url_clarification")}</p>
                )}
              </div>
            )}
            {!teamId && (
              <>
                <Editor
                  getText={() => md.render(form.getValues("description") || "")}
                  setText={(value: string) => form.setValue("description", turndown(value))}
                  excludedToolbarItems={["blockType", "link"]}
                  placeholder={t("quick_video_meeting")}
                  firstRender={firstRender}
                  setFirstRender={setFirstRender}
                />

                <div className="relative">
                  <TextField
                    type="number"
                    required
                    min="10"
                    placeholder="15"
                    label={t("duration")}
                    className="pr-4"
                    {...register("length", { valueAsNumber: true })}
                    addOnSuffix={t("minutes")}
                  />
                </div>
              </>
            )}

            {teamId && (
              <div className="mb-4">
                <label htmlFor="schedulingType" className="text-default block text-sm font-bold">
                  {t("assignment")}
                </label>
                {form.formState.errors.schedulingType && (
                  <Alert
                    className="mt-1"
                    severity="error"
                    message={form.formState.errors.schedulingType.message}
                  />
                )}
                <RadioArea.Group
                  onValueChange={(val: SchedulingType) => {
                    form.setValue("schedulingType", val);
                  }}
                  className={classNames("mt-1 flex gap-4", isAdmin && "flex-col")}>
                  <RadioArea.Item
                    {...register("schedulingType")}
                    value={SchedulingType.COLLECTIVE}
                    className={classNames("w-full text-sm", !isAdmin && "w-1/2")}
                    classNames={{ container: classNames(isAdmin && "w-full") }}>
                    <strong className="mb-1 block">{t("collective")}</strong>
                    <p>{t("collective_description")}</p>
                  </RadioArea.Item>
                  <RadioArea.Item
                    {...register("schedulingType")}
                    value={SchedulingType.ROUND_ROBIN}
                    className={classNames("text-sm", !isAdmin && "w-1/2")}
                    classNames={{ container: classNames(isAdmin && "w-full") }}>
                    <strong className="mb-1 block">{t("round_robin")}</strong>
                    <p>{t("round_robin_description")}</p>
                  </RadioArea.Item>
                  <>
                    {isAdmin && (
                      <RadioArea.Item
                        {...register("schedulingType")}
                        value={SchedulingType.MANAGED}
                        className={classNames("text-sm", !isAdmin && "w-1/2")}
                        classNames={{ container: classNames(isAdmin && "w-full") }}
                        data-testid="managed-event-type">
                        <strong className="mb-1 block">{t("managed_event")}</strong>
                        <p>{t("managed_event_description")}</p>
                      </RadioArea.Item>
                    )}
                  </>
                </RadioArea.Group>
              </div>
            )}
          </div>
          <DialogFooter showDivider>
            <DialogClose />
            <Button type="submit" loading={createMutation.isPending}>
              {t("continue")}
            </Button>
          </DialogFooter>
        </Form>
      </DialogContent>
    </Dialog>
  );
}<|MERGE_RESOLUTION|>--- conflicted
+++ resolved
@@ -121,17 +121,12 @@
   const createMutation = trpc.viewer.eventTypes.create.useMutation({
     onSuccess: async ({ eventType }) => {
       await router.replace(`/event-types/${eventType.id}${teamId ? "?tabName=team" : ""}`);
+      
       if (isInfiniteScrollEnabled) {
         await utils.viewer.eventTypes.getEventTypesFromGroup.invalidate();
       } else {
         await utils.viewer.eventTypes.getByViewer.invalidate();
       }
-<<<<<<< HEAD
-      
-      await router.replace(`/event-types/${eventType.id}${teamId ? "?tabName=team" : ""}`);
-=======
-
->>>>>>> e3d29daf
       showToast(
         t("event_type_created_successfully", {
           eventTypeTitle: eventType.title,
