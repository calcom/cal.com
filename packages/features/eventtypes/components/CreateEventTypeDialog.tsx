--- conflicted
+++ resolved
@@ -90,7 +90,6 @@
     (teamProfile?.membershipRole === MembershipRole.OWNER ||
       teamProfile?.membershipRole === MembershipRole.ADMIN);
 
-<<<<<<< HEAD
   const onSuccessMutation = (eventType: EventType) => {
     router.replace(`/event-types/${eventType.id}${teamId ? "?tabName=team" : ""}`);
     showToast(
@@ -121,46 +120,6 @@
     onErrorMutation,
     isInfiniteScrollEnabled
   );
-=======
-  const createMutation = trpc.viewer.eventTypes.create.useMutation({
-    onSuccess: async ({ eventType }) => {
-      await router.replace(`/event-types/${eventType.id}${teamId ? "?tabName=team" : ""}`);
-
-      if (isInfiniteScrollEnabled) {
-        await utils.viewer.eventTypes.getEventTypesFromGroup.fetchInfinite({
-          group: { teamId: eventType.teamId, parentId: eventType.parentId },
-          limit: 10,
-        });
-      } else {
-        await utils.viewer.eventTypes.getByViewer.invalidate();
-      }
-
-      showToast(
-        t("event_type_created_successfully", {
-          eventTypeTitle: eventType.title,
-        }),
-        "success"
-      );
-      form.reset();
-    },
-    onError: (err) => {
-      if (err instanceof HttpError) {
-        const message = `${err.statusCode}: ${err.message}`;
-        showToast(message, "error");
-      }
-
-      if (err.data?.code === "BAD_REQUEST") {
-        const message = `${err.data.code}: ${t("error_event_type_url_duplicate")}`;
-        showToast(message, "error");
-      }
-
-      if (err.data?.code === "UNAUTHORIZED") {
-        const message = `${err.data.code}: ${t("error_event_type_unauthorized_create")}`;
-        showToast(message, "error");
-      }
-    },
-  });
->>>>>>> 19634073
 
   const { register } = form;
   const urlPrefix = orgBranding?.fullDomain ?? process.env.NEXT_PUBLIC_WEBSITE_URL;
