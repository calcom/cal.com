--- conflicted
+++ resolved
@@ -11,13 +11,9 @@
 import { useTypedQuery } from "@calcom/lib/hooks/useTypedQuery";
 import { MembershipRole, SchedulingType } from "@calcom/prisma/enums";
 import { trpc } from "@calcom/trpc/react";
-<<<<<<< HEAD
-import { Button, DialogClose, DialogContent, DialogFooter, showToast } from "@calcom/ui";
-=======
+import { Button } from "@calcom/ui/components/button";
+import { DialogContent, DialogFooter, DialogClose } from "@calcom/ui/components/dialog";
 import { showToast } from "@calcom/ui/components/toast";
-import { Button } from "@calcom/ui/components/button";
-import { Dialog, DialogContent, DialogFooter, DialogClose } from "@calcom/ui/components/dialog";
->>>>>>> 1789aef7
 
 import CreateEventTypeForm from "./CreateEventTypeForm";
 
