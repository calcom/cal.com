--- conflicted
+++ resolved
@@ -53,11 +53,7 @@
         {eventType.descriptionAsSafeHTML && (
           <div
             className={classNames(
-<<<<<<< HEAD
-              "text-subtle break-words py-1 text-sm sm:max-w-[650px] [&_a]:text-blue-500 [&_a]:underline [&_a]:hover:text-blue-600",
-=======
               "text-subtle line-clamp-3 wrap-break-word py-1 text-sm sm:max-w-[650px] [&_a]:text-blue-500 [&_a]:underline [&_a]:hover:text-blue-600",
->>>>>>> 7c53d2c9
               shortenDescription ? "line-clamp-4 [&>*:not(:first-child)]:hidden" : ""
             )}
             dangerouslySetInnerHTML={{
