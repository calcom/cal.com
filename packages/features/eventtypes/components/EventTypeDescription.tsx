--- conflicted
+++ resolved
@@ -58,11 +58,7 @@
           )}
           {eventType.schedulingType && (
             <li>
-<<<<<<< HEAD
-              <Badge variant="gray" size="lg" StartIcon={Icon.FiUsers}>
-=======
               <Badge variant="gray" size="lg" StartIcon={FiUsers}>
->>>>>>> 5f351230
                 {eventType.schedulingType === SchedulingType.ROUND_ROBIN && t("round_robin")}
                 {eventType.schedulingType === SchedulingType.COLLECTIVE && t("collective")}
               </Badge>
