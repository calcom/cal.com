--- conflicted
+++ resolved
@@ -88,14 +88,6 @@
                   </small>
                 </div>
                 <div className="flex flex-row items-center gap-2">
-<<<<<<< HEAD
-=======
-                  {children.hidden && (
-                    <Badge variant="gray" className="hidden sm:block">
-                      {t("hidden")}
-                    </Badge>
-                  )}
->>>>>>> c7c282f3
                   <Tooltip content={t("show_eventtype_on_profile")}>
                     <div className="self-center rounded-md p-2">
                       <Switch
