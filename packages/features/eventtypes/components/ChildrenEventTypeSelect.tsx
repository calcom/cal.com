import { useAutoAnimate } from "@formkit/auto-animate/react";
import type { Props } from "react-select";

<<<<<<< HEAD
import { classNames } from "@calcom/lib";
=======
import type { SelectClassNames } from "@calcom/features/eventtypes/lib/types";
>>>>>>> 00ee1ef4
import { getBookerBaseUrlSync } from "@calcom/lib/getBookerUrl/client";
import { useLocale } from "@calcom/lib/hooks/useLocale";
import { MembershipRole } from "@calcom/prisma/enums";
import type { UserProfile } from "@calcom/types/UserProfile";
import { Avatar, Badge, Button, ButtonGroup, Select, Switch, Tooltip } from "@calcom/ui";
import classNames from "@calcom/ui/classNames";

export type ChildrenEventType = {
  value: string;
  label: string;
  created: boolean;
  owner: {
    avatar: string;
    id: number;
    email: string;
    name: string;
    username: string;
    membership: MembershipRole;
    eventTypeSlugs: string[];
    profile: UserProfile;
  };
  slug: string;
  hidden: boolean;
};

export type ChildrenEventTypeSelectCustomClassNames = {
  assignToSelect?: SelectClassNames;
  selectedChildrenList?: {
    container?: string;
    listItem?: {
      container?: string;
      avatar?: string;
      name?: string;
      ownerBadge?: string;
      memberBadge?: string;
      hiddenBadge?: string;
      badgeContainer?: string;
      eventLink?: string;
      showOnProfileTooltip?: string;
      previewEventTypeTooltip?: string;
      previewEventTypeButton?: string;
      deleteEventTypeTooltip?: string;
      deleteEventTypeButton?: string;
    };
  };
};

// TODO: This isnt just a select... rename this component in the future took me ages to find the component i was looking for
export const ChildrenEventTypeSelect = ({
  options = [],
  value = [],
  customClassNames,
  ...props
}: Omit<Props<ChildrenEventType, true>, "value" | "onChange"> & {
  value?: ChildrenEventType[];
  onChange: (value: readonly ChildrenEventType[]) => void;
  customClassNames?: ChildrenEventTypeSelectCustomClassNames;
}) => {
  const { t } = useLocale();
  const [animationRef] = useAutoAnimate<HTMLUListElement>();

  return (
    <>
      <Select
        name={props.name}
        placeholder={t("select")}
        options={options}
        className={customClassNames?.assignToSelect?.select}
        innerClassNames={customClassNames?.assignToSelect?.innerClassNames}
        value={value}
        isMulti
        {...props}
      />
      {/* This class name conditional looks a bit odd but it allows a seamless transition when using autoanimate
       - Slides down from the top instead of just teleporting in from nowhere*/}
      <ul
        className={classNames(
          "border-subtle divide-subtle mt-3 divide-y rounded-md",
          value.length >= 1 && "border",
          customClassNames?.selectedChildrenList?.container
        )}
        ref={animationRef}>
        {value.map((children, index) => (
          <li key={index}>
            <div
              className={classNames(
                "flex flex-row items-center gap-3 p-3",
                customClassNames?.selectedChildrenList?.listItem?.container
              )}>
              <Avatar
                size="mdLg"
                className={classNames(
                  "overflow-visible",
                  customClassNames?.selectedChildrenList?.listItem?.avatar
                )}
                imageSrc={children.owner.avatar}
                alt={children.owner.name || children.owner.email || ""}
              />
              <div className="flex w-full flex-row justify-between">
                <div className="flex flex-col">
                  <span
                    className={classNames(
                      "text text-sm font-semibold leading-none",
                      customClassNames?.selectedChildrenList?.listItem?.name
                    )}>
                    {children.owner.name || children.owner.email}
                    <div
                      className={classNames(
                        "flex flex-row gap-1",
                        customClassNames?.selectedChildrenList?.listItem?.badgeContainer
                      )}>
                      {children.owner.membership === MembershipRole.OWNER ? (
                        <Badge
                          variant="gray"
                          className={customClassNames?.selectedChildrenList?.listItem?.ownerBadge}>
                          {t("owner")}
                        </Badge>
                      ) : (
                        <Badge
                          variant="gray"
                          className={customClassNames?.selectedChildrenList?.listItem?.memberBadge}>
                          {t("member")}
                        </Badge>
                      )}
                      {children.hidden && (
                        <Badge
                          variant="gray"
                          className={customClassNames?.selectedChildrenList?.listItem?.hiddenBadge}>
                          {t("hidden")}
                        </Badge>
                      )}
                    </div>
                  </span>
                  {children.owner.username && (
                    <small
                      className={classNames(
                        "text-subtle font-normal leading-normal",
                        customClassNames?.selectedChildrenList?.listItem?.eventLink
                      )}>
                      {`/${children.owner.username}/${children.slug}`}
                    </small>
                  )}
                </div>
                <div className={classNames("flex flex-row items-center gap-2")}>
                  <Tooltip
                    className={customClassNames?.selectedChildrenList?.listItem?.showOnProfileTooltip}
                    content={t("show_eventtype_on_profile")}>
                    <div className="self-center rounded-md p-2">
                      <Switch
                        name="Hidden"
                        checked={!children.hidden}
                        onCheckedChange={(checked) => {
                          const newData = value.map((item) =>
                            item.owner.id === children.owner.id ? { ...item, hidden: !checked } : item
                          );
                          props.onChange(newData);
                        }}
                      />
                    </div>
                  </Tooltip>
                  <ButtonGroup combined>
                    {children.created && children.owner.username && (
                      <Tooltip
                        className={customClassNames?.selectedChildrenList?.listItem?.previewEventTypeTooltip}
                        content={t("preview")}>
                        <Button
                          data-testid="preview-button"
                          color="secondary"
                          target="_blank"
                          variant="icon"
<<<<<<< HEAD
=======
                          className={customClassNames?.selectedChildrenList?.listItem?.previewEventTypeButton}
>>>>>>> 00ee1ef4
                          href={`${getBookerBaseUrlSync(
                            children.owner.profile?.organization?.slug ?? null
                          )}/${children.owner?.username}/${children.slug}`}
                          StartIcon="external-link"
                        />
                      </Tooltip>
                    )}
                    <Tooltip
                      className={customClassNames?.selectedChildrenList?.listItem?.deleteEventTypeTooltip}
                      content={t("delete")}>
                      <Button
                        color="secondary"
                        target="_blank"
                        variant="icon"
                        className={customClassNames?.selectedChildrenList?.listItem?.deleteEventTypeButton}
                        onClick={() =>
                          props.onChange(value.filter((item) => item.owner.id !== children.owner.id))
                        }
                        StartIcon="x"
                      />
                    </Tooltip>
                  </ButtonGroup>
                </div>
              </div>
            </div>
          </li>
        ))}
      </ul>
    </>
  );
};

export default ChildrenEventTypeSelect;<|MERGE_RESOLUTION|>--- conflicted
+++ resolved
@@ -1,11 +1,7 @@
 import { useAutoAnimate } from "@formkit/auto-animate/react";
 import type { Props } from "react-select";
 
-<<<<<<< HEAD
-import { classNames } from "@calcom/lib";
-=======
 import type { SelectClassNames } from "@calcom/features/eventtypes/lib/types";
->>>>>>> 00ee1ef4
 import { getBookerBaseUrlSync } from "@calcom/lib/getBookerUrl/client";
 import { useLocale } from "@calcom/lib/hooks/useLocale";
 import { MembershipRole } from "@calcom/prisma/enums";
@@ -176,10 +172,7 @@
                           color="secondary"
                           target="_blank"
                           variant="icon"
-<<<<<<< HEAD
-=======
                           className={customClassNames?.selectedChildrenList?.listItem?.previewEventTypeButton}
->>>>>>> 00ee1ef4
                           href={`${getBookerBaseUrlSync(
                             children.owner.profile?.organization?.slug ?? null
                           )}/${children.owner?.username}/${children.slug}`}
