import { useAutoAnimate } from "@formkit/auto-animate/react";
import { ErrorMessage } from "@hookform/error-message";
import { useState } from "react";
import { useFormContext, Controller } from "react-hook-form";

import { useIsPlatform } from "@calcom/atoms/hooks/useIsPlatform";
import type { FormValues } from "@calcom/features/eventtypes/lib/types";
import type { CalVideoSettings as CalVideoSettingsType } from "@calcom/features/eventtypes/lib/types";
import { useLocale } from "@calcom/lib/hooks/useLocale";
import classNames from "@calcom/ui/classNames";
import { UpgradeTeamsBadge } from "@calcom/ui/components/badge";
import { TextField } from "@calcom/ui/components/form";
import { SettingsToggle } from "@calcom/ui/components/form";
import { Icon } from "@calcom/ui/components/icon";
import { Tooltip } from "@calcom/ui/components/tooltip";

import LocationSettingsContainer from "./LocationSettingsContainer";

const CalVideoSettings = ({ calVideoSettings }: { calVideoSettings?: CalVideoSettingsType }) => {
  const { t } = useLocale();
  const formMethods = useFormContext<FormValues>();
  const isPlatform = useIsPlatform();
  const [isExpanded, setIsExpanded] = useState(false);
  const [parent] = useAutoAnimate<HTMLDivElement>();
  return (
    <>
      <Tooltip content="expandable" side="right" className="lg:hidden">
        <button
          aria-expanded={isExpanded}
          onClick={() => setIsExpanded(!isExpanded)}
          className={classNames(
            "todesktop:py-[7px] text-default group flex w-full items-center rounded-md px-2 py-1.5 text-sm font-medium transition",
<<<<<<< HEAD
            "aria-[aria-current='page']:bg-transparent!",
            "[&[aria-current='page']]:text-emphasis mt-0.5 text-sm",
=======
            "[&[aria-current='page']]:!bg-transparent",
            "[&[aria-current='page']]:text-emphasis mt-0.5 text-sm"
>>>>>>> 387a1704
          )}>
          <span className="hidden w-full justify-between truncate text-ellipsis lg:flex">
            {!isExpanded ? t("show_advanced_settings") : t("hide_advanced_settings")}
          </span>
          <Icon name={isExpanded ? "chevron-up" : "chevron-down"} className="ml-auto h-4 w-4" />
        </button>
      </Tooltip>
      <div ref={parent}>
        {isExpanded && (
          <LocationSettingsContainer>
            <Controller
              name="calVideoSettings.disableRecordingForGuests"
              defaultValue={!!calVideoSettings?.disableRecordingForGuests}
              render={({ field: { onChange, value } }) => {
                return (
                  <SettingsToggle
                    title={t("disable_recording_for_guests")}
                    labelClassName="text-sm leading-6 whitespace-normal wrap-break-word"
                    checked={value}
                    onCheckedChange={onChange}
                    Badge={<UpgradeTeamsBadge checkForActiveStatus />}
                  />
                );
              }}
            />

            <Controller
              name="calVideoSettings.disableRecordingForOrganizer"
              defaultValue={!!calVideoSettings?.disableRecordingForOrganizer}
              render={({ field: { onChange, value } }) => {
                return (
                  <SettingsToggle
                    title={t("disable_recording_for_organizer")}
                    labelClassName="text-sm leading-6 whitespace-normal wrap-break-word"
                    checked={value}
                    onCheckedChange={onChange}
                    Badge={<UpgradeTeamsBadge checkForActiveStatus />}
                  />
                );
              }}
            />

            {!isPlatform && (
              <Controller
                name="calVideoSettings.enableAutomaticRecordingForOrganizer"
                defaultValue={!!calVideoSettings?.enableAutomaticRecordingForOrganizer}
                render={({ field: { onChange, value } }) => {
                  return (
                    <SettingsToggle
                      title={t("enable_automatic_recording")}
                      labelClassName="text-sm"
                      checked={value}
                      onCheckedChange={onChange}
                      Badge={<UpgradeTeamsBadge checkForActiveStatus />}
                    />
                  );
                }}
              />
            )}

            <Controller
              name="calVideoSettings.enableAutomaticTranscription"
              defaultValue={!!calVideoSettings?.enableAutomaticTranscription}
              render={({ field: { onChange, value } }) => {
                return (
                  <SettingsToggle
                    title={t("enable_automatic_transcription")}
                    labelClassName="text-sm leading-6 whitespace-normal wrap-break-word"
                    checked={value}
                    onCheckedChange={onChange}
                    Badge={<UpgradeTeamsBadge checkForActiveStatus />}
                  />
                );
              }}
            />

            {!isPlatform && (
              <Controller
                name="calVideoSettings.disableTranscriptionForGuests"
                defaultValue={!!calVideoSettings?.disableTranscriptionForGuests}
                render={({ field: { onChange, value } }) => {
                  return (
                    <SettingsToggle
                      title={t("disable_transcription_for_guests")}
                      labelClassName="text-sm leading-6 whitespace-normal wrap-break-word"
                      checked={value}
                      onCheckedChange={onChange}
                      Badge={<UpgradeTeamsBadge checkForActiveStatus />}
                    />
                  );
                }}
              />
            )}
            {!isPlatform && (
              <Controller
                name="calVideoSettings.disableTranscriptionForOrganizer"
                defaultValue={!!calVideoSettings?.disableTranscriptionForOrganizer}
                render={({ field: { onChange, value } }) => {
                  return (
                    <SettingsToggle
                      title={t("disable_transcription_for_organizer")}
                      labelClassName="text-sm leading-6 whitespace-normal wrap-break-word"
                      checked={value}
                      onCheckedChange={onChange}
                      Badge={<UpgradeTeamsBadge checkForActiveStatus />}
                    />
                  );
                }}
              />
            )}

            <TextField
              label={t("enter_redirect_url_on_exit_description")}
              defaultValue={calVideoSettings?.redirectUrlOnExit || ""}
              data-testid="calVideoSettings.redirectUrlOnExit"
              containerClassName="mt-4"
              className="leading-6"
              {...formMethods.register("calVideoSettings.redirectUrlOnExit", {
                setValueAs: (v) => (!v || v.trim() === "" ? null : v),
              })}
            />
            <ErrorMessage
              errors={formMethods.formState.errors?.calVideoSettings}
              name="redirectUrlOnExit"
              className={classNames("text-error text-sm")}
              as="div"
              id="calVideoSettings.redirectUrlOnExit-error"
            />
          </LocationSettingsContainer>
        )}
      </div>
    </>
  );
};

export default CalVideoSettings;<|MERGE_RESOLUTION|>--- conflicted
+++ resolved
@@ -30,13 +30,8 @@
           onClick={() => setIsExpanded(!isExpanded)}
           className={classNames(
             "todesktop:py-[7px] text-default group flex w-full items-center rounded-md px-2 py-1.5 text-sm font-medium transition",
-<<<<<<< HEAD
-            "aria-[aria-current='page']:bg-transparent!",
-            "[&[aria-current='page']]:text-emphasis mt-0.5 text-sm",
-=======
             "[&[aria-current='page']]:!bg-transparent",
             "[&[aria-current='page']]:text-emphasis mt-0.5 text-sm"
->>>>>>> 387a1704
           )}>
           <span className="hidden w-full justify-between truncate text-ellipsis lg:flex">
             {!isExpanded ? t("show_advanced_settings") : t("hide_advanced_settings")}
