--- conflicted
+++ resolved
@@ -30,10 +30,6 @@
 export type TDestinationCalendar = { integration: string } | null;
 export type TPrefillLocation = { credentialId?: number; type: string };
 
-<<<<<<< HEAD
-=======
-
->>>>>>> c3a5158a
 type LocationsProps = {
   team: { id: number } | null;
   destinationCalendar: TDestinationCalendar;
