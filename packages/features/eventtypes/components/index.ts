import dynamic from "next/dynamic";

export { default as CheckedTeamSelect } from "./CheckedTeamSelect";
<<<<<<< HEAD
export { default as CreateEventTypeButton } from "./CreateEventTypeButton";
=======
export { default as CustomInputItem } from "./CustomInputItem";
export { default as CreateEventTypeDialog } from "./CreateEventTypeDialog";
>>>>>>> 0ec71e52
export { default as EventTypeDescription } from "./EventTypeDescription";
export const EventTypeDescriptionLazy = dynamic(() => import("./EventTypeDescription"));<|MERGE_RESOLUTION|>--- conflicted
+++ resolved
@@ -1,11 +1,6 @@
 import dynamic from "next/dynamic";
 
 export { default as CheckedTeamSelect } from "./CheckedTeamSelect";
-<<<<<<< HEAD
-export { default as CreateEventTypeButton } from "./CreateEventTypeButton";
-=======
-export { default as CustomInputItem } from "./CustomInputItem";
 export { default as CreateEventTypeDialog } from "./CreateEventTypeDialog";
->>>>>>> 0ec71e52
 export { default as EventTypeDescription } from "./EventTypeDescription";
 export const EventTypeDescriptionLazy = dynamic(() => import("./EventTypeDescription"));