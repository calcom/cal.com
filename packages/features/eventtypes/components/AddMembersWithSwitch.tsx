import { useMemo, type ComponentProps, type Dispatch, type SetStateAction } from "react";
import { useFormContext } from "react-hook-form";
import { Controller } from "react-hook-form";
import type { Options } from "react-select";

import { AddMembersWithSwitchPlatformWrapper } from "@calcom/atoms/add-members-switch/AddMembersWithSwitchPlatformWrapper";
import { AddMembersWithSwitchWebWrapper } from "@calcom/atoms/add-members-switch/AddMembersWithSwitchWebWrapper";
import { useIsPlatform } from "@calcom/atoms/hooks/useIsPlatform";
import { Segment } from "@calcom/features/Segment";
import type {
  FormValues,
  Host,
  SettingsToggleClassNames,
  TeamMember,
} from "@calcom/features/eventtypes/lib/types";
import { useLocale } from "@calcom/lib/hooks/useLocale";
import type { AttributesQueryValue } from "@calcom/lib/raqb/types";
import { Label, SettingsToggle } from "@calcom/ui";

import AssignAllTeamMembers from "./AssignAllTeamMembers";
import CheckedTeamSelect from "./CheckedTeamSelect";
import type { CheckedSelectOption, CheckedTeamSelectCustomClassNames } from "./CheckedTeamSelect";

interface IUserToValue {
  id: number | null;
  name: string | null;
  username: string | null;
  avatar: string;
  email: string;
  defaultScheduleId: number | null;
}

export const mapUserToValue = (
  { id, name, username, avatar, email, defaultScheduleId }: IUserToValue,
  pendingString: string
) => ({
  value: `${id || ""}`,
  label: `${name || email || ""}${!username ? ` (${pendingString})` : ""}`,
  avatar,
  email,
  defaultScheduleId,
});

const sortByLabel = (a: ReturnType<typeof mapUserToValue>, b: ReturnType<typeof mapUserToValue>) => {
  if (a.label < b.label) {
    return -1;
  }
  if (a.label > b.label) {
    return 1;
  }
  return 0;
};

const CheckedHostField = ({
  labelText,
  placeholder,
  options = [],
  isFixed,
  value,
  onChange,
  helperText,
  isRRWeightsEnabled,
<<<<<<< HEAD
=======
  customClassNames,
>>>>>>> 00ee1ef4
  ...rest
}: {
  labelText?: string;
  placeholder: string;
  isFixed: boolean;
  value: Host[];
  onChange?: (options: Host[]) => void;
  options?: Options<CheckedSelectOption>;
  helperText?: React.ReactNode | string;
  isRRWeightsEnabled?: boolean;
} & Omit<Partial<ComponentProps<typeof CheckedTeamSelect>>, "onChange" | "value">) => {
  return (
    <div className="flex flex-col rounded-md">
      <div>
        {labelText ? <Label>{labelText}</Label> : <></>}
        <CheckedTeamSelect
          isOptionDisabled={(option) => !!value.find((host) => host.userId.toString() === option.value)}
          onChange={(options) => {
            onChange &&
              onChange(
                options.map((option) => ({
                  isFixed,
                  userId: parseInt(option.value, 10),
                  priority: option.priority ?? 2,
                  weight: option.weight ?? 100,
<<<<<<< HEAD
                  weightAdjustment: option.weightAdjustment ?? 0,
=======
                  scheduleId: option.defaultScheduleId,
>>>>>>> 00ee1ef4
                }))
              );
          }}
          value={(value || [])
            .filter(({ isFixed: _isFixed }) => isFixed === _isFixed)
            .reduce((acc, host) => {
              const option = options.find((member) => member.value === host.userId.toString());
              if (!option) return acc;

              acc.push({ ...option, priority: host.priority ?? 2, isFixed, weight: host.weight ?? 100 });

              return acc;
            }, [] as CheckedSelectOption[])}
          controlShouldRenderValue={false}
          options={options}
          placeholder={placeholder}
          isRRWeightsEnabled={isRRWeightsEnabled}
<<<<<<< HEAD
=======
          customClassNames={customClassNames}
>>>>>>> 00ee1ef4
          {...rest}
        />
      </div>
    </div>
  );
};

<<<<<<< HEAD
const AddMembersWithSwitch = ({
  teamMembers,
  value,
  onChange,
  assignAllTeamMembers,
  setAssignAllTeamMembers,
  automaticAddAllEnabled,
  onActive,
  isFixed,
  placeholder = "",
  containerClassName = "",
  isRRWeightsEnabled,
=======
function MembersSegmentWithToggle({
  teamId,
  assignRRMembersUsingSegment,
  setAssignRRMembersUsingSegment,
  rrSegmentQueryValue,
  setRrSegmentQueryValue,
  className,
>>>>>>> 00ee1ef4
}: {
  teamId: number;
  assignRRMembersUsingSegment: boolean;
  setAssignRRMembersUsingSegment: (value: boolean) => void;
  rrSegmentQueryValue: AttributesQueryValue | null;
  setRrSegmentQueryValue: (value: AttributesQueryValue) => void;
  className?: string;
}) {
  const { t } = useLocale();
  const onQueryValueChange = ({ queryValue }: { queryValue: AttributesQueryValue }) => {
    setRrSegmentQueryValue(queryValue);
  };
  const isPlatform = useIsPlatform();
  return (
    <Controller<FormValues>
      name="assignRRMembersUsingSegment"
      render={() => (
        <SettingsToggle
          noIndentation
          data-testid="segment-toggle"
          title={t("filter_by_attributes")}
          labelClassName="mt-0.5 font-normal"
          checked={assignRRMembersUsingSegment}
          onCheckedChange={(active) => {
            setAssignRRMembersUsingSegment(active);
          }}>
          {!isPlatform && (
            <Segment
              teamId={teamId}
              queryValue={rrSegmentQueryValue}
              onQueryValueChange={onQueryValueChange}
              className={className}
            />
          )}
        </SettingsToggle>
      )}
    />
  );
}

export type AddMembersWithSwitchCustomClassNames = {
  assingAllTeamMembers?: SettingsToggleClassNames;
  teamMemberSelect?: CheckedTeamSelectCustomClassNames;
};

export type AddMembersWithSwitchProps = {
  teamMembers: TeamMember[];
  value: Host[];
  onChange: (hosts: Host[]) => void;
  assignAllTeamMembers: boolean;
  setAssignAllTeamMembers: Dispatch<SetStateAction<boolean>>;
  automaticAddAllEnabled: boolean;
  onActive: () => void;
  isFixed: boolean;
  placeholder?: string;
<<<<<<< HEAD
  containerClassName?: string;
  isRRWeightsEnabled?: boolean;
}) => {
=======
  isRRWeightsEnabled?: boolean;
  teamId: number;
  isSegmentApplicable?: boolean;
  "data-testid"?: string;
  customClassNames?: AddMembersWithSwitchCustomClassNames;
};

const enum AssignmentState {
  TOGGLES_OFF_AND_ALL_TEAM_MEMBERS_NOT_APPLICABLE = "TOGGLES_OFF_AND_ALL_TEAM_MEMBERS_NOT_APPLICABLE",
  TOGGLES_OFF_AND_ALL_TEAM_MEMBERS_APPLICABLE = "TOGGLES_OFF_AND_ALL_TEAM_MEMBERS_APPLICABLE",
  ALL_TEAM_MEMBERS_ENABLED_AND_SEGMENT_APPLICABLE = "ALL_TEAM_MEMBERS_ENABLED_AND_SEGMENT_APPLICABLE",
  ALL_TEAM_MEMBERS_ENABLED_AND_SEGMENT_NOT_APPLICABLE = "ALL_TEAM_MEMBERS_ENABLED_AND_SEGMENT_NOT_APPLICABLE",
  TEAM_MEMBERS_IN_SEGMENT_ENABLED = "TEAM_MEMBERS_IN_SEGMENT_ENABLED",
}

function getAssignmentState({
  assignAllTeamMembers,
  assignRRMembersUsingSegment,
  isAssigningAllTeamMembersApplicable,
  isSegmentApplicable,
}: {
  assignAllTeamMembers: boolean;
  assignRRMembersUsingSegment: boolean;
  isAssigningAllTeamMembersApplicable: boolean;
  isSegmentApplicable?: boolean;
}) {
  if (assignAllTeamMembers) {
    return isSegmentApplicable
      ? AssignmentState.ALL_TEAM_MEMBERS_ENABLED_AND_SEGMENT_APPLICABLE
      : AssignmentState.ALL_TEAM_MEMBERS_ENABLED_AND_SEGMENT_NOT_APPLICABLE;
  }
  if (assignRRMembersUsingSegment && isSegmentApplicable)
    return AssignmentState.TEAM_MEMBERS_IN_SEGMENT_ENABLED;
  if (isAssigningAllTeamMembersApplicable) return AssignmentState.TOGGLES_OFF_AND_ALL_TEAM_MEMBERS_APPLICABLE;
  return AssignmentState.TOGGLES_OFF_AND_ALL_TEAM_MEMBERS_NOT_APPLICABLE;
}

function useSegmentState() {
  const { getValues, setValue, watch } = useFormContext<FormValues>();
  const assignRRMembersUsingSegment = watch("assignRRMembersUsingSegment");

  const setAssignRRMembersUsingSegment = (value: boolean) =>
    setValue("assignRRMembersUsingSegment", value, { shouldDirty: true });

  const rrSegmentQueryValue = getValues("rrSegmentQueryValue");
  const setRrSegmentQueryValue = (value: AttributesQueryValue) =>
    setValue("rrSegmentQueryValue", value, { shouldDirty: true });

  return {
    assignRRMembersUsingSegment,
    setAssignRRMembersUsingSegment,
    rrSegmentQueryValue,
    setRrSegmentQueryValue,
  };
}

export function AddMembersWithSwitch({
  teamMembers,
  value,
  onChange,
  assignAllTeamMembers,
  setAssignAllTeamMembers,
  automaticAddAllEnabled,
  onActive,
  isFixed,
  placeholder = "",
  isRRWeightsEnabled,
  teamId,
  isSegmentApplicable,
  customClassNames,
  ...rest
}: AddMembersWithSwitchProps) {
>>>>>>> 00ee1ef4
  const { t } = useLocale();
  const { setValue } = useFormContext<FormValues>();
  const {
    assignRRMembersUsingSegment,
    setAssignRRMembersUsingSegment,
    rrSegmentQueryValue,
    setRrSegmentQueryValue,
  } = useSegmentState();

<<<<<<< HEAD
  return (
    <div className="rounded-md ">
      <div className={`flex flex-col rounded-md pb-2 pt-6 ${containerClassName}`}>
        {automaticAddAllEnabled ? (
          <div className="mb-2">
=======
  const assignmentState = getAssignmentState({
    assignAllTeamMembers,
    assignRRMembersUsingSegment,
    isAssigningAllTeamMembersApplicable: automaticAddAllEnabled,
    isSegmentApplicable,
  });

  const onAssignAllTeamMembersInactive = () => {
    setAssignRRMembersUsingSegment(false);
  };

  switch (assignmentState) {
    case AssignmentState.ALL_TEAM_MEMBERS_ENABLED_AND_SEGMENT_APPLICABLE:
    case AssignmentState.ALL_TEAM_MEMBERS_ENABLED_AND_SEGMENT_NOT_APPLICABLE:
    case AssignmentState.TEAM_MEMBERS_IN_SEGMENT_ENABLED:
      return (
        <>
          {!isFixed && (
>>>>>>> 00ee1ef4
            <AssignAllTeamMembers
              assignAllTeamMembers={assignAllTeamMembers}
              setAssignAllTeamMembers={setAssignAllTeamMembers}
              onActive={onActive}
              onInactive={onAssignAllTeamMembersInactive}
              customClassNames={customClassNames?.assingAllTeamMembers}
            />
          )}
          {assignmentState !== AssignmentState.ALL_TEAM_MEMBERS_ENABLED_AND_SEGMENT_NOT_APPLICABLE && (
            <div className="mt-2">
              <MembersSegmentWithToggle
                teamId={teamId}
                assignRRMembersUsingSegment={assignRRMembersUsingSegment}
                setAssignRRMembersUsingSegment={setAssignRRMembersUsingSegment}
                rrSegmentQueryValue={rrSegmentQueryValue}
                setRrSegmentQueryValue={setRrSegmentQueryValue}
              />
            </div>
          )}
        </>
      );

    case AssignmentState.TOGGLES_OFF_AND_ALL_TEAM_MEMBERS_NOT_APPLICABLE:
    case AssignmentState.TOGGLES_OFF_AND_ALL_TEAM_MEMBERS_APPLICABLE:
      return (
        <>
          <div className="mb-2">
            {assignmentState === AssignmentState.TOGGLES_OFF_AND_ALL_TEAM_MEMBERS_APPLICABLE && (
              <AssignAllTeamMembers
                assignAllTeamMembers={assignAllTeamMembers}
                setAssignAllTeamMembers={setAssignAllTeamMembers}
                onActive={onActive}
                onInactive={onAssignAllTeamMembersInactive}
                customClassNames={customClassNames?.assingAllTeamMembers}
              />
            )}
          </div>
          <div className="mb-2">
            <CheckedHostField
              data-testid={rest["data-testid"]}
              value={value}
              onChange={onChange}
              isFixed={isFixed}
              className="mb-2"
              options={teamMembers.sort(sortByLabel)}
              placeholder={placeholder ?? t("add_attendees")}
              isRRWeightsEnabled={isRRWeightsEnabled}
              customClassNames={customClassNames?.teamMemberSelect}
            />
          </div>
<<<<<<< HEAD
        ) : (
          <></>
        )}
        {!assignAllTeamMembers || !automaticAddAllEnabled ? (
          <CheckedHostField
            value={value}
            onChange={onChange}
            isFixed={isFixed}
            options={teamMembers.sort(sortByLabel)}
            placeholder={placeholder ?? t("add_attendees")}
            isRRWeightsEnabled={isRRWeightsEnabled}
          />
        ) : (
          <></>
        )}
=======
        </>
      );
  }
}

const AddMembersWithSwitchWrapper = ({
  containerClassName,
  ...props
}: AddMembersWithSwitchProps & {
  containerClassName?: string;
}) => {
  const isPlatform = useIsPlatform();
  const AddMembersWithSwitchWrapped = useMemo(
    () => (isPlatform ? AddMembersWithSwitchPlatformWrapper : AddMembersWithSwitchWebWrapper),
    [isPlatform]
  );
  return (
    <div className="rounded-md ">
      <div className={`flex flex-col rounded-md pb-2 pt-6 ${containerClassName}`}>
        <AddMembersWithSwitchWrapped {...props} />
>>>>>>> 00ee1ef4
      </div>
    </div>
  );
};

export default AddMembersWithSwitchWrapper;<|MERGE_RESOLUTION|>--- conflicted
+++ resolved
@@ -60,10 +60,7 @@
   onChange,
   helperText,
   isRRWeightsEnabled,
-<<<<<<< HEAD
-=======
   customClassNames,
->>>>>>> 00ee1ef4
   ...rest
 }: {
   labelText?: string;
@@ -89,11 +86,7 @@
                   userId: parseInt(option.value, 10),
                   priority: option.priority ?? 2,
                   weight: option.weight ?? 100,
-<<<<<<< HEAD
-                  weightAdjustment: option.weightAdjustment ?? 0,
-=======
                   scheduleId: option.defaultScheduleId,
->>>>>>> 00ee1ef4
                 }))
               );
           }}
@@ -111,10 +104,7 @@
           options={options}
           placeholder={placeholder}
           isRRWeightsEnabled={isRRWeightsEnabled}
-<<<<<<< HEAD
-=======
           customClassNames={customClassNames}
->>>>>>> 00ee1ef4
           {...rest}
         />
       </div>
@@ -122,20 +112,6 @@
   );
 };
 
-<<<<<<< HEAD
-const AddMembersWithSwitch = ({
-  teamMembers,
-  value,
-  onChange,
-  assignAllTeamMembers,
-  setAssignAllTeamMembers,
-  automaticAddAllEnabled,
-  onActive,
-  isFixed,
-  placeholder = "",
-  containerClassName = "",
-  isRRWeightsEnabled,
-=======
 function MembersSegmentWithToggle({
   teamId,
   assignRRMembersUsingSegment,
@@ -143,7 +119,6 @@
   rrSegmentQueryValue,
   setRrSegmentQueryValue,
   className,
->>>>>>> 00ee1ef4
 }: {
   teamId: number;
   assignRRMembersUsingSegment: boolean;
@@ -199,11 +174,6 @@
   onActive: () => void;
   isFixed: boolean;
   placeholder?: string;
-<<<<<<< HEAD
-  containerClassName?: string;
-  isRRWeightsEnabled?: boolean;
-}) => {
-=======
   isRRWeightsEnabled?: boolean;
   teamId: number;
   isSegmentApplicable?: boolean;
@@ -276,7 +246,6 @@
   customClassNames,
   ...rest
 }: AddMembersWithSwitchProps) {
->>>>>>> 00ee1ef4
   const { t } = useLocale();
   const { setValue } = useFormContext<FormValues>();
   const {
@@ -286,13 +255,6 @@
     setRrSegmentQueryValue,
   } = useSegmentState();
 
-<<<<<<< HEAD
-  return (
-    <div className="rounded-md ">
-      <div className={`flex flex-col rounded-md pb-2 pt-6 ${containerClassName}`}>
-        {automaticAddAllEnabled ? (
-          <div className="mb-2">
-=======
   const assignmentState = getAssignmentState({
     assignAllTeamMembers,
     assignRRMembersUsingSegment,
@@ -311,7 +273,6 @@
       return (
         <>
           {!isFixed && (
->>>>>>> 00ee1ef4
             <AssignAllTeamMembers
               assignAllTeamMembers={assignAllTeamMembers}
               setAssignAllTeamMembers={setAssignAllTeamMembers}
@@ -362,23 +323,6 @@
               customClassNames={customClassNames?.teamMemberSelect}
             />
           </div>
-<<<<<<< HEAD
-        ) : (
-          <></>
-        )}
-        {!assignAllTeamMembers || !automaticAddAllEnabled ? (
-          <CheckedHostField
-            value={value}
-            onChange={onChange}
-            isFixed={isFixed}
-            options={teamMembers.sort(sortByLabel)}
-            placeholder={placeholder ?? t("add_attendees")}
-            isRRWeightsEnabled={isRRWeightsEnabled}
-          />
-        ) : (
-          <></>
-        )}
-=======
         </>
       );
   }
@@ -399,7 +343,6 @@
     <div className="rounded-md ">
       <div className={`flex flex-col rounded-md pb-2 pt-6 ${containerClassName}`}>
         <AddMembersWithSwitchWrapped {...props} />
->>>>>>> 00ee1ef4
       </div>
     </div>
   );
