--- conflicted
+++ resolved
@@ -110,25 +110,6 @@
   );
 };
 
-<<<<<<< HEAD
-export type AddMembersWithSwitchCustomClassNames = {
-  assingAllTeamMembersToggle: SettingsToggleClassNames;
-  teamMemberSelect: CheckedTeamSelectCustomClassNames;
-};
-const AddMembersWithSwitch = ({
-  teamMembers,
-  value,
-  onChange,
-  assignAllTeamMembers,
-  setAssignAllTeamMembers,
-  automaticAddAllEnabled,
-  onActive,
-  isFixed,
-  placeholder = "",
-  containerClassName = "",
-  isRRWeightsEnabled,
-  customClassNames,
-=======
 function MembersSegmentWithToggle({
   teamId,
   assignRRMembersUsingSegment,
@@ -136,7 +117,6 @@
   rrSegmentQueryValue,
   setRrSegmentQueryValue,
   className,
->>>>>>> 82e52a19
 }: {
   teamId: number;
   assignRRMembersUsingSegment: boolean;
@@ -175,26 +155,6 @@
   );
 }
 
-type AddMembersWithSwitchProps = {
-  teamMembers: TeamMember[];
-  value: Host[];
-  onChange: (hosts: Host[]) => void;
-  assignAllTeamMembers: boolean;
-  setAssignAllTeamMembers: Dispatch<SetStateAction<boolean>>;
-  automaticAddAllEnabled: boolean;
-  onActive: () => void;
-  isFixed: boolean;
-  placeholder?: string;
-  isRRWeightsEnabled?: boolean;
-<<<<<<< HEAD
-  customClassNames?: AddMembersWithSwitchCustomClassNames;
-}) => {
-=======
-  teamId: number;
-  isSegmentApplicable?: boolean;
-  "data-testid"?: string;
-};
-
 const enum AssignmentState {
   TOGGLES_OFF_AND_ALL_TEAM_MEMBERS_NOT_APPLICABLE = "TOGGLES_OFF_AND_ALL_TEAM_MEMBERS_NOT_APPLICABLE",
   TOGGLES_OFF_AND_ALL_TEAM_MEMBERS_APPLICABLE = "TOGGLES_OFF_AND_ALL_TEAM_MEMBERS_APPLICABLE",
@@ -244,6 +204,28 @@
   };
 }
 
+export type AddMembersWithSwitchCustomClassNames = {
+  assingAllTeamMembersToggle: SettingsToggleClassNames;
+  teamMemberSelect: CheckedTeamSelectCustomClassNames;
+};
+
+type AddMembersWithSwitchProps = {
+  teamMembers: TeamMember[];
+  value: Host[];
+  onChange: (hosts: Host[]) => void;
+  assignAllTeamMembers: boolean;
+  setAssignAllTeamMembers: Dispatch<SetStateAction<boolean>>;
+  automaticAddAllEnabled: boolean;
+  onActive: () => void;
+  isFixed: boolean;
+  placeholder?: string;
+  isRRWeightsEnabled?: boolean;
+  teamId: number;
+  isSegmentApplicable?: boolean;
+  "data-testid"?: string;
+  customClassNames?: AddMembersWithSwitchCustomClassNames;
+};
+
 function AddMembersWithSwitch({
   teamMembers,
   value,
@@ -257,9 +239,9 @@
   isRRWeightsEnabled,
   teamId,
   isSegmentApplicable,
+  customClassNames,
   ...rest
 }: AddMembersWithSwitchProps) {
->>>>>>> 82e52a19
   const { t } = useLocale();
   const { setValue } = useFormContext<FormValues>();
   const {
@@ -299,6 +281,7 @@
               onActive();
             }}
             onInactive={onAssignAllTeamMembersInactive}
+            customClassNames={customClassNames?.assingAllTeamMembersToggle}
           />
           {assignmentState !== AssignmentState.ALL_TEAM_MEMBERS_ENABLED_AND_SEGMENT_NOT_APPLICABLE && (
             <div className="mt-2">
@@ -325,36 +308,11 @@
                 setAssignAllTeamMembers={setAssignAllTeamMembers}
                 onActive={onActive}
                 onInactive={onAssignAllTeamMembersInactive}
+                customClassNames={customClassNames?.assingAllTeamMembersToggle}
               />
             )}
           </div>
           <div className="mb-2">
-<<<<<<< HEAD
-            <AssignAllTeamMembers
-              assignAllTeamMembers={assignAllTeamMembers}
-              setAssignAllTeamMembers={setAssignAllTeamMembers}
-              onActive={onActive}
-              onInactive={() => setValue("hosts", [], { shouldDirty: true })}
-              customClassNames={customClassNames?.assingAllTeamMembersToggle}
-            />
-          </div>
-        ) : (
-          <></>
-        )}
-        {!assignAllTeamMembers || !automaticAddAllEnabled ? (
-          <CheckedHostField
-            value={value}
-            onChange={onChange}
-            isFixed={isFixed}
-            options={teamMembers.sort(sortByLabel)}
-            placeholder={placeholder ?? t("add_attendees")}
-            isRRWeightsEnabled={isRRWeightsEnabled}
-            customClassNames={customClassNames?.teamMemberSelect}
-          />
-        ) : (
-          <></>
-        )}
-=======
             <CheckedHostField
               data-testid={rest["data-testid"]}
               value={value}
@@ -364,6 +322,7 @@
               options={teamMembers.sort(sortByLabel)}
               placeholder={placeholder ?? t("add_attendees")}
               isRRWeightsEnabled={isRRWeightsEnabled}
+              customClassNames={customClassNames?.teamMemberSelect}
             />
           </div>
         </>
@@ -381,7 +340,6 @@
     <div className="rounded-md ">
       <div className={`flex flex-col rounded-md pb-2 pt-6 ${containerClassName}`}>
         <AddMembersWithSwitch {...props} />
->>>>>>> 82e52a19
       </div>
     </div>
   );
