import type { ComponentProps, Dispatch, SetStateAction } from "react";
import { useFormContext } from "react-hook-form";
import type { Options } from "react-select";

import type { FormValues, Host, TeamMember } from "@calcom/features/eventtypes/lib/types";
import { useLocale } from "@calcom/lib/hooks/useLocale";
import { Label } from "@calcom/ui";

import AssignAllTeamMembers from "./AssignAllTeamMembers";
import CheckedTeamSelect from "./CheckedTeamSelect";
import type { CheckedSelectOption } from "./CheckedTeamSelect";

interface IUserToValue {
  id: number | null;
  name: string | null;
  username: string | null;
  avatar: string;
  email: string;
  defaultScheduleId: number | null;
}

export const mapUserToValue = (
  { id, name, username, avatar, email, defaultScheduleId }: IUserToValue,
  pendingString: string
) => ({
  value: `${id || ""}`,
  label: `${name || email || ""}${!username ? ` (${pendingString})` : ""}`,
  avatar,
  email,
  defaultScheduleId,
});

const sortByLabel = (a: ReturnType<typeof mapUserToValue>, b: ReturnType<typeof mapUserToValue>) => {
  if (a.label < b.label) {
    return -1;
  }
  if (a.label > b.label) {
    return 1;
  }
  return 0;
};

const CheckedHostField = ({
  labelText,
  placeholder,
  options = [],
  isFixed,
  value,
  onChange,
  helperText,
  isRRWeightsEnabled,
  ...rest
}: {
  labelText?: string;
  placeholder: string;
  isFixed: boolean;
  value: Host[];
  onChange?: (options: Host[]) => void;
  options?: Options<CheckedSelectOption>;
  helperText?: React.ReactNode | string;
  isRRWeightsEnabled?: boolean;
} & Omit<Partial<ComponentProps<typeof CheckedTeamSelect>>, "onChange" | "value">) => {
  return (
    <div className="flex flex-col rounded-md">
      <div>
        {labelText ? <Label>{labelText}</Label> : <></>}
        <CheckedTeamSelect
          isOptionDisabled={(option) => !!value.find((host) => host.userId.toString() === option.value)}
          onChange={(options) => {
            onChange &&
              onChange(
                options.map((option) => ({
                  isFixed,
                  userId: parseInt(option.value, 10),
                  priority: option.priority ?? 2,
<<<<<<< HEAD
                  scheduleId: option.defaultScheduleId,
=======
                  weight: option.weight ?? 100,
                  weightAdjustment: option.weightAdjustment ?? 0,
>>>>>>> cd311f07
                }))
              );
          }}
          value={(value || [])
            .filter(({ isFixed: _isFixed }) => isFixed === _isFixed)
            .reduce((acc, host) => {
              const option = options.find((member) => member.value === host.userId.toString());
              if (!option) return acc;

              acc.push({ ...option, priority: host.priority ?? 2, isFixed, weight: host.weight ?? 100 });

              return acc;
            }, [] as CheckedSelectOption[])}
          controlShouldRenderValue={false}
          options={options}
          placeholder={placeholder}
          isRRWeightsEnabled={isRRWeightsEnabled}
          {...rest}
        />
      </div>
    </div>
  );
};

const AddMembersWithSwitch = ({
  teamMembers,
  value,
  onChange,
  assignAllTeamMembers,
  setAssignAllTeamMembers,
  automaticAddAllEnabled,
  onActive,
  isFixed,
  placeholder = "",
  containerClassName = "",
  isRRWeightsEnabled,
}: {
  value: Host[];
  onChange: (hosts: Host[]) => void;
  teamMembers: TeamMember[];
  assignAllTeamMembers: boolean;
  setAssignAllTeamMembers: Dispatch<SetStateAction<boolean>>;
  automaticAddAllEnabled: boolean;
  onActive: () => void;
  isFixed: boolean;
  placeholder?: string;
  containerClassName?: string;
  isRRWeightsEnabled?: boolean;
}) => {
  const { t } = useLocale();
  const { setValue } = useFormContext<FormValues>();

  return (
    <div className="rounded-md ">
      <div className={`flex flex-col rounded-md pb-2 pt-6 ${containerClassName}`}>
        {automaticAddAllEnabled ? (
          <div className="mb-2">
            <AssignAllTeamMembers
              assignAllTeamMembers={assignAllTeamMembers}
              setAssignAllTeamMembers={setAssignAllTeamMembers}
              onActive={onActive}
              onInactive={() => setValue("hosts", [], { shouldDirty: true })}
            />
          </div>
        ) : (
          <></>
        )}
        {!assignAllTeamMembers || !automaticAddAllEnabled ? (
          <CheckedHostField
            value={value}
            onChange={onChange}
            isFixed={isFixed}
            options={teamMembers.sort(sortByLabel)}
            placeholder={placeholder ?? t("add_attendees")}
            isRRWeightsEnabled={isRRWeightsEnabled}
          />
        ) : (
          <></>
        )}
      </div>
    </div>
  );
};

export default AddMembersWithSwitch;<|MERGE_RESOLUTION|>--- conflicted
+++ resolved
@@ -73,12 +73,9 @@
                   isFixed,
                   userId: parseInt(option.value, 10),
                   priority: option.priority ?? 2,
-<<<<<<< HEAD
-                  scheduleId: option.defaultScheduleId,
-=======
                   weight: option.weight ?? 100,
                   weightAdjustment: option.weightAdjustment ?? 0,
->>>>>>> cd311f07
+                  scheduleId: option.defaultScheduleId,
                 }))
               );
           }}
