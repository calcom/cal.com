--- conflicted
+++ resolved
@@ -3,22 +3,18 @@
 import { Controller } from "react-hook-form";
 import type { Options } from "react-select";
 
-<<<<<<< HEAD
+import {
+  useIsPlatform,
+  AddMembersWithSwitchWebWrapper,
+  AddMembersWithSwitchPlatformWrapper,
+} from "@calcom/atoms/monorepo";
+import { Segment } from "@calcom/features/Segment";
 import type {
   FormValues,
   Host,
   SettingsToggleClassNames,
   TeamMember,
 } from "@calcom/features/eventtypes/lib/types";
-=======
-import {
-  useIsPlatform,
-  AddMembersWithSwitchWebWrapper,
-  AddMembersWithSwitchPlatformWrapper,
-} from "@calcom/atoms/monorepo";
-import { Segment } from "@calcom/features/Segment";
-import type { FormValues, Host, TeamMember } from "@calcom/features/eventtypes/lib/types";
->>>>>>> 5af10a2f
 import { useLocale } from "@calcom/lib/hooks/useLocale";
 import type { AttributesQueryValue } from "@calcom/lib/raqb/types";
 import { Label, SettingsToggle } from "@calcom/ui";
@@ -165,8 +161,11 @@
   );
 }
 
-<<<<<<< HEAD
-=======
+export type AddMembersWithSwitchCustomClassNames = {
+  assingAllTeamMembers?: SettingsToggleClassNames;
+  teamMemberSelect?: CheckedTeamSelectCustomClassNames;
+};
+
 export type AddMembersWithSwitchProps = {
   teamMembers: TeamMember[];
   value: Host[];
@@ -181,9 +180,9 @@
   teamId: number;
   isSegmentApplicable?: boolean;
   "data-testid"?: string;
-};
-
->>>>>>> 5af10a2f
+  customClassNames?: AddMembersWithSwitchCustomClassNames;
+};
+
 const enum AssignmentState {
   TOGGLES_OFF_AND_ALL_TEAM_MEMBERS_NOT_APPLICABLE = "TOGGLES_OFF_AND_ALL_TEAM_MEMBERS_NOT_APPLICABLE",
   TOGGLES_OFF_AND_ALL_TEAM_MEMBERS_APPLICABLE = "TOGGLES_OFF_AND_ALL_TEAM_MEMBERS_APPLICABLE",
@@ -233,33 +232,7 @@
   };
 }
 
-<<<<<<< HEAD
-export type AddMembersWithSwitchCustomClassNames = {
-  assingAllTeamMembers?: SettingsToggleClassNames;
-  teamMemberSelect?: CheckedTeamSelectCustomClassNames;
-};
-
-type AddMembersWithSwitchProps = {
-  teamMembers: TeamMember[];
-  value: Host[];
-  onChange: (hosts: Host[]) => void;
-  assignAllTeamMembers: boolean;
-  setAssignAllTeamMembers: Dispatch<SetStateAction<boolean>>;
-  automaticAddAllEnabled: boolean;
-  onActive: () => void;
-  isFixed: boolean;
-  placeholder?: string;
-  isRRWeightsEnabled?: boolean;
-  teamId: number;
-  isSegmentApplicable?: boolean;
-  "data-testid"?: string;
-  customClassNames?: AddMembersWithSwitchCustomClassNames;
-};
-
-function AddMembersWithSwitch({
-=======
 export function AddMembersWithSwitch({
->>>>>>> 5af10a2f
   teamMembers,
   value,
   onChange,
