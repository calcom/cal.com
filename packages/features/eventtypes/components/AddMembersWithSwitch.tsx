--- conflicted
+++ resolved
@@ -80,19 +80,12 @@
             .filter(({ isFixed: _isFixed }) => isFixed === _isFixed)
             .reduce((acc, host) => {
               const option = options.find((member) => member.value === host.userId.toString());
-<<<<<<< HEAD
-              return option
-                ? { ...option, priority: host.priority ?? 2, isFixed, weight: host.weight ?? 100 }
-                : options[0];
-            })
-            .filter(Boolean)}
-=======
               if (!option) return acc;
 
-              acc.push({ ...option, priority: host.priority ?? 2, isFixed });
+              acc.push({ ...option, priority: host.priority ?? 2, isFixed, weight: host.weight ?? 100 });
+
               return acc;
             }, [] as CheckedSelectOption[])}
->>>>>>> da5df716
           controlShouldRenderValue={false}
           options={options}
           placeholder={placeholder}
