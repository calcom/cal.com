import type { User as UserType } from "@prisma/client";
import { Prisma } from "@prisma/client";

import type { LocationObject } from "@calcom/app-store/locations";
import { privacyFilteredLocations } from "@calcom/app-store/locations";
import { getAppFromSlug } from "@calcom/app-store/utils";
import dayjs from "@calcom/dayjs";
import { getBookingFieldsWithSystemFields } from "@calcom/features/bookings/lib/getBookingFields";
import { getSlugOrRequestedSlug } from "@calcom/features/ee/organizations/lib/orgDomains";
import { isRecurringEvent, parseRecurringEvent } from "@calcom/lib";
import { getOrgOrTeamAvatar } from "@calcom/lib/defaultAvatarImage";
import { getPlaceholderAvatar } from "@calcom/lib/defaultAvatarImage";
import { getDefaultEvent, getUsernameList } from "@calcom/lib/defaultEvents";
import { getUserAvatarUrl } from "@calcom/lib/getAvatarUrl";
import { getBookerBaseUrlSync } from "@calcom/lib/getBookerUrl/client";
import { markdownToSafeHTML } from "@calcom/lib/markdownToSafeHTML";
import { UserRepository } from "@calcom/lib/server/repository/user";
import type { PrismaClient } from "@calcom/prisma";
import type { Team } from "@calcom/prisma/client";
import type { BookerLayoutSettings } from "@calcom/prisma/zod-utils";
import {
  BookerLayouts,
  eventTypeMetaDataSchemaWithTypedApps,
  bookerLayoutOptions,
  bookerLayouts as bookerLayoutsSchema,
  customInputSchema,
  teamMetadataSchema,
  userMetadata as userMetadataSchema,
} from "@calcom/prisma/zod-utils";
import type { UserProfile } from "@calcom/types/UserProfile";

const userSelect = Prisma.validator<Prisma.UserSelect>()({
  id: true,
  avatarUrl: true,
  username: true,
  name: true,
  weekStart: true,
  brandColor: true,
  darkBrandColor: true,
  theme: true,
  metadata: true,
  organization: {
    select: {
      id: true,
      name: true,
      slug: true,
      bannerUrl: true,
    },
  },
  defaultScheduleId: true,
});

const getPublicEventSelect = (fetchAllUsers: boolean) => {
  return Prisma.validator<Prisma.EventTypeSelect>()({
    id: true,
    title: true,
    description: true,
    eventName: true,
    slug: true,
    isInstantEvent: true,
    instantMeetingParameters: true,
    aiPhoneCallConfig: true,
    schedulingType: true,
    length: true,
    locations: true,
    customInputs: true,
    disableGuests: true,
    metadata: true,
    lockTimeZoneToggleOnBookingPage: true,
    requiresConfirmation: true,
    autoTranslateDescriptionEnabled: true,
    fieldTranslations: {
      select: {
        translatedText: true,
        targetLocale: true,
        field: true,
      },
    },
    requiresBookerEmailVerification: true,
    recurringEvent: true,
    price: true,
    currency: true,
    seatsPerTimeSlot: true,
    seatsShowAvailabilityCount: true,
    bookingFields: true,
    teamId: true,
    team: {
      select: {
        parentId: true,
        metadata: true,
        brandColor: true,
        darkBrandColor: true,
        slug: true,
        name: true,
        logoUrl: true,
        theme: true,
        parent: {
          select: {
            slug: true,
            name: true,
            bannerUrl: true,
            logoUrl: true,
          },
        },
        isPrivate: true,
      },
    },
    successRedirectUrl: true,
    forwardParamsSuccessRedirect: true,
    workflows: {
      include: {
        workflow: {
          include: {
            steps: true,
          },
        },
      },
    },
    hosts: {
      select: {
        user: {
          select: userSelect,
        },
      },
      ...(fetchAllUsers ? {} : { take: 3 }),
    },
    owner: {
      select: userSelect,
    },
    schedule: {
      select: {
        id: true,
        timeZone: true,
      },
    },
    instantMeetingSchedule: {
      select: {
        id: true,
        timeZone: true,
      },
    },
    hidden: true,
    assignAllTeamMembers: true,
    rescheduleWithSameRoundRobinHost: true,
  });
};

export async function isCurrentlyAvailable({
  prisma,
  instantMeetingScheduleId,
  availabilityTimezone,
  length,
}: {
  prisma: PrismaClient;
  instantMeetingScheduleId: number;
  availabilityTimezone: string;
  length: number;
}): Promise<boolean> {
  const now = dayjs().tz(availabilityTimezone);
  const currentDay = now.day();
  const meetingEndTime = now.add(length, "minute");

  const res = await prisma.schedule.findUniqueOrThrow({
    where: {
      id: instantMeetingScheduleId,
    },
    select: {
      availability: true,
    },
<<<<<<< HEAD
  },
  hidden: true,
  assignAllTeamMembers: true,
  rescheduleWithSameRoundRobinHost: true,
});
=======
  });

  const dateOverride = res.availability.find((a) => a.date && dayjs(a.date).isSame(now, "day"));

  if (dateOverride) {
    return !isAvailableInTimeSlot(dateOverride, now, meetingEndTime);
  }

  for (const availability of res.availability) {
    if (!availability.date && availability.days.includes(currentDay)) {
      const isAvailable = isAvailableInTimeSlot(availability, now, meetingEndTime);
      if (isAvailable) {
        return true;
      }
    }
  }

  return false;
}

function isAvailableInTimeSlot(
  availability: { startTime: Date; endTime: Date; days: number[] },
  now: dayjs.Dayjs,
  meetingEndTime: dayjs.Dayjs
): boolean {
  const startTime = dayjs(availability.startTime).utc().format("HH:mm");
  const endTime = dayjs(availability.endTime).utc().format("HH:mm");

  const periodStart = now
    .startOf("day")
    .hour(parseInt(startTime.split(":")[0]))
    .minute(parseInt(startTime.split(":")[1]));
  const periodEnd = now
    .startOf("day")
    .hour(parseInt(endTime.split(":")[0]))
    .minute(parseInt(endTime.split(":")[1]));

  const isWithinPeriod =
    now.isBetween(periodStart, periodEnd, null, "[)") &&
    meetingEndTime.isBetween(periodStart, periodEnd, null, "(]");

  return isWithinPeriod;
}
>>>>>>> 00ee1ef4

// TODO: Convert it to accept a single parameter with structured data
export const getPublicEvent = async (
  username: string,
  eventSlug: string,
  isTeamEvent: boolean | undefined,
  org: string | null,
  prisma: PrismaClient,
  fromRedirectOfNonOrgLink: boolean,
  currentUserId?: number,
  fetchAllUsers = false
) => {
  const usernameList = getUsernameList(username);
  const orgQuery = org ? getSlugOrRequestedSlug(org) : null;
  // In case of dynamic group event, we fetch user's data and use the default event.
  if (usernameList.length > 1) {
    const usersInOrgContext = await UserRepository.findUsersByUsername({
      usernameList,
      orgSlug: org,
    });
    const users = usersInOrgContext;

    const defaultEvent = getDefaultEvent(eventSlug);
    let locations = defaultEvent.locations ? (defaultEvent.locations as LocationObject[]) : [];

    // Get the preferred location type from the first user
    const firstUsersMetadata = userMetadataSchema.parse(users[0].metadata || {});
    const preferedLocationType = firstUsersMetadata?.defaultConferencingApp;

    if (preferedLocationType?.appSlug) {
      const foundApp = getAppFromSlug(preferedLocationType.appSlug);
      const appType = foundApp?.appData?.location?.type;
      if (appType) {
        // Replace the location with the preferred location type
        // This will still be default to daily if the app is not found
        locations = [{ type: appType, link: preferedLocationType.appLink }] as LocationObject[];
      }
    }

    const defaultEventBookerLayouts = {
      enabledLayouts: [...bookerLayoutOptions],
      defaultLayout: BookerLayouts.MONTH_VIEW,
    } as BookerLayoutSettings;
    const disableBookingTitle = !defaultEvent.isDynamic;
    const unPublishedOrgUser = users.find((user) => user.profile?.organization?.slug === null);

    let orgDetails: Pick<Team, "logoUrl" | "name"> | undefined;
    if (org) {
      orgDetails = await prisma.team.findFirstOrThrow({
        where: {
          slug: org,
        },
        select: {
          logoUrl: true,
          name: true,
        },
      });
    }

    return {
      ...defaultEvent,
      bookingFields: getBookingFieldsWithSystemFields({ ...defaultEvent, disableBookingTitle }),
      // Clears meta data since we don't want to send this in the public api.
      subsetOfUsers: users.map((user) => ({
        ...user,
        metadata: undefined,
        bookerUrl: getBookerBaseUrlSync(user.profile?.organization?.slug ?? null),
      })),
      users: fetchAllUsers
        ? users.map((user) => ({
            ...user,
            metadata: undefined,
            bookerUrl: getBookerBaseUrlSync(user.profile?.organization?.slug ?? null),
          }))
        : undefined,
      locations: privacyFilteredLocations(locations),
      profile: {
        weekStart: users[0].weekStart,
        brandColor: users[0].brandColor,
        darkBrandColor: users[0].darkBrandColor,
        theme: null,
        bookerLayouts: bookerLayoutsSchema.parse(
          firstUsersMetadata?.defaultBookerLayouts || defaultEventBookerLayouts
        ),
        ...(orgDetails
          ? {
              image: getPlaceholderAvatar(orgDetails?.logoUrl, orgDetails?.name),
              name: orgDetails?.name,
              username: org,
            }
          : {}),
      },
      entity: {
        considerUnpublished: !fromRedirectOfNonOrgLink && unPublishedOrgUser !== undefined,
        fromRedirectOfNonOrgLink,
        orgSlug: org,
        name: unPublishedOrgUser?.profile?.organization?.name ?? null,
        teamSlug: null,
        logoUrl: null,
      },
      isInstantEvent: false,
      instantMeetingParameters: [],
      showInstantEventConnectNowModal: false,
      autoTranslateDescriptionEnabled: false,
      fieldTranslations: [],
    };
  }

  const usersOrTeamQuery = isTeamEvent
    ? {
        team: {
          ...getSlugOrRequestedSlug(username),
          parent: orgQuery,
        },
      }
    : {
        users: {
          some: {
            ...(orgQuery
              ? {
                  profiles: {
                    some: {
                      organization: orgQuery,
                      username: username,
                    },
                  },
                }
              : {
                  username,
                  profiles: { none: {} },
                }),
          },
        },
        team: null,
      };

  // In case it's not a group event, it's either a single user or a team, and we query that data.
  let event = await prisma.eventType.findFirst({
    where: {
      slug: eventSlug,
      ...usersOrTeamQuery,
    },
    select: getPublicEventSelect(fetchAllUsers),
  });

  // If no event was found, check for platform org user event
  if (!event && !orgQuery) {
    event = await prisma.eventType.findFirst({
      where: {
        slug: eventSlug,
        users: {
          some: {
            username,
            isPlatformManaged: false,
            movedToProfile: {
              organization: {
                isPlatform: true,
              },
            },
          },
        },
      },
<<<<<<< HEAD
      select: publicEventSelect,
=======
      select: getPublicEventSelect(fetchAllUsers),
>>>>>>> 00ee1ef4
    });
  }

  if (!event) return null;

  const eventMetaData = eventTypeMetaDataSchemaWithTypedApps.parse(event.metadata || {});
  const teamMetadata = teamMetadataSchema.parse(event.team?.metadata || {});
  const usersAsHosts = event.hosts.map((host) => host.user);

  // Enrich users in a single batch call
  const enrichedUsers = await UserRepository.enrichUsersWithTheirProfiles(usersAsHosts);

  // Map enriched users back to the hosts
  const hosts = event.hosts.map((host, index) => ({
    ...host,
    user: enrichedUsers[index],
  }));

  const eventWithUserProfiles = {
    ...event,
    owner: event.owner
      ? await UserRepository.enrichUserWithItsProfile({
          user: event.owner,
        })
      : null,
    subsetOfHosts: hosts,
    hosts: fetchAllUsers ? hosts : undefined,
  };

  let users =
    (await getUsersFromEvent(eventWithUserProfiles, prisma)) ||
    (await getOwnerFromUsersArray(prisma, event.id));

  if (users === null) {
    throw new Error("Event has no owner");
  }
  //In case the event schedule is not defined ,use the event owner's default schedule
  if (!eventWithUserProfiles.schedule && eventWithUserProfiles.owner?.defaultScheduleId) {
    const eventOwnerDefaultSchedule = await prisma.schedule.findUnique({
      where: {
        id: eventWithUserProfiles.owner?.defaultScheduleId,
      },
      select: {
        id: true,
        timeZone: true,
      },
    });
    eventWithUserProfiles.schedule = eventOwnerDefaultSchedule;
  }

  let orgDetails: Pick<Team, "logoUrl" | "name"> | undefined | null;
  if (org) {
    orgDetails = await prisma.team.findFirst({
      where: {
        slug: org,
<<<<<<< HEAD
=======
        parentId: null,
>>>>>>> 00ee1ef4
      },
      select: {
        logoUrl: true,
        name: true,
      },
    });
  }
<<<<<<< HEAD
=======

  let showInstantEventConnectNowModal = eventWithUserProfiles.isInstantEvent;

  if (eventWithUserProfiles.isInstantEvent && eventWithUserProfiles.instantMeetingSchedule?.id) {
    const { id, timeZone } = eventWithUserProfiles.instantMeetingSchedule;

    showInstantEventConnectNowModal = await isCurrentlyAvailable({
      prisma,
      instantMeetingScheduleId: id,
      availabilityTimezone: timeZone ?? "Europe/London",
      length: eventWithUserProfiles.length,
    });
  }
  const isTeamAdminOrOwner = await prisma.membership.findFirst({
    where: {
      userId: currentUserId ?? -1,
      teamId: event.teamId ?? -1,
      accepted: true,
      role: { in: ["ADMIN", "OWNER"] },
    },
  });

  const isOrgAdminOrOwner = await prisma.membership.findFirst({
    where: {
      userId: currentUserId ?? -1,
      teamId: event.team?.parentId ?? -1,
      accepted: true,
      role: { in: ["ADMIN", "OWNER"] },
    },
  });

  if (event.team?.isPrivate && !isTeamAdminOrOwner && !isOrgAdminOrOwner) {
    users = [];
  }
>>>>>>> 00ee1ef4
  return {
    ...eventWithUserProfiles,
    bookerLayouts: bookerLayoutsSchema.parse(eventMetaData?.bookerLayouts || null),
    description: markdownToSafeHTML(eventWithUserProfiles.description),
    metadata: eventMetaData,
    customInputs: customInputSchema.array().parse(event.customInputs || []),
    locations: privacyFilteredLocations((eventWithUserProfiles.locations || []) as LocationObject[]),
    bookingFields: getBookingFieldsWithSystemFields(event),
    recurringEvent: isRecurringEvent(eventWithUserProfiles.recurringEvent)
      ? parseRecurringEvent(event.recurringEvent)
      : null,
    // Sets user data on profile object for easier access
    profile: getProfileFromEvent(eventWithUserProfiles),
    subsetOfUsers: users,
    users: fetchAllUsers ? users : undefined,
    entity: {
      fromRedirectOfNonOrgLink,
      considerUnpublished:
        !fromRedirectOfNonOrgLink &&
        (eventWithUserProfiles.team?.slug === null ||
          eventWithUserProfiles.owner?.profile?.organization?.slug === null ||
          eventWithUserProfiles.team?.parent?.slug === null),
      orgSlug: org,
      teamSlug: (eventWithUserProfiles.team?.slug || teamMetadata?.requestedSlug) ?? null,
      name:
        (eventWithUserProfiles.owner?.profile?.organization?.name ||
          eventWithUserProfiles.team?.parent?.name ||
          eventWithUserProfiles.team?.name) ??
        null,
      ...(orgDetails
        ? {
            logoUrl: getPlaceholderAvatar(orgDetails?.logoUrl, orgDetails?.name),
            name: orgDetails?.name,
          }
        : {}),
    },

    isDynamic: false,
    isInstantEvent: eventWithUserProfiles.isInstantEvent,
    showInstantEventConnectNowModal,
    instantMeetingParameters: eventWithUserProfiles.instantMeetingParameters,
    aiPhoneCallConfig: eventWithUserProfiles.aiPhoneCallConfig,
    assignAllTeamMembers: event.assignAllTeamMembers,
  };
};

const eventData = Prisma.validator<Prisma.EventTypeArgs>()({
  select: getPublicEventSelect(true),
});

type Event = Prisma.EventTypeGetPayload<typeof eventData>;

type GetProfileFromEventInput = Omit<Event, "hosts"> & {
  hosts?: Event["hosts"];
  subsetOfHosts: Event["hosts"];
};

function getProfileFromEvent(event: GetProfileFromEventInput) {
  const { team, subsetOfHosts: hosts, owner } = event;
  const nonTeamprofile = hosts?.[0]?.user || owner;
  const profile = team || nonTeamprofile;
  if (!profile) throw new Error("Event has no owner");

  const username = "username" in profile ? profile.username : team?.slug;
  const weekStart = hosts?.[0]?.user?.weekStart || owner?.weekStart || "Monday";
  const eventMetaData = eventTypeMetaDataSchemaWithTypedApps.parse(event.metadata || {});
  const userMetaData = userMetadataSchema.parse(profile.metadata || {});

  return {
    username,
    name: profile.name,
    weekStart,
    image: team
      ? getOrgOrTeamAvatar(team)
      : getUserAvatarUrl({
          avatarUrl: nonTeamprofile?.avatarUrl,
        }),
    brandColor: profile.brandColor,
    darkBrandColor: profile.darkBrandColor,
    theme: profile.theme,
    bookerLayouts: bookerLayoutsSchema.parse(
      eventMetaData?.bookerLayouts ||
        (userMetaData && "defaultBookerLayouts" in userMetaData ? userMetaData.defaultBookerLayouts : null)
    ),
  };
}

async function getUsersFromEvent(
  event: Omit<Event, "owner" | "hosts"> & {
    owner:
      | (Event["owner"] & {
          profile: UserProfile;
        })
      | null;
    hosts?: (Omit<Event["hosts"][number], "user"> & {
      user: Event["hosts"][number]["user"] & {
        profile: UserProfile;
      };
    })[];
    subsetOfHosts: (Omit<Event["hosts"][number], "user"> & {
      user: Event["hosts"][number]["user"] & {
        profile: UserProfile;
      };
    })[];
  },
  prisma: PrismaClient
) {
  const { team, hosts, subsetOfHosts, owner, id } = event;
  if (team) {
    const eventHosts = !!hosts?.length ? hosts : subsetOfHosts;
    // getOwnerFromUsersArray is used here for backward compatibility when team event type has users[] but not hosts[]
    return eventHosts.length
      ? eventHosts.filter((host) => host.user.username).map(mapHostsToUsers)
      : (await getOwnerFromUsersArray(prisma, id)) ?? [];
  }
  if (!owner) {
    return null;
  }
  const { username, name, weekStart, profile, avatarUrl } = owner;
  const organizationId = profile?.organization?.id ?? null;
  return [
    {
      username,
      name,
      weekStart,
      organizationId,
      avatarUrl,
      profile,
      bookerUrl: getBookerBaseUrlSync(owner.profile?.organization?.slug ?? null),
    },
  ];
}

async function getOwnerFromUsersArray(prisma: PrismaClient, eventTypeId: number) {
  const { users } = await prisma.eventType.findUniqueOrThrow({
    where: { id: eventTypeId },
    select: {
      users: {
        select: {
          avatarUrl: true,
          username: true,
          name: true,
          weekStart: true,
          id: true,
        },
      },
    },
  });
  if (!users.length) return null;

  // Batch enrich users in a single call
  const enrichedUsers = await UserRepository.enrichUsersWithTheirProfiles(users);

  // Map the enriched users back to include the organization info
  const usersWithUserProfile = enrichedUsers.map((user) => ({
    ...user,
    organizationId: user.profile?.organization?.id ?? null,
    organization: user.profile?.organization,
    profile: user.profile,
  }));

  return [
    {
      ...usersWithUserProfile[0],
      bookerUrl: getBookerBaseUrlSync(usersWithUserProfile[0].organization?.slug ?? null),
    },
  ];
}

function mapHostsToUsers(host: {
  user: Pick<UserType, "username" | "name" | "weekStart" | "avatarUrl"> & {
    profile: UserProfile;
  };
}) {
  return {
    username: host.user.username,
    name: host.user.name,
    avatarUrl: host.user.avatarUrl,
    weekStart: host.user.weekStart,
    organizationId: host.user.profile?.organizationId ?? null,
    bookerUrl: getBookerBaseUrlSync(host.user.profile?.organization?.slug ?? null),
    profile: host.user.profile,
  };
}<|MERGE_RESOLUTION|>--- conflicted
+++ resolved
@@ -167,13 +167,6 @@
     select: {
       availability: true,
     },
-<<<<<<< HEAD
-  },
-  hidden: true,
-  assignAllTeamMembers: true,
-  rescheduleWithSameRoundRobinHost: true,
-});
-=======
   });
 
   const dateOverride = res.availability.find((a) => a.date && dayjs(a.date).isSame(now, "day"));
@@ -217,7 +210,6 @@
 
   return isWithinPeriod;
 }
->>>>>>> 00ee1ef4
 
 // TODO: Convert it to accept a single parameter with structured data
 export const getPublicEvent = async (
@@ -380,11 +372,7 @@
           },
         },
       },
-<<<<<<< HEAD
-      select: publicEventSelect,
-=======
       select: getPublicEventSelect(fetchAllUsers),
->>>>>>> 00ee1ef4
     });
   }
 
@@ -440,10 +428,7 @@
     orgDetails = await prisma.team.findFirst({
       where: {
         slug: org,
-<<<<<<< HEAD
-=======
         parentId: null,
->>>>>>> 00ee1ef4
       },
       select: {
         logoUrl: true,
@@ -451,8 +436,6 @@
       },
     });
   }
-<<<<<<< HEAD
-=======
 
   let showInstantEventConnectNowModal = eventWithUserProfiles.isInstantEvent;
 
@@ -487,7 +470,6 @@
   if (event.team?.isPrivate && !isTeamAdminOrOwner && !isOrgAdminOrOwner) {
     users = [];
   }
->>>>>>> 00ee1ef4
   return {
     ...eventWithUserProfiles,
     bookerLayouts: bookerLayoutsSchema.parse(eventMetaData?.bookerLayouts || null),
