import type { LocationObject } from "@calcom/app-store/locations";
import { privacyFilteredLocations } from "@calcom/app-store/locations";
import { getAppFromSlug } from "@calcom/app-store/utils";
import { eventTypeMetaDataSchemaWithTypedApps } from "@calcom/app-store/zod-utils";
import dayjs from "@calcom/dayjs";
import { getBookingFieldsWithSystemFields } from "@calcom/features/bookings/lib/getBookingFields";
import { getBookerBaseUrlSync } from "@calcom/features/ee/organizations/lib/getBookerBaseUrlSync";
import { getSlugOrRequestedSlug } from "@calcom/features/ee/organizations/lib/orgDomains";
import { getDefaultEvent, getUsernameList } from "@calcom/features/eventtypes/lib/defaultEvents";
import { UserRepository } from "@calcom/features/users/repositories/UserRepository";
import { getOrgOrTeamAvatar } from "@calcom/lib/defaultAvatarImage";
import { getPlaceholderAvatar } from "@calcom/lib/defaultAvatarImage";
import { getUserAvatarUrl } from "@calcom/lib/getAvatarUrl";
import { isRecurringEvent, parseRecurringEvent } from "@calcom/lib/isRecurringEvent";
import { markdownToSafeHTML } from "@calcom/lib/markdownToSafeHTML";
import type { PrismaClient } from "@calcom/prisma";
import type { User as UserType } from "@calcom/prisma/client";
import type { Prisma } from "@calcom/prisma/client";
import type { Team } from "@calcom/prisma/client";
import type { BookerLayoutSettings } from "@calcom/prisma/zod-utils";
import {
  BookerLayouts,
  bookerLayoutOptions,
  bookerLayouts as bookerLayoutsSchema,
  customInputSchema,
  teamMetadataSchema,
  userMetadata as userMetadataSchema,
} from "@calcom/prisma/zod-utils";
import type { UserProfile } from "@calcom/types/UserProfile";

const userSelect = {
  id: true,
  avatarUrl: true,
  username: true,
  name: true,
  weekStart: true,
  brandColor: true,
  darkBrandColor: true,
  theme: true,
  metadata: true,
  organization: {
    select: {
      id: true,
      name: true,
      slug: true,
      bannerUrl: true,
      organizationSettings: {
        select: {
          disableAutofillOnBookingPage: true,
        },
      },
    },
  },
  defaultScheduleId: true,
} satisfies Prisma.UserSelect;

export const getPublicEventSelect = (fetchAllUsers: boolean) => {
  return {
    id: true,
    title: true,
    description: true,
    interfaceLanguage: true,
    eventName: true,
    slug: true,
    isInstantEvent: true,
    instantMeetingParameters: true,
    aiPhoneCallConfig: true,
    schedulingType: true,
    length: true,
    locations: true,
    customInputs: true,
    disableGuests: true,
    metadata: true,
    lockTimeZoneToggleOnBookingPage: true,
    lockedTimeZone: true,
    requiresConfirmation: true,
    autoTranslateDescriptionEnabled: true,
    fieldTranslations: {
      select: {
        translatedText: true,
        targetLocale: true,
        field: true,
      },
    },
    requiresBookerEmailVerification: true,
    recurringEvent: true,
    price: true,
    currency: true,
    seatsPerTimeSlot: true,
    disableCancelling: true,
    disableRescheduling: true,
    allowReschedulingCancelledBookings: true,
    seatsShowAvailabilityCount: true,
    bookingFields: true,
    teamId: true,
    team: {
      select: {
        parentId: true,
        metadata: true,
        brandColor: true,
        darkBrandColor: true,
        slug: true,
        name: true,
        logoUrl: true,
        theme: true,
        hideTeamProfileLink: true,
        parent: {
          select: {
            slug: true,
            name: true,
            bannerUrl: true,
            logoUrl: true,
            organizationSettings: {
              select: {
                disableAutofillOnBookingPage: true,
              },
            },
          },
        },
        isPrivate: true,
        organizationSettings: {
          select: {
            disableAutofillOnBookingPage: true,
          },
        },
      },
    },
    successRedirectUrl: true,
    forwardParamsSuccessRedirect: true,
    workflows: {
      include: {
        workflow: {
          include: {
            steps: true,
          },
        },
      },
    },
    hosts: {
      select: {
        user: {
          select: userSelect,
        },
      },
      ...(fetchAllUsers ? {} : { take: 3 }),
    },
    owner: {
      select: userSelect,
    },
    schedule: {
      select: {
        id: true,
        timeZone: true,
      },
    },
    instantMeetingSchedule: {
      select: {
        id: true,
        timeZone: true,
      },
    },
    periodType: true,
    periodDays: true, // days if limiting future bookings
    periodEndDate: true, //end date limit by range
    periodStartDate: true, //start date limit by range
    periodCountCalendarDays: true, // count calendar days? Or only business days based on periodDays
    hidden: true,
    assignAllTeamMembers: true,
    rescheduleWithSameRoundRobinHost: true,
<<<<<<< HEAD
    restrictionScheduleId: true,
    useBookerTimezone: true
=======
    parent: {
      select: {
        team: {
          select: {
            theme: true,
            brandColor: true,
            darkBrandColor: true,
          },
        },
      },
    },
>>>>>>> a09dfe37
  } satisfies Prisma.EventTypeSelect;
};

export async function isCurrentlyAvailable({
  prisma,
  instantMeetingScheduleId,
  availabilityTimezone,
  length,
}: {
  prisma: PrismaClient;
  instantMeetingScheduleId: number;
  availabilityTimezone: string;
  length: number;
}): Promise<boolean> {
  const now = dayjs().tz(availabilityTimezone);
  const currentDay = now.day();
  const meetingEndTime = now.add(length, "minute");

  const res = await prisma.schedule.findUniqueOrThrow({
    where: {
      id: instantMeetingScheduleId,
    },
    select: {
      availability: true,
    },
  });

  const dateOverride = res.availability.find((a) => a.date && dayjs(a.date).isSame(now, "day"));

  if (dateOverride) {
    return !isAvailableInTimeSlot(dateOverride, now, meetingEndTime);
  }

  for (const availability of res.availability) {
    if (!availability.date && availability.days.includes(currentDay)) {
      const isAvailable = isAvailableInTimeSlot(availability, now, meetingEndTime);
      if (isAvailable) {
        return true;
      }
    }
  }

  return false;
}

function isAvailableInTimeSlot(
  availability: { startTime: Date; endTime: Date; days: number[] },
  now: dayjs.Dayjs,
  meetingEndTime: dayjs.Dayjs
): boolean {
  const startTime = dayjs(availability.startTime).utc().format("HH:mm");
  const endTime = dayjs(availability.endTime).utc().format("HH:mm");

  const periodStart = now
    .startOf("day")
    .hour(parseInt(startTime.split(":")[0]))
    .minute(parseInt(startTime.split(":")[1]));
  const periodEnd = now
    .startOf("day")
    .hour(parseInt(endTime.split(":")[0]))
    .minute(parseInt(endTime.split(":")[1]));

  const isWithinPeriod =
    now.isBetween(periodStart, periodEnd, null, "[)") &&
    meetingEndTime.isBetween(periodStart, periodEnd, null, "(]");

  return isWithinPeriod;
}

export type PublicEventType = Awaited<ReturnType<typeof getPublicEvent>>;

export async function getEventTypeHosts({
  hosts,
  fetchAllUsers = false,
  prisma,
}: {
  hosts: Prisma.EventTypeGetPayload<{ select: ReturnType<typeof getPublicEventSelect> }>["hosts"];
  fetchAllUsers?: boolean;
  prisma: PrismaClient;
}) {
  const usersAsHosts = hosts.map((host) => host.user);

  // Enrich users in a single batch call
  const enrichedUsers = await new UserRepository(prisma).enrichUsersWithTheirProfiles(usersAsHosts);

  // Map enriched users back to the hosts
  const enrichedHosts = hosts.map((host, index) => ({
    ...host,
    user: enrichedUsers[index],
  }));

  return {
    subsetOfHosts: enrichedHosts,
    hosts: fetchAllUsers ? enrichedHosts : undefined,
  };
}

// TODO: Convert it to accept a single parameter with structured data
export const getPublicEvent = async (
  username: string,
  eventSlug: string,
  isTeamEvent: boolean | undefined,
  org: string | null,
  prisma: PrismaClient,
  fromRedirectOfNonOrgLink: boolean,
  currentUserId?: number,
  fetchAllUsers = false
) => {
  const usernameList = getUsernameList(username);
  const orgQuery = org ? getSlugOrRequestedSlug(org) : null;
  // In case of dynamic group event, we fetch user's data and use the default event.
  if (usernameList.length > 1) {
    const usersInOrgContext = await new UserRepository(prisma).findUsersByUsername({
      usernameList,
      orgSlug: org,
    });
    const users = usersInOrgContext;

    const defaultEvent = getDefaultEvent(eventSlug);
    let locations = defaultEvent.locations ? (defaultEvent.locations as LocationObject[]) : [];

    // Get the preferred location type from the first user
    const firstUsersMetadata = userMetadataSchema.parse(users[0].metadata || {});
    const preferedLocationType = firstUsersMetadata?.defaultConferencingApp;

    if (preferedLocationType?.appSlug) {
      const foundApp = getAppFromSlug(preferedLocationType.appSlug);
      const appType = foundApp?.appData?.location?.type;
      if (appType) {
        // Replace the location with the preferred location type
        // This will still be default to daily if the app is not found
        locations = [{ type: appType, link: preferedLocationType.appLink }] as LocationObject[];
      }
    }

    const defaultEventBookerLayouts = {
      enabledLayouts: [...bookerLayoutOptions],
      defaultLayout: BookerLayouts.MONTH_VIEW,
    } as BookerLayoutSettings;
    const disableBookingTitle = !defaultEvent.isDynamic;
    const unPublishedOrgUser = users.find((user) => user.profile?.organization?.slug === null);

    let orgDetails: Pick<Team, "logoUrl" | "name"> | undefined;
    if (org) {
      orgDetails = await prisma.team.findFirstOrThrow({
        where: {
          slug: org,
        },
        select: {
          logoUrl: true,
          name: true,
        },
      });
    }

    return {
      ...defaultEvent,
      bookingFields: getBookingFieldsWithSystemFields({ ...defaultEvent, disableBookingTitle }),
      // Clears meta data since we don't want to send this in the public api.
      subsetOfUsers: users.map((user) => ({
        ...user,
        metadata: undefined,
        bookerUrl: getBookerBaseUrlSync(user.profile?.organization?.slug ?? null),
      })),
      users: fetchAllUsers
        ? users.map((user) => ({
            ...user,
            metadata: undefined,
            bookerUrl: getBookerBaseUrlSync(user.profile?.organization?.slug ?? null),
          }))
        : undefined,
      locations: privacyFilteredLocations(locations),
      profile: {
        weekStart: users[0].weekStart,
        brandColor: users[0].brandColor,
        darkBrandColor: users[0].darkBrandColor,
        theme: null,
        bookerLayouts: bookerLayoutsSchema.parse(
          firstUsersMetadata?.defaultBookerLayouts || defaultEventBookerLayouts
        ),
        ...(orgDetails
          ? {
              image: getPlaceholderAvatar(orgDetails?.logoUrl, orgDetails?.name),
              name: orgDetails?.name,
              username: org,
            }
          : {}),
      },
      entity: {
        considerUnpublished: !fromRedirectOfNonOrgLink && unPublishedOrgUser !== undefined,
        fromRedirectOfNonOrgLink,
        orgSlug: org,
        name: unPublishedOrgUser?.profile?.organization?.name ?? null,
        teamSlug: null,
        logoUrl: null,
        hideProfileLink: false,
      },
      isInstantEvent: false,
      instantMeetingParameters: [],
      showInstantEventConnectNowModal: false,
      autoTranslateDescriptionEnabled: false,
      fieldTranslations: [],
    };
  }

  const usersOrTeamQuery = isTeamEvent
    ? {
        team: {
          ...getSlugOrRequestedSlug(username),
          parent: orgQuery,
        },
      }
    : {
        users: {
          some: {
            ...(orgQuery
              ? {
                  profiles: {
                    some: {
                      organization: orgQuery,
                      username: username,
                    },
                  },
                }
              : {
                  username,
                  profiles: { none: {} },
                }),
          },
        },
        team: null,
      };

  // In case it's not a group event, it's either a single user or a team, and we query that data.
  let event = await prisma.eventType.findFirst({
    where: {
      slug: eventSlug,
      ...usersOrTeamQuery,
    },
    select: getPublicEventSelect(fetchAllUsers),
  });

  // If no event was found, check for platform org user event
  if (!event && !orgQuery) {
    event = await prisma.eventType.findFirst({
      where: {
        slug: eventSlug,
        users: {
          some: {
            username,
            isPlatformManaged: false,
            profiles: {
              some: {
                organization: {
                  isPlatform: true,
                },
              },
            },
          },
        },
      },
      select: getPublicEventSelect(fetchAllUsers),
    });
  }

  if (!event) return null;

  const eventMetaData = eventTypeMetaDataSchemaWithTypedApps.parse(event.metadata || {});
  const teamMetadata = teamMetadataSchema.parse(event.team?.metadata || {});
  const usersAsHosts = event.hosts.map((host) => host.user);

  // Enrich users in a single batch call
  const enrichedUsers = await new UserRepository(prisma).enrichUsersWithTheirProfiles(usersAsHosts);

  // Map enriched users back to the hosts
  const hosts = event.hosts.map((host, index) => ({
    ...host,
    user: enrichedUsers[index],
  }));

  const eventWithUserProfiles = {
    ...event,
    owner: event.owner
      ? await new UserRepository(prisma).enrichUserWithItsProfile({
          user: event.owner,
        })
      : null,
    subsetOfHosts: hosts,
    hosts: fetchAllUsers ? hosts : undefined,
  };

  let users =
    (await getUsersFromEvent(eventWithUserProfiles, prisma)) ||
    (await getOwnerFromUsersArray(prisma, event.id));

  if (users === null) {
    throw new Error(`EventType ${event.id} has no owner or users.`);
  }
  //In case the event schedule is not defined ,use the event owner's default schedule
  if (!eventWithUserProfiles.schedule && eventWithUserProfiles.owner?.defaultScheduleId) {
    const eventOwnerDefaultSchedule = await prisma.schedule.findUnique({
      where: {
        id: eventWithUserProfiles.owner?.defaultScheduleId,
      },
      select: {
        id: true,
        timeZone: true,
      },
    });
    eventWithUserProfiles.schedule = eventOwnerDefaultSchedule;
  }

  let orgDetails: Pick<Team, "logoUrl" | "name"> | undefined | null;
  if (org) {
    orgDetails = await prisma.team.findFirst({
      where: {
        slug: org,
        parentId: null,
      },
      select: {
        logoUrl: true,
        name: true,
      },
    });
  }

  let showInstantEventConnectNowModal = eventWithUserProfiles.isInstantEvent;

  if (eventWithUserProfiles.isInstantEvent && eventWithUserProfiles.instantMeetingSchedule?.id) {
    const { id, timeZone } = eventWithUserProfiles.instantMeetingSchedule;

    showInstantEventConnectNowModal = await isCurrentlyAvailable({
      prisma,
      instantMeetingScheduleId: id,
      availabilityTimezone: timeZone ?? "Europe/London",
      length: eventWithUserProfiles.length,
    });
  }
  const isTeamAdminOrOwner = await prisma.membership.findFirst({
    where: {
      userId: currentUserId ?? -1,
      teamId: event.teamId ?? -1,
      accepted: true,
      role: { in: ["ADMIN", "OWNER"] },
    },
  });

  const isOrgAdminOrOwner = await prisma.membership.findFirst({
    where: {
      userId: currentUserId ?? -1,
      teamId: event.team?.parentId ?? -1,
      accepted: true,
      role: { in: ["ADMIN", "OWNER"] },
    },
  });

  if (event.team?.isPrivate && !isTeamAdminOrOwner && !isOrgAdminOrOwner) {
    users = [];
  }

  return {
    ...eventWithUserProfiles,
    bookerLayouts: bookerLayoutsSchema.parse(eventMetaData?.bookerLayouts || null),
    description: markdownToSafeHTML(eventWithUserProfiles.description),
    metadata: eventMetaData,
    customInputs: customInputSchema.array().parse(event.customInputs || []),
    locations: privacyFilteredLocations((eventWithUserProfiles.locations || []) as LocationObject[]),
    bookingFields: getBookingFieldsWithSystemFields(event),
    recurringEvent: isRecurringEvent(eventWithUserProfiles.recurringEvent)
      ? parseRecurringEvent(event.recurringEvent)
      : null,
    // Sets user data on profile object for easier access
    profile: getProfileFromEvent(eventWithUserProfiles),
    subsetOfUsers: users,
    users: fetchAllUsers ? users : undefined,
    entity: {
      fromRedirectOfNonOrgLink,
      considerUnpublished:
        !fromRedirectOfNonOrgLink &&
        (eventWithUserProfiles.team?.slug === null ||
          eventWithUserProfiles.owner?.profile?.organization?.slug === null ||
          eventWithUserProfiles.team?.parent?.slug === null),
      orgSlug: org,
      teamSlug: (eventWithUserProfiles.team?.slug || teamMetadata?.requestedSlug) ?? null,
      name:
        (eventWithUserProfiles.owner?.profile?.organization?.name ||
          eventWithUserProfiles.team?.parent?.name ||
          eventWithUserProfiles.team?.name) ??
        null,
      hideProfileLink: eventWithUserProfiles.team?.hideTeamProfileLink ?? false,
      ...(orgDetails
        ? {
            logoUrl: getPlaceholderAvatar(orgDetails?.logoUrl, orgDetails?.name),
            name: orgDetails?.name,
          }
        : {}),
    },
    isDynamic: false,
    isInstantEvent: eventWithUserProfiles.isInstantEvent,
    showInstantEventConnectNowModal,
    instantMeetingParameters: eventWithUserProfiles.instantMeetingParameters,
    aiPhoneCallConfig: eventWithUserProfiles.aiPhoneCallConfig,
    assignAllTeamMembers: event.assignAllTeamMembers,
    disableCancelling: event.disableCancelling,
    disableRescheduling: event.disableRescheduling,
    allowReschedulingCancelledBookings: event.allowReschedulingCancelledBookings,
    interfaceLanguage: event.interfaceLanguage,
  };
};

const eventData = getPublicEventSelect(true);

type Event = Prisma.EventTypeGetPayload<{ select: typeof eventData }>;

type GetProfileFromEventInput = Omit<Event, "hosts"> & {
  hosts?: Event["hosts"];
  subsetOfHosts: Event["hosts"];
};

export function getProfileFromEvent(event: GetProfileFromEventInput) {
  const { team, subsetOfHosts: hosts, owner } = event;
  const nonTeamProfile = hosts?.[0]?.user || owner;
  const profile = team || nonTeamProfile;
  if (!profile) throw new Error("Event has no owner");

  const styleProfile = team || event.parent?.team || nonTeamProfile;
  const username = "username" in profile ? profile.username : team?.slug;
  const weekStart = hosts?.[0]?.user?.weekStart || owner?.weekStart || "Monday";
  const eventMetaData = eventTypeMetaDataSchemaWithTypedApps.parse(event.metadata || {});
  const userMetaData = userMetadataSchema.parse(profile.metadata || {});

  return {
    username,
    name: profile.name,
    weekStart,
    image: team
      ? getOrgOrTeamAvatar(team)
      : getUserAvatarUrl({
          avatarUrl: nonTeamProfile?.avatarUrl,
        }),
    brandColor: styleProfile.brandColor,
    darkBrandColor: styleProfile.darkBrandColor,
    theme: styleProfile.theme,
    bookerLayouts: bookerLayoutsSchema.parse(
      eventMetaData?.bookerLayouts ||
        (userMetaData && "defaultBookerLayouts" in userMetaData ? userMetaData.defaultBookerLayouts : null)
    ),
  };
}

export async function getUsersFromEvent(
  event: Omit<Event, "owner" | "hosts"> & {
    owner:
      | (Event["owner"] & {
          profile: UserProfile;
        })
      | null;
    hosts?: (Omit<Event["hosts"][number], "user"> & {
      user: Event["hosts"][number]["user"] & {
        profile: UserProfile;
      };
    })[];
    subsetOfHosts: (Omit<Event["hosts"][number], "user"> & {
      user: Event["hosts"][number]["user"] & {
        profile: UserProfile;
      };
    })[];
  },
  prisma: PrismaClient
) {
  const { team, hosts, subsetOfHosts, owner, id } = event;
  if (team) {
    const eventHosts = hosts?.length ? hosts : subsetOfHosts;
    // getOwnerFromUsersArray is used here for backward compatibility when team event type has users[] but not hosts[]
    return eventHosts.length
      ? eventHosts.filter((host) => host.user.username).map(mapHostsToUsers)
      : (await getOwnerFromUsersArray(prisma, id)) ?? [];
  }
  if (!owner) {
    return null;
  }
  const { username, name, weekStart, profile, avatarUrl } = owner;
  const organizationId = profile?.organization?.id ?? null;
  return [
    {
      username,
      name,
      weekStart,
      organizationId,
      avatarUrl,
      profile,
      bookerUrl: getBookerBaseUrlSync(owner.profile?.organization?.slug ?? null),
    },
  ];
}

async function getOwnerFromUsersArray(prisma: PrismaClient, eventTypeId: number) {
  const { users } = await prisma.eventType.findUniqueOrThrow({
    where: { id: eventTypeId },
    select: {
      users: {
        select: {
          avatarUrl: true,
          username: true,
          name: true,
          weekStart: true,
          id: true,
        },
      },
    },
  });
  if (!users.length) return null;

  // Batch enrich users in a single call
  const enrichedUsers = await new UserRepository(prisma).enrichUsersWithTheirProfiles(users);

  // Map the enriched users back to include the organization info
  const usersWithUserProfile = enrichedUsers.map((user) => ({
    ...user,
    organizationId: user.profile?.organization?.id ?? null,
    organization: user.profile?.organization,
    profile: user.profile,
  }));

  return [
    {
      ...usersWithUserProfile[0],
      bookerUrl: getBookerBaseUrlSync(usersWithUserProfile[0].organization?.slug ?? null),
    },
  ];
}

function mapHostsToUsers(host: {
  user: Pick<UserType, "username" | "name" | "weekStart" | "avatarUrl"> & {
    profile: UserProfile;
  };
}) {
  return {
    username: host.user.username,
    name: host.user.name,
    avatarUrl: host.user.avatarUrl,
    weekStart: host.user.weekStart,
    organizationId: host.user.profile?.organizationId ?? null,
    bookerUrl: getBookerBaseUrlSync(host.user.profile?.organization?.slug ?? null),
    profile: host.user.profile,
  };
}

export const processEventDataShared = async ({
  eventData,
  metadata,
  prisma,
}: {
  eventData: Prisma.EventTypeGetPayload<{ select: ReturnType<typeof getPublicEventSelect> }>;
  metadata: ReturnType<typeof eventTypeMetaDataSchemaWithTypedApps.parse>;
  prisma: PrismaClient;
}) => {
  let showInstantEventConnectNowModal = eventData.isInstantEvent ?? false;
  if (eventData.isInstantEvent && eventData.instantMeetingSchedule?.id) {
    const { id, timeZone } = eventData.instantMeetingSchedule;
    showInstantEventConnectNowModal = await isCurrentlyAvailable({
      prisma,
      instantMeetingScheduleId: id,
      availabilityTimezone: timeZone ?? "Europe/London",
      length: eventData.length,
    });
  }

  return {
    ...eventData,
    bookerLayouts: bookerLayoutsSchema.parse(metadata?.bookerLayouts || null),
    description: markdownToSafeHTML(eventData.description),
    metadata,
    customInputs: customInputSchema.array().parse(eventData.customInputs || []),
    locations: privacyFilteredLocations((eventData.locations || []) as LocationObject[]),
    bookingFields: getBookingFieldsWithSystemFields(eventData),
    recurringEvent: isRecurringEvent(eventData.recurringEvent)
      ? parseRecurringEvent(eventData.recurringEvent)
      : null,
    isDynamic: false,
    showInstantEventConnectNowModal,
  };
};<|MERGE_RESOLUTION|>--- conflicted
+++ resolved
@@ -167,10 +167,8 @@
     hidden: true,
     assignAllTeamMembers: true,
     rescheduleWithSameRoundRobinHost: true,
-<<<<<<< HEAD
     restrictionScheduleId: true,
     useBookerTimezone: true
-=======
     parent: {
       select: {
         team: {
@@ -182,7 +180,6 @@
         },
       },
     },
->>>>>>> a09dfe37
   } satisfies Prisma.EventTypeSelect;
 };
 
