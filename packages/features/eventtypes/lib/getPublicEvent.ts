--- conflicted
+++ resolved
@@ -133,15 +133,6 @@
         timeZone: true,
       },
     },
-<<<<<<< HEAD
-  },
-
-  hidden: true,
-  assignAllTeamMembers: true,
-  rescheduleWithSameRoundRobinHost: true,
-  userInterfaceLanguage: true,
-});
-=======
     instantMeetingSchedule: {
       select: {
         id: true,
@@ -151,9 +142,9 @@
     hidden: true,
     assignAllTeamMembers: true,
     rescheduleWithSameRoundRobinHost: true,
-  });
+    userInterfaceLanguage: true,
+});
 };
->>>>>>> d5420eda
 
 export async function isCurrentlyAvailable({
   prisma,
