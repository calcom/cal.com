--- conflicted
+++ resolved
@@ -1,9 +1,3 @@
-<<<<<<< HEAD
-=======
-import type { User as UserType } from "@prisma/client";
-import type { Prisma } from "@prisma/client";
-
->>>>>>> 01a0d439
 import type { LocationObject } from "@calcom/app-store/locations";
 import { privacyFilteredLocations } from "@calcom/app-store/locations";
 import { getAppFromSlug } from "@calcom/app-store/utils";
@@ -55,11 +49,7 @@
   defaultScheduleId: true,
 } satisfies Prisma.UserSelect;
 
-<<<<<<< HEAD
-const getPublicEventSelect = (fetchAllUsers: boolean) => {
-=======
 export const getPublicEventSelect = (fetchAllUsers: boolean) => {
->>>>>>> 01a0d439
   return {
     id: true,
     title: true,
@@ -572,303 +562,7 @@
   };
 };
 
-<<<<<<< HEAD
-const eventData = getPublicEventSelect(true) satisfies Prisma.EventTypeSelect;
-=======
-// A cleaner version of `getPublicEvent` that uses various helper functions like `processEventDataShared` and `getEventTypeHosts`
-// There is still a lot of room for improvement, but it's a good starting point.
-// For example, currently we have logic for all user / team / org / platform logic in this function.
-// We should break this down into more dedicated functions.
-const getPublicEventRefactored = async (
-  username: string,
-  eventSlug: string,
-  isTeamEvent: boolean | undefined,
-  org: string | null,
-  prisma: PrismaClient,
-  fromRedirectOfNonOrgLink: boolean,
-  currentUserId?: number,
-  fetchAllUsers = false
-) => {
-  const usernameList = getUsernameList(username);
-  const orgQuery = org ? getSlugOrRequestedSlug(org) : null;
-  // In case of dynamic group event, we fetch user's data and use the default event.
-  if (usernameList.length > 1) {
-    const usersInOrgContext = await new UserRepository(prisma).findUsersByUsername({
-      usernameList,
-      orgSlug: org,
-    });
-    const users = usersInOrgContext;
-
-    const defaultEvent = getDefaultEvent(eventSlug);
-    let locations = defaultEvent.locations ? (defaultEvent.locations as LocationObject[]) : [];
-
-    // Get the preferred location type from the first user
-    const firstUsersMetadata = userMetadataSchema.parse(users[0].metadata || {});
-    const preferedLocationType = firstUsersMetadata?.defaultConferencingApp;
-
-    if (preferedLocationType?.appSlug) {
-      const foundApp = getAppFromSlug(preferedLocationType.appSlug);
-      const appType = foundApp?.appData?.location?.type;
-      if (appType) {
-        // Replace the location with the preferred location type
-        // This will still be default to daily if the app is not found
-        locations = [{ type: appType, link: preferedLocationType.appLink }] as LocationObject[];
-      }
-    }
-
-    const defaultEventBookerLayouts = {
-      enabledLayouts: [...bookerLayoutOptions],
-      defaultLayout: BookerLayouts.MONTH_VIEW,
-    } as BookerLayoutSettings;
-    const disableBookingTitle = !defaultEvent.isDynamic;
-    const unPublishedOrgUser = users.find((user) => user.profile?.organization?.slug === null);
-
-    let orgDetails: Pick<Team, "logoUrl" | "name"> | undefined;
-    if (org) {
-      orgDetails = await prisma.team.findFirstOrThrow({
-        where: {
-          slug: org,
-        },
-        select: {
-          logoUrl: true,
-          name: true,
-        },
-      });
-    }
-
-    return {
-      ...defaultEvent,
-      bookingFields: getBookingFieldsWithSystemFields({ ...defaultEvent, disableBookingTitle }),
-      // Clears meta data since we don't want to send this in the public api.
-      subsetOfUsers: users.map((user) => ({
-        ...user,
-        metadata: undefined,
-        bookerUrl: getBookerBaseUrlSync(user.profile?.organization?.slug ?? null),
-      })),
-      users: fetchAllUsers
-        ? users.map((user) => ({
-            ...user,
-            metadata: undefined,
-            bookerUrl: getBookerBaseUrlSync(user.profile?.organization?.slug ?? null),
-          }))
-        : undefined,
-      locations: privacyFilteredLocations(locations),
-      profile: {
-        weekStart: users[0].weekStart,
-        brandColor: users[0].brandColor,
-        darkBrandColor: users[0].darkBrandColor,
-        theme: null,
-        bookerLayouts: bookerLayoutsSchema.parse(
-          firstUsersMetadata?.defaultBookerLayouts || defaultEventBookerLayouts
-        ),
-        ...(orgDetails
-          ? {
-              image: getPlaceholderAvatar(orgDetails?.logoUrl, orgDetails?.name),
-              name: orgDetails?.name,
-              username: org,
-            }
-          : {}),
-      },
-      entity: {
-        considerUnpublished: !fromRedirectOfNonOrgLink && unPublishedOrgUser !== undefined,
-        fromRedirectOfNonOrgLink,
-        orgSlug: org,
-        name: unPublishedOrgUser?.profile?.organization?.name ?? null,
-        teamSlug: null,
-        logoUrl: null,
-        hideProfileLink: false,
-      },
-      isInstantEvent: false,
-      instantMeetingParameters: [],
-      showInstantEventConnectNowModal: false,
-      autoTranslateDescriptionEnabled: false,
-      fieldTranslations: [],
-    };
-  }
-
-  const usersOrTeamQuery = isTeamEvent
-    ? {
-        team: {
-          ...getSlugOrRequestedSlug(username),
-          parent: orgQuery,
-        },
-      }
-    : {
-        users: {
-          some: {
-            ...(orgQuery
-              ? {
-                  profiles: {
-                    some: {
-                      organization: orgQuery,
-                      username: username,
-                    },
-                  },
-                }
-              : {
-                  username,
-                  profiles: { none: {} },
-                }),
-          },
-        },
-        team: null,
-      };
-
-  // In case it's not a group event, it's either a single user or a team, and we query that data.
-  let event = await prisma.eventType.findFirst({
-    where: {
-      slug: eventSlug,
-      ...usersOrTeamQuery,
-    },
-    select: getPublicEventSelect(fetchAllUsers),
-  });
-
-  // If no event was found, check for platform org user event
-  if (!event && !orgQuery) {
-    event = await prisma.eventType.findFirst({
-      where: {
-        slug: eventSlug,
-        users: {
-          some: {
-            username,
-            isPlatformManaged: false,
-            profiles: {
-              some: {
-                organization: {
-                  isPlatform: true,
-                },
-              },
-            },
-          },
-        },
-      },
-      select: getPublicEventSelect(fetchAllUsers),
-    });
-  }
-
-  if (!event) return null;
-
-  const eventMetaData = eventTypeMetaDataSchemaWithTypedApps.parse(event.metadata || {});
-  const teamMetadata = teamMetadataSchema.parse(event.team?.metadata || {});
-  const { subsetOfHosts, hosts } = await getEventTypeHosts({
-    hosts: event.hosts,
-    fetchAllUsers,
-    prisma,
-  });
-
-  const eventWithUserProfiles = {
-    ...event,
-    owner: event.owner
-      ? await new UserRepository(prisma).enrichUserWithItsProfile({
-          user: event.owner,
-        })
-      : null,
-    subsetOfHosts,
-    hosts,
-  };
-
-  let users =
-    (await getUsersFromEvent(eventWithUserProfiles, prisma)) ||
-    (await getOwnerFromUsersArray(prisma, event.id));
-
-  if (users === null) {
-    throw new Error(`EventType ${event.id} has no owner or users.`);
-  }
-  //In case the event schedule is not defined ,use the event owner's default schedule
-  if (!eventWithUserProfiles.schedule && eventWithUserProfiles.owner?.defaultScheduleId) {
-    const eventOwnerDefaultSchedule = await prisma.schedule.findUnique({
-      where: {
-        id: eventWithUserProfiles.owner?.defaultScheduleId,
-      },
-      select: {
-        id: true,
-        timeZone: true,
-      },
-    });
-    eventWithUserProfiles.schedule = eventOwnerDefaultSchedule;
-  }
-
-  let orgDetails: Pick<Team, "logoUrl" | "name"> | undefined | null;
-  if (org) {
-    orgDetails = await prisma.team.findFirst({
-      where: {
-        slug: org,
-        parentId: null,
-      },
-      select: {
-        logoUrl: true,
-        name: true,
-      },
-    });
-  }
-
-  const isTeamAdminOrOwner = await prisma.membership.findFirst({
-    where: {
-      userId: currentUserId ?? -1,
-      teamId: event.teamId ?? -1,
-      accepted: true,
-      role: { in: ["ADMIN", "OWNER"] },
-    },
-  });
-
-  const isOrgAdminOrOwner = await prisma.membership.findFirst({
-    where: {
-      userId: currentUserId ?? -1,
-      teamId: event.team?.parentId ?? -1,
-      accepted: true,
-      role: { in: ["ADMIN", "OWNER"] },
-    },
-  });
-
-  if (event.team?.isPrivate && !isTeamAdminOrOwner && !isOrgAdminOrOwner) {
-    users = [];
-  }
-
-  const eventDataShared = await processEventDataShared({
-    eventData: event,
-    metadata: eventMetaData,
-    prisma,
-  });
-
-  return {
-    ...eventDataShared,
-    // getPublicEvent-specific overrides
-    owner: eventWithUserProfiles.owner,
-    subsetOfHosts,
-    hosts,
-    // Sets user data on profile object for easier access
-    profile: getProfileFromEvent(eventWithUserProfiles),
-    subsetOfUsers: users,
-    users: fetchAllUsers ? users : undefined,
-    entity: {
-      fromRedirectOfNonOrgLink,
-      considerUnpublished:
-        !fromRedirectOfNonOrgLink &&
-        (eventWithUserProfiles.team?.slug === null ||
-          eventWithUserProfiles.owner?.profile?.organization?.slug === null ||
-          eventWithUserProfiles.team?.parent?.slug === null),
-      orgSlug: org,
-      teamSlug: (eventWithUserProfiles.team?.slug || teamMetadata?.requestedSlug) ?? null,
-      name:
-        (eventWithUserProfiles.owner?.profile?.organization?.name ||
-          eventWithUserProfiles.team?.parent?.name ||
-          eventWithUserProfiles.team?.name) ??
-        null,
-      hideProfileLink: eventWithUserProfiles.team?.hideTeamProfileLink ?? false,
-      ...(orgDetails
-        ? {
-            logoUrl: getPlaceholderAvatar(orgDetails?.logoUrl, orgDetails?.name),
-            name: orgDetails?.name,
-          }
-        : {}),
-    },
-  };
-};
-
-const eventData = {
-  select: getPublicEventSelect(true),
-} satisfies Prisma.EventTypeArgs;
->>>>>>> 01a0d439
+const eventData = getPublicEventSelect(true);
 
 type Event = Prisma.EventTypeGetPayload<{ select: typeof eventData }>;
 
