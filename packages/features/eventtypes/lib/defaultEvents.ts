--- conflicted
+++ resolved
@@ -152,13 +152,10 @@
   eventTypeColor: null,
   hostGroups: [],
   bookingRequiresAuthentication: false,
-<<<<<<< HEAD
   optionalGuestTeamMembers: [],
-=======
   createdAt: null,
   updatedAt: null,
   rrHostSubsetEnabled: false,
->>>>>>> 5394d809
 };
 
 export const dynamicEvent = {
