--- conflicted
+++ resolved
@@ -117,11 +117,7 @@
   useEventTypeDestinationCalendarEmail: boolean;
   forwardParamsSuccessRedirect: boolean | null;
   secondaryEmailId?: number;
-<<<<<<< HEAD
   differentRoundRobinRecurringHosts: boolean;
 };
-=======
-};
 
-export type LocationFormValues = Pick<FormValues, "id" | "locations" | "bookingFields" | "seatsPerTimeSlot">;
->>>>>>> 53c37a9d
+export type LocationFormValues = Pick<FormValues, "id" | "locations" | "bookingFields" | "seatsPerTimeSlot">;