import type { z } from "zod";

import type { EventLocationType } from "@calcom/core/location";
import type { ChildrenEventType } from "@calcom/features/eventtypes/components/ChildrenEventTypeSelect";
import type { PeriodType, SchedulingType } from "@calcom/prisma/enums";
import type { BookerLayoutSettings, EventTypeMetaDataSchema } from "@calcom/prisma/zod-utils";
import type { customInputSchema } from "@calcom/prisma/zod-utils";
import type { eventTypeBookingFields } from "@calcom/prisma/zod-utils";
import type { eventTypeColor } from "@calcom/prisma/zod-utils";
import type { RouterOutputs } from "@calcom/trpc/react";
import type { IntervalLimit, RecurringEvent } from "@calcom/types/Calendar";

export type CustomInputParsed = typeof customInputSchema._output;

export type AvailabilityOption = {
  label: string;
  value: number;
  isDefault: boolean;
  isManaged?: boolean;
};
export type EventTypeSetupProps = RouterOutputs["viewer"]["eventTypes"]["get"];
export type EventTypeSetup = RouterOutputs["viewer"]["eventTypes"]["get"]["eventType"];
export type Host = {
  isFixed: boolean;
  userId: number;
  priority: number;
<<<<<<< HEAD
  scheduleId?: number | null;
=======
  weight: number;
  weightAdjustment: number;
>>>>>>> cd311f07
};
export type TeamMember = {
  value: string;
  label: string;
  avatar: string;
  email: string;
  defaultScheduleId: number | null;
};

export type FormValues = {
  id: number;
  title: string;
  eventTitle: string;
  eventName: string;
  slug: string;
  isInstantEvent: boolean;
  instantMeetingExpiryTimeOffsetInSeconds: number;
  length: number;
  offsetStart: number;
  description: string;
  disableGuests: boolean;
  lockTimeZoneToggleOnBookingPage: boolean;
  requiresConfirmation: boolean;
  requiresBookerEmailVerification: boolean;
  recurringEvent: RecurringEvent | null;
  schedulingType: SchedulingType | null;
  hidden: boolean;
  hideCalendarNotes: boolean;
  hashedLink: string | undefined;
  eventTypeColor: z.infer<typeof eventTypeColor>;
  locations: {
    type: EventLocationType["type"];
    address?: string;
    attendeeAddress?: string;
    link?: string;
    hostPhoneNumber?: string;
    displayLocationPublicly?: boolean;
    phone?: string;
    hostDefault?: string;
    credentialId?: number;
    teamName?: string;
  }[];
  aiPhoneCallConfig: {
    generalPrompt: string;
    enabled: boolean;
    beginMessage: string;
    yourPhoneNumber: string;
    numberToCall: string;
    guestName?: string;
    guestEmail?: string;
    guestCompany?: string;
    templateType: string;
    schedulerName?: string;
  };
  customInputs: CustomInputParsed[];
  schedule: number | null;

  periodType: PeriodType;
  /**
   * Number of days(Applicable only for ROLLING period type)
   */
  periodDays: number;
  /**
   * Should consider Calendar Days(and not Business Days)(Applicable only for ROLLING period type)
   */
  periodCountCalendarDays: boolean;
  /**
   * Date Range(Applicable only for RANGE period type)
   */
  periodDates: { startDate: Date; endDate: Date };
  rollingExcludeUnavailableDays: boolean;

  seatsPerTimeSlot: number | null;
  seatsShowAttendees: boolean | null;
  seatsShowAvailabilityCount: boolean | null;
  seatsPerTimeSlotEnabled: boolean;
  scheduleName: string;
  minimumBookingNotice: number;
  minimumBookingNoticeInDurationType: number;
  beforeEventBuffer: number;
  afterEventBuffer: number;
  slotInterval: number | null;
  metadata: z.infer<typeof EventTypeMetaDataSchema>;
  destinationCalendar: {
    integration: string;
    externalId: string;
  };
  successRedirectUrl: string;
  durationLimits?: IntervalLimit;
  bookingLimits?: IntervalLimit;
  onlyShowFirstAvailableSlot: boolean;
  children: ChildrenEventType[];
  hosts: Host[];
  bookingFields: z.infer<typeof eventTypeBookingFields>;
  availability?: AvailabilityOption;
  bookerLayouts: BookerLayoutSettings;
  multipleDurationEnabled: boolean;
  users: EventTypeSetup["users"];
  assignAllTeamMembers: boolean;
  rescheduleWithSameRoundRobinHost: boolean;
  useEventTypeDestinationCalendarEmail: boolean;
  forwardParamsSuccessRedirect: boolean | null;
  secondaryEmailId?: number;
  isRRWeightsEnabled: boolean;
};

export type LocationFormValues = Pick<FormValues, "id" | "locations" | "bookingFields" | "seatsPerTimeSlot">;<|MERGE_RESOLUTION|>--- conflicted
+++ resolved
@@ -24,12 +24,9 @@
   isFixed: boolean;
   userId: number;
   priority: number;
-<<<<<<< HEAD
-  scheduleId?: number | null;
-=======
   weight: number;
   weightAdjustment: number;
->>>>>>> cd311f07
+  scheduleId?: number | null;
 };
 export type TeamMember = {
   value: string;
