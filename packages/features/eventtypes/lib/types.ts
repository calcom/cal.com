--- conflicted
+++ resolved
@@ -48,11 +48,8 @@
   hidden: boolean;
   hideCalendarNotes: boolean;
   hashedLink: string | undefined;
-<<<<<<< HEAD
   singleUseLinks: string[] | undefined;
-=======
   eventTypeColor: z.infer<typeof eventTypeColor>;
->>>>>>> 84606543
   locations: {
     type: EventLocationType["type"];
     address?: string;
