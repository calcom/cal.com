--- conflicted
+++ resolved
@@ -123,11 +123,7 @@
   useEventTypeDestinationCalendarEmail: boolean;
   forwardParamsSuccessRedirect: boolean | null;
   secondaryEmailId?: number;
-<<<<<<< HEAD
   isRRWeightsEnabled: boolean;
 };
-=======
-};
 
-export type LocationFormValues = Pick<FormValues, "id" | "locations" | "bookingFields" | "seatsPerTimeSlot">;
->>>>>>> fa40f1ea
+export type LocationFormValues = Pick<FormValues, "id" | "locations" | "bookingFields" | "seatsPerTimeSlot">;