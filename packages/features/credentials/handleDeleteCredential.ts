import type { Prisma } from "@prisma/client";
import z from "zod";

import { getCalendar } from "@calcom/app-store/_utils/getCalendar";
import { appStoreMetadata } from "@calcom/app-store/appStoreMetaData";
import { DailyLocationType } from "@calcom/core/location";
import { sendCancelledEmailsAndSMS } from "@calcom/emails";
import { getCalEventResponses } from "@calcom/features/bookings/lib/getCalEventResponses";
import { deleteWebhookScheduledTriggers } from "@calcom/features/webhooks/lib/scheduleTrigger";
import { isPrismaObjOrUndefined, parseRecurringEvent } from "@calcom/lib";
import { deletePayment } from "@calcom/lib/payment/deletePayment";
import { getTranslation } from "@calcom/lib/server/i18n";
import { bookingMinimalSelect, prisma } from "@calcom/prisma";
import { AppCategories, BookingStatus } from "@calcom/prisma/enums";
import { credentialForCalendarServiceSelect } from "@calcom/prisma/selects/credential";
import type { EventTypeAppMetadataSchema, EventTypeMetadata } from "@calcom/prisma/zod-utils";
import { EventTypeMetaDataSchema } from "@calcom/prisma/zod-utils";
import { userMetadata as userMetadataSchema } from "@calcom/prisma/zod-utils";

type App = {
  slug: string;
  categories: AppCategories[];
  dirName: string;
} | null;

const isVideoOrConferencingApp = (app: App) =>
  app?.categories.includes(AppCategories.video) || app?.categories.includes(AppCategories.conferencing);

const getRemovedIntegrationNameFromAppSlug = (slug: string) =>
  slug === "msteams" ? "office365_video" : slug.split("-")[0];

const locationsSchema = z.array(z.object({ type: z.string() }));
type TlocationsSchema = z.infer<typeof locationsSchema>;

const handleDeleteCredential = async ({
  userId,
  userMetadata,
  credentialId,
  teamId,
}: {
  userId: number;
  userMetadata: Prisma.JsonValue;
  credentialId: number;
  teamId?: number;
}) => {
  const credential = await prisma.credential.findFirst({
    where: {
      id: credentialId,
      ...(teamId ? { teamId } : { userId }),
    },
    select: {
      ...credentialForCalendarServiceSelect,
      app: {
        select: {
          slug: true,
          categories: true,
          dirName: true,
        },
      },
    },
  });

  if (!credential) {
    throw new Error("Credential not found");
  }

  const eventTypes = await prisma.eventType.findMany({
    where: {
      OR: [
        {
          ...(teamId ? { teamId } : { userId }),
        },
        // for managed events
        {
          parent: {
            teamId,
          },
        },
      ],
    },
    select: {
      id: true,
      locations: true,
      destinationCalendar: {
        include: {
          credential: true,
        },
      },
      price: true,
      currency: true,
      metadata: true,
    },
  });

  // TODO: Improve this uninstallation cleanup per event by keeping a relation of EventType to App which has the data.
  for (const eventType of eventTypes) {
    // If it's a video, replace the location with Cal video
    if (eventType.locations && isVideoOrConferencingApp(credential.app)) {
      // Find the user's event types

      const integrationQuery = getRemovedIntegrationNameFromAppSlug(credential.app?.slug ?? "");

      // Check if the event type uses the deleted integration

      // To avoid type errors, need to stringify and parse JSON to use array methods
      const locations = locationsSchema.parse(eventType.locations);

      const doesDailyVideoAlreadyExists = locations.some((location) =>
        location.type.includes(DailyLocationType)
      );

      const updatedLocations: TlocationsSchema = locations.reduce((acc: TlocationsSchema, location) => {
        if (location.type.includes(integrationQuery)) {
          if (!doesDailyVideoAlreadyExists) acc.push({ type: DailyLocationType });
        } else {
          acc.push(location);
        }
        return acc;
      }, []);

      await prisma.eventType.update({
        where: {
          id: eventType.id,
        },
        data: {
          locations: updatedLocations,
        },
      });
    }

    // If it's a calendar, remove the destination calendar from the event type
    if (
      credential.app?.categories.includes(AppCategories.calendar) &&
      eventType.destinationCalendar?.credential?.appId === credential.appId
    ) {
      const destinationCalendar = await prisma.destinationCalendar.findFirst({
        where: {
          id: eventType.destinationCalendar?.id,
        },
      });

      if (destinationCalendar) {
        await prisma.destinationCalendar.delete({
          where: {
            id: destinationCalendar.id,
          },
        });
      }
    }

    if (credential.app?.categories.includes(AppCategories.crm)) {
      const metadata = EventTypeMetaDataSchema.parse(eventType.metadata);
      const appSlugToDelete = credential.app?.slug;

      if (appSlugToDelete) {
        const appMetadata = removeAppFromEventTypeMetadata(appSlugToDelete, metadata);

        await prisma.$transaction(async () => {
          await prisma.eventType.update({
            where: {
              id: eventType.id,
            },
            data: {
              hidden: true,
              metadata: {
                ...metadata,
                apps: {
                  ...appMetadata,
                },
              },
            },
          });
        });
      }
    }

    // If it's a payment, hide the event type and set the price to 0. Also cancel all pending bookings
    if (credential.app?.categories.includes(AppCategories.payment)) {
      const metadata = EventTypeMetaDataSchema.parse(eventType.metadata);
      const appSlug = credential.app?.slug;
      if (appSlug) {
        const appMetadata = removeAppFromEventTypeMetadata(appSlug, metadata);

        await prisma.$transaction(async () => {
          await prisma.eventType.update({
            where: {
              id: eventType.id,
            },
            data: {
              hidden: true,
              metadata: {
                ...metadata,
                apps: {
                  ...appMetadata,
                },
              },
            },
          });

          // Assuming that all bookings under this eventType need to be paid
          const unpaidBookings = await prisma.booking.findMany({
            where: {
              userId: userId,
              eventTypeId: eventType.id,
              status: "PENDING",
              paid: false,
              payment: {
                every: {
                  success: false,
                },
              },
            },
            select: {
              ...bookingMinimalSelect,
              recurringEventId: true,
              userId: true,
              responses: true,
              user: {
                select: {
                  id: true,
                  credentials: true,
                  email: true,
                  timeZone: true,
                  name: true,
                  destinationCalendar: true,
                  locale: true,
                },
              },
              location: true,
              references: {
                select: {
                  uid: true,
                  type: true,
                  externalCalendarId: true,
                },
              },
              payment: true,
              paid: true,
              eventType: {
                select: {
                  recurringEvent: true,
                  title: true,
                  bookingFields: true,
                  seatsPerTimeSlot: true,
                  seatsShowAttendees: true,
                  eventName: true,
<<<<<<< HEAD
                  team: {
                    select: {
                      id: true,
                      name: true,
                    },
                  },
=======
                  metadata: true,
>>>>>>> 95e2ad30
                },
              },
              uid: true,
              eventTypeId: true,
              destinationCalendar: true,
            },
          });

          for (const booking of unpaidBookings) {
            await prisma.booking.update({
              where: {
                id: booking.id,
              },
              data: {
                status: BookingStatus.CANCELLED,
                cancellationReason: "Payment method removed",
              },
            });

            for (const payment of booking.payment) {
              try {
                await deletePayment(payment.id, credential);
              } catch (e) {
                console.error(e);
              }
              await prisma.payment.delete({
                where: {
                  id: payment.id,
                },
              });
            }

            await prisma.attendee.deleteMany({
              where: {
                bookingId: booking.id,
              },
            });

            await prisma.bookingReference.deleteMany({
              where: {
                bookingId: booking.id,
              },
            });

            const attendeesListPromises = booking.attendees.map(async (attendee) => {
              return {
                name: attendee.name,
                email: attendee.email,
                timeZone: attendee.timeZone,
                language: {
                  translate: await getTranslation(attendee.locale ?? "en", "common"),
                  locale: attendee.locale ?? "en",
                },
              };
            });

            const attendeesList = await Promise.all(attendeesListPromises);
            const tOrganizer = await getTranslation(booking?.user?.locale ?? "en", "common");
            await sendCancelledEmailsAndSMS(
              {
                type: booking?.eventType?.title as string,
                title: booking.title,
                description: booking.description,
                customInputs: isPrismaObjOrUndefined(booking.customInputs),
                ...getCalEventResponses({
                  bookingFields: booking.eventType?.bookingFields ?? null,
                  booking,
                }),
                startTime: booking.startTime.toISOString(),
                endTime: booking.endTime.toISOString(),
                organizer: {
                  email: booking?.userPrimaryEmail ?? (booking?.user?.email as string),
                  name: booking?.user?.name ?? "Nameless",
                  timeZone: booking?.user?.timeZone as string,
                  language: { translate: tOrganizer, locale: booking?.user?.locale ?? "en" },
                },
                attendees: attendeesList,
                uid: booking.uid,
                recurringEvent: parseRecurringEvent(booking.eventType?.recurringEvent),
                location: booking.location,
                destinationCalendar: booking.destinationCalendar
                  ? [booking.destinationCalendar]
                  : booking.user?.destinationCalendar
                  ? [booking.user?.destinationCalendar]
                  : [],
                cancellationReason: "Payment method removed by organizer",
                seatsPerTimeSlot: booking.eventType?.seatsPerTimeSlot,
                seatsShowAttendees: booking.eventType?.seatsShowAttendees,
                team: !!booking.eventType?.team
                  ? {
                      name: booking.eventType.team.name,
                      id: booking.eventType.team.id,
                      members: [],
                    }
                  : undefined,
              },
              {
                eventName: booking?.eventType?.eventName,
              },
              booking?.eventType?.metadata as EventTypeMetadata
            );
          }
        });
      }
    } else if (
      appStoreMetadata[credential.app?.slug as keyof typeof appStoreMetadata]?.extendsFeature === "EventType"
    ) {
      const metadata = EventTypeMetaDataSchema.parse(eventType.metadata);
      const appSlug = credential.app?.slug;
      if (appSlug) {
        await prisma.eventType.update({
          where: {
            id: eventType.id,
          },
          data: {
            hidden: true,
            metadata: {
              ...metadata,
              apps: {
                ...metadata?.apps,
                [appSlug]: undefined,
              },
            },
          },
        });
      }
    }
  }

  // if zapier get disconnected, delete zapier apiKey, delete zapier webhooks and cancel all scheduled jobs from zapier
  if (credential.app?.slug === "zapier") {
    await prisma.apiKey.deleteMany({
      where: {
        userId: userId,
        appId: "zapier",
      },
    });
    await prisma.webhook.deleteMany({
      where: {
        userId: userId,
        appId: "zapier",
      },
    });

    deleteWebhookScheduledTriggers({
      appId: credential.appId,
      userId: teamId ? undefined : userId,
      teamId,
    });
  }

  let metadata = userMetadataSchema.parse(userMetadata);

  if (credential.app?.slug === metadata?.defaultConferencingApp?.appSlug) {
    metadata = {
      ...metadata,
      defaultConferencingApp: undefined,
    };
    await prisma.user.update({
      where: {
        id: userId,
      },
      data: {
        metadata,
      },
    });
  }

  // Backwards compatibility. Selected calendars cascade on delete when deleting a credential
  // If it's a calendar remove it from the SelectedCalendars
  if (credential.app?.categories.includes(AppCategories.calendar)) {
    try {
      const calendar = await getCalendar(credential);

      const calendars = await calendar?.listCalendars();

      const calendarIds = calendars?.map((cal) => cal.externalId);

      await prisma.selectedCalendar.deleteMany({
        where: {
          userId: userId,
          integration: credential.type as string,
          externalId: {
            in: calendarIds,
          },
        },
      });
    } catch (error) {
      console.warn(
        `Error deleting selected calendars for userId: ${userId} integration: ${credential.type}`,
        error
      );
    }
  }

  // Validated that credential is user's above
  await prisma.credential.delete({
    where: {
      id: credentialId,
    },
  });
};

const removeAppFromEventTypeMetadata = (
  appSlugToDelete: string,
  eventTypeMetadata: z.infer<typeof EventTypeMetaDataSchema>
) => {
  const appMetadata = eventTypeMetadata?.apps
    ? Object.entries(eventTypeMetadata.apps).reduce((filteredApps, [appName, appData]) => {
        if (appName !== appSlugToDelete) {
          filteredApps[appName as keyof typeof eventTypeMetadata.apps] = appData;
        }
        return filteredApps;
      }, {} as z.infer<typeof EventTypeAppMetadataSchema>)
    : {};

  return appMetadata;
};

export default handleDeleteCredential;<|MERGE_RESOLUTION|>--- conflicted
+++ resolved
@@ -244,16 +244,13 @@
                   seatsPerTimeSlot: true,
                   seatsShowAttendees: true,
                   eventName: true,
-<<<<<<< HEAD
                   team: {
                     select: {
                       id: true,
                       name: true,
                     },
                   },
-=======
                   metadata: true,
->>>>>>> 95e2ad30
                 },
               },
               uid: true,
