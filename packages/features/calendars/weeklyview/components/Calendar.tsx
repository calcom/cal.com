--- conflicted
+++ resolved
@@ -66,11 +66,7 @@
             style={{ width: "165%" }}
             className="flex h-full max-w-full flex-none flex-col sm:max-w-none md:max-w-full">
             <DateValues containerNavRef={containerNav} days={days} />
-<<<<<<< HEAD
             <div className="relative flex flex-auto">
-=======
-            <div className="relative flex h-screen flex-auto overflow-y-auto">
->>>>>>> 2e3060b7
               <CurrentTime />
               <div className="bg-default dark:bg-muted ring-muted border-default sticky left-0 z-10 w-14 flex-none border-l border-r ring-1" />
               <div
