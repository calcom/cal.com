--- conflicted
+++ resolved
@@ -21,17 +21,12 @@
   return (
     <div
       ref={containerNavRef}
-<<<<<<< HEAD
-      className="bg-default dark:bg-cal-muted border-b-subtle rtl:border-r-default sticky top-(--calendar-dates-sticky-offset,0px) z-80 flex-none border-b border-r sm:pr-8">
-      <div className="text-subtle flex text-sm leading-6 sm:hidden" data-dayslength={days.length}>
-=======
       className={classNames(
-        "bg-default dark:bg-default sticky top-[var(--calendar-dates-sticky-offset,0px)] z-[80] flex-none border-b sm:pr-8",
+        "bg-default dark:bg-cal-muted sticky top-(--calendar-dates-sticky-offset,0px) z-80 flex-none border-b sm:pr-8",
         borderColor === "subtle" ? "border-b-subtle" : "border-b-default",
         showBorder && (borderColor === "subtle" ? "border-r-subtle border-r" : "border-r-default border-r")
       )}>
       <div className="text-subtle flex leading-6 sm:hidden" data-dayslength={days.length}>
->>>>>>> 896f8dbd
         {days.map((day) => {
           const isToday = dayjs().isSame(day, "day");
           return (
