import { cva } from "class-variance-authority";

import dayjs from "@calcom/dayjs";
<<<<<<< HEAD
import { getCurrentTime } from "@calcom/features/bookings/lib/useCheckOverlapWithOverlay";
import classNames from "@calcom/lib/classNames";
import { useLocale } from "@calcom/lib/hooks/useLocale";
import { Tooltip } from "@calcom/ui";
=======
import { Tooltip } from "@calcom/ui/components/tooltip";
import classNames from "@calcom/ui/classNames";
>>>>>>> 40a2ec8a

import type { CalendarEvent } from "../../types/events";

type EventProps = {
  event: CalendarEvent;
  currentlySelectedEventId?: number;
  eventDuration: number;
  onEventClick?: (event: CalendarEvent) => void;
  disabled?: boolean;
};

const eventClasses = cva(
  "group flex h-full w-full overflow-y-auto rounded-[6px] px-[6px] text-xs font-semibold leading-5 opacity-80",
  {
    variants: {
      status: {
        ACCEPTED: "bg-subtle hover:bg-emphasis text-emphasis border-[1px] border-gray-900",
        PENDING: "bg-default text-emphasis border-[1px] border-dashed border-gray-900",
        REJECTED: "",
        CANCELLED: "",
        AWAITING_HOST: "",
      },
      disabled: {
        true: "hover:cursor-default",
        false: "hover:cursor-pointer",
      },
      selected: {
        true: "bg-inverted text-inverted border-[1px] border-transparent",
        false: "",
      },
      borderColor: {
        ACCEPTED: "border-gray-900",
        PENDING: "border-gray-900",
        REJECTED: "border-gray-900",
        CANCELLED: "border-gray-900",
        AWAITING_HOST: "",
        custom: "",
      },
    },
  }
);

export function Event({
  event,
  currentlySelectedEventId,
  eventDuration,
  disabled,
  onEventClick,
}: EventProps) {
  const selected = currentlySelectedEventId === event.id;
  const { options } = event;
  const { i18n } = useLocale();

  const borderColor = options?.borderColor ? "custom" : options?.status;

  const styles = options?.borderColor
    ? {
        borderColor: options?.borderColor,
      }
    : {};

  const Component = onEventClick ? "button" : "div";

  const displayEventDateTime = event.options?.multiDayEvent
    ? `${getCurrentTime(dayjs(event.options?.multiDayEvent?.start).toDate(), true, i18n)} -
      ${getCurrentTime(dayjs(event.options?.multiDayEvent?.end).toDate(), true, i18n)}`
    : `${getCurrentTime(dayjs(event.start).toDate(), false, i18n)} -
      ${getCurrentTime(dayjs(event.end).toDate(), false, i18n)}`;

  return (
    <Tooltip content={event.title}>
      <Component
        onClick={() => onEventClick?.(event)} // Note this is not the button event. It is the calendar event.
        className={classNames(
          eventClasses({
            status: options?.status,
            disabled,
            selected,
            borderColor,
          }),
          eventDuration > 30 && "flex-col py-1",
          options?.className
        )}
        style={styles}>
        <div
          className={classNames(
            "flex w-full gap-2 overflow-hidden overflow-ellipsis whitespace-nowrap text-left leading-4",
            eventDuration <= 30 && "items-center"
          )}>
          <span>{event.title}</span>
          {eventDuration <= 30 && !event.options?.hideTime && (
            <p className="text-subtle w-full whitespace-nowrap text-left text-[10px] leading-none">
              {displayEventDateTime}
            </p>
          )}
        </div>
        {eventDuration > 30 && !event.options?.hideTime && (
          <p className="text-subtle text-left text-[10px] leading-none">{displayEventDateTime}</p>
        )}
        {eventDuration > 45 && event.description && (
          <p className="text-subtle text-left text-[10px] leading-none">{event.description}</p>
        )}
      </Component>
    </Tooltip>
  );
}<|MERGE_RESOLUTION|>--- conflicted
+++ resolved
@@ -1,15 +1,10 @@
 import { cva } from "class-variance-authority";
 
 import dayjs from "@calcom/dayjs";
-<<<<<<< HEAD
 import { getCurrentTime } from "@calcom/features/bookings/lib/useCheckOverlapWithOverlay";
-import classNames from "@calcom/lib/classNames";
 import { useLocale } from "@calcom/lib/hooks/useLocale";
-import { Tooltip } from "@calcom/ui";
-=======
+import classNames from "@calcom/ui/classNames";
 import { Tooltip } from "@calcom/ui/components/tooltip";
-import classNames from "@calcom/ui/classNames";
->>>>>>> 40a2ec8a
 
 import type { CalendarEvent } from "../../types/events";
 
