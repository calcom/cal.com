import { cva } from "class-variance-authority";

import dayjs from "@calcom/dayjs";
import classNames from "@calcom/ui/classNames";
import { Tooltip } from "@calcom/ui/components/tooltip";

import type { CalendarEvent } from "../../types/events";

type EventProps = {
  event: CalendarEvent;
  currentlySelectedEventId?: number;
  eventDuration: number;
  onEventClick?: (event: CalendarEvent) => void;
  disabled?: boolean;
};

const eventClasses = cva(
  "group flex h-full w-full overflow-x-hidden overflow-y-auto rounded-[6px] px-[6px] text-xs leading-5 opacity-80 border-default font-medium",
  {
    variants: {
      status: {
<<<<<<< HEAD
        ACCEPTED: "bg-subtle hover:bg-emphasis text-emphasis border border-gray-900",
        PENDING: "bg-default text-emphasis border border-dashed border-gray-900",
        REJECTED: "",
        CANCELLED: "",
        AWAITING_HOST: "",
=======
        ACCEPTED: "bg-subtle hover:bg-emphasis text-emphasis border-[1px] border-default",
        PENDING: "bg-muted text-emphasis border-[1px] border-dashed border-default",
        REJECTED: "bg-muted border-[1px] text-subtle line-through",
        CANCELLED: "bg-muted border-[1px] text-subtle line-through",
        AWAITING_HOST: "bg-muted text-emphasis border-[1px] border-dashed border-default",
>>>>>>> 896f8dbd
      },
      disabled: {
        true: "hover:cursor-default",
        false: "hover:cursor-pointer",
      },
      selected: {
        true: "bg-inverted text-inverted border border-transparent",
        false: "",
      },
    },
  }
);

export function Event({
  event,
  currentlySelectedEventId,
  eventDuration,
  disabled,
  onEventClick,
}: EventProps) {
  const selected = currentlySelectedEventId === event.id;
  const { options } = event;

  const Component = onEventClick ? "button" : "div";

  return (
    <Tooltip content={event.title}>
      <Component
        onClick={() => onEventClick?.(event)} // Note this is not the button event. It is the calendar event.
        className={classNames(
          eventClasses({
            status: options?.status,
            disabled,
            selected,
          }),
          options?.className
        )}>
        {options?.color && (
          <div
            className="-ml-1.5 mr-1.5 h-full w-[3px] shrink-0"
            style={{ backgroundColor: options.color }}></div>
        )}
<<<<<<< HEAD
        style={styles}>
        <div
          className={classNames(
            "flex w-full gap-2 overflow-hidden text-ellipsis whitespace-nowrap text-left leading-4",
            eventDuration <= 30 && "items-center"
          )}>
          <span>{event.title}</span>
          {eventDuration <= 30 && !event.options?.hideTime && (
            <p className="text-subtle w-full whitespace-nowrap text-left text-[10px] leading-none">
=======
        <div className={classNames("flex", eventDuration > 30 && "flex-col py-1")}>
          <div
            className={classNames(
              "flex w-full gap-2 overflow-hidden overflow-ellipsis whitespace-nowrap text-left leading-4",
              eventDuration <= 30 && "items-center"
            )}>
            <span>{event.title}</span>
            {eventDuration <= 30 && !event.options?.hideTime && (
              <p className="text-subtle mt-1 w-full whitespace-nowrap text-left text-[10px] leading-none">
                {dayjs(event.start).format("HH:mm")} - {dayjs(event.end).format("HH:mm")}
              </p>
            )}
          </div>
          {eventDuration > 30 && !event.options?.hideTime && (
            <p className="text-subtle mt-1 text-left text-[10px] leading-none">
>>>>>>> 896f8dbd
              {dayjs(event.start).format("HH:mm")} - {dayjs(event.end).format("HH:mm")}
            </p>
          )}
          {eventDuration > 45 && event.description && (
            <p className="text-subtle mt-1 text-left text-[10px] leading-none">{event.description}</p>
          )}
        </div>
      </Component>
    </Tooltip>
  );
}<|MERGE_RESOLUTION|>--- conflicted
+++ resolved
@@ -19,19 +19,11 @@
   {
     variants: {
       status: {
-<<<<<<< HEAD
-        ACCEPTED: "bg-subtle hover:bg-emphasis text-emphasis border border-gray-900",
-        PENDING: "bg-default text-emphasis border border-dashed border-gray-900",
-        REJECTED: "",
-        CANCELLED: "",
-        AWAITING_HOST: "",
-=======
         ACCEPTED: "bg-subtle hover:bg-emphasis text-emphasis border-[1px] border-default",
         PENDING: "bg-muted text-emphasis border-[1px] border-dashed border-default",
         REJECTED: "bg-muted border-[1px] text-subtle line-through",
         CANCELLED: "bg-muted border-[1px] text-subtle line-through",
         AWAITING_HOST: "bg-muted text-emphasis border-[1px] border-dashed border-default",
->>>>>>> 896f8dbd
       },
       disabled: {
         true: "hover:cursor-default",
@@ -74,21 +66,10 @@
             className="-ml-1.5 mr-1.5 h-full w-[3px] shrink-0"
             style={{ backgroundColor: options.color }}></div>
         )}
-<<<<<<< HEAD
-        style={styles}>
-        <div
-          className={classNames(
-            "flex w-full gap-2 overflow-hidden text-ellipsis whitespace-nowrap text-left leading-4",
-            eventDuration <= 30 && "items-center"
-          )}>
-          <span>{event.title}</span>
-          {eventDuration <= 30 && !event.options?.hideTime && (
-            <p className="text-subtle w-full whitespace-nowrap text-left text-[10px] leading-none">
-=======
         <div className={classNames("flex", eventDuration > 30 && "flex-col py-1")}>
           <div
             className={classNames(
-              "flex w-full gap-2 overflow-hidden overflow-ellipsis whitespace-nowrap text-left leading-4",
+              "flex w-full gap-2 overflow-hidden text-ellipsis whitespace-nowrap text-left leading-4",
               eventDuration <= 30 && "items-center"
             )}>
             <span>{event.title}</span>
@@ -100,7 +81,6 @@
           </div>
           {eventDuration > 30 && !event.options?.hideTime && (
             <p className="text-subtle mt-1 text-left text-[10px] leading-none">
->>>>>>> 896f8dbd
               {dayjs(event.start).format("HH:mm")} - {dayjs(event.end).format("HH:mm")}
             </p>
           )}
