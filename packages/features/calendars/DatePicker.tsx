--- conflicted
+++ resolved
@@ -80,7 +80,7 @@
   const { t } = useLocale();
 
   return (
-    <div className="dark:border-darkgray-300 dark:bg-darkgray-200 bg-muted absolute top-40 left-1/2 -mt-10 w-max -translate-x-1/2 -translate-y-1/2 transform rounded-md border border-subtle p-8 shadow-sm">
+    <div className="dark:border-darkgray-300 dark:bg-darkgray-200 bg-muted border-subtle absolute top-40 left-1/2 -mt-10 w-max -translate-x-1/2 -translate-y-1/2 transform rounded-md border p-8 shadow-sm">
       <h4 className="text-emphasis dark:text-inverted mb-4 font-medium">
         {t("no_availability_in_month", { month: month })}
       </h4>
@@ -198,50 +198,18 @@
 
   return (
     <div className={className}>
-<<<<<<< HEAD
-      <div className="mb-4 flex justify-between text-xl font-light">
-        <span className="dark:text-inverted w-1/2">
-          {browsingDate ? (
-            <>
-              <strong className="text-bookingdarker dark:text-inverted text-base font-semibold">
-                {month}
-              </strong>{" "}
-              <span className="text-bookinglight text-sm font-medium">{browsingDate.format("YYYY")}</span>
-=======
       <div className="mb-4 flex items-center justify-between text-xl font-light">
-        <span className="w-1/2 text-base dark:text-white">
+        <span className="text-default w-1/2 text-base">
           {browsingDate ? (
             <>
               <strong className="text-bookingdarker font-semibold dark:text-white">{month}</strong>{" "}
               <span className="text-bookinglight">{browsingDate.format("YYYY")}</span>
->>>>>>> 5cbd334a
             </>
           ) : (
             <SkeletonText className="h-8 w-24" />
           )}
         </span>
-<<<<<<< HEAD
-        <div className="dark:text-inverted text-emphasis">
-          <button
-            type="button"
-            onClick={() => changeMonth(-1)}
-            className={classNames(
-              "group p-1 opacity-50 hover:opacity-100 ltr:mr-2 rtl:ml-2",
-              !browsingDate.isAfter(dayjs()) && "disabled:text-bookinglighter hover:opacity-50"
-            )}
-            disabled={!browsingDate.isAfter(dayjs())}
-            data-testid="decrementMonth">
-            <ChevronLeftIcon className="h-5 w-5" />
-          </button>
-          <button
-            type="button"
-            className="group p-1 opacity-50 hover:opacity-100"
-            onClick={() => changeMonth(+1)}
-            data-testid="incrementMonth">
-            <ChevronRightIcon className="h-5 w-5" />
-          </button>
-=======
-        <div className="text-black dark:text-white">
+        <div className="text-emphasis">
           <div className="flex">
             <Button
               className={classNames(
@@ -265,7 +233,6 @@
               StartIcon={ChevronRightIcon}
             />
           </div>
->>>>>>> 5cbd334a
         </div>
       </div>
       <div className="border-bookinglightest mb-2 grid grid-cols-7 gap-4 border-t border-b text-center dark:border-neutral-900 md:mb-0 md:border-0">
