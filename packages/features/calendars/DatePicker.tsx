import { useEffect } from "react";
import { shallow } from "zustand/shallow";

import type { Dayjs } from "@calcom/dayjs";
import dayjs from "@calcom/dayjs";
import { useEmbedStyles } from "@calcom/embed-core/embed-iframe";
import { useBookerStore } from "@calcom/features/bookings/Booker/store";
import { getAvailableDatesInMonth } from "@calcom/features/calendars/lib/getAvailableDatesInMonth";
import { daysInMonth, yyyymmdd } from "@calcom/lib/dayjs";
import type { IFromUser, IToUser } from "@calcom/lib/getUserAvailability";
import { useLocale } from "@calcom/lib/hooks/useLocale";
import { weekdayNames } from "@calcom/lib/weekday";
import type { PeriodData } from "@calcom/types/Event";
import classNames from "@calcom/ui/classNames";
import { Button } from "@calcom/ui/components/button";
import { SkeletonText } from "@calcom/ui/components/skeleton";

import NoAvailabilityDialog from "./NoAvailabilityDialog";

import { getTodaysDateInTimeZone } from "./lib/getTodaysDateInTimeZone";

export type DatePickerProps = {
  /** which day of the week to render the calendar. Usually Sunday (=0) or Monday (=1) - default: Sunday */
  weekStart?: 0 | 1 | 2 | 3 | 4 | 5 | 6;
  /** Fires whenever a selected date is changed. */
  onChange: (date: Dayjs | null, omitUpdatingParams?: boolean) => void;
  /** Fires when the month is changed. */
  onMonthChange?: (date: Dayjs) => void;
  /** which date or dates are currently selected (not tracked from here) */
  selected?: Dayjs | Dayjs[] | null;
  /** defaults to current date. */
  minDate?: Date;
  /** Furthest date selectable in the future, default = UNLIMITED */
  maxDate?: Date;
  /** locale, any IETF language tag, e.g. "hu-HU" - defaults to Browser settings */
  locale: string;
  /** Defaults to [], which dates are not bookable. Array of valid dates like: ["2022-04-23", "2022-04-24"] */
  excludedDates?: string[];
  /** defaults to all, which dates are bookable (inverse of excludedDates) */
  includedDates?: string[];
  /** allows adding classes to the container */
  className?: string;
  /** Shows a small loading spinner next to the month name */
  isLoading?: boolean;
  /** used to query the multiple selected dates */
  eventSlug?: string;
  /** To identify days that are not available and should display OOO and redirect if toUser exists */
  slots?: Record<
    string,
    {
      time: string;
      userIds?: number[];
      away?: boolean;
      fromUser?: IFromUser;
      toUser?: IToUser;
      reason?: string;
      emoji?: string;
    }[]
  >;
<<<<<<< HEAD
  // Preferred timezone selected on booker page
  timezone?: string;
=======
  periodData?: PeriodData;
>>>>>>> 3c43ce41
};

const Day = ({
  date,
  active,
  disabled,
  away,
  emoji,
  customClassName,
  timezone,
  ...props
}: JSX.IntrinsicElements["button"] & {
  active: boolean;
  date: Dayjs;
  away?: boolean;
  emoji?: string | null;
  customClassName?: {
    dayContainer?: string;
    dayActive?: string;
  };
  timezone?: string;
}) => {
  const { t } = useLocale();
  const enabledDateButtonEmbedStyles = useEmbedStyles("enabledDateButton");
  const disabledDateButtonEmbedStyles = useEmbedStyles("disabledDateButton");
  const isToday = () => {
    const todayInTimeZone = dayjs().tz(timezone).startOf("day");
    return date.isSame(todayInTimeZone, "date");
  };

  return (
    <button
      type="button"
      style={disabled ? { ...disabledDateButtonEmbedStyles } : { ...enabledDateButtonEmbedStyles }}
      className={classNames(
        "disabled:text-bookinglighter absolute bottom-0 left-0 right-0 top-0 mx-auto w-full rounded-md border-2 border-transparent text-center text-sm font-medium transition disabled:cursor-default disabled:border-transparent disabled:font-light ",
        active
          ? "bg-brand-default text-brand"
          : !disabled
          ? `${
              !customClassName?.dayActive
                ? "hover:border-brand-default text-emphasis bg-emphasis"
                : `hover:border-brand-default ${customClassName.dayActive}`
            }`
          : `${customClassName ? "" : " text-mute"}`
      )}
      data-testid="day"
      data-disabled={disabled}
      disabled={disabled}
      {...props}>
      {away && <span data-testid="away-emoji">{emoji}</span>}
      {!away && date.date()}
      {isToday() && (
        <span
          className={classNames(
            "bg-brand-default absolute left-1/2 top-1/2 flex h-[5px] w-[5px] -translate-x-1/2 translate-y-[8px] items-center justify-center rounded-full align-middle sm:translate-y-[12px]",
            active && "bg-brand-accent"
          )}>
          <span className="sr-only">{t("today")}</span>
        </span>
      )}
    </button>
  );
};

const Days = ({
  minDate,
  excludedDates = [],
  browsingDate,
  weekStart,
  DayComponent = Day,
  selected,
  month,
  nextMonthButton,
  eventSlug,
  slots,
  customClassName,
  isBookingInPast,
  periodData,
  ...props
}: Omit<DatePickerProps, "locale" | "className" | "weekStart"> & {
  DayComponent?: React.FC<React.ComponentProps<typeof Day>>;
  browsingDate: Dayjs;
  weekStart: number;
  month: string | null;
  nextMonthButton: () => void;
  customClassName?: {
    datePickerDate?: string;
    datePickerDateActive?: string;
  };
  scrollToTimeSlots?: () => void;
  isBookingInPast: boolean;
  periodData: PeriodData;
}) => {
  // Create placeholder elements for empty days in first week
  const weekdayOfFirst = browsingDate.date(1).day();

  const includedDates = getAvailableDatesInMonth({
    browsingDate: browsingDate.toDate(),
    minDate,
    includedDates: props.includedDates,
  });

  const days: (Dayjs | null)[] = Array((weekdayOfFirst - weekStart + 7) % 7).fill(null);
  for (let day = 1, dayCount = daysInMonth(browsingDate); day <= dayCount; day++) {
    const date = browsingDate.set("date", day);
    days.push(date);
  }

  const [selectedDatesAndTimes] = useBookerStore((state) => [state.selectedDatesAndTimes], shallow);

  const isActive = (day: dayjs.Dayjs) => {
    // for selecting a range of dates
    if (Array.isArray(selected)) {
      return Array.isArray(selected) && selected?.some((e) => yyyymmdd(e) === yyyymmdd(day));
    }

    if (selected && yyyymmdd(selected) === yyyymmdd(day)) {
      return true;
    }

    // for selecting multiple dates for an event
    if (
      eventSlug &&
      selectedDatesAndTimes &&
      selectedDatesAndTimes[eventSlug as string] &&
      Object.keys(selectedDatesAndTimes[eventSlug as string]).length > 0
    ) {
      return Object.keys(selectedDatesAndTimes[eventSlug as string]).some((date) => {
        return yyyymmdd(dayjs(date)) === yyyymmdd(day);
      });
    }

    return false;
  };

  const daysToRenderForTheMonth = days.map((day) => {
    if (!day) return { day: null, disabled: true };
    const dateKey = yyyymmdd(day);
    const oooInfo = slots && slots?.[dateKey] ? slots?.[dateKey]?.find((slot) => slot.away) : null;
    const included = includedDates?.includes(dateKey);
    const excluded = excludedDates.includes(dateKey);

    const isOOOAllDay = !!(slots && slots[dateKey] && slots[dateKey].every((slot) => slot.away));
    const away = isOOOAllDay;
    const disabled = away ? !oooInfo?.toUser : !included || excluded;

    return {
      day: day,
      disabled,
      away,
      emoji: oooInfo?.emoji,
    };
  });

  /**
   * Takes care of selecting a valid date in the month if the selected date is not available in the month
   */

  const useHandleInitialDateSelection = () => {
    // Let's not do something for now in case of multiple selected dates as behaviour is unclear and it's not needed at the moment
    if (selected instanceof Array) {
      return;
    }
    const firstAvailableDateOfTheMonth = daysToRenderForTheMonth.find((day) => !day.disabled)?.day;

    const isSelectedDateAvailable = selected
      ? daysToRenderForTheMonth.some(({ day, disabled }) => {
          if (day && yyyymmdd(day) === yyyymmdd(selected) && !disabled) return true;
        })
      : false;

    if (!isSelectedDateAvailable && firstAvailableDateOfTheMonth) {
      // If selected date not available in the month, select the first available date of the month
      const shouldOmitUpdatingParams = selected?.isValid() ? false : true; // In case a date is selected and it is not available, then we have to change search params
      props.onChange(firstAvailableDateOfTheMonth, shouldOmitUpdatingParams);
    }
    if (isSelectedDateAvailable) {
      props.onChange(dayjs(selected), true);
    }
    if (!firstAvailableDateOfTheMonth) {
      props.onChange(null);
    }
  };

  useEffect(useHandleInitialDateSelection);

  return (
    <>
      {daysToRenderForTheMonth.map(({ day, disabled, away, emoji }, idx) => (
        <div key={day === null ? `e-${idx}` : `day-${day.format()}`} className="relative w-full pt-[100%]">
          {day === null ? (
            <div key={`e-${idx}`} />
          ) : props.isLoading ? (
            <button
              className="bg-muted text-muted absolute bottom-0 left-0 right-0 top-0 mx-auto flex w-full items-center justify-center rounded-sm border-transparent text-center font-medium opacity-90 transition"
              key={`e-${idx}`}
              disabled>
              <SkeletonText className="h-8 w-9" />
            </button>
          ) : (
            <DayComponent
              customClassName={{
                dayContainer: customClassName?.datePickerDate,
                dayActive: customClassName?.datePickerDateActive,
              }}
              date={day}
              onClick={() => {
                props.onChange(day);
                props?.scrollToTimeSlots?.();
              }}
              disabled={disabled}
              active={isActive(day)}
              away={away}
              emoji={emoji}
              timezone={props.timezone}
            />
          )}
        </div>
      ))}
      {!props.isLoading && !isBookingInPast && includedDates && includedDates?.length === 0 && (
        <NoAvailabilityDialog
          month={month}
          nextMonthButton={nextMonthButton}
          browsingDate={browsingDate}
          periodData={periodData}
        />
      )}
    </>
  );
};

const DatePicker = ({
  weekStart = 0,
  className,
  locale,
  selected,
  onMonthChange,
  slots,
  customClassNames,
  includedDates,
<<<<<<< HEAD
  timezone: selectedTimeZone,
=======
  periodData = {
    periodStartDate: null,
    periodEndDate: null,
    periodCountCalendarDays: null,
    periodDays: null,
    periodType: "UNLIMITED",
  },
>>>>>>> 3c43ce41
  ...passThroughProps
}: DatePickerProps &
  Partial<React.ComponentProps<typeof Days>> & {
    customClassNames?: {
      datePickerTitle?: string;
      datePickerDays?: string;
      datePickersDates?: string;
      datePickerDatesActive?: string;
      datePickerToggle?: string;
    };
    scrollToTimeSlots?: () => void;
  }) => {
<<<<<<< HEAD
  const minDate = getTodaysDateInTimeZone(selectedTimeZone);

  const browsingDate = passThroughProps.browsingDate || dayjs().startOf("month");
=======
  const minDate = passThroughProps.minDate;
  const rawBrowsingDate = passThroughProps.browsingDate || dayjs().startOf("month");
  const browsingDate =
    minDate && rawBrowsingDate.valueOf() < minDate.valueOf() ? dayjs(minDate) : rawBrowsingDate;

>>>>>>> 3c43ce41
  const { i18n, t } = useLocale();
  const bookingData = useBookerStore((state) => state.bookingData);
  const isBookingInPast = bookingData ? new Date(bookingData.endTime) < new Date() : false;
  const changeMonth = (newMonth: number) => {
    if (onMonthChange) {
      onMonthChange(browsingDate.add(newMonth, "month"));
    }
  };
  const month = browsingDate
    ? new Intl.DateTimeFormat(i18n.language, { month: "long" }).format(
        new Date(browsingDate.year(), browsingDate.month())
      )
    : null;

  return (
    <div className={className}>
      <div className="mb-1 flex items-center justify-between text-xl">
        <span className="text-default w-1/2 text-base">
          {browsingDate ? (
            <time dateTime={browsingDate.format("YYYY-MM")} data-testid="selected-month-label">
              <strong
                className={classNames(`text-emphasis font-semibold`, customClassNames?.datePickerTitle)}>
                {month}
              </strong>{" "}
              <span className={classNames(`text-subtle font-medium`, customClassNames?.datePickerTitle)}>
                {browsingDate.format("YYYY")}
              </span>
            </time>
          ) : (
            <SkeletonText className="h-8 w-24" />
          )}
        </span>
        <div className="text-emphasis">
          <div className="flex">
            <Button
              className={classNames(
                `group p-1 opacity-70 transition hover:opacity-100 rtl:rotate-180`,
                !browsingDate.isAfter(dayjs()) &&
                  `disabled:text-bookinglighter hover:bg-background hover:opacity-70`,
                customClassNames?.datePickerToggle
              )}
              onClick={() => changeMonth(-1)}
              disabled={!browsingDate.isAfter(dayjs(minDate))}
              data-testid="decrementMonth"
              color="minimal"
              variant="icon"
              StartIcon="chevron-left"
              aria-label={t("view_previous_month")}
            />
            <Button
              className={classNames(
                `group p-1 opacity-70 transition hover:opacity-100 rtl:rotate-180`,
                `${customClassNames?.datePickerToggle}`
              )}
              onClick={() => changeMonth(+1)}
              data-testid="incrementMonth"
              color="minimal"
              variant="icon"
              StartIcon="chevron-right"
              aria-label={t("view_next_month")}
            />
          </div>
        </div>
      </div>
      <div className="border-subtle mb-2 grid grid-cols-7 gap-4 border-b border-t text-center md:mb-0 md:border-0">
        {weekdayNames(locale, weekStart, "short").map((weekDay) => (
          <div
            key={weekDay}
            className={classNames(
              `text-emphasis my-4 text-xs font-medium uppercase tracking-widest`,
              customClassNames?.datePickerDays
            )}>
            {weekDay}
          </div>
        ))}
      </div>
      <div className="relative grid grid-cols-7 grid-rows-6 gap-1 text-center">
        <Days
          minDate={minDate}
          customClassName={{
            datePickerDate: customClassNames?.datePickersDates,
            datePickerDateActive: customClassNames?.datePickerDatesActive,
          }}
          weekStart={weekStart}
          selected={selected}
          {...passThroughProps}
          browsingDate={browsingDate}
          month={month}
          nextMonthButton={() => changeMonth(+1)}
          slots={slots}
          includedDates={includedDates}
          isBookingInPast={isBookingInPast}
<<<<<<< HEAD
          timezone={selectedTimeZone}
=======
          periodData={periodData}
>>>>>>> 3c43ce41
        />
      </div>
    </div>
  );
};

export { DatePicker, Day };
export default DatePicker;<|MERGE_RESOLUTION|>--- conflicted
+++ resolved
@@ -16,7 +16,6 @@
 import { SkeletonText } from "@calcom/ui/components/skeleton";
 
 import NoAvailabilityDialog from "./NoAvailabilityDialog";
-
 import { getTodaysDateInTimeZone } from "./lib/getTodaysDateInTimeZone";
 
 export type DatePickerProps = {
@@ -57,12 +56,9 @@
       emoji?: string;
     }[]
   >;
-<<<<<<< HEAD
+  periodData?: PeriodData;
   // Preferred timezone selected on booker page
   timezone?: string;
-=======
-  periodData?: PeriodData;
->>>>>>> 3c43ce41
 };
 
 const Day = ({
@@ -304,9 +300,6 @@
   slots,
   customClassNames,
   includedDates,
-<<<<<<< HEAD
-  timezone: selectedTimeZone,
-=======
   periodData = {
     periodStartDate: null,
     periodEndDate: null,
@@ -314,7 +307,7 @@
     periodDays: null,
     periodType: "UNLIMITED",
   },
->>>>>>> 3c43ce41
+  timezone: selectedTimeZone,
   ...passThroughProps
 }: DatePickerProps &
   Partial<React.ComponentProps<typeof Days>> & {
@@ -327,17 +320,11 @@
     };
     scrollToTimeSlots?: () => void;
   }) => {
-<<<<<<< HEAD
   const minDate = getTodaysDateInTimeZone(selectedTimeZone);
-
-  const browsingDate = passThroughProps.browsingDate || dayjs().startOf("month");
-=======
-  const minDate = passThroughProps.minDate;
   const rawBrowsingDate = passThroughProps.browsingDate || dayjs().startOf("month");
   const browsingDate =
     minDate && rawBrowsingDate.valueOf() < minDate.valueOf() ? dayjs(minDate) : rawBrowsingDate;
 
->>>>>>> 3c43ce41
   const { i18n, t } = useLocale();
   const bookingData = useBookerStore((state) => state.bookingData);
   const isBookingInPast = bookingData ? new Date(bookingData.endTime) < new Date() : false;
@@ -430,11 +417,8 @@
           slots={slots}
           includedDates={includedDates}
           isBookingInPast={isBookingInPast}
-<<<<<<< HEAD
+          periodData={periodData}
           timezone={selectedTimeZone}
-=======
-          periodData={periodData}
->>>>>>> 3c43ce41
         />
       </div>
     </div>
