import classNames from "classnames";
import { useEffect, useState } from "react";
import { components, OptionProps, SingleValueProps } from "react-select";

import { useLocale } from "@calcom/lib/hooks/useLocale";
import { DestinationCalendar } from "@calcom/prisma/client";
import { trpc } from "@calcom/trpc/react";
import { Select } from "@calcom/ui";

interface Props {
  onChange: (value: { externalId: string; integration: string }) => void;
  isLoading?: boolean;
  hidePlaceholder?: boolean;
  /** The external Id of the connected calendar */
  destinationCalendar?: DestinationCalendar | null;
  value: string | undefined;
  maxWidth?: number;
}

interface Option {
  label: string;
  value: string;
  subtitle: string;
}

const SingleValueComponent = ({ ...props }: SingleValueProps<Option>) => {
  const { label, subtitle } = props.data;
  return (
    <components.SingleValue {...props} className="flex space-x-1">
      <p>{label}</p> <p className=" text-gray-500">{subtitle}</p>
    </components.SingleValue>
  );
};

const OptionComponent = ({ ...props }: OptionProps<Option>) => {
  const { label } = props.data;
  return (
    <components.Option {...props}>
      <span>{label}</span>
    </components.Option>
  );
};

const DestinationCalendarSelector = ({
  onChange,
  isLoading,
  value,
  hidePlaceholder,
  maxWidth,
  destinationCalendar,
}: Props): JSX.Element | null => {
  const { t } = useLocale();
  const query = trpc.viewer.connectedCalendars.useQuery();
  const [selectedOption, setSelectedOption] = useState<{
    value: string;
    label: string;
    subtitle: string;
  } | null>(null);

  // Extra styles to show prefixed text in react-select
  const content = (hidePlaceholder = false) => {
    if (!hidePlaceholder) {
      return {
        alignItems: "center",
        width: "100%",
        display: "flex",
        ":before": {
          content: `'${t("select_destination_calendar")}:'`,
          display: "block",
          marginRight: 8,
        },
      };
    }
    return {};
  };

  useEffect(() => {
    const selected = query.data?.connectedCalendars
      .map((connected) => connected.calendars ?? [])
      .flat()
      .find((cal) => cal.externalId === value);

    if (selected) {
      const selectedIntegration = query.data?.connectedCalendars.find((integration) =>
        integration.calendars?.some((calendar) => calendar.externalId === selected.externalId)
      );

      setSelectedOption({
        value: `${selected.integration}:${selected.externalId}`,
        label: `${selected.name} ` || "",
        subtitle: `(${selectedIntegration?.integration.title?.replace(/calendar/i, "")} - ${
          selectedIntegration?.primary?.name
        })`,
      });
    }
  }, [query.data?.connectedCalendars]);

  if (!query.data?.connectedCalendars.length) {
    return null;
  }
  const options =
    query.data.connectedCalendars.map((selectedCalendar) => ({
      key: selectedCalendar.credentialId,
      label: `${selectedCalendar.integration.title?.replace(/calendar/i, "")} (${
        selectedCalendar.primary?.integration === "office365_calendar"
          ? selectedCalendar.primary?.email
          : selectedCalendar.primary?.name
      })`,
      options: (selectedCalendar.calendars ?? [])
        .filter((cal) => cal.readOnly === false)
        .map((cal) => ({
          label: ` ${cal.name} `,
          subtitle: `(${selectedCalendar?.integration.title?.replace(/calendar/i, "")} - ${
            selectedCalendar?.primary?.name
          })`,
          value: `${cal.integration}:${cal.externalId}`,
        })),
    })) ?? [];

  // Get primary calendar, which is shown in the placeholder since this is the calendar that will
  // be used when no destination calendar is selected.
  const primaryCalendar = query.data.destinationCalendarEmail;

  const queryDestinationCalendar = query.data.destinationCalendar;

  return (
    <div className="relative" title={`${t("select_destination_calendar")}: ${selectedOption?.label || ""}`}>
      <Select
        name="primarySelectedCalendar"
        placeholder={
          !hidePlaceholder ? (
            `${t("select_destination_calendar")}`
          ) : (
<<<<<<< HEAD
            <span>
              {t("default_calendar_selected")} {primaryCalendar && `(${primaryCalendar})`}
              {`(${query.data.destinationCalendar.name || primaryCalendar?.primary?.externalId})`}
=======
            <span className="min-w-0 overflow-hidden truncate whitespace-nowrap">
              {t("default_calendar_selected")}{" "}
              {queryDestinationCalendar.name &&
                `(${queryDestinationCalendar?.integration} - ${queryDestinationCalendar.name})`}
>>>>>>> b018ee34
            </span>
          )
        }
        options={options}
        styles={{
          placeholder: (styles) => ({ ...styles, ...content(hidePlaceholder) }),
          singleValue: (styles) => ({ ...styles, ...content(hidePlaceholder) }),
          option: (defaultStyles, state) => ({
            ...defaultStyles,
            backgroundColor: state.isSelected
              ? state.isFocused
                ? "var(--brand-color)"
                : "var(--brand-color)"
              : state.isFocused
              ? "var(--brand-color-dark-mode)"
              : "var(--brand-text-color)",
          }),
          control: (defaultStyles) => {
            return {
              ...defaultStyles,
              "@media only screen and (min-width: 640px)": {
                ...(defaultStyles["@media only screen and (min-width: 640px)"] as object),
                maxWidth,
              },
            };
          },
        }}
        isSearchable={false}
        className={classNames(
          "mt-1 mb-2 block w-full min-w-0 flex-1 rounded-none rounded-r-sm border-gray-300 text-sm"
        )}
        onChange={(newValue) => {
          setSelectedOption(newValue);
          if (!newValue) {
            return;
          }

          /* Split only the first `:`, since Apple uses the full URL as externalId */
          const [integration, externalId] = newValue.value.split(/:(.+)/);

          onChange({
            integration,
            externalId,
          });
        }}
        isLoading={isLoading}
        value={selectedOption}
        components={{ SingleValue: SingleValueComponent, Option: OptionComponent }}
        isMulti={false}
      />
    </div>
  );
};

export default DestinationCalendarSelector;<|MERGE_RESOLUTION|>--- conflicted
+++ resolved
@@ -1,9 +1,10 @@
 import classNames from "classnames";
 import { useEffect, useState } from "react";
-import { components, OptionProps, SingleValueProps } from "react-select";
+import type { OptionProps, SingleValueProps } from "react-select";
+import { components } from "react-select";
 
 import { useLocale } from "@calcom/lib/hooks/useLocale";
-import { DestinationCalendar } from "@calcom/prisma/client";
+import type { DestinationCalendar } from "@calcom/prisma/client";
 import { trpc } from "@calcom/trpc/react";
 import { Select } from "@calcom/ui";
 
@@ -131,16 +132,10 @@
           !hidePlaceholder ? (
             `${t("select_destination_calendar")}`
           ) : (
-<<<<<<< HEAD
-            <span>
-              {t("default_calendar_selected")} {primaryCalendar && `(${primaryCalendar})`}
-              {`(${query.data.destinationCalendar.name || primaryCalendar?.primary?.externalId})`}
-=======
             <span className="min-w-0 overflow-hidden truncate whitespace-nowrap">
               {t("default_calendar_selected")}{" "}
               {queryDestinationCalendar.name &&
                 `(${queryDestinationCalendar?.integration} - ${queryDestinationCalendar.name})`}
->>>>>>> b018ee34
             </span>
           )
         }
