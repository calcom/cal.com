--- conflicted
+++ resolved
@@ -5,11 +5,7 @@
 import { useLocale } from "@calcom/lib/hooks/useLocale";
 import { DestinationCalendar } from "@calcom/prisma/client";
 import { trpc } from "@calcom/trpc/react";
-<<<<<<< HEAD
-import { Select } from "@calcom/ui/components/form/select";
-=======
 import { Select } from "@calcom/ui";
->>>>>>> 22a030af
 
 interface Props {
   onChange: (value: { externalId: string; integration: string }) => void;
