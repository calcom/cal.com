--- conflicted
+++ resolved
@@ -165,12 +165,8 @@
           "border-default my-2 block w-full min-w-0 flex-1 rounded-none rounded-r-sm text-sm",
           customClassNames?.select
         )}
-<<<<<<< HEAD
+        innerClassNames={customClassNames?.innerClassNames}
         onChange={(newValue: SelectedOption | null) => {
-=======
-        innerClassNames={customClassNames?.innerClassNames}
-        onChange={(newValue) => {
->>>>>>> 868cf91c
           setSelectedOption(newValue);
           if (!newValue) {
             return;
