--- conflicted
+++ resolved
@@ -522,13 +522,5 @@
     calendarEvent.attendees = [];
   }
 
-<<<<<<< HEAD
-  if (calEvent.seatsPerTimeSlot) {
-    calendarEvent.responses = null;
-    calendarEvent.userFieldsResponses = null;
-  }
-
-=======
->>>>>>> 6479adf1
   return calendarEvent;
 };