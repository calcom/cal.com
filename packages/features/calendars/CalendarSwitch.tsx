"use client";

import { Icon } from "@calid/features/ui";
import { useMutation } from "@tanstack/react-query";
import { useState } from "react";

import { useLocale } from "@calcom/lib/hooks/useLocale";
import { trpc } from "@calcom/trpc/react";
import classNames from "@calcom/ui/classNames";
<<<<<<< HEAD
import { Switch, Icon } from "@calid/features/ui";
// import { Switch } from "@calcom/ui/components/form";
// import { Icon } from "@calcom/ui/components/icon";
=======
import { Switch } from "@calcom/ui/components/form";
>>>>>>> fd040b69
import { showToast } from "@calcom/ui/components/toast";

export type ICalendarSwitchProps = {
  title: string;
  externalId: string;
  type: string;
  isChecked: boolean;
  name: string;
  isLastItemInList?: boolean;
  destination?: boolean;
  credentialId: number;
  delegationCredentialId: string | null;
  eventTypeId: number | null;
  disabled?: boolean;
};

type UserCalendarSwitchProps = Omit<ICalendarSwitchProps, "eventTypeId">;

type EventCalendarSwitchProps = ICalendarSwitchProps & {
  eventTypeId: number;
};

const CalendarSwitch = (props: ICalendarSwitchProps) => {
  const {
    title,
    externalId,
    type,
    isChecked,
    name,
    credentialId,
    delegationCredentialId,
    eventTypeId,
    disabled,
  } = props;
  const [checkedInternal, setCheckedInternal] = useState(isChecked);
  const utils = trpc.useUtils();
  const { t } = useLocale();
  const mutation = useMutation({
    mutationFn: async ({ isOn }: { isOn: boolean }) => {
      const body = {
        integration: type,
        externalId: externalId,
        ...(delegationCredentialId && { delegationCredentialId }),
        // new URLSearchParams does not accept numbers
        credentialId: String(credentialId),
        ...(eventTypeId ? { eventTypeId: String(eventTypeId) } : {}),
      };

      if (isOn) {
        const res = await fetch("/api/availability/calendar", {
          method: "POST",
          headers: {
            "Content-Type": "application/json",
          },
          body: JSON.stringify(body),
        });

        if (!res.ok) {
          throw new Error("Something went wrong");
        }
      } else {
        const res = await fetch(`/api/availability/calendar?${new URLSearchParams(body)}`, {
          method: "DELETE",
          headers: {
            "Content-Type": "application/json",
          },
        });

        if (!res.ok) {
          throw new Error("Something went wrong");
        }
      }
    },
    async onSettled() {
      await utils.viewer.apps.integrations.invalidate();
      await utils.viewer.calendars.connectedCalendars.invalidate();
    },
    onError() {
      setCheckedInternal(false);
      showToast(`Something went wrong when toggling "${title}"`, "error");
    },
  });
  return (
    <div className={classNames("my-2 flex flex-row items-center")}>
      <div className="flex">
        <Switch
          id={externalId}
          checked={checkedInternal}
          size="base"
          disabled={disabled || mutation.isPending}
          onCheckedChange={async (isOn: boolean) => {
            setCheckedInternal(isOn);
            await mutation.mutate({ isOn });
          }}
        />
      </div>
      <label
        className={classNames(
          "ml-3 break-all text-sm font-medium leading-5",
          disabled ? "cursor-not-allowed opacity-25" : "cursor-pointer"
        )}
        htmlFor={externalId}>
        {name}
      </label>
      {!!props.destination && (
        <span className="bg-subtle text-default ml-8 inline-flex items-center gap-1 rounded-md px-2 py-1 text-sm font-normal sm:ml-4">
          <Icon name="arrow-left" className="h-4 w-4" />
          {t("adding_events_to")}
        </span>
      )}
      {mutation.isPending && (
        <Icon name="rotate-cw" className="text-muted h-4 w-4 animate-spin ltr:ml-1 rtl:mr-1" />
      )}
    </div>
  );
};

export const UserCalendarSwitch = (props: UserCalendarSwitchProps) => {
  return <CalendarSwitch {...props} eventTypeId={null} />;
};

export const EventCalendarSwitch = (props: EventCalendarSwitchProps) => {
  return <CalendarSwitch {...props} />;
};

export { CalendarSwitch };<|MERGE_RESOLUTION|>--- conflicted
+++ resolved
@@ -7,13 +7,7 @@
 import { useLocale } from "@calcom/lib/hooks/useLocale";
 import { trpc } from "@calcom/trpc/react";
 import classNames from "@calcom/ui/classNames";
-<<<<<<< HEAD
-import { Switch, Icon } from "@calid/features/ui";
-// import { Switch } from "@calcom/ui/components/form";
-// import { Icon } from "@calcom/ui/components/icon";
-=======
 import { Switch } from "@calcom/ui/components/form";
->>>>>>> fd040b69
 import { showToast } from "@calcom/ui/components/toast";
 
 export type ICalendarSwitchProps = {
