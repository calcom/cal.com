"use client";

import { useMutation } from "@tanstack/react-query";
import { useState } from "react";

import { useLocale } from "@calcom/lib/hooks/useLocale";
import { trpc } from "@calcom/trpc/react";
import { Icon, showToast, Switch } from "@calcom/ui";
import classNames from "@calcom/ui/classNames";

export type ICalendarSwitchProps = {
  title: string;
  externalId: string;
  type: string;
  isChecked: boolean;
  name: string;
  isLastItemInList?: boolean;
  destination?: boolean;
  credentialId: number;
<<<<<<< HEAD
};
=======
  delegationCredentialId: string | null;
  eventTypeId: number | null;
  disabled?: boolean;
};

type UserCalendarSwitchProps = Omit<ICalendarSwitchProps, "eventTypeId">;

type EventCalendarSwitchProps = ICalendarSwitchProps & {
  eventTypeId: number;
};

>>>>>>> 00ee1ef4
const CalendarSwitch = (props: ICalendarSwitchProps) => {
  const {
    title,
    externalId,
    type,
    isChecked,
    name,
    credentialId,
    delegationCredentialId,
    eventTypeId,
    disabled,
  } = props;
  const [checkedInternal, setCheckedInternal] = useState(isChecked);
  const utils = trpc.useUtils();
  const { t } = useLocale();
  const mutation = useMutation({
    mutationFn: async ({ isOn }: { isOn: boolean }) => {
      const body = {
        integration: type,
        externalId: externalId,
        ...(delegationCredentialId && { delegationCredentialId }),
        // new URLSearchParams does not accept numbers
        credentialId: String(credentialId),
        ...(eventTypeId ? { eventTypeId: String(eventTypeId) } : {}),
      };

      if (isOn) {
        const res = await fetch("/api/availability/calendar", {
          method: "POST",
          headers: {
            "Content-Type": "application/json",
          },
          body: JSON.stringify(body),
        });

        if (!res.ok) {
          throw new Error("Something went wrong");
        }
      } else {
        const res = await fetch(`/api/availability/calendar?${new URLSearchParams(body)}`, {
          method: "DELETE",
          headers: {
            "Content-Type": "application/json",
          },
        });

        if (!res.ok) {
          throw new Error("Something went wrong");
        }
      }
    },
    async onSettled() {
      await utils.viewer.integrations.invalidate();
      await utils.viewer.connectedCalendars.invalidate();
    },
    onError() {
      setCheckedInternal(false);
      showToast(`Something went wrong when toggling "${title}"`, "error");
    },
  });
  return (
    <div className={classNames("my-2 flex flex-row items-center")}>
      <div className="flex pl-2">
        <Switch
          id={externalId}
          checked={checkedInternal}
          disabled={disabled || mutation.isPending}
          onCheckedChange={async (isOn: boolean) => {
            setCheckedInternal(isOn);
            await mutation.mutate({ isOn });
          }}
        />
      </div>
      <label
        className={classNames(
          "ml-3 break-all text-sm font-medium leading-5",
          disabled ? "cursor-not-allowed opacity-25" : "cursor-pointer"
        )}
        htmlFor={externalId}>
        {name}
      </label>
      {!!props.destination && (
        <span className="bg-subtle text-default ml-8 inline-flex items-center gap-1 rounded-md px-2 py-1 text-sm font-normal sm:ml-4">
          <Icon name="arrow-left" className="h-4 w-4" />
          {t("adding_events_to")}
        </span>
      )}
      {mutation.isPending && (
        <Icon name="rotate-cw" className="text-muted h-4 w-4 animate-spin ltr:ml-1 rtl:mr-1" />
      )}
    </div>
  );
};

export const UserCalendarSwitch = (props: UserCalendarSwitchProps) => {
  return <CalendarSwitch {...props} eventTypeId={null} />;
};

export const EventCalendarSwitch = (props: EventCalendarSwitchProps) => {
  return <CalendarSwitch {...props} />;
};

export { CalendarSwitch };<|MERGE_RESOLUTION|>--- conflicted
+++ resolved
@@ -17,9 +17,6 @@
   isLastItemInList?: boolean;
   destination?: boolean;
   credentialId: number;
-<<<<<<< HEAD
-};
-=======
   delegationCredentialId: string | null;
   eventTypeId: number | null;
   disabled?: boolean;
@@ -31,7 +28,6 @@
   eventTypeId: number;
 };
 
->>>>>>> 00ee1ef4
 const CalendarSwitch = (props: ICalendarSwitchProps) => {
   const {
     title,
