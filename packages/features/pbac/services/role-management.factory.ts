--- conflicted
+++ resolved
@@ -7,254 +7,6 @@
 import type { IRoleManager } from "./role-manager.interface";
 import { RoleService } from "./role.service";
 
-<<<<<<< HEAD
-interface IRoleManager {
-  isPBACEnabled: boolean;
-  checkPermissionToChangeRole(
-    userId: number,
-    targetId: number,
-    scope: "org" | "team",
-    memberId?: number,
-    newRole?: MembershipRole | string
-  ): Promise<void>;
-  assignRole(
-    userId: number,
-    organizationId: number,
-    role: MembershipRole | string,
-    membershipId: number
-  ): Promise<void>;
-  getAllRoles(organizationId: number): Promise<{ id: string; name: string }[]>;
-  getTeamRoles(teamId: number): Promise<{ id: string; name: string }[]>;
-}
-
-class PBACRoleManager implements IRoleManager {
-  public isPBACEnabled = true;
-
-  constructor(
-    private readonly roleService: RoleService,
-    private readonly permissionCheckService: PermissionCheckService
-  ) {}
-
-  async checkPermissionToChangeRole(
-    userId: number,
-    targetId: number,
-    scope: "org" | "team",
-    // Not required for this instance
-     
-    _memberId?: number,
-    // Not required for this instance
-     
-    _newRole?: MembershipRole | string
-  ): Promise<void> {
-    const hasPermission = await this.permissionCheckService.checkPermission({
-      userId,
-      teamId: targetId,
-      permission: scope === "team" ? "team.changeMemberRole" : "organization.changeMemberRole",
-      fallbackRoles: [MembershipRole.OWNER, MembershipRole.ADMIN],
-    });
-
-    if (!hasPermission) {
-      throw new RoleManagementError(
-        "You do not have permission to change roles",
-        RoleManagementErrorCode.UNAUTHORIZED
-      );
-    }
-  }
-
-  async assignRole(
-    _userId: number,
-    organizationId: number,
-    role: MembershipRole | string,
-    membershipId: number
-  ): Promise<void> {
-    // Check if role is one of the default MembershipRole enum values
-    const isDefaultRole = role in DEFAULT_ROLE_IDS;
-
-    // Also check if the role is a default role ID value
-    const isDefaultRoleId = Object.values(DEFAULT_ROLE_IDS).includes(role as any);
-
-    if (isDefaultRole) {
-      // Handle enum values like MembershipRole.ADMIN
-      await this.roleService.assignRoleToMember(DEFAULT_ROLE_IDS[role as MembershipRole], membershipId);
-    } else if (isDefaultRoleId) {
-      // Handle default role IDs like "admin_role"
-      await this.roleService.assignRoleToMember(role as string, membershipId);
-    } else {
-      // Handle custom roles
-      const roleExists = await this.roleService.roleBelongsToTeam(role as string, organizationId);
-      if (!roleExists) {
-        throw new RoleManagementError(
-          "You do not have access to this role",
-          RoleManagementErrorCode.INVALID_ROLE
-        );
-      }
-      await this.roleService.assignRoleToMember(role as string, membershipId);
-    }
-  }
-
-  async getAllRoles(organizationId: number): Promise<{ id: string; name: string }[]> {
-    const roles = await this.roleService.getTeamRoles(organizationId);
-    return roles.map((role) => ({
-      id: role.id,
-      name: role.name,
-    }));
-  }
-
-  async getTeamRoles(teamId: number): Promise<{ id: string; name: string }[]> {
-    const roles = await this.roleService.getTeamRoles(teamId);
-    return roles.map((role) => ({
-      id: role.id,
-      name: role.name,
-    }));
-  }
-}
-
-class LegacyRoleManager implements IRoleManager {
-  public isPBACEnabled = false;
-
-  protected async validateRoleChange(
-    userId: number,
-    teamId: number,
-    memberId: number,
-    newRole: MembershipRole | string,
-    memberships: Membership[]
-  ): Promise<void> {
-    // Only validate for traditional MembershipRole values
-    if (typeof newRole !== "string" || !Object.values(MembershipRole).includes(newRole as MembershipRole)) {
-      return;
-    }
-
-    const targetMembership = memberships.find((m) => m.userId === memberId);
-    const myMembership = memberships.find((m) => m.userId === userId);
-    const teamOwners = memberships.filter((m) => m.role === MembershipRole.OWNER);
-    const teamHasMoreThanOneOwner = teamOwners.length > 1;
-
-    if (!targetMembership) {
-      throw new RoleManagementError("Target membership not found", RoleManagementErrorCode.UNAUTHORIZED);
-    }
-
-    // Only owners can award owner role
-    if (newRole === MembershipRole.OWNER && !(await isTeamOwner(userId, teamId))) {
-      throw new RoleManagementError("Only owners can award owner role", RoleManagementErrorCode.UNAUTHORIZED);
-    }
-
-    // Admins cannot change the role of an owner
-    if (myMembership?.role === MembershipRole.ADMIN && targetMembership?.role === MembershipRole.OWNER) {
-      throw new RoleManagementError(
-        "You can not change the role of an owner if you are an admin.",
-        RoleManagementErrorCode.UNAUTHORIZED
-      );
-    }
-
-    // Cannot change the role of the only owner
-    if (targetMembership?.role === MembershipRole.OWNER && !teamHasMoreThanOneOwner) {
-      throw new RoleManagementError(
-        "You can not change the role of the only owner of a team.",
-        RoleManagementErrorCode.UNAUTHORIZED
-      );
-    }
-
-    // Admins cannot promote themselves to a higher role (except to MEMBER which is a demotion)
-    if (
-      myMembership?.role === MembershipRole.ADMIN &&
-      memberId === userId &&
-      newRole !== MembershipRole.MEMBER
-    ) {
-      throw new RoleManagementError(
-        "You can not change yourself to a higher role.",
-        RoleManagementErrorCode.UNAUTHORIZED
-      );
-    }
-  }
-
-  async checkPermissionToChangeRole(
-    userId: number,
-    targetId: number,
-    scope: "org" | "team",
-    memberId?: number,
-    newRole?: MembershipRole | string
-  ): Promise<void> {
-    let hasPermission = false;
-    if (scope === "team") {
-      const team = await prisma.membership.findFirst({
-        where: {
-          userId,
-          teamId: targetId,
-          accepted: true,
-          OR: [{ role: "ADMIN" }, { role: "OWNER" }],
-        },
-      });
-      hasPermission = !!team;
-    } else {
-      hasPermission = !!(await isOrganisationAdmin(userId, targetId));
-    }
-
-    // Only OWNER/ADMIN can update role
-    if (!hasPermission) {
-      throw new RoleManagementError(
-        "Only owners or admin can update roles",
-        RoleManagementErrorCode.UNAUTHORIZED
-      );
-    }
-
-    // Additional validation for team role changes in legacy mode
-    if (scope === "team" && memberId && newRole) {
-      const memberships = await prisma.membership.findMany({
-        where: {
-          teamId: targetId,
-          accepted: true,
-        },
-      });
-      await this.validateRoleChange(userId, targetId, memberId, newRole, memberships);
-    }
-  }
-
-  async assignRole(
-    userId: number,
-    organizationId: number,
-    role: MembershipRole | string,
-    // Used in other implementation
-     
-    _membershipId: number
-  ): Promise<void> {
-    await prisma.membership.update({
-      where: {
-        userId_teamId: {
-          userId,
-          teamId: organizationId,
-        },
-      },
-      data: {
-        role: role as MembershipRole,
-      },
-    });
-  }
-
-  // Used in other implementation
-   
-  async getAllRoles(_organizationId: number): Promise<{ id: string; name: string }[]> {
-    return [
-      { id: MembershipRole.OWNER, name: "Owner" },
-      { id: MembershipRole.ADMIN, name: "Admin" },
-      { id: MembershipRole.MEMBER, name: "Member" },
-    ];
-  }
-
-  // Used in other implementation
-   
-  async getTeamRoles(_teamId: number): Promise<{ id: string; name: string }[]> {
-    return [
-      { id: MembershipRole.OWNER, name: "Owner" },
-      { id: MembershipRole.ADMIN, name: "Admin" },
-      { id: MembershipRole.MEMBER, name: "Member" },
-    ];
-  }
-}
-
-export { LegacyRoleManager };
-
-=======
->>>>>>> 474d1571
 export class RoleManagementFactory {
   private static instance: RoleManagementFactory;
   private featuresRepository: FeaturesRepository;
