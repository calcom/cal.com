--- conflicted
+++ resolved
@@ -296,21 +296,6 @@
         ) = ${permissions.length}
     `;
 
-<<<<<<< HEAD
-    const teamsWithFallbackRolesPromise =
-      fallbackRoles.length > 0
-        ? this.client.$queryRaw<{ teamId: number }[]>`
-            SELECT DISTINCT m."teamId"
-            FROM "Membership" m
-            INNER JOIN "Team" t ON m."teamId" = t.id
-            LEFT JOIN "TeamFeatures" f ON t.id = f."teamId" AND f."featureId" = ${this.PBAC_FEATURE_FLAG}
-            WHERE m."userId" = ${userId}
-              AND m."accepted" = true
-              AND m."role"::text = ANY(${fallbackRoles})
-              AND f."teamId" IS NULL
-          `
-        : Promise.resolve<{ teamId: number }[]>([]);
-=======
     // Teams with fallback roles (direct memberships + child teams via org membership, PBAC disabled)
     const teamsWithFallbackRolesPromise = this.client.$queryRaw<{ teamId: number }[]>`
       SELECT DISTINCT m."teamId"
@@ -332,7 +317,6 @@
         AND m."role"::text = ANY(${fallbackRoles})
         AND f."teamId" IS NULL
     `;
->>>>>>> a775799b
 
     const [teamsWithPermission, teamsWithFallbackRoles] = await Promise.all([
       teamsWithPermissionPromise,
