--- conflicted
+++ resolved
@@ -39,11 +39,7 @@
   _resource?: {
     i18nKey: string;
   };
-<<<<<<< HEAD
-  [(key in CrudAction) | CustomAction]: PermissionDetails | { i18nKey: string } | undefined;
-=======
-  [K in string]: K extends "_resource" ? { i18nKey: string } : PermissionDetails | undefined;
->>>>>>> 1216654b
+  [(key in CrudAction) | CustomAction]: PermissionDetails | undefined;
 }
 
 export type PermissionRegistry = {
