--- conflicted
+++ resolved
@@ -226,7 +226,6 @@
       i18nKey: "pbac_action_change_member_role",
       descriptionI18nKey: "pbac_desc_change_team_member_role",
     },
-<<<<<<< HEAD
     [CustomAction.Impersonate]: {
       description: "Impersonate team members",
       category: "team",
@@ -240,8 +239,6 @@
       descriptionI18nKey: "pbac_desc_manage_team_members",
       scope: [Scope.Organization], // Only organizations should have "Manage" permissions
     },
-=======
->>>>>>> d9443162
   },
   [Resource.Organization]: {
     _resource: {
