export enum Resource {
  All = "*",
  EventType = "eventType",
  Team = "team",
  Organization = "organization",
  Attributes = "organization.attributes",
  Booking = "booking",
  Insights = "insights",
  Role = "role",
<<<<<<< HEAD
  RoutingForm = "routingForm",
=======
  Workflow = "workflow",
>>>>>>> 3ea73e75
}

export enum CrudAction {
  All = "*",
  Create = "create",
  Read = "read",
  Update = "update",
  Delete = "delete",
  Manage = "manage",
}

export enum CustomAction {
  Invite = "invite",
  Remove = "remove",
  ChangeMemberRole = "changeMemberRole",
  ListMembers = "listMembers",
  ManageBilling = "manageBilling",
  ReadTeamBookings = "readTeamBookings",
  ReadOrgBookings = "readOrgBookings",
  ReadRecordings = "readRecordings",
}

export enum Scope {
  Team = "team",
  Organization = "organization",
}

export interface PermissionDetails {
  description: string;
  category: string;
  i18nKey: string;
  descriptionI18nKey: string;
  scope?: Scope[]; // Optional for backward compatibility
}

export type ResourceConfig = {
  _resource?: {
    i18nKey: string;
  };
} & {
  [key in CrudAction | CustomAction]?: PermissionDetails;
};

export type PermissionRegistry = {
  [key in Resource]: ResourceConfig;
};

export type PermissionString = `${Resource}.${CrudAction | CustomAction}`;

/**
 * Helper function to filter out the _resource property from a ResourceConfig
 * @param config The ResourceConfig to filter
 * @returns A new object without the _resource property
 */
export const filterResourceConfig = (config: ResourceConfig): Omit<ResourceConfig, "_resource"> => {
  const { _resource, ...rest } = config;
  return rest;
};

/**
 * Filter resources and actions based on scope
 * @param scope The scope to filter by (Team or Organization)
 * @returns Filtered permission registry
 */
export const getPermissionsForScope = (scope: Scope): PermissionRegistry => {
  const filteredRegistry: Partial<PermissionRegistry> = {};

  Object.entries(PERMISSION_REGISTRY).forEach(([resource, config]) => {
    const filteredConfig: ResourceConfig = { _resource: config._resource };

    Object.entries(config).forEach(([action, details]) => {
      if (action === "_resource") return;

      const permissionDetails = details as PermissionDetails;
      // If no scope is defined, include in both Team and Organization (backward compatibility)
      // If scope is defined, only include if it matches the requested scope
      if (!permissionDetails.scope || permissionDetails.scope.includes(scope)) {
        filteredConfig[action as CrudAction | CustomAction] = permissionDetails;
      }
    });

    // Only include resource if it has at least one action for this scope
    const hasActions = Object.keys(filteredConfig).length > 1; // > 1 because _resource is always there
    if (hasActions) {
      filteredRegistry[resource as Resource] = filteredConfig;
    }
  });

  return filteredRegistry as PermissionRegistry;
};

// Keep in mind these are on a team/organization level, not a user level
export const PERMISSION_REGISTRY: PermissionRegistry = {
  [Resource.All]: {
    _resource: {
      i18nKey: "pbac_resource_all",
    },
    [CrudAction.All]: {
      description: "All actions on all resources",
      category: "system",
      i18nKey: "pbac_resource_all",
      descriptionI18nKey: "pbac_desc_all_actions_all_resources",
      scope: [Scope.Organization], // Only organizations should have "All" permissions
    },
  },
  [Resource.Role]: {
    _resource: {
      i18nKey: "pbac_resource_role",
    },
    [CrudAction.Create]: {
      description: "Create roles",
      category: "role",
      i18nKey: "pbac_action_create",
      descriptionI18nKey: "pbac_desc_create_roles",
    },
    [CrudAction.Read]: {
      description: "View roles",
      category: "role",
      i18nKey: "pbac_action_read",
      descriptionI18nKey: "pbac_desc_view_roles",
    },
    [CrudAction.Update]: {
      description: "Update roles",
      category: "role",
      i18nKey: "pbac_action_update",
      descriptionI18nKey: "pbac_desc_update_roles",
    },
    [CrudAction.Delete]: {
      description: "Delete roles",
      category: "role",
      i18nKey: "pbac_action_delete",
      descriptionI18nKey: "pbac_desc_delete_roles",
    },
    [CrudAction.Manage]: {
      description: "Manage roles on all sub-teams",
      category: "role",
      i18nKey: "pbac_action_manage",
      descriptionI18nKey: "pbac_desc_manage_roles",
      scope: [Scope.Organization], // Only organizations should have "Manage" permissions
    },
  },
  [Resource.EventType]: {
    _resource: {
      i18nKey: "pbac_resource_event_type",
    },
    [CrudAction.Create]: {
      description: "Create event types",
      category: "event",
      i18nKey: "pbac_action_create",
      descriptionI18nKey: "pbac_desc_create_event_types",
    },
    [CrudAction.Read]: {
      description: "View event types",
      category: "event",
      i18nKey: "pbac_action_read",
      descriptionI18nKey: "pbac_desc_view_event_types",
    },
    [CrudAction.Update]: {
      description: "Update event types",
      category: "event",
      i18nKey: "pbac_action_update",
      descriptionI18nKey: "pbac_desc_update_event_types",
    },
    [CrudAction.Delete]: {
      description: "Delete event types",
      category: "event",
      i18nKey: "pbac_action_delete",
      descriptionI18nKey: "pbac_desc_delete_event_types",
    },
    [CrudAction.Manage]: {
      description: "Manage event types",
      category: "event",
      i18nKey: "pbac_action_manage",
      descriptionI18nKey: "pbac_desc_manage_event_types",
      scope: [Scope.Organization], // Only organizations should have "Manage" permissions
    },
  },
  [Resource.Team]: {
    _resource: {
      i18nKey: "pbac_resource_team",
    },
    [CrudAction.Create]: {
      description: "Create teams",
      category: "team",
      i18nKey: "pbac_action_create",
      descriptionI18nKey: "pbac_desc_create_teams",
      scope: [Scope.Organization],
    },
    [CrudAction.Read]: {
      description: "View team details",
      category: "team",
      i18nKey: "pbac_action_read",
      descriptionI18nKey: "pbac_desc_view_team_details",
    },
    [CrudAction.Update]: {
      description: "Update settings",
      category: "team",
      i18nKey: "pbac_action_update",
      descriptionI18nKey: "pbac_desc_update_team_settings",
    },
    [CrudAction.Delete]: {
      description: "Delete team",
      category: "team",
      i18nKey: "pbac_action_delete",
      descriptionI18nKey: "pbac_desc_delete_team",
    },
    [CustomAction.Invite]: {
      description: "Invite team members",
      category: "team",
      i18nKey: "pbac_action_invite",
      descriptionI18nKey: "pbac_desc_invite_team_members",
    },
    [CustomAction.Remove]: {
      description: "Remove team members",
      category: "team",
      i18nKey: "pbac_action_remove",
      descriptionI18nKey: "pbac_desc_remove_team_members",
    },
    [CustomAction.ChangeMemberRole]: {
      description: "Change role of team members",
      category: "team",
      i18nKey: "pbac_action_change_member_role",
      descriptionI18nKey: "pbac_desc_change_team_member_role",
    },
    [CrudAction.Manage]: {
      description: "Manage team members",
      category: "team",
      i18nKey: "pbac_action_manage",
      descriptionI18nKey: "pbac_desc_manage_team_members",
      scope: [Scope.Organization], // Only organizations should have "Manage" permissions
    },
  },
  [Resource.Organization]: {
    _resource: {
      i18nKey: "pbac_resource_organization",
    },
    [CrudAction.Create]: {
      description: "Create organization",
      category: "org",
      i18nKey: "pbac_action_create",
      descriptionI18nKey: "pbac_desc_create_organization",
      scope: [Scope.Organization],
    },
    [CrudAction.Read]: {
      description: "View organization details",
      category: "org",
      i18nKey: "pbac_action_read",
      descriptionI18nKey: "pbac_desc_view_organization_details",
      scope: [Scope.Organization],
    },
    [CustomAction.ListMembers]: {
      description: "List organization members",
      category: "org",
      i18nKey: "pbac_action_list_members",
      descriptionI18nKey: "pbac_desc_list_organization_members",
      scope: [Scope.Organization],
    },
    [CustomAction.Invite]: {
      description: "Invite organization members",
      category: "org",
      i18nKey: "pbac_action_invite",
      descriptionI18nKey: "pbac_desc_invite_organization_members",
      scope: [Scope.Organization],
    },
    [CustomAction.Remove]: {
      description: "Remove organization members",
      category: "org",
      i18nKey: "pbac_action_remove",
      descriptionI18nKey: "pbac_desc_remove_organization_members",
      scope: [Scope.Organization],
    },
    [CustomAction.ManageBilling]: {
      description: "Manage organization billing",
      category: "org",
      i18nKey: "pbac_action_manage_billing",
      descriptionI18nKey: "pbac_desc_manage_organization_billing",
      scope: [Scope.Organization],
    },
    [CustomAction.ChangeMemberRole]: {
      description: "Change role of team members",
      category: "org",
      i18nKey: "pbac_action_change_member_role",
      descriptionI18nKey: "pbac_desc_change_organization_member_role",
      scope: [Scope.Organization],
    },
    [CrudAction.Update]: {
      description: "Edit organization settings",
      category: "org",
      i18nKey: "pbac_action_update",
      descriptionI18nKey: "pbac_desc_edit_organization_settings",
      scope: [Scope.Organization],
    },
  },
  [Resource.Booking]: {
    _resource: {
      i18nKey: "pbac_resource_booking",
    },
    [CrudAction.Read]: {
      description: "View bookings",
      category: "booking",
      i18nKey: "pbac_action_read",
      descriptionI18nKey: "pbac_desc_view_bookings",
    },
    [CustomAction.ReadTeamBookings]: {
      description: "View team bookings",
      category: "booking",
      i18nKey: "pbac_action_read_team_bookings",
      descriptionI18nKey: "pbac_desc_view_team_bookings",
      scope: [Scope.Team],
    },
    [CustomAction.ReadOrgBookings]: {
      description: "View organization bookings",
      category: "booking",
      i18nKey: "pbac_action_read_org_bookings",
      descriptionI18nKey: "pbac_desc_view_organization_bookings",
      scope: [Scope.Organization],
    },
    [CustomAction.ReadRecordings]: {
      description: "View booking recordings",
      category: "booking",
      i18nKey: "pbac_action_read_recordings",
      descriptionI18nKey: "pbac_desc_view_booking_recordings",
    },
    [CrudAction.Update]: {
      description: "Update bookings",
      category: "booking",
      i18nKey: "pbac_action_update",
      descriptionI18nKey: "pbac_desc_update_bookings",
    },
    [CrudAction.Manage]: {
      description: "Manage bookings",
      category: "booking",
      i18nKey: "pbac_action_manage",
      descriptionI18nKey: "pbac_desc_manage_bookings",
      scope: [Scope.Organization], // Only organizations should have "Manage" permissions
    },
  },
  [Resource.Insights]: {
    _resource: {
      i18nKey: "pbac_resource_insights",
    },
    [CrudAction.Read]: {
      description: "View team insights and analytics",
      category: "insights",
      i18nKey: "pbac_action_read",
      descriptionI18nKey: "pbac_desc_view_team_insights",
    },
  },
  [Resource.Workflow]: {
    _resource: {
      i18nKey: "pbac_resource_workflow",
    },
    [CrudAction.Create]: {
      description: "Create workflows",
      category: "workflow",
      i18nKey: "pbac_action_create",
      descriptionI18nKey: "pbac_desc_create_workflows",
    },
    [CrudAction.Read]: {
      description: "View workflows",
      category: "workflow",
      i18nKey: "pbac_action_read",
      descriptionI18nKey: "pbac_desc_view_workflows",
    },
    [CrudAction.Update]: {
      description: "Update workflows",
      category: "workflow",
      i18nKey: "pbac_action_update",
      descriptionI18nKey: "pbac_desc_update_workflows",
    },
    [CrudAction.Delete]: {
      description: "Delete workflows",
      category: "workflow",
      i18nKey: "pbac_action_delete",
      descriptionI18nKey: "pbac_desc_delete_workflows",
    },
    [CrudAction.Manage]: {
      description: "Manage workflows",
      category: "workflow",
      i18nKey: "pbac_action_manage",
      descriptionI18nKey: "pbac_desc_manage_workflows",
      scope: [Scope.Organization],
    },
  },
  [Resource.Attributes]: {
    _resource: {
      i18nKey: "pbac_resource_attributes",
    },
    [CrudAction.Read]: {
      description: "View organization attributes",
      category: "attributes",
      i18nKey: "pbac_action_read",
      descriptionI18nKey: "pbac_desc_view_organization_attributes",
    },
    [CrudAction.Update]: {
      description: "Update organization attributes",
      category: "attributes",
      i18nKey: "pbac_action_update",
      descriptionI18nKey: "pbac_desc_update_organization_attributes",
    },
    [CrudAction.Delete]: {
      description: "Delete organization attributes",
      category: "attributes",
      i18nKey: "pbac_action_delete",
      descriptionI18nKey: "pbac_desc_delete_organization_attributes",
    },
    [CrudAction.Create]: {
      description: "Create organization attributes",
      category: "attributes",
      i18nKey: "pbac_action_create",
      descriptionI18nKey: "pbac_desc_create_organization_attributes",
    },
  },
  [Resource.RoutingForm]: {
    _resource: {
      i18nKey: "pbac_resource_routing_form",
    },
    [CrudAction.Create]: {
      description: "Create routing forms",
      category: "routing",
      i18nKey: "pbac_action_create",
      descriptionI18nKey: "pbac_desc_create_routing_forms",
    },
    [CrudAction.Read]: {
      description: "View routing forms",
      category: "routing",
      i18nKey: "pbac_action_read",
      descriptionI18nKey: "pbac_desc_view_routing_forms",
    },
    [CrudAction.Update]: {
      description: "Update routing forms",
      category: "routing",
      i18nKey: "pbac_action_update",
      descriptionI18nKey: "pbac_desc_update_routing_forms",
    },
    [CrudAction.Delete]: {
      description: "Delete routing forms",
      category: "routing",
      i18nKey: "pbac_action_delete",
      descriptionI18nKey: "pbac_desc_delete_routing_forms",
    },
    [CrudAction.Manage]: {
      description: "Manage routing forms",
      category: "routing",
      i18nKey: "pbac_action_manage",
      descriptionI18nKey: "pbac_desc_manage_routing_forms",
      scope: [Scope.Organization],
    },
  },
};<|MERGE_RESOLUTION|>--- conflicted
+++ resolved
@@ -7,11 +7,8 @@
   Booking = "booking",
   Insights = "insights",
   Role = "role",
-<<<<<<< HEAD
   RoutingForm = "routingForm",
-=======
   Workflow = "workflow",
->>>>>>> 3ea73e75
 }
 
 export enum CrudAction {
