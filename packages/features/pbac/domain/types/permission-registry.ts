--- conflicted
+++ resolved
@@ -121,11 +121,6 @@
  * @returns A new object without the _resource property
  */
 export const filterResourceConfig = (config: ResourceConfig): Omit<ResourceConfig, "_resource"> => {
-<<<<<<< HEAD
-   
-=======
-
->>>>>>> 64297f02
   const { _resource, ...rest } = config;
   return rest;
 };
