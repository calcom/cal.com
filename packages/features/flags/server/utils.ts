--- conflicted
+++ resolved
@@ -15,8 +15,7 @@
   return flags.reduce((acc, flag) => {
     acc[flag.slug as keyof AppFlags] = flag.enabled;
     return acc;
-<<<<<<< HEAD
-  }, {} as AppFlags);
+  }, {} as Partial<AppFlags>);
 }
 
 export async function getFeatureFlagMap(prisma: PrismaClient, user?: Session["user"]): Promise<AppFlags> {
@@ -34,7 +33,4 @@
   } else {
     return await getFlagsFromDb(prisma);
   }
-=======
-  }, {} as Partial<AppFlags>);
->>>>>>> 00a2a3d8
 }