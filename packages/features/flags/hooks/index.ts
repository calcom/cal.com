import type { AppFlags } from "@calcom/features/flags/config";
import { trpc } from "@calcom/trpc/react";

const initialData: AppFlags = {
  organizations: false,
  teams: false,
  "calendar-cache": false,
  "calendar-cache-serve": false,
  emails: false,
  insights: false,
  webhooks: false,
  workflows: false,
  "email-verification": false,
  "google-workspace-directory": false,
  "disable-signup": false,
  attributes: false,
  "organizer-request-email-v2": false,
  "delegation-credential": false,
  "salesforce-crm-tasker": false,
  "workflow-smtp-emails": false,
  "cal-video-log-in-overlay": false,
  "use-api-v2-for-team-slots": false,
<<<<<<< HEAD
  "calendar-sync": false,
=======
  "restriction-schedule": false,
>>>>>>> 12cb9495
};

if (process.env.NEXT_PUBLIC_IS_E2E) {
  initialData.organizations = true;
  initialData.teams = true;
}

export function useFlags(): Partial<AppFlags> {
  const query = trpc.viewer.features.map.useQuery();
  return query.data ?? initialData;
}<|MERGE_RESOLUTION|>--- conflicted
+++ resolved
@@ -20,11 +20,8 @@
   "workflow-smtp-emails": false,
   "cal-video-log-in-overlay": false,
   "use-api-v2-for-team-slots": false,
-<<<<<<< HEAD
   "calendar-sync": false,
-=======
   "restriction-schedule": false,
->>>>>>> 12cb9495
 };
 
 if (process.env.NEXT_PUBLIC_IS_E2E) {
