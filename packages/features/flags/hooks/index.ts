import type { AppFlags } from "@calcom/features/flags/config";
import { trpc } from "@calcom/trpc/react";

const initialData: AppFlags = {
  organizations: false,
  teams: false,
  "calendar-cache": false,
  "calendar-cache-serve": false,
  emails: false,
  insights: false,
  webhooks: false,
  workflows: false,
  "email-verification": false,
  "google-workspace-directory": false,
  "disable-signup": false,
  attributes: false,
  "organizer-request-email-v2": false,
  "delegation-credential": false,
  "salesforce-crm-tasker": false,
  "workflow-smtp-emails": false,
  "cal-video-log-in-overlay": false,
  "use-api-v2-for-team-slots": false,
  pbac: false,
  "restriction-schedule": false,
  "team-booking-page-cache": false,
  "cal-ai-voice-agents": false,
  "tiered-support-chat": false,
  "calendar-subscription-cache": false,
  "calendar-subscription-sync": false,
  "onboarding-v3": false,
  "booker-botid": false,
  "booking-calendar-view": false,
<<<<<<< HEAD
  "booking-email-sms-tasker": false,
=======
  "bookings-v3": false,
>>>>>>> 251d29f6
};

if (process.env.NEXT_PUBLIC_IS_E2E) {
  initialData.organizations = true;
  initialData.teams = true;
}

export function useFlags(): Partial<AppFlags> {
  const query = trpc.viewer.features.map.useQuery();
  return query.data ?? initialData;
}<|MERGE_RESOLUTION|>--- conflicted
+++ resolved
@@ -30,11 +30,8 @@
   "onboarding-v3": false,
   "booker-botid": false,
   "booking-calendar-view": false,
-<<<<<<< HEAD
   "booking-email-sms-tasker": false,
-=======
   "bookings-v3": false,
->>>>>>> 251d29f6
 };
 
 if (process.env.NEXT_PUBLIC_IS_E2E) {
