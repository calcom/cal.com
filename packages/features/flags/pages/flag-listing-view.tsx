import { Suspense } from "react";

import NoSSR from "@calcom/core/components/NoSSR";
import { Meta } from "@calcom/ui";
import { Loader } from "@calcom/ui/components/icon";

import { FlagAdminList } from "../components/FlagAdminList";

export const FlagListingView = () => {
  return (
    <>
      <Meta title="Feature Flags" description="Here you can toggle your Cal.com instance features." />
<<<<<<< HEAD
      <Suspense fallback={<Loader />}>
        <FlagAdminList />
      </Suspense>
=======
      <NoSSR>
        <Suspense fallback={<FiLoader />}>
          <FlagAdminList />
        </Suspense>
      </NoSSR>
>>>>>>> 2b8bba09
    </>
  );
};<|MERGE_RESOLUTION|>--- conflicted
+++ resolved
@@ -10,17 +10,11 @@
   return (
     <>
       <Meta title="Feature Flags" description="Here you can toggle your Cal.com instance features." />
-<<<<<<< HEAD
-      <Suspense fallback={<Loader />}>
-        <FlagAdminList />
-      </Suspense>
-=======
       <NoSSR>
-        <Suspense fallback={<FiLoader />}>
+        <Suspense fallback={<Loader />}>
           <FlagAdminList />
         </Suspense>
       </NoSSR>
->>>>>>> 2b8bba09
     </>
   );
 };