/**
 * Right now we only support boolean flags.
 * Maybe later on we can add string variants or numeric ones
 **/
export type AppFlags = {
  "calendar-cache": boolean;
  "calendar-cache-serve": boolean;
  emails: boolean;
  insights: boolean;
  teams: boolean;
  webhooks: boolean;
  workflows: boolean;
  organizations: boolean;
  "email-verification": boolean;
  "google-workspace-directory": boolean;
  "disable-signup": boolean;
  attributes: boolean;
<<<<<<< HEAD
=======
  "organizer-request-email-v2": boolean;
  "delegation-credential": boolean;
  "salesforce-crm-tasker": boolean;
>>>>>>> 00ee1ef4
};<|MERGE_RESOLUTION|>--- conflicted
+++ resolved
@@ -15,10 +15,7 @@
   "google-workspace-directory": boolean;
   "disable-signup": boolean;
   attributes: boolean;
-<<<<<<< HEAD
-=======
   "organizer-request-email-v2": boolean;
   "delegation-credential": boolean;
   "salesforce-crm-tasker": boolean;
->>>>>>> 00ee1ef4
 };