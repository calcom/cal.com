/**
 * Right now we only support boolean flags.
 * Maybe later on we can add string variants or numeric ones
 **/
export type AppFlags = {
  emails: boolean;
  insights: boolean;
  teams: boolean;
  webhooks: boolean;
  workflows: boolean;
  "v2-booking-page": boolean;
  "managed-event-types": boolean;
<<<<<<< HEAD
  "email-verification": boolean;
=======
  "google-workspace-directory": boolean;
>>>>>>> d63e7372
};<|MERGE_RESOLUTION|>--- conflicted
+++ resolved
@@ -10,9 +10,6 @@
   workflows: boolean;
   "v2-booking-page": boolean;
   "managed-event-types": boolean;
-<<<<<<< HEAD
   "email-verification": boolean;
-=======
   "google-workspace-directory": boolean;
->>>>>>> d63e7372
 };