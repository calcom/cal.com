--- conflicted
+++ resolved
@@ -10,9 +10,6 @@
   workflows: boolean;
   "v2-booking-page": boolean;
   "managed-event-types": boolean;
-<<<<<<< HEAD
   organizations: boolean;
-=======
   "google-workspace-directory": boolean;
->>>>>>> f51823c2
 };