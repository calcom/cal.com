import * as Sentry from "@sentry/nextjs";
import { z } from "zod";

import { getCalendar } from "@calcom/app-store/_utils/getCalendar";
import type { Dayjs } from "@calcom/dayjs";
import dayjs from "@calcom/dayjs";
import type { BookingRepository } from "@calcom/features/bookings/repositories/BookingRepository";
import {
  getBusyTimesFromLimits,
  getBusyTimesFromTeamLimits,
} from "@calcom/features/busyTimes/lib/getBusyTimesFromLimits";
import { getBusyTimesService } from "@calcom/features/di/containers/BusyTimes";
import { EventTypeRepository } from "@calcom/features/eventtypes/repositories/eventTypeRepository";
import type { PrismaOOORepository } from "@calcom/features/ooo/repositories/PrismaOOORepository";
import type { IRedisService } from "@calcom/features/redis/IRedisService";
import type { DateOverride, WorkingHours } from "@calcom/features/schedules/lib/date-ranges";
import { buildDateRanges, subtract } from "@calcom/features/schedules/lib/date-ranges";
import { getWorkingHours } from "@calcom/lib/availability";
import { stringToDayjsZod } from "@calcom/lib/dayjs";
import { ErrorCode } from "@calcom/lib/errorCodes";
import { getHolidayService } from "@calcom/lib/holidays";
import { HttpError } from "@calcom/lib/http-error";
import { parseBookingLimit } from "@calcom/lib/intervalLimits/isBookingLimits";
import { parseDurationLimit } from "@calcom/lib/intervalLimits/isDurationLimits";
import { getPeriodStartDatesBetween as getPeriodStartDatesBetweenUtil } from "@calcom/lib/intervalLimits/utils/getPeriodStartDatesBetween";
import logger from "@calcom/lib/logger";
import { safeStringify } from "@calcom/lib/safeStringify";
import { withReporting } from "@calcom/lib/sentryWrapper";
<<<<<<< HEAD
import type { PrismaOOORepository } from "@calcom/lib/server/repository/ooo";
import prisma from "@calcom/prisma";
=======
>>>>>>> 0d4108dd
import type {
  Booking,
  Prisma,
  OutOfOfficeEntry,
  OutOfOfficeReason,
  User,
  EventType as PrismaEventType,
} from "@calcom/prisma/client";
import { SchedulingType } from "@calcom/prisma/enums";
import { EventTypeMetaDataSchema } from "@calcom/prisma/zod-utils";
import type { EventBusyDetails, IntervalLimitUnit } from "@calcom/types/Calendar";
import type { TimeRange } from "@calcom/types/schedule";

import { findUsersForAvailabilityCheck } from "./findUsersForAvailabilityCheck";

const log = logger.getSubLogger({ prefix: ["getUserAvailability"] });
const availabilitySchema = z
  .object({
    dateFrom: stringToDayjsZod,
    dateTo: stringToDayjsZod,
    eventTypeId: z.number().optional(),
    username: z.string().optional(),
    userId: z.number().optional(),
    afterEventBuffer: z.number().optional(),
    beforeEventBuffer: z.number().optional(),
    duration: z.number().optional(),
    withSource: z.boolean().optional(),
    returnDateOverrides: z.boolean(),
    bypassBusyCalendarTimes: z.boolean().optional(),
    silentlyHandleCalendarFailures: z.boolean().optional(),
    shouldServeCache: z.boolean().optional(),
  })
  .refine((data) => !!data.username || !!data.userId, "Either username or userId should be filled in.");

export type EventType = Awaited<ReturnType<(typeof UserAvailabilityService)["prototype"]["_getEventType"]>>;

type GetUser = Awaited<ReturnType<(typeof UserAvailabilityService)["prototype"]["_getUser"]>>;

export type GetUserAvailabilityInitialData = {
  user?: GetUser;
  eventType?: EventType;
  currentSeats?: CurrentSeats;
  rescheduleUid?: string | null;
  currentBookings?: (Pick<Booking, "id" | "uid" | "userId" | "startTime" | "endTime" | "title"> & {
    eventType: Pick<
      PrismaEventType,
      "id" | "beforeEventBuffer" | "afterEventBuffer" | "seatsPerTimeSlot"
    > | null;
    _count?: {
      seatsReferences: number;
    };
  })[];
  outOfOfficeDays?: (Pick<OutOfOfficeEntry, "id" | "start" | "end" | "notes" | "showNotePublicly"> & {
    user: Pick<User, "id" | "name">;
    toUser: Pick<User, "id" | "username" | "name"> | null;
    reason: Pick<OutOfOfficeReason, "id" | "emoji" | "reason"> | null;
  })[];
  busyTimesFromLimitsBookings: EventBusyDetails[];
  busyTimesFromLimits?: Map<number, EventBusyDetails[]>;
  eventTypeForLimits?: {
    id: number;
    bookingLimits?: unknown;
    durationLimits?: unknown;
  } | null;
  teamBookingLimits?: Map<number, EventBusyDetails[]>;
  teamForBookingLimits?: {
    id: number;
    bookingLimits?: unknown;
    includeManagedEventsInLimits: boolean;
  } | null;
};

export type GetAvailabilityUser = NonNullable<GetUserAvailabilityInitialData["user"]>;

type GetUserAvailabilityQuery = {
  withSource?: boolean;
  username?: string;
  userId?: number;
  dateFrom: string;
  dateTo: string;
  eventTypeId?: number;
  afterEventBuffer?: number;
  beforeEventBuffer?: number;
  duration?: number;
  returnDateOverrides: boolean;
  bypassBusyCalendarTimes: boolean;
  silentlyHandleCalendarFailures?: boolean;
  shouldServeCache?: boolean;
};

export type CurrentSeats = Awaited<
  ReturnType<(typeof UserAvailabilityService)["prototype"]["_getCurrentSeats"]>
>;

export type GetUserAvailabilityResult = Awaited<
  ReturnType<(typeof UserAvailabilityService)["prototype"]["_getUserAvailability"]>
>;

interface GetUserAvailabilityParamsDTO {
  availability: (DateOverride | WorkingHours)[];
}

export interface IFromUser {
  id: number;
  displayName: string | null;
}

export interface IToUser {
  id: number;
  username: string | null;
  displayName: string | null;
}

export interface IOutOfOfficeData {
  [key: string]: {
    fromUser: IFromUser | null;
    toUser?: IToUser | null;
    reason?: string | null;
    emoji?: string | null;
    notes?: string | null;
    showNotePublicly?: boolean;
  };
}

type GetUsersAvailabilityProps = {
  users: (GetAvailabilityUser & {
    currentBookings?: GetUserAvailabilityInitialData["currentBookings"];
    outOfOfficeDays?: GetUserAvailabilityInitialData["outOfOfficeDays"];
  })[];
  query: Omit<GetUserAvailabilityQuery, "userId" | "username">;
  initialData?: Omit<GetUserAvailabilityInitialData, "user">;
};

export interface IUserAvailabilityService {
  eventTypeRepo: EventTypeRepository;
  oooRepo: PrismaOOORepository;
  bookingRepo: BookingRepository;
  redisClient: IRedisService;
}

export class UserAvailabilityService {
  constructor(public readonly dependencies: IUserAvailabilityService) {}

  // Fetch timezones from outlook or google using delegated credentials (formely known as domain wide delegatiion)
  async getTimezoneFromDelegatedCalendars(user: GetAvailabilityUser): Promise<string | null> {
    if (!user.credentials || user.credentials.length === 0) {
      return null;
    }

    const delegatedCredentials = user.credentials.filter(
      (credential) => credential.type.endsWith("_calendar") && Boolean(credential.delegatedToId)
    );

    if (!delegatedCredentials || delegatedCredentials.length === 0) {
      return null;
    }

    const cacheKey = `user-timezone:${user.id}`;

    try {
      const cachedTimezone = await this.dependencies.redisClient.get<string>(cacheKey);

      if (cachedTimezone) {
        log.debug(`Got timezone ${cachedTimezone} from Redis cache for user ${user.id}`);
        return cachedTimezone;
      }
    } catch (error) {
      log.warn(`Failed to get timezone from Redis cache for user ${user.id}:`, error);
    }

    if (delegatedCredentials.length === 0) {
      return null;
    }

    for (const credential of delegatedCredentials) {
      try {
        const calendar = await getCalendar(credential);
        if (calendar && "getMainTimeZone" in calendar && typeof calendar.getMainTimeZone === "function") {
          const timezone = await calendar.getMainTimeZone();
          if (timezone && timezone !== "UTC") {
            log.debug(`Got timezone ${timezone} from calendar service ${credential.type}`);

            try {
              await this.dependencies.redisClient.set<string>(cacheKey, timezone, { ttl: 3600 * 6 * 1000 }); // 6 hours ttl in ms;
              log.debug(`Cached timezone ${timezone} in Redis for user ${user.id}`);
            } catch (error) {
              log.warn(`Failed to set timezone in Redis cache for user ${user.id}:`, error);
            }

            return timezone;
          }
        }
      } catch (error) {
        log.warn(`Failed to get timezone from calendar service ${credential.type}:`, error);
      }
    }

    return null;
  }

  async _getEventType(id: number) {
    const eventType = await this.dependencies.eventTypeRepo.findByIdForUserAvailability({ id });
    if (!eventType) {
      return eventType;
    }
    return {
      ...eventType,
      metadata: EventTypeMetaDataSchema.parse(eventType.metadata),
    };
  }

  getEventType = withReporting(this._getEventType.bind(this), "getEventType");

  async _getUser(where: Prisma.UserWhereInput) {
    return findUsersForAvailabilityCheck({ where });
  }
  getUser = withReporting(this._getUser.bind(this), "getUser");

  async _getCurrentSeats(
    eventType: {
      id?: number;
      schedulingType?: SchedulingType | null;
      hosts?: {
        user: {
          email: string;
        };
      }[];
    },
    dateFrom: Dayjs,
    dateTo: Dayjs
  ) {
    const { schedulingType, hosts, id } = eventType;
    const hostEmails = hosts?.map((host) => host.user.email);
    const isTeamEvent =
      schedulingType === SchedulingType.MANAGED ||
      schedulingType === SchedulingType.ROUND_ROBIN ||
      schedulingType === SchedulingType.COLLECTIVE;

    const bookings = await this.dependencies.bookingRepo.findAcceptedBookingByEventTypeId({
      eventTypeId: id,
      dateFrom: dateFrom.format(),
      dateTo: dateTo.format(),
    });

    return bookings.map((booking) => {
      const attendees = isTeamEvent
        ? booking.attendees.filter((attendee) => !hostEmails?.includes(attendee.email))
        : booking.attendees;

      return {
        uid: booking.uid,
        startTime: booking.startTime,
        _count: {
          attendees: attendees.length,
        },
      };
    });
  }

  getCurrentSeats = withReporting(this._getCurrentSeats.bind(this), "getCurrentSeats");

  /** This should be called getUsersWorkingHoursAndBusySlots (...and remaining seats, and final timezone) */
  async _getUserAvailability(query: GetUserAvailabilityQuery, initialData?: GetUserAvailabilityInitialData) {
    const {
      username,
      userId,
      dateFrom,
      dateTo,
      eventTypeId,
      afterEventBuffer,
      beforeEventBuffer,
      duration,
      returnDateOverrides,
      bypassBusyCalendarTimes = false,
      silentlyHandleCalendarFailures = false,
      shouldServeCache,
    } = availabilitySchema.parse(query);

    log.debug(
      `EventType: ${eventTypeId} | User: ${username} (ID: ${userId}) - Called with: ${safeStringify({
        query,
      })}`
    );

    if (!dateFrom.isValid() || !dateTo.isValid()) {
      throw new HttpError({ statusCode: 400, message: "Invalid time range given." });
    }

    const where: Prisma.UserWhereInput = {};
    if (username) where.username = username;
    if (userId) where.id = userId;

    const user = initialData?.user || (await this.getUser(where));

    if (!user) {
      throw new HttpError({ statusCode: 404, message: "No user found in getUserAvailability" });
    }

    let eventType: EventType | null = initialData?.eventType || null;
    if (!eventType && eventTypeId) eventType = await this.getEventType(eventTypeId);

    /* Current logic is if a booking is in a time slot mark it as busy, but seats can have more than one attendee so grab
    current bookings with a seats event type and display them on the calendar, even if they are full */
    let currentSeats: CurrentSeats | null = initialData?.currentSeats || null;
    if (!currentSeats && eventType?.seatsPerTimeSlot) {
      currentSeats = await this.getCurrentSeats(eventType, dateFrom, dateTo);
    }

    const userSchedule = user.schedules.filter(
      (schedule) => !user?.defaultScheduleId || schedule.id === user?.defaultScheduleId
    )[0];

    const hostSchedule = eventType?.hosts?.find((host) => host.user.id === user.id)?.schedule;

    // TODO: It uses default timezone of user. Should we use timezone of team ?
    const fallbackTimezoneIfScheduleIsMissing = eventType?.timeZone || user.timeZone;

    const fallbackSchedule = {
      availability: [
        {
          startTime: new Date("1970-01-01T09:00:00Z"),
          endTime: new Date("1970-01-01T17:00:00Z"),
          days: [1, 2, 3, 4, 5], // Monday to Friday
          date: null,
        },
      ],
      id: 0,

      timeZone: fallbackTimezoneIfScheduleIsMissing,
    };

    // possible timezones that have been set by or for a user
    const potentialSchedule = eventType?.schedule
      ? eventType.schedule
      : hostSchedule
      ? hostSchedule
      : userSchedule;

    // if no schedules set by or for a user, use fallbackSchedule
    const schedule = potentialSchedule ?? fallbackSchedule;

    const bookingLimits =
      eventType?.bookingLimits &&
      typeof eventType.bookingLimits === "object" &&
      Object.keys(eventType.bookingLimits).length > 0
        ? parseBookingLimit(eventType.bookingLimits)
        : null;

    const durationLimits =
      eventType?.durationLimits &&
      typeof eventType.durationLimits === "object" &&
      Object.keys(eventType.durationLimits).length > 0
        ? parseDurationLimit(eventType.durationLimits)
        : null;

    // TODO: only query what we need after applying limits (shrink date range)
    const getBusyTimesStart = dateFrom.toISOString();
    const getBusyTimesEnd = dateTo.toISOString();

    const selectedCalendars = eventType?.useEventLevelSelectedCalendars
      ? EventTypeRepository.getSelectedCalendarsFromUser({ user, eventTypeId: eventType.id })
      : user.userLevelSelectedCalendars;

    const isTimezoneSet = Boolean(potentialSchedule && potentialSchedule.timeZone !== null);

    // this timezone is synced with google/outlook calendars timezone usingg delegated credentials
    // it's a fallback for delegated credentials users who want to sync their timezone with third party calendars
    const calendarTimezone = !isTimezoneSet ? await this.getTimezoneFromDelegatedCalendars(user) : null;

    const finalTimezone =
      !isTimezoneSet && calendarTimezone
        ? calendarTimezone
        : schedule?.timeZone || fallbackTimezoneIfScheduleIsMissing;

    let busyTimesFromLimits: EventBusyDetails[] = [];

    if (initialData?.busyTimesFromLimits && initialData?.eventTypeForLimits) {
      busyTimesFromLimits = initialData.busyTimesFromLimits.get(user.id) || [];
    } else if (eventType && (bookingLimits || durationLimits)) {
      // Fall back to individual query if not available in initialData
      busyTimesFromLimits = await getBusyTimesFromLimits(
        bookingLimits,
        durationLimits,
        dateFrom.tz(finalTimezone),
        dateTo.tz(finalTimezone),
        duration,
        eventType,
        initialData?.busyTimesFromLimitsBookings ?? [],
        finalTimezone,
        initialData?.rescheduleUid ?? undefined
      );
    }

    const teamForBookingLimits =
      initialData?.teamForBookingLimits ??
      eventType?.team ??
      (eventType?.parent?.team?.includeManagedEventsInLimits ? eventType?.parent?.team : null);

    const teamBookingLimits = parseBookingLimit(teamForBookingLimits?.bookingLimits);

    let busyTimesFromTeamLimits: EventBusyDetails[] = [];

    if (initialData?.teamBookingLimits && teamForBookingLimits) {
      busyTimesFromTeamLimits = initialData.teamBookingLimits.get(user.id) || [];
    } else if (teamForBookingLimits && teamBookingLimits) {
      // Fall back to individual query if not available in initialData
      busyTimesFromTeamLimits = await getBusyTimesFromTeamLimits(
        user,
        teamBookingLimits,
        dateFrom.tz(finalTimezone),
        dateTo.tz(finalTimezone),
        teamForBookingLimits.id,
        teamForBookingLimits.includeManagedEventsInLimits,
        finalTimezone,
        initialData?.rescheduleUid ?? undefined
      );
    }

    let busyTimes = [];
    try {
      const busyTimesService = getBusyTimesService();
      busyTimes = await busyTimesService.getBusyTimes({
        credentials: user.credentials,
        startTime: getBusyTimesStart,
        endTime: getBusyTimesEnd,
        eventTypeId,
        userId: user.id,
        userEmail: user.email,
        username: `${user.username}`,
        beforeEventBuffer,
        afterEventBuffer,
        selectedCalendars,
        seatedEvent: !!eventType?.seatsPerTimeSlot,
        rescheduleUid: initialData?.rescheduleUid || null,
        duration,
        currentBookings: initialData?.currentBookings,
        bypassBusyCalendarTimes,
        silentlyHandleCalendarFailures,
        shouldServeCache,
      });
    } catch (error) {
      log.error(`Error fetching busy times for user ${username}:`, error);
      return {
        busy: [],
        timeZone: finalTimezone,
        dateRanges: [],
        oooExcludedDateRanges: [],
        workingHours: [],
        dateOverrides: [],
        currentSeats: [],
        datesOutOfOffice: undefined,
      };
    }

    const detailedBusyTimes: EventBusyDetails[] = [
      ...busyTimes.map((a) => ({
        ...a,
        start: dayjs(a.start).toISOString(),
        end: dayjs(a.end).toISOString(),
        title: a.title,
        source: query.withSource ? a.source : undefined,
      })),
      ...busyTimesFromLimits,
      ...busyTimesFromTeamLimits,
    ];

    const isDefaultSchedule = userSchedule && userSchedule.id === schedule?.id;

    log.debug(
      `EventType: ${eventTypeId} | User: ${username} (ID: ${userId}) - usingSchedule: ${safeStringify({
        chosenSchedule: schedule,
        eventTypeSchedule: eventType?.schedule,
        userSchedule: userSchedule,
        hostSchedule: hostSchedule,
      })}`
    );

    if (
      !(
        schedule?.availability ||
        (eventType?.availability.length ? eventType.availability : user.availability)
      )
    ) {
      throw new HttpError({ statusCode: 400, message: ErrorCode.AvailabilityNotFoundInSchedule });
    }

    const availability = (
      schedule?.availability || (eventType?.availability.length ? eventType.availability : user.availability)
    ).map((a) => ({
      ...a,
      userId: user.id,
    }));

    const workingHours = getWorkingHours({ timeZone: finalTimezone }, availability);

    const dateOverrides: TimeRange[] = [];
    // NOTE: getSchedule is currently calling this function for every user in a team event
    // but not using these values at all, wasting CPU. Adding this check here temporarily to avoid a larger refactor
    // since other callers do using this data.
    if (returnDateOverrides) {
      const calculateDateOverridesSpan = Sentry.startInactiveSpan({ name: "calculateDateOverrides" });
      const availabilityWithDates = availability.filter((availability) => !!availability.date);

      for (let i = 0; i < availabilityWithDates.length; i++) {
        const override = availabilityWithDates[i];
        const startTime = dayjs.utc(override.startTime);
        const endTime = dayjs.utc(override.endTime);
        const overrideStartDate = dayjs.utc(override.date).hour(startTime.hour()).minute(startTime.minute());
        const overrideEndDate = dayjs.utc(override.date).hour(endTime.hour()).minute(endTime.minute());
        if (
          overrideStartDate.isBetween(dateFrom, dateTo, null, "[]") ||
          overrideEndDate.isBetween(dateFrom, dateTo, null, "[]")
        ) {
          dateOverrides.push({
            start: overrideStartDate.toDate(),
            end: overrideEndDate.toDate(),
          });
        }
      }

      calculateDateOverridesSpan.end();
    }

    const outOfOfficeDays =
      initialData?.outOfOfficeDays ??
      (await this.dependencies.oooRepo.findUserOOODays({
        userId: user.id,
        dateFrom: dateFrom.toISOString(),
        dateTo: dateTo.toISOString(),
      }));

    const datesOutOfOffice: IOutOfOfficeData = this.calculateOutOfOfficeRanges(outOfOfficeDays, availability);

    const holidayBlockedDates = await this.calculateHolidayBlockedDates(
      user.id,
      dateFrom.toDate(),
      dateTo.toDate(),
      availability
    );

    for (const [date, holidayData] of Object.entries(holidayBlockedDates)) {
      if (!datesOutOfOffice[date]) {
        datesOutOfOffice[date] = holidayData;
      }
    }

    const { dateRanges, oooExcludedDateRanges } = buildDateRanges({
      dateFrom,
      dateTo,
      availability,
      timeZone: finalTimezone,
      travelSchedules: isDefaultSchedule
        ? user.travelSchedules.map((schedule) => {
            return {
              startDate: dayjs(schedule.startDate),
              endDate: schedule.endDate ? dayjs(schedule.endDate) : undefined,
              timeZone: schedule.timeZone,
            };
          })
        : [],
      outOfOffice: datesOutOfOffice,
    });

    const formattedBusyTimes = detailedBusyTimes.map((busy) => ({
      start: dayjs(busy.start),
      end: dayjs(busy.end),
    }));

    const dateRangesInWhichUserIsAvailable = subtract(dateRanges, formattedBusyTimes);
    const dateRangesInWhichUserIsAvailableWithoutOOO = subtract(oooExcludedDateRanges, formattedBusyTimes);

    const result = {
      busy: detailedBusyTimes,
      timeZone: finalTimezone,
      dateRanges: dateRangesInWhichUserIsAvailable,
      oooExcludedDateRanges: dateRangesInWhichUserIsAvailableWithoutOOO,
      workingHours,
      dateOverrides,
      currentSeats,
      datesOutOfOffice,
    };

    log.debug(
      `EventType: ${eventTypeId} | User: ${username} (ID: ${userId}) - Result: ${safeStringify(result)}`
    );

    return result;
  }

  getUserAvailability = withReporting(this._getUserAvailability.bind(this), "getUserAvailability");

  getPeriodStartDatesBetween = withReporting(
    (dateFrom: Dayjs, dateTo: Dayjs, period: IntervalLimitUnit, timeZone?: string) =>
      getPeriodStartDatesBetweenUtil(dateFrom, dateTo, period, timeZone),
    "getPeriodStartDatesBetween"
  );

  calculateOutOfOfficeRanges(
    outOfOfficeDays: GetUserAvailabilityInitialData["outOfOfficeDays"],
    availability: GetUserAvailabilityParamsDTO["availability"]
  ): IOutOfOfficeData {
    if (!outOfOfficeDays || outOfOfficeDays.length === 0) {
      return {};
    }

    return outOfOfficeDays.reduce(
      (acc: IOutOfOfficeData, { start, end, toUser, user, reason, notes, showNotePublicly }) => {
        // here we should use startDate or today if start is before today
        // consider timezone in start and end date range
        const startDateRange = dayjs(start).utc().isBefore(dayjs().startOf("day").utc())
          ? dayjs().utc().startOf("day")
          : dayjs(start).utc().startOf("day");

        // get number of day in the week and see if it's on the availability
        const flattenDays = Array.from(
          new Set(availability.flatMap((a) => ("days" in a ? a.days : [])))
        ).sort((a, b) => a - b);

        const endDateRange = dayjs(end).utc().endOf("day");

        for (let date = startDateRange; date.isBefore(endDateRange); date = date.add(1, "day")) {
          const dayNumberOnWeek = date.day();

          if (!flattenDays?.includes(dayNumberOnWeek)) {
            continue; // Skip to the next iteration if day not found in flattenDays
          }

          acc[date.format("YYYY-MM-DD")] = {
            // @TODO:  would be good having start and end availability time here, but for now should be good
            // you can obtain that from user availability defined outside of here
            fromUser: { id: user.id, displayName: user.name },
            // optional chaining destructuring toUser
            toUser: toUser ? { id: toUser.id, displayName: toUser.name, username: toUser.username } : null,
            reason: reason ? reason.reason : null,
            emoji: reason ? reason.emoji : null,
            notes: showNotePublicly ? notes || null : null,
            showNotePublicly: showNotePublicly ?? false,
          };
        }

        return acc;
      },
      {}
    );
  }

  async _getUsersAvailability({ users, query, initialData }: GetUsersAvailabilityProps) {
    if (users.length >= 50) {
      const userIds = users.map(({ id }) => id).join(", ");
      log.warn(
        `High-load warning: Attempting to fetch availability for ${users.length} users. User IDs: [${userIds}], EventTypeId: [${query.eventTypeId}]`
      );
    }
    return await Promise.all(
      users.map((user) =>
        this._getUserAvailability(
          {
            ...query,
            userId: user.id,
            username: user.username || "",
          },
          initialData
            ? {
                ...initialData,
                user,
                currentBookings: user.currentBookings,
                outOfOfficeDays: user.outOfOfficeDays,
              }
            : undefined
        )
      )
    );
  }

  getUsersAvailability = withReporting(this._getUsersAvailability.bind(this), "getUsersAvailability");

  async calculateHolidayBlockedDates(
    userId: number,
    startDate: Date,
    endDate: Date,
    availability: GetUserAvailabilityParamsDTO["availability"]
  ): Promise<IOutOfOfficeData> {
    const holidaySettings = await prisma.userHolidaySettings.findUnique({
      where: { userId },
      select: {
        countryCode: true,
        disabledIds: true,
      },
    });

    if (!holidaySettings || !holidaySettings.countryCode) {
      return {};
    }

    // Holidays are stored as midnight UTC (e.g., 2025-12-25T00:00:00Z).
    // When checking availability for a specific booking slot (e.g., 10:00-11:00),
    // we need to expand the date range to include the full day so holidays are found.
    // Otherwise, a booking at 10:00 wouldn't find a holiday stored at 00:00.
    const startOfDay = dayjs(startDate).utc().startOf("day").toDate();
    const endOfDay = dayjs(endDate).utc().endOf("day").toDate();

    const holidayService = getHolidayService();
    const holidayDates = await holidayService.getHolidayDatesInRange(
      holidaySettings.countryCode,
      holidaySettings.disabledIds,
      startOfDay,
      endOfDay
    );

    if (holidayDates.length === 0) {
      return {};
    }

    // Match OOO pattern: get working days from availability
    const flattenDays = Array.from(new Set(availability.flatMap((a) => ("days" in a ? a.days : [])))).sort(
      (a, b) => a - b
    );

    const result: IOutOfOfficeData = {};

    for (const { date, holiday } of holidayDates) {
      // Match OOO pattern: use dayjs.utc() to parse date string and get day of week
      const dayOfWeek = dayjs.utc(date).day();

      if (!flattenDays.includes(dayOfWeek)) {
        continue;
      }

      // Match OOO pattern: key by the date string (already in YYYY-MM-DD UTC format)
      result[date] = {
        fromUser: null,
        toUser: null,
        reason: holiday.name,
        emoji: "📆",
      };
    }

    return result;
  }
}<|MERGE_RESOLUTION|>--- conflicted
+++ resolved
@@ -26,11 +26,7 @@
 import logger from "@calcom/lib/logger";
 import { safeStringify } from "@calcom/lib/safeStringify";
 import { withReporting } from "@calcom/lib/sentryWrapper";
-<<<<<<< HEAD
-import type { PrismaOOORepository } from "@calcom/lib/server/repository/ooo";
 import prisma from "@calcom/prisma";
-=======
->>>>>>> 0d4108dd
 import type {
   Booking,
   Prisma,
