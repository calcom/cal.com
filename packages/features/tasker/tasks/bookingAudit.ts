import logger from "@calcom/lib/logger";
import { safeStringify } from "@calcom/lib/safeStringify";
import { getBookingAuditTaskConsumer } from "@calcom/features/booking-audit/di/BookingAuditTaskConsumer.container";
import { BookingAuditTaskConsumerSchema } from "@calcom/features/booking-audit/lib/types/bookingAuditTask";

const log = logger.getSubLogger({ prefix: ["[tasker] bookingAudit"] });

/**
 * Booking Audit Task Handler
 * 
 * Thin wrapper that parses JSON and delegates to BookingAuditTaskConsumer.
 * Routes to processAuditTask or processBulkAuditTask based on isBulk field.
 * 
 */
export async function bookingAudit(payload: string, taskId?: string): Promise<void> {
    try {
        if (!taskId) {
            throw new Error("Task ID is required for booking audit consumer");
        }
        const parsedPayload: unknown = JSON.parse(payload);

        const parseResult = BookingAuditTaskConsumerSchema.safeParse(parsedPayload);

        if (!parseResult.success) {
            const errorMsg = `Invalid booking audit payload: ${safeStringify(parseResult.error.errors)} | TaskId: ${taskId}`;
            log.error(errorMsg);
            throw new Error(errorMsg);
        }

        const validatedPayload = parseResult.data;
        const bookingAuditTaskConsumer = getBookingAuditTaskConsumer();

        if (validatedPayload.isBulk) {
<<<<<<< HEAD
            log.info(`Processing bulk booking audit: taskId=${taskId}, count=${validatedPayload.bookings.length}`);
            await bookingAuditTaskConsumer.processBulkAuditTask(validatedPayload, taskId);
            log.info(`Successfully processed bulk booking audit: taskId=${taskId}`);
        } else {
            log.info(`Processing booking audit: taskId=${taskId}`);
            await bookingAuditTaskConsumer.processAuditTask(validatedPayload, taskId);
            log.info(`Successfully processed booking audit: taskId=${taskId}`);
=======
            await bookingAuditTaskConsumer.processBulkAuditTask(validatedPayload, taskId);
        } else {
            await bookingAuditTaskConsumer.processAuditTask(validatedPayload, taskId);
>>>>>>> f0bfb934
        }
    } catch (error) {
        const errorMsg = `Error processing booking audit: ${safeStringify(error)} | TaskId: ${taskId}`;
        log.error(errorMsg);
        // Rethrow to trigger retry via Tasker
        throw error;
    }
}<|MERGE_RESOLUTION|>--- conflicted
+++ resolved
@@ -31,19 +31,9 @@
         const bookingAuditTaskConsumer = getBookingAuditTaskConsumer();
 
         if (validatedPayload.isBulk) {
-<<<<<<< HEAD
-            log.info(`Processing bulk booking audit: taskId=${taskId}, count=${validatedPayload.bookings.length}`);
-            await bookingAuditTaskConsumer.processBulkAuditTask(validatedPayload, taskId);
-            log.info(`Successfully processed bulk booking audit: taskId=${taskId}`);
-        } else {
-            log.info(`Processing booking audit: taskId=${taskId}`);
-            await bookingAuditTaskConsumer.processAuditTask(validatedPayload, taskId);
-            log.info(`Successfully processed booking audit: taskId=${taskId}`);
-=======
             await bookingAuditTaskConsumer.processBulkAuditTask(validatedPayload, taskId);
         } else {
             await bookingAuditTaskConsumer.processAuditTask(validatedPayload, taskId);
->>>>>>> f0bfb934
         }
     } catch (error) {
         const errorMsg = `Error processing booking audit: ${safeStringify(error)} | TaskId: ${taskId}`;
