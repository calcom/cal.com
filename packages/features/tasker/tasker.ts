import type { z } from "zod";

import type { FORM_SUBMITTED_WEBHOOK_RESPONSES } from "@calcom/app-store/routing-forms/lib/formSubmissionUtils";
import type { BookingAuditTaskConsumerPayload } from "@calcom/features/booking-audit/lib/types/bookingAuditTask";
export type TaskerTypes = "internal" | "redis";
type TaskPayloads = {
  sendWebhook: string;
  sendSms: string;
  triggerHostNoShowWebhook: z.infer<
    typeof import("./tasks/triggerNoShow/schema").ZSendNoShowWebhookPayloadSchema
  >;
  triggerGuestNoShowWebhook: z.infer<
    typeof import("./tasks/triggerNoShow/schema").ZSendNoShowWebhookPayloadSchema
  >;
  triggerFormSubmittedNoEventWebhook: z.infer<
    typeof import("./tasks/triggerFormSubmittedNoEvent/triggerFormSubmittedNoEventWebhook").ZTriggerFormSubmittedNoEventWebhookPayloadSchema
  >;
  triggerFormSubmittedNoEventWorkflow: z.infer<
    typeof import("./tasks/triggerFormSubmittedNoEvent/triggerFormSubmittedNoEventWorkflow").ZTriggerFormSubmittedNoEventWorkflowPayloadSchema
  >;
  translateEventTypeData: z.infer<
    typeof import("./tasks/translateEventTypeData").ZTranslateEventDataPayloadSchema
  >;
  createCRMEvent: z.infer<typeof import("./tasks/crm/schema").createCRMEventSchema>;
  sendWorkflowEmails: z.infer<typeof import("./tasks/sendWorkflowEmails").ZSendWorkflowEmailsSchema>;
  scanWorkflowBody: z.infer<typeof import("./tasks/scanWorkflowBody").scanWorkflowBodySchema>;
  sendAnalyticsEvent: z.infer<typeof import("./tasks/analytics/schema").sendAnalyticsEventSchema>;
  executeAIPhoneCall: {
    workflowReminderId: number;
    agentId: string;
    fromNumber: string;
    toNumber: string;
    bookingUid: string | null;
    userId: number | null;
    teamId: number | null;
    providerAgentId: string;
    responses?: FORM_SUBMITTED_WEBHOOK_RESPONSES | null;
    routedEventTypeId?: number | null;
  };
<<<<<<< HEAD
  sendAwaitingPaymentEmail: z.infer<
    typeof import("./tasks/sendAwaitingPaymentEmail").sendAwaitingPaymentEmailPayloadSchema
  >;
=======
  bookingAudit: BookingAuditTaskConsumerPayload;
>>>>>>> 440b6913
};
export type TaskTypes = keyof TaskPayloads;
export type TaskHandler = (payload: string, taskId?: string) => Promise<void>;
export type TaskerCreate = <TaskKey extends keyof TaskPayloads>(
  type: TaskKey,
  payload: TaskPayloads[TaskKey],
  options?: { scheduledAt?: Date; maxAttempts?: number; referenceUid?: string }
) => Promise<string>;
export interface Tasker {
  /** Create a new task with the given type and payload. */
  create: TaskerCreate;
  cleanup(): Promise<void>;
  cancel(id: string): Promise<string>;
  cancelWithReference(referenceUid: string, type: TaskTypes): Promise<string | null>;
}<|MERGE_RESOLUTION|>--- conflicted
+++ resolved
@@ -37,13 +37,10 @@
     responses?: FORM_SUBMITTED_WEBHOOK_RESPONSES | null;
     routedEventTypeId?: number | null;
   };
-<<<<<<< HEAD
   sendAwaitingPaymentEmail: z.infer<
     typeof import("./tasks/sendAwaitingPaymentEmail").sendAwaitingPaymentEmailPayloadSchema
   >;
-=======
   bookingAudit: BookingAuditTaskConsumerPayload;
->>>>>>> 440b6913
 };
 export type TaskTypes = keyof TaskPayloads;
 export type TaskHandler = (payload: string, taskId?: string) => Promise<void>;
