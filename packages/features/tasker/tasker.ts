import type { z } from "zod";

import type { FORM_SUBMITTED_WEBHOOK_RESPONSES } from "@calcom/app-store/routing-forms/lib/formSubmissionUtils";
import type { BookingAuditTaskBasePayload } from "@calcom/features/booking-audit/lib/types/bookingAuditTask";
export type TaskerTypes = "internal" | "redis";
type TaskPayloads = {
  sendWebhook: string;
  sendSms: string;
  triggerHostNoShowWebhook: z.infer<
    typeof import("./tasks/triggerNoShow/schema").ZSendNoShowWebhookPayloadSchema
  >;
  triggerGuestNoShowWebhook: z.infer<
    typeof import("./tasks/triggerNoShow/schema").ZSendNoShowWebhookPayloadSchema
  >;
  triggerFormSubmittedNoEventWebhook: z.infer<
    typeof import("./tasks/triggerFormSubmittedNoEvent/triggerFormSubmittedNoEventWebhook").ZTriggerFormSubmittedNoEventWebhookPayloadSchema
  >;
  triggerFormSubmittedNoEventWorkflow: z.infer<
    typeof import("./tasks/triggerFormSubmittedNoEvent/triggerFormSubmittedNoEventWorkflow").ZTriggerFormSubmittedNoEventWorkflowPayloadSchema
  >;
  translateEventTypeData: z.infer<
    typeof import("./tasks/translateEventTypeData").ZTranslateEventDataPayloadSchema
  >;
  createCRMEvent: z.infer<typeof import("./tasks/crm/schema").createCRMEventSchema>;
  sendWorkflowEmails: z.infer<typeof import("./tasks/sendWorkflowEmails").ZSendWorkflowEmailsSchema>;
  scanWorkflowBody: z.infer<typeof import("./tasks/scanWorkflowBody").scanWorkflowBodySchema>;
  sendAnalyticsEvent: z.infer<typeof import("./tasks/analytics/schema").sendAnalyticsEventSchema>;
  executeAIPhoneCall: {
    workflowReminderId: number;
    agentId: string;
    fromNumber: string;
    toNumber: string;
    bookingUid: string | null;
    userId: number | null;
    teamId: number | null;
    providerAgentId: string;
    responses?: FORM_SUBMITTED_WEBHOOK_RESPONSES | null;
    routedEventTypeId?: number | null;
  };
<<<<<<< HEAD
  sendAwaitingPaymentEmail: z.infer<
    typeof import("./tasks/sendAwaitingPaymentEmail").sendAwaitingPaymentEmailPayloadSchema
  >;
  bookingAudit: BookingAuditTaskConsumerPayload;
=======
  bookingAudit: BookingAuditTaskBasePayload;
>>>>>>> 056922b6
};
export type TaskTypes = keyof TaskPayloads;
export type TaskHandler = (payload: string, taskId?: string) => Promise<void>;
export type TaskerCreate = <TaskKey extends keyof TaskPayloads>(
  type: TaskKey,
  payload: TaskPayloads[TaskKey],
  options?: { scheduledAt?: Date; maxAttempts?: number; referenceUid?: string }
) => Promise<string>;
export interface Tasker {
  /** Create a new task with the given type and payload. */
  create: TaskerCreate;
  cleanup(): Promise<void>;
  cancel(id: string): Promise<string>;
  cancelWithReference(referenceUid: string, type: TaskTypes): Promise<string | null>;
}<|MERGE_RESOLUTION|>--- conflicted
+++ resolved
@@ -37,14 +37,10 @@
     responses?: FORM_SUBMITTED_WEBHOOK_RESPONSES | null;
     routedEventTypeId?: number | null;
   };
-<<<<<<< HEAD
   sendAwaitingPaymentEmail: z.infer<
     typeof import("./tasks/sendAwaitingPaymentEmail").sendAwaitingPaymentEmailPayloadSchema
   >;
-  bookingAudit: BookingAuditTaskConsumerPayload;
-=======
   bookingAudit: BookingAuditTaskBasePayload;
->>>>>>> 056922b6
 };
 export type TaskTypes = keyof TaskPayloads;
 export type TaskHandler = (payload: string, taskId?: string) => Promise<void>;
