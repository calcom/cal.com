--- conflicted
+++ resolved
@@ -44,28 +44,22 @@
   description,
   addFieldLabel,
   formProp,
-<<<<<<< HEAD
   disabled,
   LockedIcon,
-=======
   dataStore,
->>>>>>> 82ea4e9f
 }: {
   formProp: string;
   title: string;
   description: string;
   addFieldLabel: string;
-<<<<<<< HEAD
   disabled: boolean;
   LockedIcon: false | JSX.Element;
-=======
   /**
    * A readonly dataStore that is used to lookup the options for the fields. It works in conjunction with the field.getOptionAt property which acts as the key in options
    */
   dataStore: {
     options: Record<string, { label: string; value: string; inputPlaceholder?: string }[]>;
   };
->>>>>>> 82ea4e9f
 }) {
   const FieldTypesMap: Record<
     string,
@@ -281,18 +275,12 @@
   return (
     <div>
       <div>
-<<<<<<< HEAD
-        <div className="text-sm font-semibold text-gray-700 ltr:mr-1 rtl:ml-1">
+        <div className="text-default text-sm font-semibold ltr:mr-1 rtl:ml-1">
           {title}
           {LockedIcon}
         </div>
-        <p className="max-w-[280px] break-words py-1 text-sm text-gray-500 sm:max-w-[500px]">{description}</p>
-        <ul className="mt-2 rounded-md border">
-=======
-        <div className="text-default text-sm font-semibold ltr:mr-1 rtl:ml-1">{title}</div>
         <p className="text-subtle max-w-[280px] break-words py-1 text-sm sm:max-w-[500px]">{description}</p>
         <ul className="border-default divide-subtle mt-2 divide-y-2 rounded-md border ">
->>>>>>> 82ea4e9f
           {fields.map((field, index) => {
             const options = field.options
               ? field.options
@@ -327,14 +315,13 @@
               <li
                 key={field.name}
                 data-testid={`field-${field.name}`}
-<<<<<<< HEAD
-                className="group relative flex items-center justify-between border-b p-4 last:border-b-0">
+                className="hover:bg-muted group relative flex items-center  justify-between p-4 ">
                 {!disabled && (
                   <>
                     {index >= 1 && (
                       <button
                         type="button"
-                        className="invisible absolute -left-[12px] -mt-4 mb-4 -ml-4 hidden h-6 w-6 scale-0 items-center justify-center rounded-md border bg-white p-1 text-gray-400 transition-all hover:border-transparent hover:text-black hover:shadow disabled:hover:border-inherit disabled:hover:text-gray-400 disabled:hover:shadow-none group-hover:visible group-hover:scale-100 sm:ml-0 sm:flex"
+                        className="bg-default text-muted hover:text-emphasis disabled:hover:text-muted border-default hover:border-emphasis invisible absolute -left-[12px] -mt-4 mb-4 -ml-4 hidden h-6 w-6 scale-0 items-center justify-center rounded-md border p-1 transition-all hover:shadow disabled:hover:border-inherit disabled:hover:shadow-none group-hover:visible group-hover:scale-100 sm:ml-0 sm:flex"
                         onClick={() => swap(index, index - 1)}>
                         <FiArrowUp className="h-5 w-5" />
                       </button>
@@ -342,30 +329,12 @@
                     {index < fields.length - 1 && (
                       <button
                         type="button"
-                        className="invisible absolute -left-[12px] mt-8 -ml-4 hidden h-6 w-6 scale-0 items-center justify-center rounded-md border bg-white p-1 text-gray-400 transition-all hover:border-transparent hover:text-black hover:shadow disabled:hover:border-inherit disabled:hover:text-gray-400 disabled:hover:shadow-none group-hover:visible group-hover:scale-100 sm:ml-0 sm:flex"
+                        className="bg-default text-muted hover:border-emphasis border-default hover:text-emphasis disabled:hover:text-muted invisible absolute -left-[12px] mt-8 -ml-4 hidden h-6 w-6 scale-0 items-center justify-center rounded-md border p-1 transition-all hover:shadow disabled:hover:border-inherit disabled:hover:shadow-none group-hover:visible group-hover:scale-100 sm:ml-0 sm:flex"
                         onClick={() => swap(index, index + 1)}>
                         <FiArrowDown className="h-5 w-5" />
                       </button>
                     )}
                   </>
-=======
-                className="hover:bg-muted group relative flex items-center  justify-between p-4 ">
-                {index >= 1 && (
-                  <button
-                    type="button"
-                    className="bg-default text-muted hover:text-emphasis disabled:hover:text-muted border-default hover:border-emphasis invisible absolute -left-[12px] -mt-4 mb-4 -ml-4 hidden h-6 w-6 scale-0 items-center justify-center rounded-md border p-1 transition-all hover:shadow disabled:hover:border-inherit disabled:hover:shadow-none group-hover:visible group-hover:scale-100 sm:ml-0 sm:flex"
-                    onClick={() => swap(index, index - 1)}>
-                    <FiArrowUp className="h-5 w-5" />
-                  </button>
-                )}
-                {index < fields.length - 1 && (
-                  <button
-                    type="button"
-                    className="bg-default text-muted hover:border-emphasis border-default hover:text-emphasis disabled:hover:text-muted invisible absolute -left-[12px] mt-8 -ml-4 hidden h-6 w-6 scale-0 items-center justify-center rounded-md border p-1 transition-all hover:shadow disabled:hover:border-inherit disabled:hover:shadow-none group-hover:visible group-hover:scale-100 sm:ml-0 sm:flex"
-                    onClick={() => swap(index, index + 1)}>
-                    <FiArrowDown className="h-5 w-5" />
-                  </button>
->>>>>>> 82ea4e9f
                 )}
 
                 <div>
@@ -392,43 +361,9 @@
                     {fieldType.label}
                   </p>
                 </div>
-                {field.editable !== "user-readonly" && (
+                {field.editable !== "user-readonly" && !disabled && (
                   <div className="flex items-center space-x-2">
-<<<<<<< HEAD
-                    <Switch
-                      data-testid="toggle-field"
-                      disabled={field.editable === "system" || disabled}
-                      tooltip={
-                        field.editable === "system" && !disabled
-                          ? t("form_builder_system_field_cant_toggle")
-                          : ""
-                      }
-                      checked={!field.hidden}
-                      onCheckedChange={(checked) => {
-                        update(index, { ...field, hidden: !checked });
-                      }}
-                    />
-                    {!disabled && (
-                      <Button
-                        data-testid="edit-field-action"
-                        color="secondary"
-                        onClick={() => {
-                          editField(index, field);
-                        }}>
-                        Edit
-                      </Button>
-                    )}
-                    {!disabled && (
-                      <Button
-                        color="minimal"
-                        tooltip={
-                          field.editable === "system" || field.editable === "system-but-optional"
-                            ? t("form_builder_system_field_cant_delete")
-                            : ""
-                        }
-                        disabled={field.editable === "system" || field.editable === "system-but-optional"}
-=======
-                    {!isFieldEditableSystem && (
+                    {!isFieldEditableSystem && !disabled && (
                       <Switch
                         data-testid="toggle-field"
                         disabled={isFieldEditableSystem}
@@ -444,7 +379,6 @@
                       <Button
                         color="destructive"
                         disabled={!isUserField}
->>>>>>> 82ea4e9f
                         variant="icon"
                         onClick={() => {
                           removeField(index);
@@ -452,8 +386,6 @@
                         StartIcon={FiTrash2}
                       />
                     )}
-<<<<<<< HEAD
-=======
                     <Button
                       data-testid="edit-field-action"
                       color="secondary"
@@ -462,7 +394,6 @@
                       }}>
                       {t("edit")}
                     </Button>
->>>>>>> 82ea4e9f
                   </div>
                 )}
               </li>
