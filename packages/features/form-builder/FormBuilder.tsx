import { useAutoAnimate } from "@formkit/auto-animate/react";
import { ErrorMessage } from "@hookform/error-message";
import { useState } from "react";
import { Controller, useFieldArray, useForm, useFormContext } from "react-hook-form";
import type { z } from "zod";

import { classNames } from "@calcom/lib";
import { useLocale } from "@calcom/lib/hooks/useLocale";
import {
  Label,
  Badge,
  Button,
  Dialog,
  DialogClose,
  DialogContent,
  DialogHeader,
  DialogFooter,
  Form,
  BooleanToggleGroupField,
  SelectField,
  InputField,
  Input,
  showToast,
  Switch,
} from "@calcom/ui";
import { FiArrowDown, FiArrowUp, FiX, FiPlus, FiTrash2, FiInfo } from "@calcom/ui/components/icon";

import { Components } from "./Components";
import type { fieldsSchema } from "./FormBuilderFieldsSchema";

type RhfForm = {
  fields: z.infer<typeof fieldsSchema>;
};

type RhfFormFields = RhfForm["fields"];
type RhfFormField = RhfFormFields[number];

/**
 * It works with a react-hook-form only.
 * `formProp` specifies the name of the property in the react-hook-form that has the fields. This is where fields would be updated.
 */
export const FormBuilder = function FormBuilder({
  title,
  description,
  addFieldLabel,
  formProp,
  dataStore,
}: {
  formProp: string;
  title: string;
  description: string;
  addFieldLabel: string;
  /**
   * A readonly dataStore that is used to lookup the options for the fields. It works in conjunction with the field.getOptionAt property which acts as the key in options
   */
  dataStore: {
    options: Record<string, { label: string; value: string; inputPlaceholder?: string }[]>;
  };
}) {
  const FieldTypesMap: Record<
    string,
    {
      value: RhfForm["fields"][number]["type"];
      label: string;
      needsOptions?: boolean;
      systemOnly?: boolean;
      isTextType?: boolean;
    }
  > = {
    name: {
      label: "Name",
      value: "name",
      isTextType: true,
    },
    email: {
      label: "Email",
      value: "email",
      isTextType: true,
    },
    phone: {
      label: "Phone",
      value: "phone",
      isTextType: true,
    },
    text: {
      label: "Short Text",
      value: "text",
      isTextType: true,
    },
    number: {
      label: "Number",
      value: "number",
      isTextType: true,
    },
    textarea: {
      label: "Long Text",
      value: "textarea",
      isTextType: true,
    },
    select: {
      label: "Select",
      value: "select",
      needsOptions: true,
      isTextType: true,
    },
    multiselect: {
      label: "MultiSelect",
      value: "multiselect",
      needsOptions: true,
      isTextType: false,
    },
    multiemail: {
      label: "Multiple Emails",
      value: "multiemail",
      isTextType: true,
    },
    radioInput: {
      label: "Radio Input",
      value: "radioInput",
      isTextType: false,
      systemOnly: true,
      // This is false currently because we don't want to show the options for Location field right now. It is the only field with type radioInput.
      // needsOptions: true,
    },
    checkbox: {
      label: "Checkbox Group",
      value: "checkbox",
      needsOptions: true,
      isTextType: false,
    },
    radio: {
      label: "Radio Group",
      value: "radio",
      needsOptions: true,
      isTextType: false,
    },
    boolean: {
      label: "Checkbox",
      value: "boolean",
      isTextType: false,
    },
  };
  const FieldTypes = Object.values(FieldTypesMap);

  // I would have liked to give Form Builder it's own Form but nested Forms aren't something that browsers support.
  // So, this would reuse the same Form as the parent form.
  const fieldsForm = useFormContext<RhfForm>();

  const { t } = useLocale();
  const fieldForm = useForm<RhfFormField>();
  const { fields, swap, remove, update, append } = useFieldArray({
    control: fieldsForm.control,
    // HACK: It allows any property name to be used for instead of `fields` property name
    name: formProp as unknown as "fields",
  });

  function OptionsField({
    label = "Options",
    value,
    // eslint-disable-next-line @typescript-eslint/no-empty-function
    onChange = () => {},
    className = "",
    readOnly = false,
  }: {
    label?: string;
    value: { label: string; value: string }[];
    onChange?: (value: { label: string; value: string }[]) => void;
    className?: string;
    readOnly?: boolean;
  }) {
    const [animationRef] = useAutoAnimate<HTMLUListElement>();
    if (!value) {
      onChange([
        {
          label: "Option 1",
          value: "Option 1",
        },
        {
          label: "Option 2",
          value: "Option 2",
        },
      ]);
    }
    return (
      <div className={className}>
        <Label>{label}</Label>
        <div className="bg-muted rounded-md p-4">
          <ul ref={animationRef}>
            {value?.map((option, index) => (
              <li key={index}>
                <div className="flex items-center">
                  <Input
                    required
                    value={option.label}
                    onChange={(e) => {
                      // Right now we use label of the option as the value of the option. It allows us to not separately lookup the optionId to know the optionValue
                      // It has the same drawback that if the label is changed, the value of the option will change. It is not a big deal for now.
                      value.splice(index, 1, {
                        label: e.target.value,
                        value: e.target.value.toLowerCase().trim(),
                      });
                      onChange(value);
                    }}
                    readOnly={readOnly}
                    placeholder={`Enter Option ${index + 1}`}
                  />
                  {value.length > 2 && !readOnly && (
                    <Button
                      type="button"
                      className="mb-2 -ml-8 hover:!bg-transparent focus:!bg-transparent focus:!outline-none focus:!ring-0"
                      size="sm"
                      color="minimal"
                      StartIcon={FiX}
                      onClick={() => {
                        if (!value) {
                          return;
                        }
                        const newOptions = [...value];
                        newOptions.splice(index, 1);
                        onChange(newOptions);
                      }}
                    />
                  )}
                </div>
              </li>
            ))}
          </ul>
          {!readOnly && (
            <Button
              color="minimal"
              onClick={() => {
                value.push({ label: "", value: "" });
                onChange(value);
              }}
              StartIcon={FiPlus}>
              Add an Option
            </Button>
          )}
        </div>
      </div>
    );
  }
  const [fieldDialog, setFieldDialog] = useState({
    isOpen: false,
    fieldIndex: -1,
  });

  const addField = () => {
    fieldForm.reset({});
    setFieldDialog({
      isOpen: true,
      fieldIndex: -1,
    });
  };

  const editField = (index: number, data: RhfFormField) => {
    fieldForm.reset(data);
    setFieldDialog({
      isOpen: true,
      fieldIndex: index,
    });
  };

  const removeField = (index: number) => {
    remove(index);
  };

  const fieldType = FieldTypesMap[fieldForm.watch("type") || "text"];
  const isFieldEditMode = fieldDialog.fieldIndex !== -1;

  return (
    <div>
      <div>
        <div className="text-default text-sm font-semibold ltr:mr-1 rtl:ml-1">{title}</div>
        <p className="text-subtle max-w-[280px] break-words py-1 text-sm sm:max-w-[500px]">{description}</p>
        <ul className="border-default divide-subtle mt-2 divide-y-2 rounded-md border ">
          {fields.map((field, index) => {
            const options = field.options
              ? field.options
              : field.getOptionsAt
              ? dataStore.options[field.getOptionsAt as keyof typeof dataStore]
              : [];
            const numOptions = options?.length ?? 0;
            if (field.hideWhenJustOneOption && numOptions <= 1) {
              return null;
            }
            const fieldType = FieldTypesMap[field.type];
            const isRequired = field.required;
            const isFieldEditableSystemButOptional = field.editable === "system-but-optional";
            const isFieldEditableSystem = field.editable === "system";
            const isUserField = !isFieldEditableSystem && !isFieldEditableSystemButOptional;

            if (!fieldType) {
              throw new Error(`Invalid field type - ${field.type}`);
            }
            const sources = field.sources || [];
            const groupedBySourceLabel = sources.reduce((groupBy, source) => {
              const item = groupBy[source.label] || [];
              if (source.type === "user" || source.type === "default") {
                return groupBy;
              }
              item.push(source);
              groupBy[source.label] = item;
              return groupBy;
            }, {} as Record<string, NonNullable<(typeof field)["sources"]>>);

            return (
              <li
                key={field.name}
                data-testid={`field-${field.name}`}
<<<<<<< HEAD
                className="group relative flex items-center justify-between border-b p-4 last:border-b-0 hover:bg-gray-50">
                {index >= 1 && (
                  <button
                    type="button"
                    className="invisible absolute -left-[12px] -mt-4 mb-2 -ml-4 hidden h-6 w-6 scale-0 items-center justify-center rounded-md border bg-white p-1 text-gray-400 transition-all hover:border-transparent hover:text-black hover:shadow disabled:hover:border-inherit disabled:hover:text-gray-400 disabled:hover:shadow-none group-hover:visible group-hover:scale-100 sm:ml-0 sm:flex"
=======
                className="group relative flex items-center justify-between  p-4">
                {index >= 1 && (
                  <button
                    type="button"
                    className="bg-default text-muted hover:text-emphasis disabled:hover:text-muted border-default hover:border-emphasis invisible absolute -left-[12px] -mt-4 mb-4 -ml-4 hidden h-6 w-6 scale-0 items-center justify-center rounded-md border p-1 transition-all hover:shadow disabled:hover:border-inherit disabled:hover:shadow-none group-hover:visible group-hover:scale-100 sm:ml-0 sm:flex"
>>>>>>> 4b0d2265
                    onClick={() => swap(index, index - 1)}>
                    <FiArrowUp className="h-5 w-5" />
                  </button>
                )}
                {index < fields.length - 1 && (
                  <button
                    type="button"
                    className="bg-default text-muted hover:border-emphasis border-default hover:text-emphasis disabled:hover:text-muted invisible absolute -left-[12px] mt-8 -ml-4 hidden h-6 w-6 scale-0 items-center justify-center rounded-md border p-1 transition-all hover:shadow disabled:hover:border-inherit disabled:hover:shadow-none group-hover:visible group-hover:scale-100 sm:ml-0 sm:flex"
                    onClick={() => swap(index, index + 1)}>
                    <FiArrowDown className="h-5 w-5" />
                  </button>
                )}
                <div>
                  <div className="flex flex-col lg:flex-row lg:items-center">
<<<<<<< HEAD
                    <div className="text-sm font-semibold text-gray-700 ltr:mr-2 rtl:ml-2">
=======
                    <div className="text-default text-sm font-semibold ltr:mr-1 rtl:ml-1">
>>>>>>> 4b0d2265
                      {field.label || t(field.defaultLabel || "")}
                    </div>
                    <div className="flex items-center space-x-2">
                      {field.hidden ? (
                        // Hidden field can't be required, so we don't need to show the Optional badge
                        <Badge variant="grayWithoutHover">{t("hidden")}</Badge>
                      ) : (
                        <Badge variant="grayWithoutHover">{isRequired ? t("required") : t("optional")}</Badge>
                      )}
                      {Object.entries(groupedBySourceLabel).map(([sourceLabel, sources], key) => (
                        // We don't know how to pluralize `sourceLabel` because it can be anything
                        <Badge key={key} variant="blue">
                          {sources.length} {sources.length === 1 ? sourceLabel : `${sourceLabel}s`}
                        </Badge>
                      ))}
                    </div>
                  </div>
<<<<<<< HEAD
                  <p className="max-w-[280px] break-words pt-1 text-sm text-gray-500 sm:max-w-[500px]">
=======
                  <p className="text-subtle max-w-[280px] break-words py-1 text-sm sm:max-w-[500px]">
>>>>>>> 4b0d2265
                    {fieldType.label}
                  </p>
                </div>
                {field.editable !== "user-readonly" && (
                  <div className="flex items-center space-x-2">
                    {!isFieldEditableSystem && (
                      <Switch
                        data-testid="toggle-field"
                        disabled={isFieldEditableSystem}
                        checked={!field.hidden}
                        onCheckedChange={(checked) => {
                          update(index, { ...field, hidden: !checked });
                        }}
                        classNames={{ container: "p-2 hover:bg-gray-100 rounded" }}
                        tooltip={t("show_on_booking_page")}
                      />
                    )}
                    {isUserField && (
                      <Button
                        color="destructive"
                        disabled={!isUserField}
                        variant="icon"
                        onClick={() => {
                          removeField(index);
                        }}
                        StartIcon={FiTrash2}
                      />
                    )}
                    <Button
                      data-testid="edit-field-action"
                      color="secondary"
                      onClick={() => {
                        editField(index, field);
                      }}>
                      {t("edit")}
                    </Button>
<<<<<<< HEAD
=======
                    <Button
                      color="secondary"
                      tooltip={
                        field.editable === "system" || field.editable === "system-but-optional"
                          ? t("form_builder_system_field_cant_delete")
                          : ""
                      }
                      disabled={field.editable === "system" || field.editable === "system-but-optional"}
                      variant="icon"
                      onClick={() => {
                        removeField(index);
                      }}
                      StartIcon={FiTrash2}
                    />
>>>>>>> 4b0d2265
                  </div>
                )}
              </li>
            );
          })}
        </ul>
        <Button
          color="minimal"
          data-testid="add-field"
          onClick={addField}
          className="mt-4"
          StartIcon={FiPlus}>
          {addFieldLabel}
        </Button>
      </div>
      <Dialog
        open={fieldDialog.isOpen}
        onOpenChange={(isOpen) =>
          setFieldDialog({
            isOpen,
            fieldIndex: -1,
          })
        }>
        <DialogContent enableOverflow data-testid="edit-field-dialog">
          <DialogHeader title={t("add_a_booking_question")} subtitle={t("form_builder_field_add_subtitle")} />
          <div>
            <Form
              form={fieldForm}
              handleSubmit={(data) => {
                const type = data.type || "text";
                const isNewField = fieldDialog.fieldIndex == -1;
                if (isNewField && fields.some((f) => f.name === data.name)) {
                  showToast(t("form_builder_field_already_exists"), "error");
                  return;
                }
                if (fieldDialog.fieldIndex !== -1) {
                  update(fieldDialog.fieldIndex, data);
                } else {
                  const field: RhfFormField = {
                    ...data,
                    type,
                    sources: [
                      {
                        label: "User",
                        type: "user",
                        id: "user",
                        fieldRequired: data.required,
                      },
                    ],
                  };
                  field.editable = field.editable || "user";
                  append(field);
                }
                setFieldDialog({
                  isOpen: false,
                  fieldIndex: -1,
                });
              }}>
              <SelectField
                defaultValue={FieldTypes[3]} // "text" as defaultValue
                id="test-field-type"
                isDisabled={
                  fieldForm.getValues("editable") === "system" ||
                  fieldForm.getValues("editable") === "system-but-optional"
                }
                onChange={(e) => {
                  const value = e?.value;
                  if (!value) {
                    return;
                  }
                  fieldForm.setValue("type", value);
                }}
                value={FieldTypesMap[fieldForm.getValues("type")]}
                options={FieldTypes.filter((f) => !f.systemOnly)}
                label={t("input_type")}
              />
              <InputField
                required
                {...fieldForm.register("name")}
                containerClassName="mt-6"
                disabled={
                  fieldForm.getValues("editable") === "system" ||
                  fieldForm.getValues("editable") === "system-but-optional"
                }
                label="Identifier"
              />
              <InputField
                {...fieldForm.register("label")}
                // System fields have a defaultLabel, so there a label is not required
                required={!["system", "system-but-optional"].includes(fieldForm.getValues("editable") || "")}
                placeholder={t(fieldForm.getValues("defaultLabel") || "")}
                containerClassName="mt-6"
                label={t("label")}
              />
              {fieldType?.isTextType ? (
                <InputField
                  {...fieldForm.register("placeholder")}
                  containerClassName="mt-6"
                  label={t("placeholder")}
                  placeholder={t(fieldForm.getValues("defaultPlaceholder") || "")}
                />
              ) : null}
              {fieldType?.needsOptions && !fieldForm.getValues("getOptionsAt") ? (
                <Controller
                  name="options"
                  render={({ field: { value, onChange } }) => {
                    return <OptionsField onChange={onChange} value={value} className="mt-6" />;
                  }}
                />
              ) : null}
              {/* TODO: Maybe we should show location options in readOnly mode in Booking Questions. Right now options are not shown in Manage Booking Questions UI for location Booking Question */}
              {/* {fieldForm.getValues("getOptionsAt") ? (
                <OptionsField
                  readOnly={true}
                  value={dataStore.options[fieldForm.getValues("getOptionsAt") as keyof typeof dataStore]}
                  className="mt-6"
                />
              ) : null} */}
              <Controller
                name="required"
                control={fieldForm.control}
                render={({ field: { value, onChange } }) => {
                  return (
                    <BooleanToggleGroupField
                      data-testid="field-required"
                      disabled={fieldForm.getValues("editable") === "system"}
                      value={value}
                      onValueChange={(val) => {
                        onChange(val);
                      }}
                      label={t("required")}
                    />
                  );
                }}
              />
              <DialogFooter>
                <DialogClose color="secondary">{t("cancel")}</DialogClose>
                <Button data-testid="field-add-save" type="submit">
                  {isFieldEditMode ? t("save") : t("add")}
                </Button>
              </DialogFooter>
            </Form>
          </div>
        </DialogContent>
      </Dialog>
    </div>
  );
};

// TODO: Add consistent `label` support to all the components and then remove the usage of WithLabel.
// Label should be handled by each Component itself.
const WithLabel = ({
  field,
  children,
  readOnly,
}: {
  field: Partial<RhfFormField>;
  readOnly: boolean;
  children: React.ReactNode;
}) => {
  return (
    <div>
      {/* multiemail doesnt show label initially. It is shown on clicking CTA */}
      {/* boolean type doesn't have a label overall, the radio has it's own label */}
      {/* Component itself managing it's label should remove these checks */}
      {field.type !== "boolean" && field.type !== "multiemail" && field.label && (
        <div className="mb-2 flex items-center">
<<<<<<< HEAD
          <Label className="!mb-0">
            <span>{field.label}</span>
            <span className="ml-1 -mb-1 text-sm font-medium leading-none dark:text-white">
              {!readOnly && field.required ? "*" : ""}
            </span>
          </Label>
=======
          <Label className="!mb-0 flex items-center">{field.label}</Label>
          <span className="dark:text-inverted ml-1 -mb-1 text-sm font-medium leading-none">
            {!readOnly && field.required ? "*" : ""}
          </span>
>>>>>>> 4b0d2265
        </div>
      )}
      {children}
    </div>
  );
};

type ValueProps =
  | {
      value: string[];
      setValue: (value: string[]) => void;
    }
  | {
      value: string;
      setValue: (value: string) => void;
    }
  | {
      value: {
        value: string;
        optionValue: string;
      };
      setValue: (value: { value: string; optionValue: string }) => void;
    }
  | {
      value: boolean;
      setValue: (value: boolean) => void;
    };

export const ComponentForField = ({
  field,
  value,
  setValue,
  readOnly,
}: {
  field: Omit<RhfFormField, "editable" | "label"> & {
    // Label is optional because radioInput doesn't have a label
    label?: string;
  };
  readOnly: boolean;
} & ValueProps) => {
  const fieldType = field.type || "text";
  const componentConfig = Components[fieldType];

  const isValueOfPropsType = (val: unknown, propsType: typeof componentConfig.propsType) => {
    const propsTypeConditionMap = {
      boolean: typeof val === "boolean",
      multiselect: val instanceof Array && val.every((v) => typeof v === "string"),
      objectiveWithInput: typeof val === "object" && val !== null ? "value" in val : false,
      select: typeof val === "string",
      text: typeof val === "string",
      textList: val instanceof Array && val.every((v) => typeof v === "string"),
    } as const;
    if (!propsTypeConditionMap[propsType]) throw new Error(`Unknown propsType ${propsType}`);
    return propsTypeConditionMap[propsType];
  };

  // If possible would have wanted `isValueOfPropsType` to narrow the type of `value` and `setValue` accordingly, but can't seem to do it.
  // So, code following this uses type assertion to tell TypeScript that everything has been validated
  if (value !== undefined && !isValueOfPropsType(value, componentConfig.propsType)) {
    throw new Error(
      `Value ${value} is not valid for type ${componentConfig.propsType} for field ${field.name}`
    );
  }
  if (componentConfig.propsType === "text") {
    return (
      <WithLabel field={field} readOnly={readOnly}>
        <componentConfig.factory
          placeholder={field.placeholder}
          label={field.label}
          readOnly={readOnly}
          name={field.name}
          value={value as string}
          setValue={setValue as (arg: typeof value) => void}
        />
      </WithLabel>
    );
  }

  if (componentConfig.propsType === "boolean") {
    return (
      <WithLabel field={field} readOnly={readOnly}>
        <componentConfig.factory
          label={field.label}
          readOnly={readOnly}
          value={value as boolean}
          setValue={setValue as (arg: typeof value) => void}
          placeholder={field.placeholder}
        />
      </WithLabel>
    );
  }

  if (componentConfig.propsType === "textList") {
    return (
      <WithLabel field={field} readOnly={readOnly}>
        <componentConfig.factory
          placeholder={field.placeholder}
          label={field.label}
          readOnly={readOnly}
          value={value as string[]}
          setValue={setValue as (arg: typeof value) => void}
        />
      </WithLabel>
    );
  }

  if (componentConfig.propsType === "select") {
    if (!field.options) {
      throw new Error("Field options is not defined");
    }

    return (
      <WithLabel field={field} readOnly={readOnly}>
        <componentConfig.factory
          readOnly={readOnly}
          value={value as string}
          placeholder={field.placeholder}
          setValue={setValue as (arg: typeof value) => void}
          options={field.options.map((o) => ({ ...o, title: o.label }))}
        />
      </WithLabel>
    );
  }

  if (componentConfig.propsType === "multiselect") {
    if (!field.options) {
      throw new Error("Field options is not defined");
    }
    return (
      <WithLabel field={field} readOnly={readOnly}>
        <componentConfig.factory
          placeholder={field.placeholder}
          readOnly={readOnly}
          value={value as string[]}
          setValue={setValue as (arg: typeof value) => void}
          options={field.options.map((o) => ({ ...o, title: o.label }))}
        />
      </WithLabel>
    );
  }

  if (componentConfig.propsType === "objectiveWithInput") {
    if (!field.options) {
      throw new Error("Field options is not defined");
    }
    if (!field.optionsInputs) {
      throw new Error("Field optionsInputs is not defined");
    }
    return field.options.length ? (
      <WithLabel field={field} readOnly={readOnly}>
        <componentConfig.factory
          placeholder={field.placeholder}
          readOnly={readOnly}
          name={field.name}
          value={value as { value: string; optionValue: string }}
          setValue={setValue as (arg: typeof value) => void}
          optionsInputs={field.optionsInputs}
          options={field.options}
          required={field.required}
        />
      </WithLabel>
    ) : null;
  }

  throw new Error(`Field ${field.name} does not have a valid propsType`);
};

export const FormBuilderField = ({
  field,
  readOnly,
  className,
}: {
  field: RhfFormFields[number];
  readOnly: boolean;
  className: string;
}) => {
  const { t } = useLocale();
  const { control, formState } = useFormContext();
  return (
    <div data-fob-field-name={field.name} className={classNames(className, field.hidden ? "hidden" : "")}>
      <Controller
        control={control}
        // Make it a variable
        name={`responses.${field.name}`}
        render={({ field: { value, onChange }, fieldState: { error } }) => {
          return (
            <div>
              <ComponentForField
                field={field}
                value={value}
                readOnly={readOnly}
                setValue={(val: unknown) => {
                  onChange(val);
                }}
              />
              <ErrorMessage
                name="responses"
                errors={formState.errors}
                render={({ message }: { message: string | undefined }) => {
                  message = message || "";
                  // If the error comes due to parsing the `responses` object(which can have error for any field), we need to identify the field that has the error from the message
                  const name = message.replace(/\{([^}]+)\}.*/, "$1");
                  const isResponsesErrorForThisField = name === field.name;
                  // If the error comes for the specific property of responses(Possible for system fields), then also we would go ahead and show the error
                  if (!isResponsesErrorForThisField && !error) {
                    return null;
                  }

                  message = message.replace(/\{[^}]+\}(.*)/, "$1").trim();
                  if (field.hidden) {
                    console.error(`Error message for hidden field:${field.name} => ${message}`);
                  }
                  return (
                    <div
                      data-testid={`error-message-${field.name}`}
                      className="mt-2 flex items-center text-sm text-red-700 ">
                      <FiInfo className="h-3 w-3 ltr:mr-2 rtl:ml-2" />
                      <p>{t(message || "invalid_input")}</p>
                    </div>
                  );
                }}
              />
            </div>
          );
        }}
      />
    </div>
  );
};<|MERGE_RESOLUTION|>--- conflicted
+++ resolved
@@ -308,19 +308,11 @@
               <li
                 key={field.name}
                 data-testid={`field-${field.name}`}
-<<<<<<< HEAD
-                className="group relative flex items-center justify-between border-b p-4 last:border-b-0 hover:bg-gray-50">
-                {index >= 1 && (
-                  <button
-                    type="button"
-                    className="invisible absolute -left-[12px] -mt-4 mb-2 -ml-4 hidden h-6 w-6 scale-0 items-center justify-center rounded-md border bg-white p-1 text-gray-400 transition-all hover:border-transparent hover:text-black hover:shadow disabled:hover:border-inherit disabled:hover:text-gray-400 disabled:hover:shadow-none group-hover:visible group-hover:scale-100 sm:ml-0 sm:flex"
-=======
-                className="group relative flex items-center justify-between  p-4">
+                className="group relative flex items-center justify-between  p-4 hover:bg-gray-50">
                 {index >= 1 && (
                   <button
                     type="button"
                     className="bg-default text-muted hover:text-emphasis disabled:hover:text-muted border-default hover:border-emphasis invisible absolute -left-[12px] -mt-4 mb-4 -ml-4 hidden h-6 w-6 scale-0 items-center justify-center rounded-md border p-1 transition-all hover:shadow disabled:hover:border-inherit disabled:hover:shadow-none group-hover:visible group-hover:scale-100 sm:ml-0 sm:flex"
->>>>>>> 4b0d2265
                     onClick={() => swap(index, index - 1)}>
                     <FiArrowUp className="h-5 w-5" />
                   </button>
@@ -335,11 +327,7 @@
                 )}
                 <div>
                   <div className="flex flex-col lg:flex-row lg:items-center">
-<<<<<<< HEAD
-                    <div className="text-sm font-semibold text-gray-700 ltr:mr-2 rtl:ml-2">
-=======
-                    <div className="text-default text-sm font-semibold ltr:mr-1 rtl:ml-1">
->>>>>>> 4b0d2265
+                    <div className="text-default text-sm font-semibold ltr:mr-2 rtl:ml-2">
                       {field.label || t(field.defaultLabel || "")}
                     </div>
                     <div className="flex items-center space-x-2">
@@ -357,11 +345,7 @@
                       ))}
                     </div>
                   </div>
-<<<<<<< HEAD
-                  <p className="max-w-[280px] break-words pt-1 text-sm text-gray-500 sm:max-w-[500px]">
-=======
-                  <p className="text-subtle max-w-[280px] break-words py-1 text-sm sm:max-w-[500px]">
->>>>>>> 4b0d2265
+                  <p className="text-subtle max-w-[280px] break-words pt-1 text-sm sm:max-w-[500px]">
                     {fieldType.label}
                   </p>
                 </div>
@@ -398,23 +382,6 @@
                       }}>
                       {t("edit")}
                     </Button>
-<<<<<<< HEAD
-=======
-                    <Button
-                      color="secondary"
-                      tooltip={
-                        field.editable === "system" || field.editable === "system-but-optional"
-                          ? t("form_builder_system_field_cant_delete")
-                          : ""
-                      }
-                      disabled={field.editable === "system" || field.editable === "system-but-optional"}
-                      variant="icon"
-                      onClick={() => {
-                        removeField(index);
-                      }}
-                      StartIcon={FiTrash2}
-                    />
->>>>>>> 4b0d2265
                   </div>
                 )}
               </li>
@@ -582,19 +549,12 @@
       {/* Component itself managing it's label should remove these checks */}
       {field.type !== "boolean" && field.type !== "multiemail" && field.label && (
         <div className="mb-2 flex items-center">
-<<<<<<< HEAD
           <Label className="!mb-0">
             <span>{field.label}</span>
-            <span className="ml-1 -mb-1 text-sm font-medium leading-none dark:text-white">
+            <span className="dark:text-inverted ml-1 -mb-1 text-sm font-medium leading-none">
               {!readOnly && field.required ? "*" : ""}
             </span>
           </Label>
-=======
-          <Label className="!mb-0 flex items-center">{field.label}</Label>
-          <span className="dark:text-inverted ml-1 -mb-1 text-sm font-medium leading-none">
-            {!readOnly && field.required ? "*" : ""}
-          </span>
->>>>>>> 4b0d2265
         </div>
       )}
       {children}
