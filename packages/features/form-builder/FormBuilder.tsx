--- conflicted
+++ resolved
@@ -735,7 +735,6 @@
                       />
                     )}
 
-<<<<<<< HEAD
                     {/* Add price field only for fields that support pricing */}
                     {showPriceField && fieldType.supportsPricing && (
                       <InputField
@@ -749,27 +748,6 @@
                       />
                     )}
 
-                    <Controller
-                      name="required"
-                      control={fieldForm.control}
-                      render={({ field: { value, onChange } }) => {
-                        const isRequired = shouldConsiderRequired
-                          ? shouldConsiderRequired(fieldForm.getValues())
-                          : value;
-                        return (
-                          <BooleanToggleGroupField
-                            data-testid="field-required"
-                            disabled={fieldForm.getValues("editable") === "system"}
-                            value={isRequired}
-                            onValueChange={(val) => {
-                              onChange(val);
-                            }}
-                            label={t("required")}
-                          />
-                        );
-                      }}
-                    />
-=======
                     <div className="mt-6">
                       <Controller
                         name="required"
@@ -797,7 +775,6 @@
                         }}
                       />
                     </div>
->>>>>>> 70cfe8d6
                   </>
                 );
               }
