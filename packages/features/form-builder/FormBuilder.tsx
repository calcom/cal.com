import { useAutoAnimate } from "@formkit/auto-animate/react";
import { useEffect, useState } from "react";
import type { SubmitHandler, UseFormReturn } from "react-hook-form";
import { Controller, useFieldArray, useForm, useFormContext } from "react-hook-form";
import type { z } from "zod";
import { ZodError } from "zod";

<<<<<<< HEAD
import { getCurrencySymbol } from "@calcom/app-store/_utils/payments/currencyConversions";
=======
import { Dialog } from "@calcom/features/components/controlled-dialog";
>>>>>>> ea3f4fed
import { useLocale } from "@calcom/lib/hooks/useLocale";
import { md } from "@calcom/lib/markdownIt";
import { markdownToSafeHTMLClient } from "@calcom/lib/markdownToSafeHTMLClient";
import turndown from "@calcom/lib/turndownService";
import classNames from "@calcom/ui/classNames";
import { Badge } from "@calcom/ui/components/badge";
import { Button } from "@calcom/ui/components/button";
import { DialogContent, DialogFooter, DialogHeader, DialogClose } from "@calcom/ui/components/dialog";
import { Editor } from "@calcom/ui/components/editor";
import {
  Switch,
  CheckboxField,
  SelectField,
  Form,
  Input,
  InputField,
  Label,
  BooleanToggleGroupField,
} from "@calcom/ui/components/form";
import { Icon } from "@calcom/ui/components/icon";
import { showToast } from "@calcom/ui/components/toast";

import { fieldTypesConfigMap } from "./fieldTypes";
import { fieldsThatSupportLabelAsSafeHtml } from "./fieldsThatSupportLabelAsSafeHtml";
import { type fieldsSchema, excludeOrRequireEmailSchema } from "./schema";
import { getFieldIdentifier } from "./utils/getFieldIdentifier";
import { getConfig as getVariantsConfig } from "./utils/variantsConfig";

type RhfForm = {
  fields: z.infer<typeof fieldsSchema>;
};

type RhfFormFields = RhfForm["fields"];

type RhfFormField = RhfFormFields[number];

function getCurrentFieldType(fieldForm: UseFormReturn<RhfFormField>) {
  return fieldTypesConfigMap[fieldForm.watch("type") || "text"];
}

/**
 * It works with a react-hook-form only.
 * `formProp` specifies the name of the property in the react-hook-form that has the fields. This is where fields would be updated.
 */
export const FormBuilder = function FormBuilder({
  title,
  description,
  addFieldLabel,
  formProp,
  disabled,
  LockedIcon,
  dataStore,
  shouldConsiderRequired,
  showPriceField,
  paymentCurrency = "USD",
}: {
  formProp: string;
  title: string;
  description: string;
  addFieldLabel: string;
  disabled: boolean;
  LockedIcon: false | JSX.Element;
  /**
   * A readonly dataStore that is used to lookup the options for the fields. It works in conjunction with the field.getOptionAt property which acts as the key in options
   */
  dataStore: {
    options: Record<
      string,
      {
        source: { label: string };
        value: { label: string; value: string; inputPlaceholder?: string }[];
      }
    >;
  };
  /**
   * This is kind of a hack to allow certain fields to be just shown as required when they might not be required in a strict sense
   * e.g. Location field has a default value at backend so API can send no location but formBuilder in UI doesn't allow it.
   */
  shouldConsiderRequired?: (field: RhfFormField) => boolean | undefined;
  showPriceField?: boolean;
  paymentCurrency?: string;
}) {
  // I would have liked to give Form Builder it's own Form but nested Forms aren't something that browsers support.
  // So, this would reuse the same Form as the parent form.
  const fieldsForm = useFormContext<RhfForm>();
  const [parent] = useAutoAnimate<HTMLUListElement>();
  const { t } = useLocale();

  const { fields, swap, remove, update, append } = useFieldArray({
    control: fieldsForm.control,
    // HACK: It allows any property name to be used for instead of `fields` property name
    name: formProp as unknown as "fields",
  });

  const [fieldDialog, setFieldDialog] = useState({
    isOpen: false,
    fieldIndex: -1,
    data: {} as RhfFormField | null,
  });

  const addField = () => {
    setFieldDialog({
      isOpen: true,
      fieldIndex: -1,
      data: null,
    });
  };

  const editField = (index: number, data: RhfFormField) => {
    setFieldDialog({
      isOpen: true,
      fieldIndex: index,
      data,
    });
  };

  const removeField = (index: number) => {
    remove(index);
  };

  return (
    <div>
      <div>
        <div className="text-default text-sm font-semibold leading-none ltr:mr-1 rtl:ml-1">
          {title}
          {LockedIcon}
        </div>
        <p className="text-subtle mt-0.5 max-w-[280px] break-words text-sm sm:max-w-[500px]">{description}</p>
        <ul ref={parent} className="border-subtle divide-subtle mt-4 divide-y rounded-md border">
          {fields.map((field, index) => {
            let options = field.options ?? null;
            const sources = [...(field.sources || [])];
            const isRequired = shouldConsiderRequired ? shouldConsiderRequired(field) : field.required;
            if (!options && field.getOptionsAt) {
              const {
                source: { label: sourceLabel },
                value,
              } = dataStore.options[field.getOptionsAt as keyof typeof dataStore] ?? [];
              options = value;
              options.forEach((option) => {
                sources.push({
                  id: option.value,
                  label: sourceLabel,
                  type: "system",
                });
              });
            }

            if (fieldsThatSupportLabelAsSafeHtml.includes(field.type)) {
              field = { ...field, labelAsSafeHtml: markdownToSafeHTMLClient(field.label ?? "") };
            }
            const numOptions = options?.length ?? 0;
            const firstOptionInput =
              field.optionsInputs?.[options?.[0]?.value as keyof typeof field.optionsInputs];
            const doesFirstOptionHaveInput = !!firstOptionInput;
            // If there is only one option and it doesn't have an input required, we don't show the Field for it.
            // Because booker doesn't see this in UI, there is no point showing it in FormBuilder to configure it.
            if (field.hideWhenJustOneOption && numOptions <= 1 && !doesFirstOptionHaveInput) {
              return null;
            }

            const fieldType = fieldTypesConfigMap[field.type];
            const isFieldEditableSystemButOptional = field.editable === "system-but-optional";
            const isFieldEditableSystemButHidden = field.editable === "system-but-hidden";
            const isFieldEditableSystem = field.editable === "system";
            const isUserField =
              !isFieldEditableSystem && !isFieldEditableSystemButOptional && !isFieldEditableSystemButHidden;

            if (!fieldType) {
              throw new Error(`Invalid field type - ${field.type}`);
            }
            const groupedBySourceLabel = sources.reduce((groupBy, source) => {
              const item = groupBy[source.label] || [];
              if (source.type === "user" || source.type === "default") {
                return groupBy;
              }
              item.push(source);
              groupBy[source.label] = item;
              return groupBy;
            }, {} as Record<string, NonNullable<(typeof field)["sources"]>>);

            return (
              <li
                key={field.name}
                data-testid={`field-${field.name}`}
                className="hover:bg-muted group relative flex items-center justify-between p-4 transition">
                {!disabled && (
                  <>
                    {index >= 1 && (
                      <button
                        type="button"
                        className="bg-default text-muted hover:text-emphasis disabled:hover:text-muted border-subtle hover:border-emphasis invisible absolute -left-[12px] -ml-4 -mt-4 mb-4 hidden h-6 w-6 scale-0 items-center justify-center rounded-md border p-1 transition-all hover:shadow disabled:hover:border-inherit disabled:hover:shadow-none group-hover:visible group-hover:scale-100 sm:ml-0 sm:flex"
                        onClick={() => swap(index, index - 1)}>
                        <Icon name="arrow-up" className="h-5 w-5" />
                      </button>
                    )}
                    {index < fields.length - 1 && (
                      <button
                        type="button"
                        className="bg-default text-muted hover:border-emphasis border-subtle hover:text-emphasis disabled:hover:text-muted invisible absolute -left-[12px] -ml-4 mt-8 hidden h-6 w-6 scale-0 items-center justify-center rounded-md border p-1 transition-all hover:shadow disabled:hover:border-inherit disabled:hover:shadow-none group-hover:visible group-hover:scale-100 sm:ml-0 sm:flex"
                        onClick={() => swap(index, index + 1)}>
                        <Icon name="arrow-down" className="h-5 w-5" />
                      </button>
                    )}
                  </>
                )}

                <div>
                  <div className="flex flex-col lg:flex-row lg:items-center">
                    <div className="text-default text-sm font-semibold ltr:mr-2 rtl:ml-2">
                      <FieldLabel field={field} />
                    </div>
                    <div className="flex items-center space-x-2">
                      {field.hidden ? (
                        // Hidden field can't be required, so we don't need to show the Optional badge
                        <Badge variant="grayWithoutHover">{t("hidden")}</Badge>
                      ) : (
                        <Badge variant="grayWithoutHover" data-testid={isRequired ? "required" : "optional"}>
                          {isRequired ? t("required") : t("optional")}
                        </Badge>
                      )}
                      {Object.entries(groupedBySourceLabel).map(([sourceLabel, sources], key) => (
                        // We don't know how to pluralize `sourceLabel` because it can be anything
                        <Badge key={key} variant="blue">
                          {sources.length} {sources.length === 1 ? sourceLabel : `${sourceLabel}s`}
                        </Badge>
                      ))}
                    </div>
                  </div>
                  <p className="text-subtle max-w-[280px] break-words pt-1 text-sm sm:max-w-[500px]">
                    {fieldType.label}
                  </p>
                </div>
                {field.editable !== "user-readonly" && !disabled && (
                  <div className="flex items-center space-x-2">
                    {!isFieldEditableSystem && !isFieldEditableSystemButHidden && !disabled && (
                      <Switch
                        data-testid="toggle-field"
                        disabled={isFieldEditableSystem}
                        checked={!field.hidden}
                        onCheckedChange={(checked) => {
                          update(index, { ...field, hidden: !checked });
                        }}
                        tooltip={t("show_on_booking_page")}
                      />
                    )}
                    {isUserField && (
                      <Button
                        data-testid="delete-field-action"
                        color="destructive"
                        disabled={!isUserField}
                        variant="icon"
                        onClick={() => {
                          removeField(index);
                        }}
                        StartIcon="trash-2"
                      />
                    )}
                    <Button
                      data-testid="edit-field-action"
                      color="secondary"
                      onClick={() => {
                        editField(index, field);
                      }}>
                      {t("edit")}
                    </Button>
                  </div>
                )}
              </li>
            );
          })}
        </ul>
        {!disabled && (
          <Button
            color="minimal"
            data-testid="add-field"
            onClick={addField}
            className="mt-4"
            StartIcon="plus">
            {addFieldLabel}
          </Button>
        )}
      </div>
      {/* Move this Dialog in another component and it would take with it fieldForm */}
      {fieldDialog.isOpen && (
        <FieldEditDialog
          dialog={fieldDialog}
          onOpenChange={(isOpen) =>
            setFieldDialog({
              isOpen,
              fieldIndex: -1,
              data: null,
            })
          }
          handleSubmit={(data: Parameters<SubmitHandler<RhfFormField>>[0]) => {
            const type = data.type || "text";
            const isNewField = !fieldDialog.data;
            if (isNewField && fields.some((f) => f.name === data.name)) {
              showToast(t("form_builder_field_already_exists"), "error");
              return;
            }
            if (fieldDialog.data) {
              update(fieldDialog.fieldIndex, data);
            } else {
              const field: RhfFormField = {
                ...data,
                type,
                sources: [
                  {
                    label: "User",
                    type: "user",
                    id: "user",
                    fieldRequired: data.required,
                  },
                ],
              };
              field.editable = field.editable || "user";
              append(field);
            }
            setFieldDialog({
              isOpen: false,
              fieldIndex: -1,
              data: null,
            });
          }}
          shouldConsiderRequired={shouldConsiderRequired}
          showPriceField={showPriceField}
          paymentCurrency={paymentCurrency}
        />
      )}
    </div>
  );
};

function Options({
  label = "Options",
  value,
  // eslint-disable-next-line @typescript-eslint/no-empty-function
  onChange = () => {},
  className = "",
  readOnly = false,
  showPrice = false,
  paymentCurrency,
}: {
  label?: string;
  value: { label: string; value: string; price?: number }[];
  onChange?: (value: { label: string; value: string; price?: number }[]) => void;
  className?: string;
  readOnly?: boolean;
  showPrice?: boolean;
  paymentCurrency: string;
}) {
  const [animationRef] = useAutoAnimate<HTMLUListElement>();
  if (!value) {
    onChange([
      {
        label: "Option 1",
        value: "Option 1",
      },
      {
        label: "Option 2",
        value: "Option 2",
      },
    ]);
  }
  return (
    <div className={className}>
      <Label>{label}</Label>
      <div className="bg-muted rounded-md p-4">
        <ul ref={animationRef} className="flex flex-col gap-1">
          {value?.map((option, index) => (
            <li key={index}>
              <div className="flex items-center gap-2">
                <div className="flex-grow">
                  <Input
                    required
                    value={option.label}
                    onChange={(e) => {
                      // Right now we use label of the option as the value of the option. It allows use to not separately lookup the optionId to know the optionValue
                      // It has the same drawback that if the label is changed, the value of the option will change. It is not a big deal for now.
                      const newOptions = [...(value || [])];
                      newOptions.splice(index, 1, {
                        label: e.target.value,
                        value: e.target.value.trim(),
                      });
                      onChange(newOptions);
                    }}
                    readOnly={readOnly}
                    placeholder={`Enter Option ${index + 1}`}
                  />
                </div>
                {showPrice && (
                  <div className="w-24">
                    <InputField
                      type="number"
                      min={0}
                      step="0.01"
                      value={option.price}
                      onChange={(e) => {
                        const val = e.target.value;
                        const numValue = val === "" ? undefined : Number(val);
                        const updatedOptions = [...(value || [])];
                        updatedOptions[index] = {
                          ...option,
                          price: numValue,
                        };
                        onChange(updatedOptions);
                      }}
                      readOnly={readOnly}
                      placeholder="0"
                      addOnLeading={getCurrencySymbol(paymentCurrency)}
                    />
                  </div>
                )}
                {value.length > 2 && !readOnly && (
                  <Button
                    type="button"
                    className="-ml-8 mb-2 hover:!bg-transparent focus:!bg-transparent focus:!outline-none focus:!ring-0"
                    size="sm"
                    color="minimal"
                    StartIcon="x"
                    onClick={() => {
                      if (!value) return;
                      const newOptions = [...(value || [])];
                      newOptions.splice(index, 1);
                      onChange(newOptions);
                    }}
                  />
                )}
              </div>
            </li>
          ))}
        </ul>
        {!readOnly && (
          <Button
            color="minimal"
            onClick={() => {
              const newOptions = [...(value || [])];
              newOptions.push({ label: "", value: "", price: 0 });
              onChange(newOptions);
            }}
            StartIcon="plus">
            Add an Option
          </Button>
        )}
      </div>
    </div>
  );
}

const CheckboxFieldLabel = ({ fieldForm }: { fieldForm: UseFormReturn<RhfFormField> }) => {
  const { t } = useLocale();
  const [firstRender, setFirstRender] = useState(true);
  return (
    <div className="mt-6">
      <Label>{t("label")}</Label>
      <Editor
        getText={() => md.render(fieldForm.getValues("label") || "")}
        setText={(value: string) => {
          fieldForm.setValue("label", turndown(value), { shouldDirty: true });
        }}
        excludedToolbarItems={["blockType", "bold", "italic"]}
        disableLists
        firstRender={firstRender}
        setFirstRender={setFirstRender}
        placeholder={t(fieldForm.getValues("defaultLabel") || "")}
      />
    </div>
  );
};

function FieldEditDialog({
  dialog,
  onOpenChange,
  handleSubmit,
  shouldConsiderRequired,
  showPriceField,
  paymentCurrency,
}: {
  dialog: { isOpen: boolean; fieldIndex: number; data: RhfFormField | null };
  onOpenChange: (isOpen: boolean) => void;
  handleSubmit: SubmitHandler<RhfFormField>;
  shouldConsiderRequired?: (field: RhfFormField) => boolean | undefined;
  showPriceField?: boolean;
  paymentCurrency: string;
}) {
  const { t } = useLocale();
  const fieldForm = useForm<RhfFormField>({
    defaultValues: dialog.data || {},
    //resolver: zodResolver(fieldSchema),
  });
  const formFieldType = fieldForm.getValues("type");

  useEffect(() => {
    if (!formFieldType) {
      return;
    }

    const variantsConfig = getVariantsConfig({
      type: formFieldType,
      variantsConfig: fieldForm.getValues("variantsConfig"),
    });

    // We need to set the variantsConfig in the RHF instead of using a derived value because RHF won't have the variantConfig for the variant that's not rendered yet.
    fieldForm.setValue("variantsConfig", variantsConfig);
  }, [fieldForm]);

  const isFieldEditMode = !!dialog.data;
  const fieldType = getCurrentFieldType(fieldForm);

  const variantsConfig = fieldForm.watch("variantsConfig");

  const fieldTypes = Object.values(fieldTypesConfigMap);

  return (
    <Dialog open={dialog.isOpen} onOpenChange={onOpenChange} modal={false}>
      <DialogContent className="max-h-none" data-testid="edit-field-dialog" forceOverlayWhenNoModal={true}>
        <Form id="form-builder" form={fieldForm} handleSubmit={handleSubmit}>
          <div className="h-auto max-h-[85vh] overflow-auto">
            <DialogHeader title={t("add_a_booking_question")} subtitle={t("booking_questions_description")} />
            <SelectField
              defaultValue={fieldTypesConfigMap.text}
              data-testid="test-field-type"
              id="test-field-type"
              isDisabled={
                fieldForm.getValues("editable") === "system" ||
                fieldForm.getValues("editable") === "system-but-optional"
              }
              onChange={(e) => {
                const value = e?.value;
                if (!value) {
                  return;
                }
                fieldForm.setValue("type", value, { shouldDirty: true });
              }}
              value={fieldTypesConfigMap[formFieldType]}
              options={fieldTypes.filter((f) => !f.systemOnly)}
              label={t("input_type")}
            />
            {(() => {
              if (!variantsConfig) {
                return (
                  <>
                    <InputField
                      required
                      {...fieldForm.register("name")}
                      containerClassName="mt-6"
                      onChange={(e) => {
                        fieldForm.setValue("name", getFieldIdentifier(e.target.value || ""), {
                          shouldDirty: true,
                        });
                      }}
                      disabled={
                        fieldForm.getValues("editable") === "system" ||
                        fieldForm.getValues("editable") === "system-but-optional"
                      }
                      label={t("identifier")}
                    />
                    <CheckboxField
                      description={t("disable_input_if_prefilled")}
                      {...fieldForm.register("disableOnPrefill", { setValueAs: Boolean })}
                    />
                    <div>
                      {formFieldType === "boolean" ? (
                        <CheckboxFieldLabel fieldForm={fieldForm} />
                      ) : (
                        <InputField
                          {...fieldForm.register("label")}
                          // System fields have a defaultLabel, so there a label is not required
                          required={
                            !["system", "system-but-optional"].includes(fieldForm.getValues("editable") || "")
                          }
                          placeholder={t(fieldForm.getValues("defaultLabel") || "")}
                          containerClassName="mt-6"
                          label={t("label")}
                        />
                      )}
                    </div>

                    {fieldType?.isTextType ? (
                      <InputField
                        {...fieldForm.register("placeholder")}
                        containerClassName="mt-6"
                        label={t("placeholder")}
                        placeholder={t(fieldForm.getValues("defaultPlaceholder") || "")}
                      />
                    ) : null}
                    {fieldType?.needsOptions && !fieldForm.getValues("getOptionsAt") ? (
                      <Controller
                        name="options"
                        render={({ field: { value, onChange } }) => {
                          return (
                            <Options
                              onChange={onChange}
                              value={value}
                              className="mt-6"
                              showPrice={showPriceField && fieldType.optionsSupportPricing}
                              paymentCurrency={paymentCurrency}
                            />
                          );
                        }}
                      />
                    ) : null}

                    {!!fieldType?.supportsLengthCheck ? (
                      <FieldWithLengthCheckSupport containerClassName="mt-6" fieldForm={fieldForm} />
                    ) : null}

                    {formFieldType === "email" && (
                      <InputField
                        {...fieldForm.register("requireEmails")}
                        containerClassName="mt-6"
                        onChange={(e) => {
                          try {
                            excludeOrRequireEmailSchema.parse(e.target.value);
                            fieldForm.clearErrors("requireEmails");
                          } catch (err) {
                            if (err instanceof ZodError) {
                              fieldForm.setError("requireEmails", {
                                message: err.errors[0]?.message || "Invalid input",
                              });
                            }
                          }
                        }}
                        label={t("require_emails_that_contain")}
                        placeholder="gmail.com, hotmail.com, ..."
                      />
                    )}

                    {formFieldType === "email" && (
                      <InputField
                        {...fieldForm.register("excludeEmails")}
                        containerClassName="mt-6"
                        onChange={(e) => {
                          try {
                            excludeOrRequireEmailSchema.parse(e.target.value);
                            fieldForm.clearErrors("excludeEmails");
                          } catch (err) {
                            if (err instanceof ZodError) {
                              fieldForm.setError("excludeEmails", {
                                message: err.errors[0]?.message || "Invalid input",
                              });
                            }
                          }
                        }}
                        label={t("exclude_emails_that_contain")}
                        placeholder="gmail.com, hotmail.com, ..."
                      />
                    )}

                    {/* Add price field only for fields that support pricing */}
                    {showPriceField && fieldType.supportsPricing && (
                      <InputField
                        {...fieldForm.register("price")}
                        containerClassName="mt-6"
                        label={t("price")}
                        type="number"
                        min={0}
                        placeholder="0"
                        addOnLeading={getCurrencySymbol(paymentCurrency)}
                      />
                    )}

                    <Controller
                      name="required"
                      control={fieldForm.control}
                      render={({ field: { value, onChange } }) => {
                        const isRequired = shouldConsiderRequired
                          ? shouldConsiderRequired(fieldForm.getValues())
                          : value;
                        return (
                          <BooleanToggleGroupField
                            data-testid="field-required"
                            disabled={fieldForm.getValues("editable") === "system"}
                            value={isRequired}
                            onValueChange={(val) => {
                              onChange(val);
                            }}
                            label={t("required")}
                          />
                        );
                      }}
                    />
                  </>
                );
              }

              if (!fieldType.isTextType) {
                throw new Error("Variants are currently supported only with text type");
              }

              return <VariantFields variantsConfig={variantsConfig} fieldForm={fieldForm} />;
            })()}
          </div>

          <DialogFooter className="relative">
            <DialogClose color="secondary">{t("cancel")}</DialogClose>
            <Button data-testid="field-add-save" type="submit">
              {isFieldEditMode ? t("save") : t("add")}
            </Button>
          </DialogFooter>
        </Form>
      </DialogContent>
    </Dialog>
  );
}

function FieldWithLengthCheckSupport({
  fieldForm,
  containerClassName = "",
  className,
  ...rest
}: {
  fieldForm: UseFormReturn<RhfFormField>;
  containerClassName?: string;
} & React.HTMLAttributes<HTMLDivElement>) {
  const { t } = useLocale();
  const fieldType = getCurrentFieldType(fieldForm);
  if (!fieldType.supportsLengthCheck) {
    return null;
  }
  const supportsLengthCheck = fieldType.supportsLengthCheck;
  const maxAllowedMaxLength = supportsLengthCheck.maxLength;

  return (
    <div className={classNames("grid grid-cols-2 gap-4", className)} {...rest}>
      <InputField
        {...fieldForm.register("minLength", {
          valueAsNumber: true,
        })}
        defaultValue={0}
        containerClassName={containerClassName}
        label={t("min_characters")}
        type="number"
        onChange={(e) => {
          fieldForm.setValue("minLength", parseInt(e.target.value ?? 0));
          // Ensure that maxLength field adjusts its restrictions
          fieldForm.trigger("maxLength");
        }}
        min={0}
        max={fieldForm.getValues("maxLength") || maxAllowedMaxLength}
      />
      <InputField
        {...fieldForm.register("maxLength", {
          valueAsNumber: true,
        })}
        defaultValue={maxAllowedMaxLength}
        containerClassName={containerClassName}
        label={t("max_characters")}
        type="number"
        onChange={(e) => {
          if (!supportsLengthCheck) {
            return;
          }
          fieldForm.setValue("maxLength", parseInt(e.target.value ?? maxAllowedMaxLength));
          // Ensure that minLength field adjusts its restrictions
          fieldForm.trigger("minLength");
        }}
        min={fieldForm.getValues("minLength") || 0}
        max={maxAllowedMaxLength}
      />
    </div>
  );
}

/**
 * Shows the label of the field, taking into account the current variant selected
 */
function FieldLabel({ field }: { field: RhfFormField }) {
  const { t } = useLocale();
  const fieldTypeConfig = fieldTypesConfigMap[field.type];
  const fieldTypeConfigVariantsConfig = fieldTypeConfig?.variantsConfig;
  const fieldTypeConfigVariants = fieldTypeConfigVariantsConfig?.variants;
  const variantsConfig = field.variantsConfig;
  const variantsConfigVariants = variantsConfig?.variants;
  const defaultVariant = fieldTypeConfigVariantsConfig?.defaultVariant;
  if (!fieldTypeConfigVariants || !variantsConfig) {
    if (fieldsThatSupportLabelAsSafeHtml.includes(field.type)) {
      return (
        <span
          // eslint-disable-next-line react/no-danger
          dangerouslySetInnerHTML={{
            // Derive from field.label because label might change in b/w and field.labelAsSafeHtml will not be updated.
            __html: markdownToSafeHTMLClient(field.label || t(field.defaultLabel || "") || ""),
          }}
        />
      );
    } else {
      return <span>{field.label || t(field.defaultLabel || "")}</span>;
    }
  }
  const variant = field.variant || defaultVariant;
  if (!variant) {
    throw new Error(
      `Field has \`variantsConfig\` but no \`defaultVariant\`${JSON.stringify(fieldTypeConfigVariantsConfig)}`
    );
  }
  const label =
    variantsConfigVariants?.[variant as keyof typeof fieldTypeConfigVariants]?.fields?.[0]?.label || "";
  return <span>{t(label)}</span>;
}

function VariantSelector() {
  // Implement a Variant selector for cases when there are more than 2 variants
  return null;
}

function VariantFields({
  fieldForm,
  variantsConfig,
}: {
  fieldForm: UseFormReturn<RhfFormField>;
  variantsConfig: RhfFormField["variantsConfig"];
}) {
  const { t } = useLocale();
  if (!variantsConfig) {
    throw new Error("VariantFields component needs variantsConfig");
  }
  const fieldTypeConfigVariantsConfig = fieldTypesConfigMap[fieldForm.getValues("type")]?.variantsConfig;

  if (!fieldTypeConfigVariantsConfig) {
    throw new Error("Configuration Issue: FieldType doesn't have `variantsConfig`");
  }

  const variantToggleLabel = t(fieldTypeConfigVariantsConfig.toggleLabel || "");

  const defaultVariant = fieldTypeConfigVariantsConfig.defaultVariant;

  const variantNames = Object.keys(variantsConfig.variants);
  const otherVariants = variantNames.filter((v) => v !== defaultVariant);
  if (otherVariants.length > 1 && variantToggleLabel) {
    throw new Error("More than one other variant. Remove toggleLabel ");
  }
  const otherVariant = otherVariants[0];
  const variantName = fieldForm.watch("variant") || defaultVariant;
  const variantFields = variantsConfig.variants[variantName as keyof typeof variantsConfig].fields;
  /**
   * A variant that has just one field can be shown in a simpler way in UI.
   */
  const isSimpleVariant = variantFields.length === 1;
  const isDefaultVariant = variantName === defaultVariant;
  const supportsVariantToggle = variantNames.length === 2;
  return (
    <>
      {supportsVariantToggle ? (
        <Switch
          checked={!isDefaultVariant}
          label={variantToggleLabel}
          data-testid="variant-toggle"
          onCheckedChange={(checked) => {
            fieldForm.setValue("variant", checked ? otherVariant : defaultVariant);
          }}
          classNames={{ container: "mt-2" }}
          tooltip={t("Toggle Variant")}
        />
      ) : (
        <VariantSelector />
      )}

      <InputField
        required
        {...fieldForm.register("name")}
        containerClassName="mt-6"
        disabled={
          fieldForm.getValues("editable") === "system" ||
          fieldForm.getValues("editable") === "system-but-optional"
        }
        label={t("identifier")}
      />

      <CheckboxField
        description={t("disable_input_if_prefilled")}
        {...fieldForm.register("disableOnPrefill", { setValueAs: Boolean })}
      />

      <ul
        className={classNames(
          !isSimpleVariant ? "border-subtle divide-subtle mt-2 divide-y rounded-md border" : ""
        )}>
        {variantFields.map((f, index) => {
          const rhfVariantFieldPrefix = `variantsConfig.variants.${variantName}.fields.${index}` as const;
          const fieldTypeConfigVariants =
            fieldTypeConfigVariantsConfig.variants[
              variantName as keyof typeof fieldTypeConfigVariantsConfig.variants
            ];
          const appUiFieldConfig =
            fieldTypeConfigVariants.fieldsMap[f.name as keyof typeof fieldTypeConfigVariants.fieldsMap];
          return (
            <li className={classNames(!isSimpleVariant ? "p-4" : "")} key={f.name}>
              {!isSimpleVariant && (
                <Label className="flex justify-between">
                  <span>{`Field ${index + 1}`}</span>
                  <span className="text-muted">{f.name}</span>
                </Label>
              )}
              <InputField
                {...fieldForm.register(`${rhfVariantFieldPrefix}.label`)}
                value={f.label || ""}
                placeholder={t(appUiFieldConfig?.defaultLabel || "")}
                containerClassName="mt-6"
                label={t("label")}
              />
              <InputField
                {...fieldForm.register(`${rhfVariantFieldPrefix}.placeholder`)}
                key={f.name}
                value={f.placeholder || ""}
                containerClassName="mt-6"
                label={t("placeholder")}
                placeholder={t(appUiFieldConfig?.defaultPlaceholder || "")}
              />

              <Controller
                name={`${rhfVariantFieldPrefix}.required`}
                control={fieldForm.control}
                render={({ field: { onChange } }) => {
                  return (
                    <BooleanToggleGroupField
                      data-testid="field-required"
                      disabled={!appUiFieldConfig?.canChangeRequirability}
                      value={f.required}
                      onValueChange={(val) => {
                        onChange(val);
                      }}
                      label={t("required")}
                    />
                  );
                }}
              />
            </li>
          );
        })}
      </ul>
    </>
  );
}<|MERGE_RESOLUTION|>--- conflicted
+++ resolved
@@ -5,11 +5,8 @@
 import type { z } from "zod";
 import { ZodError } from "zod";
 
-<<<<<<< HEAD
 import { getCurrencySymbol } from "@calcom/app-store/_utils/payments/currencyConversions";
-=======
 import { Dialog } from "@calcom/features/components/controlled-dialog";
->>>>>>> ea3f4fed
 import { useLocale } from "@calcom/lib/hooks/useLocale";
 import { md } from "@calcom/lib/markdownIt";
 import { markdownToSafeHTMLClient } from "@calcom/lib/markdownToSafeHTMLClient";
