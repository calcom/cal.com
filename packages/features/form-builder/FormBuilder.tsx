import { useAutoAnimate } from "@formkit/auto-animate/react";
import { useEffect, useState } from "react";
import type { SubmitHandler, UseFormReturn } from "react-hook-form";
import { Controller, useFieldArray, useForm, useFormContext } from "react-hook-form";
import type { z } from "zod";
import { ZodError } from "zod";

import { getCurrencySymbol } from "@calcom/app-store/_utils/payments/currencyConversions";
import { Dialog } from "@calcom/features/components/controlled-dialog";
import { useLocale } from "@calcom/lib/hooks/useLocale";
import { md } from "@calcom/lib/markdownIt";
import { markdownToSafeHTMLClient } from "@calcom/lib/markdownToSafeHTMLClient";
import turndown from "@calcom/lib/turndownService";
import classNames from "@calcom/ui/classNames";
import { Badge } from "@calcom/ui/components/badge";
import { Button } from "@calcom/ui/components/button";
import { DialogContent, DialogFooter, DialogHeader, DialogClose } from "@calcom/ui/components/dialog";
import { Editor } from "@calcom/ui/components/editor";
import { ToggleGroup } from "@calcom/ui/components/form";
import {
  Switch,
  CheckboxField,
  SelectField,
  Form,
  Input,
  InputField,
  Label,
  BooleanToggleGroupField,
} from "@calcom/ui/components/form";
import { Icon } from "@calcom/ui/components/icon";
import { showToast } from "@calcom/ui/components/toast";

import { fieldTypesConfigMap } from "./fieldTypes";
import { fieldsThatSupportLabelAsSafeHtml } from "./fieldsThatSupportLabelAsSafeHtml";
import { type fieldsSchema, excludeOrRequireEmailSchema } from "./schema";
import { getFieldIdentifier } from "./utils/getFieldIdentifier";
import { getConfig as getVariantsConfig } from "./utils/variantsConfig";

type RhfForm = {
  fields: z.infer<typeof fieldsSchema>;
};

type RhfFormFields = RhfForm["fields"];

type RhfFormField = RhfFormFields[number];

function getCurrentFieldType(fieldForm: UseFormReturn<RhfFormField>) {
  return fieldTypesConfigMap[fieldForm.watch("type") || "text"];
}

/**
 * It works with a react-hook-form only.
 * `formProp` specifies the name of the property in the react-hook-form that has the fields. This is where fields would be updated.
 */
export const FormBuilder = function FormBuilder({
  title,
  description,
  addFieldLabel,
  formProp,
  disabled,
  LockedIcon,
  dataStore,
  shouldConsiderRequired,
<<<<<<< HEAD
  showPriceField,
  paymentCurrency = "USD",
=======
  showPhoneAndEmailToggle = false,
>>>>>>> b599ce49
}: {
  formProp: string;
  title: string;
  description: string;
  addFieldLabel: string;
  disabled: boolean;
  LockedIcon: false | JSX.Element;
  showPhoneAndEmailToggle?: boolean;
  /**
   * A readonly dataStore that is used to lookup the options for the fields. It works in conjunction with the field.getOptionAt property which acts as the key in options
   */
  dataStore: {
    options: Record<
      string,
      {
        source: { label: string };
        value: { label: string; value: string; inputPlaceholder?: string }[];
      }
    >;
  };
  /**
   * This is kind of a hack to allow certain fields to be just shown as required when they might not be required in a strict sense
   * e.g. Location field has a default value at backend so API can send no location but formBuilder in UI doesn't allow it.
   */
  shouldConsiderRequired?: (field: RhfFormField) => boolean | undefined;
  showPriceField?: boolean;
  paymentCurrency?: string;
}) {
  // I would have liked to give Form Builder it's own Form but nested Forms aren't something that browsers support.
  // So, this would reuse the same Form as the parent form.
  const fieldsForm = useFormContext<RhfForm>();
  const [parent] = useAutoAnimate<HTMLUListElement>();
  const { t } = useLocale();

  const { fields, swap, remove, update, append } = useFieldArray({
    control: fieldsForm.control,
    // HACK: It allows any property name to be used for instead of `fields` property name
    name: formProp as unknown as "fields",
  });

  const [fieldDialog, setFieldDialog] = useState({
    isOpen: false,
    fieldIndex: -1,
    data: {} as RhfFormField | null,
  });

  const addField = () => {
    setFieldDialog({
      isOpen: true,
      fieldIndex: -1,
      data: null,
    });
  };

  const editField = (index: number, data: RhfFormField) => {
    setFieldDialog({
      isOpen: true,
      fieldIndex: index,
      data,
    });
  };

  const removeField = (index: number) => {
    remove(index);
  };

  return (
    <div>
      <div>
        <div className="text-default text-sm font-semibold leading-none ltr:mr-1 rtl:ml-1">
          {title}
          {LockedIcon}
        </div>
        <div className="flex items-start justify-between">
          <p className="text-subtle mt-1 max-w-[280px] break-words text-sm sm:max-w-[500px]">{description}</p>
          {showPhoneAndEmailToggle && (
            <ToggleGroup
              value={(() => {
                const phoneField = fields.find((field) => field.name === "attendeePhoneNumber");
                const emailField = fields.find((field) => field.name === "email");

                if (phoneField && !phoneField.hidden && phoneField.required && !emailField?.required) {
                  return "phone";
                }

                return "email";
              })()}
              options={[
                {
                  value: "email",
                  label: "Email",
                  iconLeft: <Icon name="mail" className="h-4 w-4" />,
                },
                {
                  value: "phone",
                  label: "Phone",
                  iconLeft: <Icon name="phone" className="h-4 w-4" />,
                },
              ]}
              onValueChange={(value) => {
                const phoneFieldIndex = fields.findIndex((field) => field.name === "attendeePhoneNumber");
                const emailFieldIndex = fields.findIndex((field) => field.name === "email");
                if (value === "email") {
                  update(emailFieldIndex, {
                    ...fields[emailFieldIndex],
                    hidden: false,
                    required: true,
                  });
                  update(phoneFieldIndex, {
                    ...fields[phoneFieldIndex],
                    hidden: true,
                    required: false,
                  });
                } else if (value === "phone") {
                  update(emailFieldIndex, {
                    ...fields[emailFieldIndex],
                    hidden: true,
                    required: false,
                  });
                  update(phoneFieldIndex, {
                    ...fields[phoneFieldIndex],
                    hidden: false,
                    required: true,
                  });
                }
              }}
            />
          )}
        </div>
        <p className="text-default mt-5 text-sm font-semibold leading-none ltr:mr-1 rtl:ml-1">
          {t("questions")}
        </p>
        <p className="text-subtle mt-1 max-w-[280px] break-words text-sm sm:max-w-[500px]">
          {t("all_info_your_booker_provide")}
        </p>
        <ul ref={parent} className="border-subtle divide-subtle mt-4 divide-y rounded-md border">
          {fields.map((field, index) => {
            let options = field.options ?? null;
            const sources = [...(field.sources || [])];
            const isRequired = shouldConsiderRequired ? shouldConsiderRequired(field) : field.required;
            if (!options && field.getOptionsAt) {
              const {
                source: { label: sourceLabel },
                value,
              } = dataStore.options[field.getOptionsAt as keyof typeof dataStore] ?? [];
              options = value;
              options.forEach((option) => {
                sources.push({
                  id: option.value,
                  label: sourceLabel,
                  type: "system",
                });
              });
            }

            if (fieldsThatSupportLabelAsSafeHtml.includes(field.type)) {
              field = { ...field, labelAsSafeHtml: markdownToSafeHTMLClient(field.label ?? "") };
            }
            const numOptions = options?.length ?? 0;
            const firstOptionInput =
              field.optionsInputs?.[options?.[0]?.value as keyof typeof field.optionsInputs];
            const doesFirstOptionHaveInput = !!firstOptionInput;
            // If there is only one option and it doesn't have an input required, we don't show the Field for it.
            // Because booker doesn't see this in UI, there is no point showing it in FormBuilder to configure it.
            if (field.hideWhenJustOneOption && numOptions <= 1 && !doesFirstOptionHaveInput) {
              return null;
            }

            const fieldType = fieldTypesConfigMap[field.type];
            const isFieldEditableSystemButOptional = field.editable === "system-but-optional";
            const isFieldEditableSystemButHidden = field.editable === "system-but-hidden";
            const isFieldEditableSystem = field.editable === "system";
            const isUserField =
              !isFieldEditableSystem && !isFieldEditableSystemButOptional && !isFieldEditableSystemButHidden;

            if (!fieldType) {
              throw new Error(`Invalid field type - ${field.type}`);
            }
            const groupedBySourceLabel = sources.reduce((groupBy, source) => {
              const item = groupBy[source.label] || [];
              if (source.type === "user" || source.type === "default") {
                return groupBy;
              }
              item.push(source);
              groupBy[source.label] = item;
              return groupBy;
            }, {} as Record<string, NonNullable<(typeof field)["sources"]>>);

            return (
              <li
                key={field.name}
                data-testid={`field-${field.name}`}
                className="hover:bg-muted group relative flex items-center justify-between p-4 transition">
                {!disabled && (
                  <>
                    {index >= 1 && (
                      <button
                        type="button"
                        className="bg-default text-muted hover:text-emphasis disabled:hover:text-muted border-subtle hover:border-emphasis invisible absolute -left-[12px] -ml-4 -mt-4 mb-4 hidden h-6 w-6 scale-0 items-center justify-center rounded-md border p-1 transition-all hover:shadow disabled:hover:border-inherit disabled:hover:shadow-none group-hover:visible group-hover:scale-100 sm:ml-0 sm:flex"
                        onClick={() => swap(index, index - 1)}>
                        <Icon name="arrow-up" className="h-5 w-5" />
                      </button>
                    )}
                    {index < fields.length - 1 && (
                      <button
                        type="button"
                        className="bg-default text-muted hover:border-emphasis border-subtle hover:text-emphasis disabled:hover:text-muted invisible absolute -left-[12px] -ml-4 mt-8 hidden h-6 w-6 scale-0 items-center justify-center rounded-md border p-1 transition-all hover:shadow disabled:hover:border-inherit disabled:hover:shadow-none group-hover:visible group-hover:scale-100 sm:ml-0 sm:flex"
                        onClick={() => swap(index, index + 1)}>
                        <Icon name="arrow-down" className="h-5 w-5" />
                      </button>
                    )}
                  </>
                )}

                <div>
                  <div className="flex flex-col lg:flex-row lg:items-center">
                    <div className="text-default text-sm font-semibold ltr:mr-2 rtl:ml-2">
                      <FieldLabel field={field} />
                    </div>
                    <div className="flex items-center space-x-2">
                      {field.hidden ? (
                        // Hidden field can't be required, so we don't need to show the Optional badge
                        <Badge variant="grayWithoutHover">{t("hidden")}</Badge>
                      ) : (
                        <Badge variant="grayWithoutHover" data-testid={isRequired ? "required" : "optional"}>
                          {isRequired ? t("required") : t("optional")}
                        </Badge>
                      )}
                      {Object.entries(groupedBySourceLabel).map(([sourceLabel, sources], key) => (
                        // We don't know how to pluralize `sourceLabel` because it can be anything
                        <Badge key={key} variant="blue">
                          {sources.length} {sources.length === 1 ? sourceLabel : `${sourceLabel}s`}
                        </Badge>
                      ))}
                    </div>
                  </div>
                  <p className="text-subtle max-w-[280px] break-words pt-1 text-sm sm:max-w-[500px]">
                    {fieldType.label}
                  </p>
                </div>
                {field.editable !== "user-readonly" && !disabled && (
                  <div className="flex items-center space-x-2">
                    {!isFieldEditableSystem && !isFieldEditableSystemButHidden && !disabled && (
                      <Switch
                        data-testid="toggle-field"
                        disabled={isFieldEditableSystem}
                        checked={!field.hidden}
                        onCheckedChange={(checked) => {
                          update(index, { ...field, hidden: !checked });
                        }}
                        tooltip={t("show_on_booking_page")}
                      />
                    )}
                    {isUserField && (
                      <Button
                        data-testid="delete-field-action"
                        color="destructive"
                        disabled={!isUserField}
                        variant="icon"
                        onClick={() => {
                          removeField(index);
                        }}
                        StartIcon="trash-2"
                      />
                    )}
                    <Button
                      data-testid="edit-field-action"
                      color="secondary"
                      onClick={() => {
                        editField(index, field);
                      }}>
                      {t("edit")}
                    </Button>
                  </div>
                )}
              </li>
            );
          })}
        </ul>
        {!disabled && (
          <Button
            color="minimal"
            data-testid="add-field"
            onClick={addField}
            className="mt-4"
            StartIcon="plus">
            {addFieldLabel}
          </Button>
        )}
      </div>
      {/* Move this Dialog in another component and it would take with it fieldForm */}
      {fieldDialog.isOpen && (
        <FieldEditDialog
          dialog={fieldDialog}
          onOpenChange={(isOpen) =>
            setFieldDialog({
              isOpen,
              fieldIndex: -1,
              data: null,
            })
          }
          handleSubmit={(data: Parameters<SubmitHandler<RhfFormField>>[0]) => {
            const type = data.type || "text";
            const isNewField = !fieldDialog.data;
            if (isNewField && fields.some((f) => f.name === data.name)) {
              showToast(t("form_builder_field_already_exists"), "error");
              return;
            }
            if (fieldDialog.data) {
              update(fieldDialog.fieldIndex, data);
            } else {
              const field: RhfFormField = {
                ...data,
                type,
                sources: [
                  {
                    label: "User",
                    type: "user",
                    id: "user",
                    fieldRequired: data.required,
                  },
                ],
              };
              field.editable = field.editable || "user";
              append(field);
            }
            setFieldDialog({
              isOpen: false,
              fieldIndex: -1,
              data: null,
            });
          }}
          shouldConsiderRequired={shouldConsiderRequired}
          showPriceField={showPriceField}
          paymentCurrency={paymentCurrency}
        />
      )}
    </div>
  );
};

function Options({
  label = "Options",
  value,
  // eslint-disable-next-line @typescript-eslint/no-empty-function
  onChange = () => {},
  className = "",
  readOnly = false,
  showPrice = false,
  paymentCurrency,
}: {
  label?: string;
  value: { label: string; value: string; price?: number }[];
  onChange?: (value: { label: string; value: string; price?: number }[]) => void;
  className?: string;
  readOnly?: boolean;
  showPrice?: boolean;
  paymentCurrency: string;
}) {
  const [animationRef] = useAutoAnimate<HTMLUListElement>();
  if (!value) {
    onChange([
      {
        label: "Option 1",
        value: "Option 1",
      },
      {
        label: "Option 2",
        value: "Option 2",
      },
    ]);
  }
  return (
    <div className={className}>
      <Label>{label}</Label>
      <div className="bg-muted rounded-md p-4" data-testid="options-container">
        <ul ref={animationRef} className="flex flex-col gap-1">
          {value?.map((option, index) => (
            <li key={index}>
              <div className="flex items-center gap-2">
                <div className="flex-grow">
                  <Input
                    required
                    value={option.label}
                    onChange={(e) => {
                      // Right now we use label of the option as the value of the option. It allows use to not separately lookup the optionId to know the optionValue
                      // It has the same drawback that if the label is changed, the value of the option will change. It is not a big deal for now.
                      const newOptions = [...(value || [])];
                      newOptions.splice(index, 1, {
                        label: e.target.value,
                        value: e.target.value.trim(),
                      });
                      onChange(newOptions);
                    }}
                    readOnly={readOnly}
                    placeholder={`Enter Option ${index + 1}`}
                  />
                </div>
                {showPrice && (
                  <div className="w-24">
                    <InputField
                      type="number"
                      min={0}
                      step="0.01"
                      value={option.price}
                      onChange={(e) => {
                        const val = e.target.value;
                        const numValue = val === "" ? undefined : Number(val);
                        const updatedOptions = [...(value || [])];
                        updatedOptions[index] = {
                          ...option,
                          price: numValue,
                        };
                        onChange(updatedOptions);
                      }}
                      readOnly={readOnly}
                      placeholder="0"
                      addOnLeading={getCurrencySymbol(paymentCurrency)}
                    />
                  </div>
                )}
                {value.length > 2 && !readOnly && (
                  <Button
                    type="button"
                    className="-ml-8 mb-2 hover:!bg-transparent focus:!bg-transparent focus:!outline-none focus:!ring-0"
                    size="sm"
                    color="minimal"
                    StartIcon="x"
                    onClick={() => {
                      if (!value) return;
                      const newOptions = [...(value || [])];
                      newOptions.splice(index, 1);
                      onChange(newOptions);
                    }}
                  />
                )}
              </div>
            </li>
          ))}
        </ul>
        {!readOnly && (
          <Button
            color="minimal"
            onClick={() => {
              const newOptions = [...(value || [])];
              newOptions.push({ label: "", value: "", price: 0 });
              onChange(newOptions);
            }}
            StartIcon="plus">
            Add an Option
          </Button>
        )}
      </div>
    </div>
  );
}

const CheckboxFieldLabel = ({ fieldForm }: { fieldForm: UseFormReturn<RhfFormField> }) => {
  const { t } = useLocale();
  const [firstRender, setFirstRender] = useState(true);
  return (
    <div className="mt-6">
      <Label>{t("label")}</Label>
      <Editor
        getText={() => md.render(fieldForm.getValues("label") || "")}
        setText={(value: string) => {
          fieldForm.setValue("label", turndown(value), { shouldDirty: true });
        }}
        excludedToolbarItems={["blockType", "bold", "italic"]}
        disableLists
        firstRender={firstRender}
        setFirstRender={setFirstRender}
        placeholder={t(fieldForm.getValues("defaultLabel") || "")}
      />
    </div>
  );
};

function FieldEditDialog({
  dialog,
  onOpenChange,
  handleSubmit,
  shouldConsiderRequired,
  showPriceField,
  paymentCurrency,
}: {
  dialog: { isOpen: boolean; fieldIndex: number; data: RhfFormField | null };
  onOpenChange: (isOpen: boolean) => void;
  handleSubmit: SubmitHandler<RhfFormField>;
  shouldConsiderRequired?: (field: RhfFormField) => boolean | undefined;
  showPriceField?: boolean;
  paymentCurrency: string;
}) {
  const { t } = useLocale();
  const fieldForm = useForm<RhfFormField>({
    defaultValues: dialog.data || {},
    //resolver: zodResolver(fieldSchema),
  });
  const formFieldType = fieldForm.getValues("type");

  useEffect(() => {
    if (!formFieldType) {
      return;
    }

    const variantsConfig = getVariantsConfig({
      type: formFieldType,
      variantsConfig: fieldForm.getValues("variantsConfig"),
    });

    // We need to set the variantsConfig in the RHF instead of using a derived value because RHF won't have the variantConfig for the variant that's not rendered yet.
    fieldForm.setValue("variantsConfig", variantsConfig);
  }, [fieldForm]);

  const isFieldEditMode = !!dialog.data;
  const fieldType = getCurrentFieldType(fieldForm);

  const variantsConfig = fieldForm.watch("variantsConfig");

  const fieldTypes = Object.values(fieldTypesConfigMap);
  const fieldName = fieldForm.getValues("name");

  return (
    <Dialog open={dialog.isOpen} onOpenChange={onOpenChange} modal={false}>
      <DialogContent className="max-h-none" data-testid="edit-field-dialog" forceOverlayWhenNoModal={true}>
        <Form id="form-builder" form={fieldForm} handleSubmit={handleSubmit}>
          <div className="h-auto max-h-[85vh] overflow-auto">
            <DialogHeader title={t("add_a_booking_question")} subtitle={t("booking_questions_description")} />
            <SelectField
              defaultValue={fieldTypesConfigMap.text}
              data-testid="test-field-type"
              id="test-field-type"
              isDisabled={
                fieldForm.getValues("editable") === "system" ||
                fieldForm.getValues("editable") === "system-but-optional"
              }
              onChange={(e) => {
                const value = e?.value;
                if (!value) {
                  return;
                }
                fieldForm.setValue("type", value, { shouldDirty: true });
              }}
              value={fieldTypesConfigMap[formFieldType]}
              options={fieldTypes.filter((f) => !f.systemOnly)}
              label={t("input_type")}
            />
            {(() => {
              if (!variantsConfig) {
                return (
                  <>
                    <InputField
                      required
                      {...fieldForm.register("name")}
                      containerClassName="mt-6"
                      onChange={(e) => {
                        fieldForm.setValue("name", getFieldIdentifier(e.target.value || ""), {
                          shouldDirty: true,
                        });
                      }}
                      disabled={
                        fieldForm.getValues("editable") === "system" ||
                        fieldForm.getValues("editable") === "system-but-optional"
                      }
                      label={t("identifier")}
                    />
                    <CheckboxField
                      description={t("disable_input_if_prefilled")}
                      {...fieldForm.register("disableOnPrefill", { setValueAs: Boolean })}
                    />
                    <div>
                      {formFieldType === "boolean" ? (
                        <CheckboxFieldLabel fieldForm={fieldForm} />
                      ) : (
                        <InputField
                          {...fieldForm.register("label")}
                          // System fields have a defaultLabel, so there a label is not required
                          required={
                            !["system", "system-but-optional"].includes(fieldForm.getValues("editable") || "")
                          }
                          placeholder={t(fieldForm.getValues("defaultLabel") || "")}
                          containerClassName="mt-6"
                          label={t("label")}
                        />
                      )}
                    </div>

                    {fieldType?.isTextType ? (
                      <InputField
                        {...fieldForm.register("placeholder")}
                        containerClassName="mt-6"
                        label={t("placeholder")}
                        placeholder={t(fieldForm.getValues("defaultPlaceholder") || "")}
                      />
                    ) : null}
                    {fieldType?.needsOptions && !fieldForm.getValues("getOptionsAt") ? (
                      <Controller
                        name="options"
                        render={({ field: { value, onChange } }) => {
                          return (
                            <Options
                              onChange={onChange}
                              value={value}
                              className="mt-6"
                              showPrice={showPriceField && fieldType.optionsSupportPricing}
                              paymentCurrency={paymentCurrency}
                            />
                          );
                        }}
                      />
                    ) : null}

                    {!!fieldType?.supportsLengthCheck ? (
                      <FieldWithLengthCheckSupport containerClassName="mt-6" fieldForm={fieldForm} />
                    ) : null}

                    {formFieldType === "email" && (
                      <InputField
                        {...fieldForm.register("requireEmails")}
                        containerClassName="mt-6"
                        onChange={(e) => {
                          try {
                            excludeOrRequireEmailSchema.parse(e.target.value);
                            fieldForm.clearErrors("requireEmails");
                          } catch (err) {
                            if (err instanceof ZodError) {
                              fieldForm.setError("requireEmails", {
                                message: err.errors[0]?.message || "Invalid input",
                              });
                            }
                          }
                        }}
                        label={t("require_emails_that_contain")}
                        placeholder="gmail.com, hotmail.com, ..."
                      />
                    )}

                    {formFieldType === "email" && (
                      <InputField
                        {...fieldForm.register("excludeEmails")}
                        containerClassName="mt-6"
                        onChange={(e) => {
                          try {
                            excludeOrRequireEmailSchema.parse(e.target.value);
                            fieldForm.clearErrors("excludeEmails");
                          } catch (err) {
                            if (err instanceof ZodError) {
                              fieldForm.setError("excludeEmails", {
                                message: err.errors[0]?.message || "Invalid input",
                              });
                            }
                          }
                        }}
                        label={t("exclude_emails_that_contain")}
                        placeholder="gmail.com, hotmail.com, ..."
                      />
                    )}

                    {/* Add price field only for fields that support pricing */}
                    {showPriceField && fieldType.supportsPricing && (
                      <InputField
                        {...fieldForm.register("price")}
                        containerClassName="mt-6"
                        label={t("price")}
                        type="number"
                        min={0}
                        placeholder="0"
                        addOnLeading={getCurrencySymbol(paymentCurrency)}
                      />
                    )}

                    <Controller
                      name="required"
                      control={fieldForm.control}
                      render={({ field: { value, onChange } }) => {
                        const isRequired = shouldConsiderRequired
                          ? shouldConsiderRequired(fieldForm.getValues())
                          : value;
                        return (
                          <BooleanToggleGroupField
                            data-testid="field-required"
                            disabled={fieldForm.getValues("editable") === "system"}
                            value={isRequired}
                            onValueChange={(val) => {
                              onChange(val);
                            }}
                            label={t("required")}
                          />
                        );
                      }}
                    />
                  </>
                );
              }

              if (!fieldType.isTextType) {
                throw new Error("Variants are currently supported only with text type");
              }

              return <VariantFields variantsConfig={variantsConfig} fieldForm={fieldForm} />;
            })()}
          </div>

          <DialogFooter className="relative">
            <DialogClose color="secondary">{t("cancel")}</DialogClose>
            <Button data-testid="field-add-save" type="submit">
              {isFieldEditMode ? t("save") : t("add")}
            </Button>
          </DialogFooter>
        </Form>
      </DialogContent>
    </Dialog>
  );
}

function FieldWithLengthCheckSupport({
  fieldForm,
  containerClassName = "",
  className,
  ...rest
}: {
  fieldForm: UseFormReturn<RhfFormField>;
  containerClassName?: string;
} & React.HTMLAttributes<HTMLDivElement>) {
  const { t } = useLocale();
  const fieldType = getCurrentFieldType(fieldForm);
  if (!fieldType.supportsLengthCheck) {
    return null;
  }
  const supportsLengthCheck = fieldType.supportsLengthCheck;
  const maxAllowedMaxLength = supportsLengthCheck.maxLength;

  return (
    <div className={classNames("grid grid-cols-2 gap-4", className)} {...rest}>
      <InputField
        {...fieldForm.register("minLength", {
          valueAsNumber: true,
        })}
        defaultValue={0}
        containerClassName={containerClassName}
        label={t("min_characters")}
        type="number"
        onChange={(e) => {
          fieldForm.setValue("minLength", parseInt(e.target.value ?? 0));
          // Ensure that maxLength field adjusts its restrictions
          fieldForm.trigger("maxLength");
        }}
        min={0}
        max={fieldForm.getValues("maxLength") || maxAllowedMaxLength}
      />
      <InputField
        {...fieldForm.register("maxLength", {
          valueAsNumber: true,
        })}
        defaultValue={maxAllowedMaxLength}
        containerClassName={containerClassName}
        label={t("max_characters")}
        type="number"
        onChange={(e) => {
          if (!supportsLengthCheck) {
            return;
          }
          fieldForm.setValue("maxLength", parseInt(e.target.value ?? maxAllowedMaxLength));
          // Ensure that minLength field adjusts its restrictions
          fieldForm.trigger("minLength");
        }}
        min={fieldForm.getValues("minLength") || 0}
        max={maxAllowedMaxLength}
      />
    </div>
  );
}

/**
 * Shows the label of the field, taking into account the current variant selected
 */
function FieldLabel({ field }: { field: RhfFormField }) {
  const { t } = useLocale();
  const fieldTypeConfig = fieldTypesConfigMap[field.type];
  const fieldTypeConfigVariantsConfig = fieldTypeConfig?.variantsConfig;
  const fieldTypeConfigVariants = fieldTypeConfigVariantsConfig?.variants;
  const variantsConfig = field.variantsConfig;
  const variantsConfigVariants = variantsConfig?.variants;
  const defaultVariant = fieldTypeConfigVariantsConfig?.defaultVariant;
  if (!fieldTypeConfigVariants || !variantsConfig) {
    if (fieldsThatSupportLabelAsSafeHtml.includes(field.type)) {
      return (
        <span
          // eslint-disable-next-line react/no-danger
          dangerouslySetInnerHTML={{
            // Derive from field.label because label might change in b/w and field.labelAsSafeHtml will not be updated.
            __html: markdownToSafeHTMLClient(field.label || t(field.defaultLabel || "") || ""),
          }}
        />
      );
    } else {
      return <span>{field.label || t(field.defaultLabel || "")}</span>;
    }
  }
  const variant = field.variant || defaultVariant;
  if (!variant) {
    throw new Error(
      `Field has \`variantsConfig\` but no \`defaultVariant\`${JSON.stringify(fieldTypeConfigVariantsConfig)}`
    );
  }
  const label =
    variantsConfigVariants?.[variant as keyof typeof fieldTypeConfigVariants]?.fields?.[0]?.label || "";
  return <span>{t(label)}</span>;
}

function VariantSelector() {
  // Implement a Variant selector for cases when there are more than 2 variants
  return null;
}

function VariantFields({
  fieldForm,
  variantsConfig,
}: {
  fieldForm: UseFormReturn<RhfFormField>;
  variantsConfig: RhfFormField["variantsConfig"];
}) {
  const { t } = useLocale();
  if (!variantsConfig) {
    throw new Error("VariantFields component needs variantsConfig");
  }
  const fieldTypeConfigVariantsConfig = fieldTypesConfigMap[fieldForm.getValues("type")]?.variantsConfig;

  if (!fieldTypeConfigVariantsConfig) {
    throw new Error("Configuration Issue: FieldType doesn't have `variantsConfig`");
  }

  const variantToggleLabel = t(fieldTypeConfigVariantsConfig.toggleLabel || "");

  const defaultVariant = fieldTypeConfigVariantsConfig.defaultVariant;

  const variantNames = Object.keys(variantsConfig.variants);
  const otherVariants = variantNames.filter((v) => v !== defaultVariant);
  if (otherVariants.length > 1 && variantToggleLabel) {
    throw new Error("More than one other variant. Remove toggleLabel ");
  }
  const otherVariant = otherVariants[0];
  const variantName = fieldForm.watch("variant") || defaultVariant;
  const variantFields = variantsConfig.variants[variantName as keyof typeof variantsConfig].fields;
  /**
   * A variant that has just one field can be shown in a simpler way in UI.
   */
  const isSimpleVariant = variantFields.length === 1;
  const isDefaultVariant = variantName === defaultVariant;
  const supportsVariantToggle = variantNames.length === 2;
  return (
    <>
      {supportsVariantToggle ? (
        <Switch
          checked={!isDefaultVariant}
          label={variantToggleLabel}
          data-testid="variant-toggle"
          onCheckedChange={(checked) => {
            fieldForm.setValue("variant", checked ? otherVariant : defaultVariant);
          }}
          classNames={{ container: "mt-2" }}
          tooltip={t("Toggle Variant")}
        />
      ) : (
        <VariantSelector />
      )}

      <InputField
        required
        {...fieldForm.register("name")}
        containerClassName="mt-6"
        disabled={
          fieldForm.getValues("editable") === "system" ||
          fieldForm.getValues("editable") === "system-but-optional"
        }
        label={t("identifier")}
      />

      <CheckboxField
        description={t("disable_input_if_prefilled")}
        {...fieldForm.register("disableOnPrefill", { setValueAs: Boolean })}
      />

      <ul
        className={classNames(
          !isSimpleVariant ? "border-subtle divide-subtle mt-2 divide-y rounded-md border" : ""
        )}>
        {variantFields.map((f, index) => {
          const rhfVariantFieldPrefix = `variantsConfig.variants.${variantName}.fields.${index}` as const;
          const fieldTypeConfigVariants =
            fieldTypeConfigVariantsConfig.variants[
              variantName as keyof typeof fieldTypeConfigVariantsConfig.variants
            ];
          const appUiFieldConfig =
            fieldTypeConfigVariants.fieldsMap[f.name as keyof typeof fieldTypeConfigVariants.fieldsMap];
          return (
            <li className={classNames(!isSimpleVariant ? "p-4" : "")} key={f.name}>
              {!isSimpleVariant && (
                <Label className="flex justify-between">
                  <span>{`Field ${index + 1}`}</span>
                  <span className="text-muted">{f.name}</span>
                </Label>
              )}
              <InputField
                {...fieldForm.register(`${rhfVariantFieldPrefix}.label`)}
                value={f.label || ""}
                placeholder={t(appUiFieldConfig?.defaultLabel || "")}
                containerClassName="mt-6"
                label={t("label")}
              />
              <InputField
                {...fieldForm.register(`${rhfVariantFieldPrefix}.placeholder`)}
                key={f.name}
                value={f.placeholder || ""}
                containerClassName="mt-6"
                label={t("placeholder")}
                placeholder={t(appUiFieldConfig?.defaultPlaceholder || "")}
              />

              <Controller
                name={`${rhfVariantFieldPrefix}.required`}
                control={fieldForm.control}
                render={({ field: { onChange } }) => {
                  return (
                    <BooleanToggleGroupField
                      data-testid="field-required"
                      disabled={!appUiFieldConfig?.canChangeRequirability}
                      value={f.required}
                      onValueChange={(val) => {
                        onChange(val);
                      }}
                      label={t("required")}
                    />
                  );
                }}
              />
            </li>
          );
        })}
      </ul>
    </>
  );
}<|MERGE_RESOLUTION|>--- conflicted
+++ resolved
@@ -61,12 +61,9 @@
   LockedIcon,
   dataStore,
   shouldConsiderRequired,
-<<<<<<< HEAD
   showPriceField,
   paymentCurrency = "USD",
-=======
   showPhoneAndEmailToggle = false,
->>>>>>> b599ce49
 }: {
   formProp: string;
   title: string;
