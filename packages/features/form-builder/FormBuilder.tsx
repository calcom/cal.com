import { useAutoAnimate } from "@formkit/auto-animate/react";
import { useEffect, useState } from "react";
import type { SubmitHandler, UseFormReturn } from "react-hook-form";
import { Controller, useFieldArray, useForm, useFormContext } from "react-hook-form";
import type { z } from "zod";
import { ZodError } from "zod";

<<<<<<< HEAD
import { classNames } from "@calcom/lib";
=======
>>>>>>> 00ee1ef4
import { useLocale } from "@calcom/lib/hooks/useLocale";
import { md } from "@calcom/lib/markdownIt";
import { markdownToSafeHTMLClient } from "@calcom/lib/markdownToSafeHTMLClient";
import turndown from "@calcom/lib/turndownService";
import {
  Badge,
  BooleanToggleGroupField,
  Button,
  CheckboxField,
  Dialog,
  DialogClose,
  DialogContent,
  DialogFooter,
  DialogHeader,
  Form,
  Icon,
  Input,
  InputField,
  Label,
  SelectField,
  showToast,
  Editor,
  Switch,
} from "@calcom/ui";
import classNames from "@calcom/ui/classNames";

import { fieldTypesConfigMap } from "./fieldTypes";
import { fieldsThatSupportLabelAsSafeHtml } from "./fieldsThatSupportLabelAsSafeHtml";
<<<<<<< HEAD
import type { fieldsSchema } from "./schema";
=======
import { type fieldsSchema, excludeOrRequireEmailSchema } from "./schema";
>>>>>>> 00ee1ef4
import { getFieldIdentifier } from "./utils/getFieldIdentifier";
import { getConfig as getVariantsConfig } from "./utils/variantsConfig";

type RhfForm = {
  fields: z.infer<typeof fieldsSchema>;
};

type RhfFormFields = RhfForm["fields"];

type RhfFormField = RhfFormFields[number];

function getCurrentFieldType(fieldForm: UseFormReturn<RhfFormField>) {
  return fieldTypesConfigMap[fieldForm.watch("type") || "text"];
}

/**
 * It works with a react-hook-form only.
 * `formProp` specifies the name of the property in the react-hook-form that has the fields. This is where fields would be updated.
 */
export const FormBuilder = function FormBuilder({
  title,
  description,
  addFieldLabel,
  formProp,
  disabled,
  LockedIcon,
  dataStore,
  shouldConsiderRequired,
}: {
  formProp: string;
  title: string;
  description: string;
  addFieldLabel: string;
  disabled: boolean;
  LockedIcon: false | JSX.Element;
  /**
   * A readonly dataStore that is used to lookup the options for the fields. It works in conjunction with the field.getOptionAt property which acts as the key in options
   */
  dataStore: {
    options: Record<
      string,
      {
        source: { label: string };
        value: { label: string; value: string; inputPlaceholder?: string }[];
      }
    >;
  };
  /**
   * This is kind of a hack to allow certain fields to be just shown as required when they might not be required in a strict sense
   * e.g. Location field has a default value at backend so API can send no location but formBuilder in UI doesn't allow it.
   */
  shouldConsiderRequired?: (field: RhfFormField) => boolean | undefined;
}) {
  // I would have liked to give Form Builder it's own Form but nested Forms aren't something that browsers support.
  // So, this would reuse the same Form as the parent form.
  const fieldsForm = useFormContext<RhfForm>();
  const [parent] = useAutoAnimate<HTMLUListElement>();
  const { t } = useLocale();

  const { fields, swap, remove, update, append } = useFieldArray({
    control: fieldsForm.control,
    // HACK: It allows any property name to be used for instead of `fields` property name
    name: formProp as unknown as "fields",
  });

  const [fieldDialog, setFieldDialog] = useState({
    isOpen: false,
    fieldIndex: -1,
    data: {} as RhfFormField | null,
  });

  const addField = () => {
    setFieldDialog({
      isOpen: true,
      fieldIndex: -1,
      data: null,
    });
  };

  const editField = (index: number, data: RhfFormField) => {
    setFieldDialog({
      isOpen: true,
      fieldIndex: index,
      data,
    });
  };

  const removeField = (index: number) => {
    remove(index);
  };

  return (
    <div>
      <div>
        <div className="text-default text-sm font-semibold leading-none ltr:mr-1 rtl:ml-1">
          {title}
          {LockedIcon}
        </div>
        <p className="text-subtle mt-0.5 max-w-[280px] break-words text-sm sm:max-w-[500px]">{description}</p>
        <ul ref={parent} className="border-subtle divide-subtle mt-4 divide-y rounded-md border">
          {fields.map((field, index) => {
            let options = field.options ?? null;
            const sources = [...(field.sources || [])];
            const isRequired = shouldConsiderRequired ? shouldConsiderRequired(field) : field.required;
            if (!options && field.getOptionsAt) {
              const {
                source: { label: sourceLabel },
                value,
              } = dataStore.options[field.getOptionsAt as keyof typeof dataStore] ?? [];
              options = value;
              options.forEach((option) => {
                sources.push({
                  id: option.value,
                  label: sourceLabel,
                  type: "system",
                });
              });
<<<<<<< HEAD
            }

            if (fieldsThatSupportLabelAsSafeHtml.includes(field.type)) {
              field = { ...field, labelAsSafeHtml: markdownToSafeHTML(field.label ?? "") };
            }
            const numOptions = options?.length ?? 0;
            const firstOptionInput =
              field.optionsInputs?.[options?.[0]?.value as keyof typeof field.optionsInputs];
            const doesFirstOptionHaveInput = !!firstOptionInput;
            // If there is only one option and it doesn't have an input required, we don't show the Field for it.
            // Because booker doesn't see this in UI, there is no point showing it in FormBuilder to configure it.
            if (field.hideWhenJustOneOption && numOptions <= 1 && !doesFirstOptionHaveInput) {
              return null;
            }
=======
            }

            if (fieldsThatSupportLabelAsSafeHtml.includes(field.type)) {
              field = { ...field, labelAsSafeHtml: markdownToSafeHTMLClient(field.label ?? "") };
            }
            const numOptions = options?.length ?? 0;
            const firstOptionInput =
              field.optionsInputs?.[options?.[0]?.value as keyof typeof field.optionsInputs];
            const doesFirstOptionHaveInput = !!firstOptionInput;
            // If there is only one option and it doesn't have an input required, we don't show the Field for it.
            // Because booker doesn't see this in UI, there is no point showing it in FormBuilder to configure it.
            if (field.hideWhenJustOneOption && numOptions <= 1 && !doesFirstOptionHaveInput) {
              return null;
            }
>>>>>>> 00ee1ef4

            const fieldType = fieldTypesConfigMap[field.type];
            const isFieldEditableSystemButOptional = field.editable === "system-but-optional";
            const isFieldEditableSystemButHidden = field.editable === "system-but-hidden";
            const isFieldEditableSystem = field.editable === "system";
            const isUserField =
              !isFieldEditableSystem && !isFieldEditableSystemButOptional && !isFieldEditableSystemButHidden;

            if (!fieldType) {
              throw new Error(`Invalid field type - ${field.type}`);
            }
            const groupedBySourceLabel = sources.reduce((groupBy, source) => {
              const item = groupBy[source.label] || [];
              if (source.type === "user" || source.type === "default") {
                return groupBy;
              }
              item.push(source);
              groupBy[source.label] = item;
              return groupBy;
            }, {} as Record<string, NonNullable<(typeof field)["sources"]>>);

            return (
              <li
                key={field.name}
                data-testid={`field-${field.name}`}
                className="hover:bg-muted group relative flex items-center justify-between p-4 transition">
                {!disabled && (
                  <>
                    {index >= 1 && (
                      <button
                        type="button"
                        className="bg-default text-muted hover:text-emphasis disabled:hover:text-muted border-subtle hover:border-emphasis invisible absolute -left-[12px] -ml-4 -mt-4 mb-4 hidden h-6 w-6 scale-0 items-center justify-center rounded-md border p-1 transition-all hover:shadow disabled:hover:border-inherit disabled:hover:shadow-none group-hover:visible group-hover:scale-100 sm:ml-0 sm:flex"
                        onClick={() => swap(index, index - 1)}>
                        <Icon name="arrow-up" className="h-5 w-5" />
                      </button>
                    )}
                    {index < fields.length - 1 && (
                      <button
                        type="button"
                        className="bg-default text-muted hover:border-emphasis border-subtle hover:text-emphasis disabled:hover:text-muted invisible absolute -left-[12px] -ml-4 mt-8 hidden h-6 w-6 scale-0 items-center justify-center rounded-md border p-1 transition-all hover:shadow disabled:hover:border-inherit disabled:hover:shadow-none group-hover:visible group-hover:scale-100 sm:ml-0 sm:flex"
                        onClick={() => swap(index, index + 1)}>
                        <Icon name="arrow-down" className="h-5 w-5" />
                      </button>
                    )}
                  </>
                )}

                <div>
                  <div className="flex flex-col lg:flex-row lg:items-center">
                    <div className="text-default text-sm font-semibold ltr:mr-2 rtl:ml-2">
                      <FieldLabel field={field} />
                    </div>
                    <div className="flex items-center space-x-2">
                      {field.hidden ? (
                        // Hidden field can't be required, so we don't need to show the Optional badge
                        <Badge variant="grayWithoutHover">{t("hidden")}</Badge>
                      ) : (
                        <Badge variant="grayWithoutHover" data-testid={isRequired ? "required" : "optional"}>
                          {isRequired ? t("required") : t("optional")}
                        </Badge>
                      )}
                      {Object.entries(groupedBySourceLabel).map(([sourceLabel, sources], key) => (
                        // We don't know how to pluralize `sourceLabel` because it can be anything
                        <Badge key={key} variant="blue">
                          {sources.length} {sources.length === 1 ? sourceLabel : `${sourceLabel}s`}
                        </Badge>
                      ))}
                    </div>
                  </div>
                  <p className="text-subtle max-w-[280px] break-words pt-1 text-sm sm:max-w-[500px]">
                    {fieldType.label}
                  </p>
                </div>
                {field.editable !== "user-readonly" && !disabled && (
                  <div className="flex items-center space-x-2">
                    {!isFieldEditableSystem && !isFieldEditableSystemButHidden && !disabled && (
                      <Switch
                        data-testid="toggle-field"
                        disabled={isFieldEditableSystem}
                        checked={!field.hidden}
                        onCheckedChange={(checked) => {
                          update(index, { ...field, hidden: !checked });
                        }}
<<<<<<< HEAD
                        classNames={{ container: "p-2 hover:bg-subtle rounded transition" }}
=======
>>>>>>> 00ee1ef4
                        tooltip={t("show_on_booking_page")}
                      />
                    )}
                    {isUserField && (
                      <Button
                        data-testid="delete-field-action"
                        color="destructive"
                        disabled={!isUserField}
                        variant="icon"
                        onClick={() => {
                          removeField(index);
                        }}
                        StartIcon="trash-2"
                      />
                    )}
                    <Button
                      data-testid="edit-field-action"
                      color="secondary"
                      onClick={() => {
                        editField(index, field);
                      }}>
                      {t("edit")}
                    </Button>
                  </div>
                )}
              </li>
            );
          })}
        </ul>
        {!disabled && (
          <Button
            color="minimal"
            data-testid="add-field"
            onClick={addField}
            className="mt-4"
            StartIcon="plus">
            {addFieldLabel}
          </Button>
        )}
      </div>
      {/* Move this Dialog in another component and it would take with it fieldForm */}
      {fieldDialog.isOpen && (
        <FieldEditDialog
          dialog={fieldDialog}
          onOpenChange={(isOpen) =>
            setFieldDialog({
              isOpen,
              fieldIndex: -1,
              data: null,
            })
          }
          handleSubmit={(data: Parameters<SubmitHandler<RhfFormField>>[0]) => {
            const type = data.type || "text";
            const isNewField = !fieldDialog.data;
            if (isNewField && fields.some((f) => f.name === data.name)) {
              showToast(t("form_builder_field_already_exists"), "error");
              return;
            }
            if (fieldDialog.data) {
              update(fieldDialog.fieldIndex, data);
            } else {
              const field: RhfFormField = {
                ...data,
                type,
                sources: [
                  {
                    label: "User",
                    type: "user",
                    id: "user",
                    fieldRequired: data.required,
                  },
                ],
              };
              field.editable = field.editable || "user";
              append(field);
            }
            setFieldDialog({
              isOpen: false,
              fieldIndex: -1,
              data: null,
            });
          }}
          shouldConsiderRequired={shouldConsiderRequired}
        />
      )}
    </div>
  );
};

function Options({
  label = "Options",
  value,
  // eslint-disable-next-line @typescript-eslint/no-empty-function
  onChange = () => {},
  className = "",
  readOnly = false,
}: {
  label?: string;
  value: { label: string; value: string }[];
  onChange?: (value: { label: string; value: string }[]) => void;
  className?: string;
  readOnly?: boolean;
}) {
  const [animationRef] = useAutoAnimate<HTMLUListElement>();
  if (!value) {
    onChange([
      {
        label: "Option 1",
        value: "Option 1",
      },
      {
        label: "Option 2",
        value: "Option 2",
      },
    ]);
  }
  return (
    <div className={className}>
      <Label>{label}</Label>
      <div className="bg-muted rounded-md p-4">
        <ul ref={animationRef}>
          {value?.map((option, index) => (
            <li key={index}>
              <div className="flex items-center">
                <Input
                  required
                  value={option.label}
                  onChange={(e) => {
                    // Right now we use label of the option as the value of the option. It allows us to not separately lookup the optionId to know the optionValue
                    // It has the same drawback that if the label is changed, the value of the option will change. It is not a big deal for now.
                    value.splice(index, 1, {
                      label: e.target.value,
                      value: e.target.value.trim(),
                    });
                    onChange(value);
                  }}
                  readOnly={readOnly}
                  placeholder={`Enter Option ${index + 1}`}
                />
                {value.length > 2 && !readOnly && (
                  <Button
                    type="button"
                    className="-ml-8 mb-2 hover:!bg-transparent focus:!bg-transparent focus:!outline-none focus:!ring-0"
                    size="sm"
                    color="minimal"
                    StartIcon="x"
                    onClick={() => {
                      if (!value) {
                        return;
                      }
                      const newOptions = [...value];
                      newOptions.splice(index, 1);
                      onChange(newOptions);
                    }}
                  />
                )}
              </div>
            </li>
          ))}
        </ul>
        {!readOnly && (
          <Button
            color="minimal"
            onClick={() => {
              value.push({ label: "", value: "" });
              onChange(value);
            }}
            StartIcon="plus">
            Add an Option
          </Button>
        )}
      </div>
    </div>
  );
}

const CheckboxFieldLabel = ({ fieldForm }: { fieldForm: UseFormReturn<RhfFormField> }) => {
  const { t } = useLocale();
  const [firstRender, setFirstRender] = useState(true);
  return (
    <div className="mt-6">
      <Label>{t("label")}</Label>
      <Editor
        getText={() => md.render(fieldForm.getValues("label") || "")}
        setText={(value: string) => {
          fieldForm.setValue("label", turndown(value), { shouldDirty: true });
        }}
        excludedToolbarItems={["blockType", "bold", "italic"]}
        disableLists
        firstRender={firstRender}
        setFirstRender={setFirstRender}
        placeholder={t(fieldForm.getValues("defaultLabel") || "")}
      />
    </div>
  );
};

function FieldEditDialog({
  dialog,
  onOpenChange,
  handleSubmit,
  shouldConsiderRequired,
}: {
  dialog: { isOpen: boolean; fieldIndex: number; data: RhfFormField | null };
  onOpenChange: (isOpen: boolean) => void;
  handleSubmit: SubmitHandler<RhfFormField>;
  shouldConsiderRequired?: (field: RhfFormField) => boolean | undefined;
}) {
  const { t } = useLocale();
  const fieldForm = useForm<RhfFormField>({
    defaultValues: dialog.data || {},
    //resolver: zodResolver(fieldSchema),
  });
  const formFieldType = fieldForm.getValues("type");

  useEffect(() => {
    if (!formFieldType) {
      return;
    }

    const variantsConfig = getVariantsConfig({
      type: formFieldType,
      variantsConfig: fieldForm.getValues("variantsConfig"),
    });

    // We need to set the variantsConfig in the RHF instead of using a derived value because RHF won't have the variantConfig for the variant that's not rendered yet.
    fieldForm.setValue("variantsConfig", variantsConfig);
  }, [fieldForm]);

  const isFieldEditMode = !!dialog.data;
  const fieldType = getCurrentFieldType(fieldForm);

  const variantsConfig = fieldForm.watch("variantsConfig");

  const fieldTypes = Object.values(fieldTypesConfigMap);

  return (
    <Dialog open={dialog.isOpen} onOpenChange={onOpenChange} modal={false}>
      <DialogContent className="max-h-none" data-testid="edit-field-dialog" forceOverlayWhenNoModal={true}>
        <Form id="form-builder" form={fieldForm} handleSubmit={handleSubmit}>
          <div className="h-auto max-h-[85vh] overflow-auto">
            <DialogHeader title={t("add_a_booking_question")} subtitle={t("booking_questions_description")} />
            <SelectField
              defaultValue={fieldTypesConfigMap.text}
              data-testid="test-field-type"
              id="test-field-type"
              isDisabled={
                fieldForm.getValues("editable") === "system" ||
                fieldForm.getValues("editable") === "system-but-optional"
              }
              onChange={(e) => {
                const value = e?.value;
                if (!value) {
                  return;
                }
                fieldForm.setValue("type", value, { shouldDirty: true });
              }}
              value={fieldTypesConfigMap[formFieldType]}
              options={fieldTypes.filter((f) => !f.systemOnly)}
              label={t("input_type")}
            />
            {(() => {
              if (!variantsConfig) {
                return (
                  <>
                    <InputField
                      required
                      {...fieldForm.register("name")}
                      containerClassName="mt-6"
                      onChange={(e) => {
                        fieldForm.setValue("name", getFieldIdentifier(e.target.value || ""), {
                          shouldDirty: true,
                        });
                      }}
                      disabled={
                        fieldForm.getValues("editable") === "system" ||
                        fieldForm.getValues("editable") === "system-but-optional"
                      }
                      label={t("identifier")}
                    />
                    <CheckboxField
                      description={t("disable_input_if_prefilled")}
                      {...fieldForm.register("disableOnPrefill", { setValueAs: Boolean })}
<<<<<<< HEAD
                    />
                    <InputField
                      {...fieldForm.register("label")}
                      // System fields have a defaultLabel, so there a label is not required
                      required={
                        !["system", "system-but-optional"].includes(fieldForm.getValues("editable") || "")
                      }
                      placeholder={t(fieldForm.getValues("defaultLabel") || "")}
                      containerClassName="mt-6"
                      label={t("label")}
                    />
=======
                    />
                    <div>
                      {formFieldType === "boolean" ? (
                        <CheckboxFieldLabel fieldForm={fieldForm} />
                      ) : (
                        <InputField
                          {...fieldForm.register("label")}
                          // System fields have a defaultLabel, so there a label is not required
                          required={
                            !["system", "system-but-optional"].includes(fieldForm.getValues("editable") || "")
                          }
                          placeholder={t(fieldForm.getValues("defaultLabel") || "")}
                          containerClassName="mt-6"
                          label={t("label")}
                        />
                      )}
                    </div>
>>>>>>> 00ee1ef4

                    {fieldType?.isTextType ? (
                      <InputField
                        {...fieldForm.register("placeholder")}
                        containerClassName="mt-6"
                        label={t("placeholder")}
                        placeholder={t(fieldForm.getValues("defaultPlaceholder") || "")}
                      />
                    ) : null}
                    {fieldType?.needsOptions && !fieldForm.getValues("getOptionsAt") ? (
                      <Controller
                        name="options"
                        render={({ field: { value, onChange } }) => {
                          return <Options onChange={onChange} value={value} className="mt-6" />;
                        }}
                      />
                    ) : null}

                    {!!fieldType?.supportsLengthCheck ? (
                      <FieldWithLengthCheckSupport containerClassName="mt-6" fieldForm={fieldForm} />
                    ) : null}

<<<<<<< HEAD
=======
                    {formFieldType === "email" && (
                      <InputField
                        {...fieldForm.register("requireEmails")}
                        containerClassName="mt-6"
                        onChange={(e) => {
                          try {
                            excludeOrRequireEmailSchema.parse(e.target.value);
                            fieldForm.clearErrors("requireEmails");
                          } catch (err) {
                            if (err instanceof ZodError) {
                              fieldForm.setError("requireEmails", {
                                message: err.errors[0]?.message || "Invalid input",
                              });
                            }
                          }
                        }}
                        label={t("require_emails_that_contain")}
                        placeholder="gmail.com, hotmail.com, ..."
                      />
                    )}

                    {formFieldType === "email" && (
                      <InputField
                        {...fieldForm.register("excludeEmails")}
                        containerClassName="mt-6"
                        onChange={(e) => {
                          try {
                            excludeOrRequireEmailSchema.parse(e.target.value);
                            fieldForm.clearErrors("excludeEmails");
                          } catch (err) {
                            if (err instanceof ZodError) {
                              fieldForm.setError("excludeEmails", {
                                message: err.errors[0]?.message || "Invalid input",
                              });
                            }
                          }
                        }}
                        label={t("exclude_emails_that_contain")}
                        placeholder="gmail.com, hotmail.com, ..."
                      />
                    )}

>>>>>>> 00ee1ef4
                    <Controller
                      name="required"
                      control={fieldForm.control}
                      render={({ field: { value, onChange } }) => {
                        const isRequired = shouldConsiderRequired
                          ? shouldConsiderRequired(fieldForm.getValues())
                          : value;
                        return (
                          <BooleanToggleGroupField
                            data-testid="field-required"
                            disabled={fieldForm.getValues("editable") === "system"}
                            value={isRequired}
                            onValueChange={(val) => {
                              onChange(val);
                            }}
                            label={t("required")}
                          />
                        );
                      }}
                    />
                  </>
                );
              }

              if (!fieldType.isTextType) {
                throw new Error("Variants are currently supported only with text type");
              }

              return <VariantFields variantsConfig={variantsConfig} fieldForm={fieldForm} />;
            })()}
          </div>

          <DialogFooter className="relative">
            <DialogClose color="secondary">{t("cancel")}</DialogClose>
            <Button data-testid="field-add-save" type="submit">
              {isFieldEditMode ? t("save") : t("add")}
            </Button>
          </DialogFooter>
        </Form>
      </DialogContent>
    </Dialog>
  );
}

function FieldWithLengthCheckSupport({
  fieldForm,
  containerClassName = "",
  className,
  ...rest
}: {
  fieldForm: UseFormReturn<RhfFormField>;
  containerClassName?: string;
} & React.HTMLAttributes<HTMLDivElement>) {
  const { t } = useLocale();
  const fieldType = getCurrentFieldType(fieldForm);
  if (!fieldType.supportsLengthCheck) {
    return null;
  }
  const supportsLengthCheck = fieldType.supportsLengthCheck;
  const maxAllowedMaxLength = supportsLengthCheck.maxLength;

  return (
    <div className={classNames("grid grid-cols-2 gap-4", className)} {...rest}>
      <InputField
        {...fieldForm.register("minLength", {
          valueAsNumber: true,
        })}
        defaultValue={0}
        containerClassName={containerClassName}
        label={t("min_characters")}
        type="number"
        onChange={(e) => {
          fieldForm.setValue("minLength", parseInt(e.target.value ?? 0));
          // Ensure that maxLength field adjusts its restrictions
          fieldForm.trigger("maxLength");
        }}
        min={0}
        max={fieldForm.getValues("maxLength") || maxAllowedMaxLength}
      />
      <InputField
        {...fieldForm.register("maxLength", {
          valueAsNumber: true,
        })}
        defaultValue={maxAllowedMaxLength}
        containerClassName={containerClassName}
        label={t("max_characters")}
        type="number"
        onChange={(e) => {
          if (!supportsLengthCheck) {
            return;
          }
          fieldForm.setValue("maxLength", parseInt(e.target.value ?? maxAllowedMaxLength));
          // Ensure that minLength field adjusts its restrictions
          fieldForm.trigger("minLength");
        }}
        min={fieldForm.getValues("minLength") || 0}
        max={maxAllowedMaxLength}
      />
    </div>
  );
}

/**
 * Shows the label of the field, taking into account the current variant selected
 */
function FieldLabel({ field }: { field: RhfFormField }) {
  const { t } = useLocale();
  const fieldTypeConfig = fieldTypesConfigMap[field.type];
  const fieldTypeConfigVariantsConfig = fieldTypeConfig?.variantsConfig;
  const fieldTypeConfigVariants = fieldTypeConfigVariantsConfig?.variants;
  const variantsConfig = field.variantsConfig;
  const variantsConfigVariants = variantsConfig?.variants;
  const defaultVariant = fieldTypeConfigVariantsConfig?.defaultVariant;
  if (!fieldTypeConfigVariants || !variantsConfig) {
    if (fieldsThatSupportLabelAsSafeHtml.includes(field.type)) {
      return (
        <span
          // eslint-disable-next-line react/no-danger
          dangerouslySetInnerHTML={{
            // Derive from field.label because label might change in b/w and field.labelAsSafeHtml will not be updated.
            __html: markdownToSafeHTMLClient(field.label || t(field.defaultLabel || "") || ""),
          }}
        />
      );
    } else {
      return <span>{field.label || t(field.defaultLabel || "")}</span>;
    }
  }
  const variant = field.variant || defaultVariant;
  if (!variant) {
    throw new Error(
      `Field has \`variantsConfig\` but no \`defaultVariant\`${JSON.stringify(fieldTypeConfigVariantsConfig)}`
    );
  }
  const label =
    variantsConfigVariants?.[variant as keyof typeof fieldTypeConfigVariants]?.fields?.[0]?.label || "";
  return <span>{t(label)}</span>;
}

function VariantSelector() {
  // Implement a Variant selector for cases when there are more than 2 variants
  return null;
}

function VariantFields({
  fieldForm,
  variantsConfig,
}: {
  fieldForm: UseFormReturn<RhfFormField>;
  variantsConfig: RhfFormField["variantsConfig"];
}) {
  const { t } = useLocale();
  if (!variantsConfig) {
    throw new Error("VariantFields component needs variantsConfig");
  }
  const fieldTypeConfigVariantsConfig = fieldTypesConfigMap[fieldForm.getValues("type")]?.variantsConfig;

  if (!fieldTypeConfigVariantsConfig) {
    throw new Error("Configuration Issue: FieldType doesn't have `variantsConfig`");
  }

  const variantToggleLabel = t(fieldTypeConfigVariantsConfig.toggleLabel || "");

  const defaultVariant = fieldTypeConfigVariantsConfig.defaultVariant;

  const variantNames = Object.keys(variantsConfig.variants);
  const otherVariants = variantNames.filter((v) => v !== defaultVariant);
  if (otherVariants.length > 1 && variantToggleLabel) {
    throw new Error("More than one other variant. Remove toggleLabel ");
  }
  const otherVariant = otherVariants[0];
  const variantName = fieldForm.watch("variant") || defaultVariant;
  const variantFields = variantsConfig.variants[variantName as keyof typeof variantsConfig].fields;
  /**
   * A variant that has just one field can be shown in a simpler way in UI.
   */
  const isSimpleVariant = variantFields.length === 1;
  const isDefaultVariant = variantName === defaultVariant;
  const supportsVariantToggle = variantNames.length === 2;
  return (
    <>
      {supportsVariantToggle ? (
        <Switch
          checked={!isDefaultVariant}
          label={variantToggleLabel}
          data-testid="variant-toggle"
          onCheckedChange={(checked) => {
            fieldForm.setValue("variant", checked ? otherVariant : defaultVariant);
          }}
<<<<<<< HEAD
          classNames={{ container: "p-2 mt-2 sm:hover:bg-muted rounded transition" }}
=======
          classNames={{ container: "mt-2" }}
>>>>>>> 00ee1ef4
          tooltip={t("Toggle Variant")}
        />
      ) : (
        <VariantSelector />
      )}

      <InputField
        required
        {...fieldForm.register("name")}
        containerClassName="mt-6"
        disabled={
          fieldForm.getValues("editable") === "system" ||
          fieldForm.getValues("editable") === "system-but-optional"
        }
        label={t("identifier")}
      />

      <CheckboxField
        description={t("disable_input_if_prefilled")}
        {...fieldForm.register("disableOnPrefill", { setValueAs: Boolean })}
      />

      <ul
        className={classNames(
          !isSimpleVariant ? "border-subtle divide-subtle mt-2 divide-y rounded-md border" : ""
        )}>
        {variantFields.map((f, index) => {
          const rhfVariantFieldPrefix = `variantsConfig.variants.${variantName}.fields.${index}` as const;
          const fieldTypeConfigVariants =
            fieldTypeConfigVariantsConfig.variants[
              variantName as keyof typeof fieldTypeConfigVariantsConfig.variants
            ];
          const appUiFieldConfig =
            fieldTypeConfigVariants.fieldsMap[f.name as keyof typeof fieldTypeConfigVariants.fieldsMap];
          return (
            <li className={classNames(!isSimpleVariant ? "p-4" : "")} key={f.name}>
              {!isSimpleVariant && (
                <Label className="flex justify-between">
                  <span>{`Field ${index + 1}`}</span>
                  <span className="text-muted">{`${fieldForm.getValues("name")}.${f.name}`}</span>
                </Label>
              )}
              <InputField
                {...fieldForm.register(`${rhfVariantFieldPrefix}.label`)}
                value={f.label || ""}
                placeholder={t(appUiFieldConfig?.defaultLabel || "")}
                containerClassName="mt-6"
                label={t("label")}
              />
              <InputField
                {...fieldForm.register(`${rhfVariantFieldPrefix}.placeholder`)}
                key={f.name}
                value={f.placeholder || ""}
                containerClassName="mt-6"
                label={t("placeholder")}
                placeholder={t(appUiFieldConfig?.defaultPlaceholder || "")}
              />

              <Controller
                name={`${rhfVariantFieldPrefix}.required`}
                control={fieldForm.control}
                render={({ field: { onChange } }) => {
                  return (
                    <BooleanToggleGroupField
                      data-testid="field-required"
                      disabled={!appUiFieldConfig?.canChangeRequirability}
                      value={f.required}
                      onValueChange={(val) => {
                        onChange(val);
                      }}
                      label={t("required")}
                    />
                  );
                }}
              />
            </li>
          );
        })}
      </ul>
    </>
  );
}<|MERGE_RESOLUTION|>--- conflicted
+++ resolved
@@ -5,10 +5,6 @@
 import type { z } from "zod";
 import { ZodError } from "zod";
 
-<<<<<<< HEAD
-import { classNames } from "@calcom/lib";
-=======
->>>>>>> 00ee1ef4
 import { useLocale } from "@calcom/lib/hooks/useLocale";
 import { md } from "@calcom/lib/markdownIt";
 import { markdownToSafeHTMLClient } from "@calcom/lib/markdownToSafeHTMLClient";
@@ -37,11 +33,7 @@
 
 import { fieldTypesConfigMap } from "./fieldTypes";
 import { fieldsThatSupportLabelAsSafeHtml } from "./fieldsThatSupportLabelAsSafeHtml";
-<<<<<<< HEAD
-import type { fieldsSchema } from "./schema";
-=======
 import { type fieldsSchema, excludeOrRequireEmailSchema } from "./schema";
->>>>>>> 00ee1ef4
 import { getFieldIdentifier } from "./utils/getFieldIdentifier";
 import { getConfig as getVariantsConfig } from "./utils/variantsConfig";
 
@@ -159,22 +151,6 @@
                   type: "system",
                 });
               });
-<<<<<<< HEAD
-            }
-
-            if (fieldsThatSupportLabelAsSafeHtml.includes(field.type)) {
-              field = { ...field, labelAsSafeHtml: markdownToSafeHTML(field.label ?? "") };
-            }
-            const numOptions = options?.length ?? 0;
-            const firstOptionInput =
-              field.optionsInputs?.[options?.[0]?.value as keyof typeof field.optionsInputs];
-            const doesFirstOptionHaveInput = !!firstOptionInput;
-            // If there is only one option and it doesn't have an input required, we don't show the Field for it.
-            // Because booker doesn't see this in UI, there is no point showing it in FormBuilder to configure it.
-            if (field.hideWhenJustOneOption && numOptions <= 1 && !doesFirstOptionHaveInput) {
-              return null;
-            }
-=======
             }
 
             if (fieldsThatSupportLabelAsSafeHtml.includes(field.type)) {
@@ -189,7 +165,6 @@
             if (field.hideWhenJustOneOption && numOptions <= 1 && !doesFirstOptionHaveInput) {
               return null;
             }
->>>>>>> 00ee1ef4
 
             const fieldType = fieldTypesConfigMap[field.type];
             const isFieldEditableSystemButOptional = field.editable === "system-but-optional";
@@ -273,10 +248,6 @@
                         onCheckedChange={(checked) => {
                           update(index, { ...field, hidden: !checked });
                         }}
-<<<<<<< HEAD
-                        classNames={{ container: "p-2 hover:bg-subtle rounded transition" }}
-=======
->>>>>>> 00ee1ef4
                         tooltip={t("show_on_booking_page")}
                       />
                     )}
@@ -560,19 +531,6 @@
                     <CheckboxField
                       description={t("disable_input_if_prefilled")}
                       {...fieldForm.register("disableOnPrefill", { setValueAs: Boolean })}
-<<<<<<< HEAD
-                    />
-                    <InputField
-                      {...fieldForm.register("label")}
-                      // System fields have a defaultLabel, so there a label is not required
-                      required={
-                        !["system", "system-but-optional"].includes(fieldForm.getValues("editable") || "")
-                      }
-                      placeholder={t(fieldForm.getValues("defaultLabel") || "")}
-                      containerClassName="mt-6"
-                      label={t("label")}
-                    />
-=======
                     />
                     <div>
                       {formFieldType === "boolean" ? (
@@ -590,7 +548,6 @@
                         />
                       )}
                     </div>
->>>>>>> 00ee1ef4
 
                     {fieldType?.isTextType ? (
                       <InputField
@@ -613,8 +570,6 @@
                       <FieldWithLengthCheckSupport containerClassName="mt-6" fieldForm={fieldForm} />
                     ) : null}
 
-<<<<<<< HEAD
-=======
                     {formFieldType === "email" && (
                       <InputField
                         {...fieldForm.register("requireEmails")}
@@ -657,7 +612,6 @@
                       />
                     )}
 
->>>>>>> 00ee1ef4
                     <Controller
                       name="required"
                       control={fieldForm.control}
@@ -847,11 +801,7 @@
           onCheckedChange={(checked) => {
             fieldForm.setValue("variant", checked ? otherVariant : defaultVariant);
           }}
-<<<<<<< HEAD
-          classNames={{ container: "p-2 mt-2 sm:hover:bg-muted rounded transition" }}
-=======
           classNames={{ container: "mt-2" }}
->>>>>>> 00ee1ef4
           tooltip={t("Toggle Variant")}
         />
       ) : (
