import { useAutoAnimate } from "@formkit/auto-animate/react";
import { useEffect, useState } from "react";
import type { SubmitHandler, UseFormReturn } from "react-hook-form";
import { Controller, useFieldArray, useForm, useFormContext } from "react-hook-form";
import type { z } from "zod";

import { getAndUpdateNormalizedValues } from "@calcom/features/form-builder/FormBuilderField";
import { classNames } from "@calcom/lib";
import { useLocale } from "@calcom/lib/hooks/useLocale";
import { md } from "@calcom/lib/markdownIt";
import { markdownToSafeHTML } from "@calcom/lib/markdownToSafeHTML";
import turndown from "@calcom/lib/turndownService";
import {
  Badge,
  BooleanToggleGroupField,
  Button,
  Dialog,
  DialogClose,
  DialogContent,
  DialogFooter,
  DialogHeader,
  Form,
  Icon,
  Input,
  InputField,
  Label,
  SelectField,
  showToast,
  Editor,
  Switch,
} from "@calcom/ui";

import { fieldTypesConfigMap } from "./fieldTypes";
import { fieldsThatSupportLabelAsSafeHtml } from "./fieldsThatSupportLabelAsSafeHtml";
import type { fieldsSchema } from "./schema";
import { getFieldIdentifier } from "./utils/getFieldIdentifier";
import { getConfig as getVariantsConfig } from "./utils/variantsConfig";

type RhfForm = {
  fields: z.infer<typeof fieldsSchema>;
};

type RhfFormFields = RhfForm["fields"];

type RhfFormField = RhfFormFields[number];

function getCurrentFieldType(fieldForm: UseFormReturn<RhfFormField>) {
  return fieldTypesConfigMap[fieldForm.watch("type") || "text"];
}

/**
 * It works with a react-hook-form only.
 * `formProp` specifies the name of the property in the react-hook-form that has the fields. This is where fields would be updated.
 */
export const FormBuilder = function FormBuilder({
  title,
  description,
  addFieldLabel,
  formProp,
  disabled,
  LockedIcon,
  dataStore,
}: {
  formProp: string;
  title: string;
  description: string;
  addFieldLabel: string;
  disabled: boolean;
  LockedIcon: false | JSX.Element;
  /**
   * A readonly dataStore that is used to lookup the options for the fields. It works in conjunction with the field.getOptionAt property which acts as the key in options
   */
  dataStore: {
    options: Record<string, { label: string; value: string; inputPlaceholder?: string }[]>;
  };
}) {
  // I would have liked to give Form Builder it's own Form but nested Forms aren't something that browsers support.
  // So, this would reuse the same Form as the parent form.
  const fieldsForm = useFormContext<RhfForm>();
  const [parent] = useAutoAnimate<HTMLUListElement>();
  const { t } = useLocale();

  const { fields, swap, remove, update, append } = useFieldArray({
    control: fieldsForm.control,
    // HACK: It allows any property name to be used for instead of `fields` property name
    name: formProp as unknown as "fields",
  });

  const [fieldDialog, setFieldDialog] = useState({
    isOpen: false,
    fieldIndex: -1,
    data: {} as RhfFormField | null,
  });

  const addField = () => {
    setFieldDialog({
      isOpen: true,
      fieldIndex: -1,
      data: null,
    });
  };

  const editField = (index: number, data: RhfFormField) => {
    setFieldDialog({
      isOpen: true,
      fieldIndex: index,
      data,
    });
  };

  const removeField = (index: number) => {
    remove(index);
  };

  return (
    <div>
      <div>
        <div className="text-default text-sm font-semibold leading-none ltr:mr-1 rtl:ml-1">
          {title}
          {LockedIcon}
        </div>
        <p className="text-subtle mt-0.5 max-w-[280px] break-words text-sm sm:max-w-[500px]">{description}</p>
        <ul ref={parent} className="border-subtle divide-subtle mt-4 divide-y rounded-md border">
          {fields.map((field, index) => {
            const options = field.options
              ? field.options
              : field.getOptionsAt
              ? dataStore.options[field.getOptionsAt as keyof typeof dataStore]
              : [];

            // Note: We recently started calling getAndUpdateNormalizedValues in the FormBuilder. It was supposed to be called only on booking pages earlier.
            // Due to this we have to meet some strict requirements like of labelAsSafeHtml.
            if (fieldsThatSupportLabelAsSafeHtml.includes(field.type)) {
              field = { ...field, labelAsSafeHtml: markdownToSafeHTML(field.label ?? "") };
            }

            const { hidden } = getAndUpdateNormalizedValues({ ...field, options }, t);
            if (field.hideWhenJustOneOption && (hidden || !options?.length)) {
              return null;
            }
            let fieldType = fieldTypesConfigMap[field.type];
            let isRequired = field.required;
            // For radioInput type, when there's only one option, the type and required takes the first options values
            if (field.type === "radioInput" && options.length === 1) {
              fieldType = fieldTypesConfigMap[field.optionsInputs?.[options[0].value].type || field.type];
              isRequired = field.optionsInputs?.[options[0].value].required || field.required;
            }
            const isFieldEditableSystemButOptional = field.editable === "system-but-optional";
            const isFieldEditableSystemButHidden = field.editable === "system-but-hidden";
            const isFieldEditableSystem = field.editable === "system";
            const isUserField =
              !isFieldEditableSystem && !isFieldEditableSystemButOptional && !isFieldEditableSystemButHidden;

            if (!fieldType) {
              throw new Error(`Invalid field type - ${field.type}`);
            }
            const sources = field.sources || [];
            const groupedBySourceLabel = sources.reduce((groupBy, source) => {
              const item = groupBy[source.label] || [];
              if (source.type === "user" || source.type === "default") {
                return groupBy;
              }
              item.push(source);
              groupBy[source.label] = item;
              return groupBy;
            }, {} as Record<string, NonNullable<(typeof field)["sources"]>>);

            return (
              <li
                key={field.name}
                data-testid={`field-${field.name}`}
                className="hover:bg-muted group relative flex items-center  justify-between p-4 ">
                {!disabled && (
                  <>
                    {index >= 1 && (
                      <button
                        type="button"
                        className="bg-default text-muted hover:text-emphasis disabled:hover:text-muted border-subtle hover:border-emphasis invisible absolute -left-[12px] -ml-4 -mt-4 mb-4 hidden h-6 w-6 scale-0 items-center justify-center rounded-md border p-1 transition-all hover:shadow disabled:hover:border-inherit disabled:hover:shadow-none group-hover:visible group-hover:scale-100 sm:ml-0 sm:flex"
                        onClick={() => swap(index, index - 1)}>
                        <Icon name="arrow-up" className="h-5 w-5" />
                      </button>
                    )}
                    {index < fields.length - 1 && (
                      <button
                        type="button"
                        className="bg-default text-muted hover:border-emphasis border-subtle hover:text-emphasis disabled:hover:text-muted invisible absolute -left-[12px] -ml-4 mt-8 hidden h-6 w-6 scale-0 items-center justify-center rounded-md border p-1 transition-all hover:shadow disabled:hover:border-inherit disabled:hover:shadow-none group-hover:visible group-hover:scale-100 sm:ml-0 sm:flex"
                        onClick={() => swap(index, index + 1)}>
                        <Icon name="arrow-down" className="h-5 w-5" />
                      </button>
                    )}
                  </>
                )}

                <div>
                  <div className="flex flex-col lg:flex-row lg:items-center">
                    <div className="text-default text-sm font-semibold ltr:mr-2 rtl:ml-2">
                      <FieldLabel field={field} />
                    </div>
                    <div className="flex items-center space-x-2">
                      {field.hidden ? (
                        // Hidden field can't be required, so we don't need to show the Optional badge
                        <Badge variant="grayWithoutHover">{t("hidden")}</Badge>
                      ) : (
                        <Badge variant="grayWithoutHover" data-testid={isRequired ? "required" : "optional"}>
                          {isRequired ? t("required") : t("optional")}
                        </Badge>
                      )}
                      {Object.entries(groupedBySourceLabel).map(([sourceLabel, sources], key) => (
                        // We don't know how to pluralize `sourceLabel` because it can be anything
                        <Badge key={key} variant="blue">
                          {sources.length} {sources.length === 1 ? sourceLabel : `${sourceLabel}s`}
                        </Badge>
                      ))}
                    </div>
                  </div>
                  <p className="text-subtle max-w-[280px] break-words pt-1 text-sm sm:max-w-[500px]">
                    {fieldType.label}
                  </p>
                </div>
                {field.editable !== "user-readonly" && !disabled && (
                  <div className="flex items-center space-x-2">
                    {!isFieldEditableSystem && !isFieldEditableSystemButHidden && !disabled && (
                      <Switch
                        data-testid="toggle-field"
                        disabled={isFieldEditableSystem}
                        checked={!field.hidden}
                        onCheckedChange={(checked) => {
                          update(index, { ...field, hidden: !checked });
                        }}
                        classNames={{ container: "p-2 hover:bg-subtle rounded" }}
                        tooltip={t("show_on_booking_page")}
                      />
                    )}
                    {isUserField && (
                      <Button
                        data-testid="delete-field-action"
                        color="destructive"
                        disabled={!isUserField}
                        variant="icon"
                        onClick={() => {
                          removeField(index);
                        }}
                        StartIcon="trash-2"
                      />
                    )}
                    <Button
                      data-testid="edit-field-action"
                      color="secondary"
                      onClick={() => {
                        const fieldToEdit = field;
                        // For radioInput type, when there's only one option, the type and required takes the only first options values
                        if (fieldToEdit.type === "radioInput" && options.length === 1) {
                          fieldToEdit.type =
                            fieldToEdit.optionsInputs?.[options[0].value].type || fieldToEdit.type;
                          fieldToEdit.required =
                            fieldToEdit.optionsInputs?.[options[0].value].required || fieldToEdit.required;
                        }

                        editField(index, fieldToEdit);
                      }}>
                      {t("edit")}
                    </Button>
                  </div>
                )}
              </li>
            );
          })}
        </ul>
        {!disabled && (
          <Button
            color="minimal"
            data-testid="add-field"
            onClick={addField}
            className="mt-4"
            StartIcon="plus">
            {addFieldLabel}
          </Button>
        )}
      </div>
      {/* Move this Dialog in another component and it would take with it fieldForm */}
      {fieldDialog.isOpen && (
        <FieldEditDialog
          dialog={fieldDialog}
          onOpenChange={(isOpen) =>
            setFieldDialog({
              isOpen,
              fieldIndex: -1,
              data: null,
            })
          }
          handleSubmit={(data: Parameters<SubmitHandler<RhfFormField>>[0]) => {
            const type = data.type || "text";
            const isNewField = !fieldDialog.data;
            if (isNewField && fields.some((f) => f.name === data.name)) {
              showToast(t("form_builder_field_already_exists"), "error");
              return;
            }
            if (fieldDialog.data) {
              update(fieldDialog.fieldIndex, data);
            } else {
              const field: RhfFormField = {
                ...data,
                type,
                sources: [
                  {
                    label: "User",
                    type: "user",
                    id: "user",
                    fieldRequired: data.required,
                  },
                ],
              };
              field.editable = field.editable || "user";
              append(field);
            }
            setFieldDialog({
              isOpen: false,
              fieldIndex: -1,
              data: null,
            });
          }}
        />
      )}
    </div>
  );
};

function Options({
  label = "Options",
  value,
  // eslint-disable-next-line @typescript-eslint/no-empty-function
  onChange = () => {},
  className = "",
  readOnly = false,
}: {
  label?: string;
  value: { label: string; value: string }[];
  onChange?: (value: { label: string; value: string }[]) => void;
  className?: string;
  readOnly?: boolean;
}) {
  const [animationRef] = useAutoAnimate<HTMLUListElement>();
  if (!value) {
    onChange([
      {
        label: "Option 1",
        value: "Option 1",
      },
      {
        label: "Option 2",
        value: "Option 2",
      },
    ]);
  }
  return (
    <div className={className}>
      <Label>{label}</Label>
      <div className="bg-muted rounded-md p-4">
        <ul ref={animationRef}>
          {value?.map((option, index) => (
            <li key={index}>
              <div className="flex items-center">
                <Input
                  required
                  value={option.label}
                  onChange={(e) => {
                    // Right now we use label of the option as the value of the option. It allows us to not separately lookup the optionId to know the optionValue
                    // It has the same drawback that if the label is changed, the value of the option will change. It is not a big deal for now.
                    value.splice(index, 1, {
                      label: e.target.value,
                      value: e.target.value.trim(),
                    });
                    onChange(value);
                  }}
                  readOnly={readOnly}
                  placeholder={`Enter Option ${index + 1}`}
                />
                {value.length > 2 && !readOnly && (
                  <Button
                    type="button"
                    className="-ml-8 mb-2 hover:!bg-transparent focus:!bg-transparent focus:!outline-none focus:!ring-0"
                    size="sm"
                    color="minimal"
                    StartIcon="x"
                    onClick={() => {
                      if (!value) {
                        return;
                      }
                      const newOptions = [...value];
                      newOptions.splice(index, 1);
                      onChange(newOptions);
                    }}
                  />
                )}
              </div>
            </li>
          ))}
        </ul>
        {!readOnly && (
          <Button
            color="minimal"
            onClick={() => {
              value.push({ label: "", value: "" });
              onChange(value);
            }}
            StartIcon="plus">
            Add an Option
          </Button>
        )}
      </div>
    </div>
  );
}

function FieldEditDialog({
  dialog,
  onOpenChange,
  handleSubmit,
}: {
  dialog: { isOpen: boolean; fieldIndex: number; data: RhfFormField | null };
  onOpenChange: (isOpen: boolean) => void;
  handleSubmit: SubmitHandler<RhfFormField>;
}) {
  const { t } = useLocale();
  const fieldForm = useForm<RhfFormField>({
    defaultValues: dialog.data || {},
    // resolver: zodResolver(fieldSchema),
  });
  useEffect(() => {
    if (!fieldForm.getValues("type")) {
      return;
    }

    const variantsConfig = getVariantsConfig({
      type: fieldForm.getValues("type"),
      variantsConfig: fieldForm.getValues("variantsConfig"),
    });

    // We need to set the variantsConfig in the RHF instead of using a derived value because RHF won't have the variantConfig for the variant that's not rendered yet.
    fieldForm.setValue("variantsConfig", variantsConfig);
  }, [fieldForm]);
  const isFieldEditMode = !!dialog.data;
  const fieldType = getCurrentFieldType(fieldForm);

  const variantsConfig = fieldForm.watch("variantsConfig");

  const fieldTypes = Object.values(fieldTypesConfigMap);
  const [firstRender, setFirstRender] = useState(true);

  return (
    <Dialog open={dialog.isOpen} onOpenChange={onOpenChange} modal={false}>
      <div className="fadeIn fixed inset-0 z-50 bg-neutral-800 bg-opacity-70 transition-opacity dark:bg-opacity-70" />
      <DialogContent className="max-h-none p-0" data-testid="edit-field-dialog">
        <Form id="form-builder" form={fieldForm} handleSubmit={handleSubmit}>
          <div className="h-auto max-h-[85vh] overflow-auto px-8 pb-7 pt-8">
            <DialogHeader title={t("add_a_booking_question")} subtitle={t("booking_questions_description")} />
            <SelectField
              defaultValue={fieldTypesConfigMap.text}
              data-testid="test-field-type"
              id="test-field-type"
              isDisabled={
                fieldForm.getValues("editable") === "system" ||
                fieldForm.getValues("editable") === "system-but-optional"
              }
              onChange={(e) => {
                const value = e?.value;
                if (!value) {
                  return;
                }
                fieldForm.setValue("type", value, { shouldDirty: true });
              }}
              value={fieldTypesConfigMap[fieldForm.getValues("type")]}
              options={fieldTypes.filter((f) => !f.systemOnly)}
              label={t("input_type")}
            />
            {(() => {
              if (!variantsConfig) {
                return (
                  <>
                    <InputField
                      required
                      {...fieldForm.register("name")}
                      containerClassName="mt-6"
                      onChange={(e) => {
                        fieldForm.setValue("name", getFieldIdentifier(e.target.value || ""), {
                          shouldDirty: true,
                        });
                      }}
                      disabled={
                        fieldForm.getValues("editable") === "system" ||
                        fieldForm.getValues("editable") === "system-but-optional"
                      }
                      label={t("identifier")}
                    />
<<<<<<< HEAD
                    <div>
                      {fieldForm.getValues("type") === "boolean" ? (
                        <div className="mt-6">
                          <Label>{t("label")}</Label>
                          <Editor
                            getText={() => md.render(fieldForm.getValues("label") || "")}
                            setText={(value: string) => {
                              fieldForm.setValue("label", turndown(value), { shouldDirty: true });
                              console.log(turndown(value));
                            }}
                            excludedToolbarItems={["blockType", "bold", "italic"]}
                            disableLists
                            firstRender={firstRender}
                            setFirstRender={setFirstRender}
                            placeholder={t(fieldForm.getValues("defaultLabel") || "")}
                          />
                        </div>
                      ) : (
                        <InputField
                          {...fieldForm.register("label")}
                          // System fields have a defaultLabel, so there a label is not required
                          required={
                            !["system", "system-but-optional"].includes(fieldForm.getValues("editable") || "")
                          }
                          placeholder={t(fieldForm.getValues("defaultLabel") || "")}
                          containerClassName="mt-6"
                          label={t("label")}
                        />
                      )}
                    </div>
=======
                    <InputField
                      {...fieldForm.register("label")}
                      // System fields have a defaultLabel, so there a label is not required
                      required={
                        !["system", "system-but-optional"].includes(fieldForm.getValues("editable") || "")
                      }
                      placeholder={t(fieldForm.getValues("defaultLabel") || "")}
                      containerClassName="mt-6"
                      label={t("label")}
                    />

>>>>>>> 89c08868
                    {fieldType?.isTextType ? (
                      <InputField
                        {...fieldForm.register("placeholder")}
                        containerClassName="mt-6"
                        label={t("placeholder")}
                        placeholder={t(fieldForm.getValues("defaultPlaceholder") || "")}
                      />
                    ) : null}
                    {fieldType?.needsOptions && !fieldForm.getValues("getOptionsAt") ? (
                      <Controller
                        name="options"
                        render={({ field: { value, onChange } }) => {
                          return <Options onChange={onChange} value={value} className="mt-6" />;
                        }}
                      />
                    ) : null}

                    {!!fieldType?.supportsLengthCheck ? (
                      <FieldWithLengthCheckSupport containerClassName="mt-6" fieldForm={fieldForm} />
                    ) : null}

                    <Controller
                      name="required"
                      control={fieldForm.control}
                      render={({ field: { value, onChange } }) => {
                        return (
                          <BooleanToggleGroupField
                            data-testid="field-required"
                            disabled={fieldForm.getValues("editable") === "system"}
                            value={value}
                            onValueChange={(val) => {
                              onChange(val);
                            }}
                            label={t("required")}
                          />
                        );
                      }}
                    />
                  </>
                );
              }

              if (!fieldType.isTextType) {
                throw new Error("Variants are currently supported only with text type");
              }

              return <VariantFields variantsConfig={variantsConfig} fieldForm={fieldForm} />;
            })()}
          </div>

          <DialogFooter className="relative rounded px-8" showDivider>
            <DialogClose color="secondary">{t("cancel")}</DialogClose>
            <Button data-testid="field-add-save" type="submit">
              {isFieldEditMode ? t("save") : t("add")}
            </Button>
          </DialogFooter>
        </Form>
      </DialogContent>
    </Dialog>
  );
}

function FieldWithLengthCheckSupport({
  fieldForm,
  containerClassName = "",
  className,
  ...rest
}: {
  fieldForm: UseFormReturn<RhfFormField>;
  containerClassName?: string;
} & React.HTMLAttributes<HTMLDivElement>) {
  const { t } = useLocale();
  const fieldType = getCurrentFieldType(fieldForm);
  if (!fieldType.supportsLengthCheck) {
    return null;
  }
  const supportsLengthCheck = fieldType.supportsLengthCheck;
  const maxAllowedMaxLength = supportsLengthCheck.maxLength;

  return (
    <div className={classNames("grid grid-cols-2 gap-4", className)} {...rest}>
      <InputField
        {...fieldForm.register("minLength", {
          valueAsNumber: true,
        })}
        defaultValue={0}
        containerClassName={containerClassName}
        label={t("min_characters")}
        type="number"
        onChange={(e) => {
          fieldForm.setValue("minLength", parseInt(e.target.value ?? 0));
          // Ensure that maxLength field adjusts its restrictions
          fieldForm.trigger("maxLength");
        }}
        min={0}
        max={fieldForm.getValues("maxLength") || maxAllowedMaxLength}
      />
      <InputField
        {...fieldForm.register("maxLength", {
          valueAsNumber: true,
        })}
        defaultValue={maxAllowedMaxLength}
        containerClassName={containerClassName}
        label={t("max_characters")}
        type="number"
        onChange={(e) => {
          if (!supportsLengthCheck) {
            return;
          }
          fieldForm.setValue("maxLength", parseInt(e.target.value ?? maxAllowedMaxLength));
          // Ensure that minLength field adjusts its restrictions
          fieldForm.trigger("minLength");
        }}
        min={fieldForm.getValues("minLength") || 0}
        max={maxAllowedMaxLength}
      />
    </div>
  );
}

/**
 * Shows the label of the field, taking into account the current variant selected
 */
function FieldLabel({ field }: { field: RhfFormField }) {
  const { t } = useLocale();
  const fieldTypeConfig = fieldTypesConfigMap[field.type];
  const fieldTypeConfigVariantsConfig = fieldTypeConfig?.variantsConfig;
  const fieldTypeConfigVariants = fieldTypeConfigVariantsConfig?.variants;
  const variantsConfig = field.variantsConfig;
  const variantsConfigVariants = variantsConfig?.variants;
  const defaultVariant = fieldTypeConfigVariantsConfig?.defaultVariant;
  if (!fieldTypeConfigVariants || !variantsConfig) {
    if (fieldsThatSupportLabelAsSafeHtml.includes(field.type)) {
      return (
        <span
          dangerouslySetInnerHTML={{
            // Derive from field.label because label might change in b/w and field.labelAsSafeHtml will not be updated.
            __html: markdownToSafeHTML(field.label || "") || t(field.defaultLabel || ""),
          }}
        />
      );
    } else {
      return <span>{field.label || t(field.defaultLabel || "")}</span>;
    }
  }
  const variant = field.variant || defaultVariant;
  if (!variant) {
    throw new Error(
      `Field has \`variantsConfig\` but no \`defaultVariant\`${JSON.stringify(fieldTypeConfigVariantsConfig)}`
    );
  }
  const label =
    variantsConfigVariants?.[variant as keyof typeof fieldTypeConfigVariants]?.fields?.[0]?.label || "";
  return <span>{t(label)}</span>;
}

function VariantSelector() {
  // Implement a Variant selector for cases when there are more than 2 variants
  return null;
}

function VariantFields({
  fieldForm,
  variantsConfig,
}: {
  fieldForm: UseFormReturn<RhfFormField>;
  variantsConfig: RhfFormField["variantsConfig"];
}) {
  const { t } = useLocale();
  if (!variantsConfig) {
    throw new Error("VariantFields component needs variantsConfig");
  }
  const fieldTypeConfigVariantsConfig = fieldTypesConfigMap[fieldForm.getValues("type")]?.variantsConfig;

  if (!fieldTypeConfigVariantsConfig) {
    throw new Error("Coniguration Issue: FieldType doesn't have `variantsConfig`");
  }

  const variantToggleLabel = t(fieldTypeConfigVariantsConfig.toggleLabel || "");

  const defaultVariant = fieldTypeConfigVariantsConfig.defaultVariant;

  const variantNames = Object.keys(variantsConfig.variants);
  const otherVariants = variantNames.filter((v) => v !== defaultVariant);
  if (otherVariants.length > 1 && variantToggleLabel) {
    throw new Error("More than one other variant. Remove toggleLabel ");
  }
  const otherVariant = otherVariants[0];
  const variantName = fieldForm.watch("variant") || defaultVariant;
  const variantFields = variantsConfig.variants[variantName as keyof typeof variantsConfig].fields;
  /**
   * A variant that has just one field can be shown in a simpler way in UI.
   */
  const isSimpleVariant = variantFields.length === 1;
  const isDefaultVariant = variantName === defaultVariant;
  const supportsVariantToggle = variantNames.length === 2;
  return (
    <>
      {supportsVariantToggle ? (
        <Switch
          checked={!isDefaultVariant}
          label={variantToggleLabel}
          data-testid="variant-toggle"
          onCheckedChange={(checked) => {
            fieldForm.setValue("variant", checked ? otherVariant : defaultVariant);
          }}
          classNames={{ container: "p-2 mt-2 sm:hover:bg-muted rounded" }}
          tooltip={t("Toggle Variant")}
        />
      ) : (
        <VariantSelector />
      )}

      <InputField
        required
        {...fieldForm.register("name")}
        containerClassName="mt-6"
        disabled={
          fieldForm.getValues("editable") === "system" ||
          fieldForm.getValues("editable") === "system-but-optional"
        }
        label={t("identifier")}
      />

      <ul
        className={classNames(
          !isSimpleVariant ? "border-subtle divide-subtle mt-2 divide-y rounded-md border" : ""
        )}>
        {variantFields.map((f, index) => {
          const rhfVariantFieldPrefix = `variantsConfig.variants.${variantName}.fields.${index}` as const;
          const fieldTypeConfigVariants =
            fieldTypeConfigVariantsConfig.variants[
              variantName as keyof typeof fieldTypeConfigVariantsConfig.variants
            ];
          const appUiFieldConfig =
            fieldTypeConfigVariants.fieldsMap[f.name as keyof typeof fieldTypeConfigVariants.fieldsMap];
          return (
            <li className={classNames(!isSimpleVariant ? "p-4" : "")} key={f.name}>
              {!isSimpleVariant && (
                <Label className="flex justify-between">
                  <span>{`Field ${index + 1}`}</span>
                  <span className="text-muted">{`${fieldForm.getValues("name")}.${f.name}`}</span>
                </Label>
              )}
              <InputField
                {...fieldForm.register(`${rhfVariantFieldPrefix}.label`)}
                value={f.label || ""}
                placeholder={t(appUiFieldConfig?.defaultLabel || "")}
                containerClassName="mt-6"
                label={t("label")}
              />
              <InputField
                {...fieldForm.register(`${rhfVariantFieldPrefix}.placeholder`)}
                key={f.name}
                value={f.placeholder || ""}
                containerClassName="mt-6"
                label={t("placeholder")}
                placeholder={t(appUiFieldConfig?.defaultPlaceholder || "")}
              />

              <Controller
                name={`${rhfVariantFieldPrefix}.required`}
                control={fieldForm.control}
                render={({ field: { onChange } }) => {
                  return (
                    <BooleanToggleGroupField
                      data-testid="field-required"
                      disabled={!appUiFieldConfig?.canChangeRequirability}
                      value={f.required}
                      onValueChange={(val) => {
                        onChange(val);
                      }}
                      label={t("required")}
                    />
                  );
                }}
              />
            </li>
          );
        })}
      </ul>
    </>
  );
}<|MERGE_RESOLUTION|>--- conflicted
+++ resolved
@@ -492,7 +492,6 @@
                       }
                       label={t("identifier")}
                     />
-<<<<<<< HEAD
                     <div>
                       {fieldForm.getValues("type") === "boolean" ? (
                         <div className="mt-6">
@@ -523,19 +522,6 @@
                         />
                       )}
                     </div>
-=======
-                    <InputField
-                      {...fieldForm.register("label")}
-                      // System fields have a defaultLabel, so there a label is not required
-                      required={
-                        !["system", "system-but-optional"].includes(fieldForm.getValues("editable") || "")
-                      }
-                      placeholder={t(fieldForm.getValues("defaultLabel") || "")}
-                      containerClassName="mt-6"
-                      label={t("label")}
-                    />
-
->>>>>>> 89c08868
                     {fieldType?.isTextType ? (
                       <InputField
                         {...fieldForm.register("placeholder")}
