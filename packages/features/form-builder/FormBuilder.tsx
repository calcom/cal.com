--- conflicted
+++ resolved
@@ -1,34 +1,30 @@
 import { useAutoAnimate } from "@formkit/auto-animate/react";
-import { useState, useEffect } from "react";
-import { Controller, useFieldArray, useFormContext, useForm } from "react-hook-form";
-import type { UseFormReturn, SubmitHandler } from "react-hook-form";
+import { useEffect, useState } from "react";
+import type { SubmitHandler, UseFormReturn } from "react-hook-form";
+import { Controller, useFieldArray, useForm, useFormContext } from "react-hook-form";
 import type { z } from "zod";
 
 import { classNames } from "@calcom/lib";
 import { useLocale } from "@calcom/lib/hooks/useLocale";
 import { markdownToSafeHTML } from "@calcom/lib/markdownToSafeHTML";
 import {
-  Label,
   Badge,
+  BooleanToggleGroupField,
   Button,
   Dialog,
   DialogClose,
   DialogContent,
+  DialogFooter,
   DialogHeader,
-  DialogFooter,
   Form,
-  BooleanToggleGroupField,
+  Input,
+  InputField,
+  Label,
   SelectField,
-  InputField,
-<<<<<<< HEAD
   showToast,
-=======
-  Input,
->>>>>>> a6daf179
   Switch,
-  showToast,
 } from "@calcom/ui";
-import { ArrowDown, ArrowUp, X, Plus, Trash2 } from "@calcom/ui/components/icon";
+import { ArrowDown, ArrowUp, Plus, Trash2, X } from "@calcom/ui/components/icon";
 
 import { fieldTypesConfigMap } from "./fieldTypes";
 import { fieldsThatSupportLabelAsSafeHtml } from "./fieldsThatSupportLabelAsSafeHtml";
