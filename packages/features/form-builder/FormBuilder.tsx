--- conflicted
+++ resolved
@@ -520,7 +520,10 @@
                       }
                       label={t("identifier")}
                     />
-<<<<<<< HEAD
+                    <CheckboxField
+                       description={t("disable_input_if_prefilled")}
+                       {...fieldForm.register("disableOnPrefill", { setValueAs: Boolean })}
+                    />
                     <div>
                       {formFieldType === "boolean" ? (
                         <CheckboxFieldLabel />
@@ -537,23 +540,7 @@
                         />
                       )}
                     </div>
-=======
-                    <CheckboxField
-                      description={t("disable_input_if_prefilled")}
-                      {...fieldForm.register("disableOnPrefill", { setValueAs: Boolean })}
-                    />
-                    <InputField
-                      {...fieldForm.register("label")}
-                      // System fields have a defaultLabel, so there a label is not required
-                      required={
-                        !["system", "system-but-optional"].includes(fieldForm.getValues("editable") || "")
-                      }
-                      placeholder={t(fieldForm.getValues("defaultLabel") || "")}
-                      containerClassName="mt-6"
-                      label={t("label")}
-                    />
-
->>>>>>> b946abab
+                    
                     {fieldType?.isTextType ? (
                       <InputField
                         {...fieldForm.register("placeholder")}
