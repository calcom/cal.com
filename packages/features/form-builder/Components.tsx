--- conflicted
+++ resolved
@@ -350,11 +350,7 @@
                     }
                     setValue(newValue);
                   }}
-<<<<<<< HEAD
-                  className="border-default dark:border-default hover:bg-subtle checked:hover:bg-brand-default checked:bg-brand-default dark:checked:bg-brand-default dark:bg-darkgray-100 dark:hover:bg-subtle dark:checked:hover:bg-brand-default h-4 w-4 cursor-pointer rounded transition ltr:mr-2 rtl:ml-2"
-=======
                   className="border-default dark:border-default hover:bg-subtle checked:hover:bg-brand-default checked:bg-brand-default dark:checked:bg-brand-default dark:hover:bg-subtle dark:checked:hover:bg-brand-default h-4 w-4 cursor-pointer rounded transition ltr:mr-2 rtl:ml-2"
->>>>>>> 00ee1ef4
                   value={option.value}
                   checked={value.includes(option.value)}
                 />
@@ -457,13 +453,9 @@
                         checked={value?.value === option.value}
                       />
                       <span className="text-emphasis me-2 ms-2 text-sm">
-<<<<<<< HEAD
-                        {getCleanLabel(option.label) ?? ""}
-=======
                         {option.value === "somewhereElse"
                           ? t("somewhere_else")
                           : getCleanLabel(option.label) ?? ""}
->>>>>>> 00ee1ef4
                       </span>
                       <span>
                         {option.value === "phone" && (
@@ -476,13 +468,6 @@
               ) : (
                 // Use the only option itself to determine if the field is required or not.
                 <>
-<<<<<<< HEAD
-                  <Label className="flex">
-                    {/* We still want to show the label of the field if it is changed by the user otherwise the best label would be the option label */}
-                    {getCleanLabel(
-                      didUserProvideLabel(label, translatedDefaultLabel) ? label : options[0].label
-                    )}
-=======
                   <Label className="flex items-center">
                     {/* We still want to show the label of the field if it is changed by the user otherwise the best label would be the option label */}
                     {options[0].value === "somewhereElse"
@@ -490,7 +475,6 @@
                       : getCleanLabel(
                           didUserProvideLabel(label, translatedDefaultLabel) ? label : options[0].label
                         )}
->>>>>>> 00ee1ef4
                     {!readOnly && optionsInputs[options[0].value]?.required ? (
                       <span className="text-default -mb-2 ml-1 text-sm font-medium">*</span>
                     ) : null}
