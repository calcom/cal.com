--- conflicted
+++ resolved
@@ -387,10 +387,6 @@
             disabled={readOnly}
             description={label ?? ""}
           />
-<<<<<<< HEAD
-=======
-          <Label className="text-emphasis -mt-px block text-sm font-medium">{label}</Label>
->>>>>>> 2bdd6df7
         </div>
       );
     },
