import { useEffect } from "react";
import type { z } from "zod";

import Widgets from "@calcom/app-store/routing-forms/components/react-awesome-query-builder/widgets";
import type {
  TextLikeComponentProps,
  SelectLikeComponentProps,
} from "@calcom/app-store/routing-forms/components/react-awesome-query-builder/widgets";
import { classNames } from "@calcom/lib";
import { useLocale } from "@calcom/lib/hooks/useLocale";
import type { BookingFieldType } from "@calcom/prisma/zod-utils";
import { PhoneInput, AddressInput, Button, Label, Group, RadioField, EmailField, Tooltip } from "@calcom/ui";
import { FiUserPlus, FiX } from "@calcom/ui/components/icon";

import { ComponentForField } from "./FormBuilder";
import type { fieldsSchema } from "./FormBuilderFieldsSchema";

type Component =
  | {
      propsType: "text";
      factory: <TProps extends TextLikeComponentProps>(props: TProps) => JSX.Element;
    }
  | {
      propsType: "textList";
      factory: <TProps extends TextLikeComponentProps<string[]>>(props: TProps) => JSX.Element;
    }
  | {
      propsType: "select";
      factory: <TProps extends SelectLikeComponentProps>(props: TProps) => JSX.Element;
    }
  | {
      propsType: "boolean";
      factory: <TProps extends TextLikeComponentProps<boolean>>(props: TProps) => JSX.Element;
    }
  | {
      propsType: "multiselect";
      factory: <TProps extends SelectLikeComponentProps<string[]>>(props: TProps) => JSX.Element;
    }
  | {
      // Objective type question with option having a possible input
      propsType: "objectiveWithInput";
      factory: <
        TProps extends SelectLikeComponentProps<{
          value: string;
          optionValue: string;
        }> & {
          optionsInputs: NonNullable<z.infer<typeof fieldsSchema>[number]["optionsInputs"]>;
          value: { value: string; optionValue: string };
        } & {
          name?: string;
          required?: boolean;
        }
      >(
        props: TProps
      ) => JSX.Element;
    };

// TODO: Share FormBuilder components across react-query-awesome-builder(for Routing Forms) widgets.
// There are certain differences b/w two. Routing Forms expect label to be provided by the widget itself and FormBuilder adds label itself and expect no label to be added by component.
// Routing Form approach is better as it provides more flexibility to show the label in complex components. But that can't be done right now because labels are missing consistent asterisk required support across different components
export const Components: Record<BookingFieldType, Component> = {
  text: {
    propsType: "text",
    factory: (props) => <Widgets.TextWidget noLabel={true} {...props} />,
  },
  textarea: {
    propsType: "text",
    // TODO: Make rows configurable in the form builder
    factory: (props) => <Widgets.TextAreaWidget rows={3} {...props} />,
  },
  number: {
    propsType: "text",
    factory: (props) => <Widgets.NumberWidget noLabel={true} {...props} />,
  },
  name: {
    propsType: "text",
    // Keep special "name" type field and later build split(FirstName and LastName) variant of it.
    factory: (props) => <Widgets.TextWidget noLabel={true} {...props} />,
  },
  phone: {
    propsType: "text",
    factory: ({ setValue, readOnly, ...props }) => {
      if (!props) {
        return <div />;
      }

      return (
        <PhoneInput
          disabled={readOnly}
          onChange={(val: string) => {
            setValue(val);
          }}
          {...props}
        />
      );
    },
  },
  email: {
    propsType: "text",
    factory: (props) => {
      if (!props) {
        return <div />;
      }
      return <Widgets.TextWidget type="email" noLabel={true} {...props} />;
    },
  },
  address: {
    propsType: "text",
    factory: (props) => {
      return (
        <AddressInput
          onChange={(val) => {
            props.setValue(val);
          }}
          {...props}
        />
      );
    },
  },
  multiemail: {
    propsType: "textList",
    //TODO: Make it a ui component
    factory: function MultiEmail({ value, readOnly, label, setValue, ...props }) {
      const placeholder = props.placeholder;
      const { t } = useLocale();
      value = value || [];
      const inputClassName =
        "dark:placeholder:text-darkgray-600 focus:border-brand-default border-subtle  block w-full rounded-md border-default text-sm focus:ring-black disabled:bg-emphasis disabled:hover:cursor-not-allowed dark:bg-transparent dark:selection:bg-green-500 disabled:dark:text-subtle";
      return (
        <>
          {value.length ? (
            <div>
              <label htmlFor="guests" className="text-default  mb-1 block text-sm font-medium">
                {label}
              </label>
              <ul>
                {value.map((field, index) => (
                  <li key={index}>
                    <EmailField
                      disabled={readOnly}
                      value={value[index]}
                      onChange={(e) => {
                        value[index] = e.target.value;
                        setValue(value);
                      }}
                      className={classNames(inputClassName, "border-r-0")}
                      addOnClassname={classNames(
                        "border-default border block border-l-0 disabled:bg-emphasis disabled:hover:cursor-not-allowed bg-transparent disabled:text-subtle border-subtle "
                      )}
                      placeholder={placeholder}
                      label={<></>}
                      required
                      addOnSuffix={
                        !readOnly ? (
                          <Tooltip content="Remove email">
                            <button
                              className="m-1 disabled:hover:cursor-not-allowed"
                              type="button"
                              onClick={() => {
                                value.splice(index, 1);
                                setValue(value);
                              }}>
                              <FiX className="text-default" />
                            </button>
                          </Tooltip>
                        ) : null
                      }
                    />
                  </li>
                ))}
              </ul>
              {!readOnly && (
                <Button
                  data-testid="add-another-guest"
                  type="button"
                  color="minimal"
                  StartIcon={FiUserPlus}
                  className="my-2.5"
                  onClick={() => {
                    value.push("");
                    setValue(value);
                  }}>
                  {t("add_another")}
                </Button>
              )}
            </div>
          ) : (
            <></>
          )}

          {!value.length && !readOnly && (
            <Button
              data-testid="add-guests"
              color="minimal"
              variant="button"
              StartIcon={FiUserPlus}
              onClick={() => {
                value.push("");
                setValue(value);
              }}
              className="mr-auto">
              {label}
            </Button>
          )}
        </>
      );
    },
  },
  multiselect: {
    propsType: "multiselect",
    factory: (props) => {
      const newProps = {
        ...props,
        listValues: props.options.map((o) => ({ title: o.label, value: o.value })),
      };
      return <Widgets.MultiSelectWidget {...newProps} />;
    },
  },
  select: {
    propsType: "select",
    factory: (props) => {
      const newProps = {
        ...props,
        listValues: props.options.map((o) => ({ title: o.label, value: o.value })),
      };
      return <Widgets.SelectWidget {...newProps} />;
    },
  },
  checkbox: {
    propsType: "multiselect",
    factory: ({ options, readOnly, setValue, value }) => {
      value = value || [];
      return (
        <div>
          {options.map((option, i) => {
            return (
              <label key={i} className="block">
                <input
                  type="checkbox"
                  disabled={readOnly}
                  onChange={(e) => {
                    const newValue = value.filter((v) => v !== option.value);
                    if (e.target.checked) {
                      newValue.push(option.value);
                    }
                    setValue(newValue);
                  }}
                  className="dark:bg-darkgray-300 border-subtle border-default text-emphasis h-4 w-4 rounded focus:ring-black ltr:mr-2 rtl:ml-2"
                  value={option.value}
                  checked={value.includes(option.value)}
                />
                <span className="text-emphasis ms-2 me-2 text-sm">{option.label ?? ""}</span>
              </label>
            );
          })}
        </div>
      );
    },
  },
  radio: {
    propsType: "select",
    factory: ({ setValue, value, options }) => {
      return (
        <Group
          value={value}
          onValueChange={(e) => {
            setValue(e);
          }}>
          <>
            {options.map((option, i) => (
              <RadioField
                label={option.label}
                key={`option.${i}.radio`}
                value={option.label}
                id={`option.${i}.radio`}
              />
            ))}
          </>
        </Group>
      );
    },
  },
  radioInput: {
    propsType: "objectiveWithInput",
    factory: function RadioInputWithLabel({ name, options, optionsInputs, value, setValue, readOnly }) {
      useEffect(() => {
        if (!value) {
          setValue({
            value: options[0]?.value,
            optionValue: "",
          });
        }
      }, [options, setValue, value]);

      return (
        <div>
          <div>
            <div className="mb-2">
              {options.length > 1 ? (
                options.map((option, i) => {
                  return (
                    <label key={i} className="block">
                      <input
                        type="radio"
                        disabled={readOnly}
                        name={name}
<<<<<<< HEAD
                        className="bg-subtle border-default text-default dark:text-inverted h-4 w-4 ltr:mr-2 rtl:ml-2"
=======
                        className="dark:bg-darkgray-300 border-subtle border-default text-emphasis h-4 w-4 focus:ring-black ltr:mr-2 rtl:ml-2"
>>>>>>> f45fb038
                        value={option.value}
                        onChange={(e) => {
                          setValue({
                            value: e.target.value,
                            optionValue: "",
                          });
                        }}
                        checked={value?.value === option.value}
                      />
                      <span className="text-emphasis ms-2 me-2 text-sm">{option.label ?? ""}</span>
                    </label>
                  );
                })
              ) : (
                // Show option itself as label because there is just one option
                <>
                  <Label>
                    {options[0].label}
                    {!readOnly && optionsInputs[options[0].value]?.required ? (
                      <span className="text-default ml-1 mb-1 text-sm font-medium leading-none">*</span>
                    ) : null}
                  </Label>
                </>
              )}
            </div>
          </div>
          {(() => {
            const optionField = optionsInputs[value?.value];
            if (!optionField) {
              return null;
            }
            return (
              <div>
                <ComponentForField
                  readOnly={!!readOnly}
                  field={{
                    ...optionField,
                    name: "optionField",
                  }}
                  value={value?.optionValue}
                  setValue={(val: string | undefined) => {
                    setValue({
                      value: value?.value,
                      optionValue: val || "",
                    });
                  }}
                />
              </div>
            );
          })()}
        </div>
      );
    },
  },
  boolean: {
    propsType: "boolean",
    factory: ({ readOnly, label, value, setValue }) => {
      return (
        <div className="flex">
          <input
            type="checkbox"
            onChange={(e) => {
              if (e.target.checked) {
                setValue(true);
              } else {
                setValue(false);
              }
            }}
            className="border-default disabled:bg-emphasis disabled:dark:text-subtle text-emphasis h-4 w-4 rounded focus:ring-black ltr:mr-2 rtl:ml-2"
            placeholder=""
            checked={value}
            disabled={readOnly}
          />
          <Label className="text-default dark:text-inverted -mt-px block text-sm font-medium">{label}</Label>
        </div>
      );
    },
  },
} as const;
// Should use `statisfies` to check if the `type` is from supported types. But satisfies doesn't work with Next.js config<|MERGE_RESOLUTION|>--- conflicted
+++ resolved
@@ -304,11 +304,7 @@
                         type="radio"
                         disabled={readOnly}
                         name={name}
-<<<<<<< HEAD
-                        className="bg-subtle border-default text-default dark:text-inverted h-4 w-4 ltr:mr-2 rtl:ml-2"
-=======
                         className="dark:bg-darkgray-300 border-subtle border-default text-emphasis h-4 w-4 focus:ring-black ltr:mr-2 rtl:ml-2"
->>>>>>> f45fb038
                         value={option.value}
                         onChange={(e) => {
                           setValue({
