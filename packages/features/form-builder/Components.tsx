--- conflicted
+++ resolved
@@ -19,10 +19,6 @@
 
 import { ComponentForField } from "./FormBuilderField";
 import { propsTypes } from "./propsTypes";
-<<<<<<< HEAD
-import type { fieldSchema, FieldType, variantsConfigSchema, fieldTypeEnum } from "./schema";
-=======
->>>>>>> 5463dc26
 import { preprocessNameFieldDataWithVariant } from "./utils";
 
 export const isValidValueProp: Record<Component["propsType"], (val: unknown) => boolean> = {
