--- conflicted
+++ resolved
@@ -16,12 +16,8 @@
   RadioField,
   EmailField,
   Tooltip,
-<<<<<<< HEAD
   InputField,
-  Checkbox,
-=======
   CheckboxField,
->>>>>>> 47f65bb1
 } from "@calcom/ui";
 import { UserPlus, X } from "@calcom/ui/components/icon";
 
