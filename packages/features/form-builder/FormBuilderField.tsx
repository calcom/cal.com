--- conflicted
+++ resolved
@@ -12,16 +12,10 @@
 import { fieldsThatSupportLabelAsSafeHtml } from "./fieldsThatSupportLabelAsSafeHtml";
 import type { fieldsSchema } from "./schema";
 import {
-<<<<<<< HEAD
   getFieldNameFromErrorMessage,
   useShouldBeDisabledDueToPrefill,
 } from "./useShouldBeDisabledDueToPrefill";
 import { cpfMask, emailMask, nameMask } from "./utils";
-=======
-  useShouldBeDisabledDueToPrefill,
-  getFieldNameFromErrorMessage,
-} from "./useShouldBeDisabledDueToPrefill";
->>>>>>> 00ee1ef4
 import { getTranslatedConfig as getTranslatedVariantsConfig } from "./utils/variantsConfig";
 
 type RhfForm = {
@@ -106,11 +100,7 @@
             <div>
               <ComponentForField
                 field={{ ...field, label, placeholder, hidden }}
-<<<<<<< HEAD
                 value={maskedValue}
-=======
-                value={value}
->>>>>>> 00ee1ef4
                 readOnly={readOnly || shouldBeDisabled}
                 setValue={(val: unknown) => {
                   onChange(val);
@@ -171,20 +161,12 @@
   field,
   children,
   readOnly,
-<<<<<<< HEAD
-=======
-  htmlFor,
->>>>>>> 00ee1ef4
   noLabel = false,
 }: {
   field: Partial<RhfFormField>;
   readOnly: boolean;
   children: React.ReactNode;
   noLabel?: boolean;
-<<<<<<< HEAD
-=======
-  htmlFor: string;
->>>>>>> 00ee1ef4
 }) => {
   const { t } = useLocale();
 
@@ -199,11 +181,7 @@
           field.type !== "multiemail" &&
           field.label && (
             <div className="mb-2 flex items-center">
-<<<<<<< HEAD
               <Label className="!mb-0 flex">
-=======
-              <Label className="!mb-0 flex items-center" htmlFor={htmlFor}>
->>>>>>> 00ee1ef4
                 <span>{field.label}</span>
                 <span className="text-emphasis -mb-1 ml-1 text-sm font-medium leading-none">
                   {!readOnly && field.required ? "*" : ""}
@@ -303,11 +281,7 @@
 
   if (componentConfig.propsType === "text") {
     return (
-<<<<<<< HEAD
-      <WithLabel field={field} readOnly={readOnly} noLabel={noLabel}>
-=======
-      <WithLabel field={field} htmlFor={field.name} readOnly={readOnly} noLabel={noLabel}>
->>>>>>> 00ee1ef4
+      <WithLabel field={field} readOnly={readOnly} noLabel={noLabel}>
         <componentConfig.factory
           placeholder={field.placeholder}
           minLength={field.minLength}
@@ -324,11 +298,7 @@
 
   if (componentConfig.propsType === "boolean") {
     return (
-<<<<<<< HEAD
-      <WithLabel field={field} readOnly={readOnly} noLabel={noLabel}>
-=======
-      <WithLabel field={field} htmlFor={field.name} readOnly={readOnly} noLabel={noLabel}>
->>>>>>> 00ee1ef4
+      <WithLabel field={field} readOnly={readOnly} noLabel={noLabel}>
         <componentConfig.factory
           name={field.name}
           label={field.label}
@@ -343,11 +313,7 @@
 
   if (componentConfig.propsType === "textList") {
     return (
-<<<<<<< HEAD
-      <WithLabel field={field} readOnly={readOnly} noLabel={noLabel}>
-=======
-      <WithLabel field={field} htmlFor={field.name} readOnly={readOnly} noLabel={noLabel}>
->>>>>>> 00ee1ef4
+      <WithLabel field={field} readOnly={readOnly} noLabel={noLabel}>
         <componentConfig.factory
           placeholder={field.placeholder}
           name={field.name}
@@ -366,11 +332,7 @@
     }
 
     return (
-<<<<<<< HEAD
-      <WithLabel field={field} readOnly={readOnly} noLabel={noLabel}>
-=======
-      <WithLabel field={field} htmlFor={field.name} readOnly={readOnly} noLabel={noLabel}>
->>>>>>> 00ee1ef4
+      <WithLabel field={field} readOnly={readOnly} noLabel={noLabel}>
         <componentConfig.factory
           readOnly={readOnly}
           value={value as string}
@@ -388,11 +350,7 @@
       throw new Error("Field options is not defined");
     }
     return (
-<<<<<<< HEAD
-      <WithLabel field={field} readOnly={readOnly} noLabel={noLabel}>
-=======
-      <WithLabel field={field} htmlFor={field.name} readOnly={readOnly} noLabel={noLabel}>
->>>>>>> 00ee1ef4
+      <WithLabel field={field} readOnly={readOnly} noLabel={noLabel}>
         <componentConfig.factory
           placeholder={field.placeholder}
           name={field.name}
@@ -416,11 +374,7 @@
     const options = field.options;
 
     return field.options.length ? (
-<<<<<<< HEAD
-      <WithLabel field={field} readOnly={readOnly} noLabel={noLabel}>
-=======
-      <WithLabel field={field} htmlFor={field.name} readOnly={readOnly} noLabel={noLabel}>
->>>>>>> 00ee1ef4
+      <WithLabel field={field} readOnly={readOnly} noLabel={noLabel}>
         <componentConfig.factory
           placeholder={field.placeholder}
           readOnly={readOnly}
