import { ErrorMessage } from "@hookform/error-message";
import type { TFunction } from "next-i18next";
import { Controller, useFormContext } from "react-hook-form";
import type { z } from "zod";

import { classNames } from "@calcom/lib";
import { useLocale } from "@calcom/lib/hooks/useLocale";
import { Icon, InfoBadge, Label } from "@calcom/ui";

import { Components, isValidValueProp } from "./Components";
import { fieldTypesConfigMap } from "./fieldTypes";
import { fieldsThatSupportLabelAsSafeHtml } from "./fieldsThatSupportLabelAsSafeHtml";
import type { fieldsSchema } from "./schema";
import { getVariantsConfig } from "./utils";

type RhfForm = {
  fields: z.infer<typeof fieldsSchema>;
};

type RhfFormFields = RhfForm["fields"];

type RhfFormField = RhfFormFields[number];

type ValueProps =
  | {
      value: string[];
      setValue: (value: string[]) => void;
    }
  | {
      value: string;
      setValue: (value: string) => void;
    }
  | {
      value: {
        value: string;
        optionValue: string;
      };
      setValue: (value: { value: string; optionValue: string }) => void;
    }
  | {
      value: boolean;
      setValue: (value: boolean) => void;
    };

export const FormBuilderField = ({
  field,
  readOnly,
  className,
}: {
  field: RhfFormFields[number];
  readOnly: boolean;
  className: string;
}) => {
  const { t } = useLocale();
  const { control, formState } = useFormContext();

  const { hidden, placeholder, label } = getAndUpdateNormalizedValues(field, t);

  function handleErrorMessage(message: string | undefined) {
    console.log("message===========>", message);
    if (field.type === "textarea" && message) {
      return (
<<<<<<< HEAD
        t(message, { minLength: field["min-length"], maxLength: field["max-length"] }) || t("invalid_input")
=======
        t(message, { maxLength: field["max-length"] || "", minLength: field["min-length"] || "" }) ||
        t(message || "invalid_input")
>>>>>>> 5e99b72d
      );
    }
    return t(message || "invalid_input");
  }

  return (
    <div data-fob-field-name={field.name} className={classNames(className, hidden ? "hidden" : "")}>
      <Controller
        control={control}
        // Make it a variable
        name={`responses.${field.name}`}
        render={({ field: { value, onChange }, fieldState: { error } }) => {
          return (
            <div>
              <ComponentForField
                field={{ ...field, label, placeholder, hidden }}
                value={value}
                readOnly={readOnly}
                setValue={(val: unknown) => {
                  onChange(val);
                }}
              />
              <ErrorMessage
                name="responses"
                errors={formState.errors}
                render={({ message }: { message: string | undefined }) => {
                  message = message || "";
                  // If the error comes due to parsing the `responses` object(which can have error for any field), we need to identify the field that has the error from the message
                  const name = message.replace(/\{([^}]+)\}.*/, "$1");
                  const isResponsesErrorForThisField = name === field.name;
                  // If the error comes for the specific property of responses(Possible for system fields), then also we would go ahead and show the error
                  if (!isResponsesErrorForThisField && !error) {
                    return null;
                  }

                  message = message.replace(/\{[^}]+\}(.*)/, "$1").trim();

                  if (hidden) {
                    console.error(`Error message for hidden field:${field.name} => ${message}`);
                  }

                  return (
                    <div
                      data-testid={`error-message-${field.name}`}
                      className="mt-2 flex items-center text-sm text-red-700 ">
                      <Icon name="info" className="h-3 w-3 ltr:mr-2 rtl:ml-2" />
                      <p>{handleErrorMessage(message)}</p>
                    </div>
                  );
                }}
              />
            </div>
          );
        }}
      />
    </div>
  );
};

function assertUnreachable(arg: never) {
  throw new Error(`Don't know how to handle ${JSON.stringify(arg)}`);
}

// TODO: Add consistent `label` support to all the components and then remove the usage of WithLabel.
// Label should be handled by each Component itself.
const WithLabel = ({
  field,
  children,
  readOnly,
}: {
  field: Partial<RhfFormField>;
  readOnly: boolean;
  children: React.ReactNode;
}) => {
  const { t } = useLocale();

  return (
    <div>
      {/* multiemail doesnt show label initially. It is shown on clicking CTA */}
      {/* boolean type doesn't have a label overall, the radio has it's own label */}
      {/* Component itself managing it's label should remove these checks */}
      {field.type !== "boolean" && field.type !== "multiemail" && field.label && (
        <div className="mb-2 flex items-center">
          <Label className="!mb-0 flex">
            <span>{field.label}</span>
            <span className="text-emphasis -mb-1 ml-1 text-sm font-medium leading-none">
              {!readOnly && field.required ? "*" : ""}
            </span>
            {field.type === "phone" && <InfoBadge content={t("number_in_international_format")} />}
          </Label>
        </div>
      )}
      {children}
    </div>
  );
};

/**
 * Ensures that `labels` and `placeholders`, wherever they are, are set properly. If direct values are not set, default values from fieldTypeConfig are used.
 */
export function getAndUpdateNormalizedValues(field: RhfFormFields[number], t: TFunction) {
  let noLabel = false;
  let hidden = !!field.hidden;
  if (field.type === "radioInput") {
    const options = field.options;

    // If we have only one option and it has an input, we don't show the field label because Option name acts as label.
    // e.g. If it's just Attendee Phone Number option then we don't show `Location` label
    if (options?.length === 1) {
      if (!field.optionsInputs) {
        throw new Error("radioInput must have optionsInputs");
      }
      if (field.optionsInputs[options[0].value]) {
        noLabel = true;
      } else {
        // If there's only one option and it doesn't have an input, we don't show the field at all because it's visible in the left side bar
        hidden = true;
      }
    }
  }

  /**
   * Instead of passing labelAsSafeHtml props to all the components, FormBuilder components can assume that the label is safe html and use it on a case by case basis after adding checks here
   */
  if (fieldsThatSupportLabelAsSafeHtml.includes(field.type) && field.labelAsSafeHtml === undefined) {
    throw new Error(`${field.name}:${field.type} type must have labelAsSafeHtml set`);
  }

  const label = noLabel ? "" : field.labelAsSafeHtml || field.label || t(field.defaultLabel || "");
  const placeholder = field.placeholder || t(field.defaultPlaceholder || "");

  if (field.variantsConfig?.variants) {
    Object.entries(field.variantsConfig.variants).forEach(([variantName, variant]) => {
      variant.fields.forEach((variantField) => {
        const fieldTypeVariantsConfig = fieldTypesConfigMap[field.type]?.variantsConfig;
        const defaultVariantFieldLabel =
          fieldTypeVariantsConfig?.variants?.[variantName]?.fieldsMap[variantField.name]?.defaultLabel;

        variantField.label = variantField.label || t(defaultVariantFieldLabel || "");
      });
    });
  }

  return { hidden, placeholder, label };
}

export const ComponentForField = ({
  field,
  value,
  setValue,
  readOnly,
}: {
  field: Omit<RhfFormField, "editable" | "label"> & {
    // Label is optional because radioInput doesn't have a label
    label?: string;
  };
  readOnly: boolean;
} & ValueProps) => {
  const fieldType = field.type || "text";
  const componentConfig = Components[fieldType];

  const isValueOfPropsType = (val: unknown, propsType: typeof componentConfig.propsType) => {
    const isValid = isValidValueProp[propsType](val);
    return isValid;
  };

  // If possible would have wanted `isValueOfPropsType` to narrow the type of `value` and `setValue` accordingly, but can't seem to do it.
  // So, code following this uses type assertion to tell TypeScript that everything has been validated
  if (value !== undefined && !isValueOfPropsType(value, componentConfig.propsType)) {
    throw new Error(
      `Value ${value} is not valid for type ${componentConfig.propsType} for field ${field.name}`
    );
  }
  if (componentConfig.propsType === "text") {
    return (
      <WithLabel field={field} readOnly={readOnly}>
        <componentConfig.factory
          placeholder={field.placeholder}
          name={field.name}
          label={field.label}
          readOnly={readOnly}
          value={value as string}
          setValue={setValue as (arg: typeof value) => void}
          maxLength={field["max-length"]}
          minLength={field["min-length"]}
        />
      </WithLabel>
    );
  }

  if (componentConfig.propsType === "boolean") {
    return (
      <WithLabel field={field} readOnly={readOnly}>
        <componentConfig.factory
          name={field.name}
          label={field.label}
          readOnly={readOnly}
          value={value as boolean}
          setValue={setValue as (arg: typeof value) => void}
          placeholder={field.placeholder}
        />
      </WithLabel>
    );
  }

  if (componentConfig.propsType === "textList") {
    return (
      <WithLabel field={field} readOnly={readOnly}>
        <componentConfig.factory
          placeholder={field.placeholder}
          name={field.name}
          label={field.label}
          readOnly={readOnly}
          value={value as string[]}
          setValue={setValue as (arg: typeof value) => void}
        />
      </WithLabel>
    );
  }

  if (componentConfig.propsType === "select") {
    if (!field.options) {
      throw new Error("Field options is not defined");
    }

    return (
      <WithLabel field={field} readOnly={readOnly}>
        <componentConfig.factory
          readOnly={readOnly}
          value={value as string}
          name={field.name}
          placeholder={field.placeholder}
          setValue={setValue as (arg: typeof value) => void}
          options={field.options.map((o) => ({ ...o, title: o.label }))}
        />
      </WithLabel>
    );
  }

  if (componentConfig.propsType === "multiselect") {
    if (!field.options) {
      throw new Error("Field options is not defined");
    }
    return (
      <WithLabel field={field} readOnly={readOnly}>
        <componentConfig.factory
          placeholder={field.placeholder}
          name={field.name}
          readOnly={readOnly}
          value={value as string[]}
          setValue={setValue as (arg: typeof value) => void}
          options={field.options.map((o) => ({ ...o, title: o.label }))}
        />
      </WithLabel>
    );
  }

  if (componentConfig.propsType === "objectiveWithInput") {
    if (!field.options) {
      throw new Error("Field options is not defined");
    }
    if (!field.optionsInputs) {
      throw new Error("Field optionsInputs is not defined");
    }

    const options = field.options;

    return field.options.length ? (
      <WithLabel field={field} readOnly={readOnly}>
        <componentConfig.factory
          placeholder={field.placeholder}
          readOnly={readOnly}
          name={field.name}
          value={value as { value: string; optionValue: string }}
          setValue={setValue as (arg: typeof value) => void}
          optionsInputs={field.optionsInputs}
          options={options}
          required={field.required}
        />
      </WithLabel>
    ) : null;
  }

  if (componentConfig.propsType === "variants") {
    const variantsConfig = getVariantsConfig(field);
    if (!variantsConfig) {
      return null;
    }

    return (
      <componentConfig.factory
        placeholder={field.placeholder}
        readOnly={readOnly}
        name={field.name}
        variant={field.variant}
        value={value as { value: string; optionValue: string }}
        setValue={setValue as (arg: Record<string, string> | string) => void}
        variants={variantsConfig.variants}
      />
    );
  }

  assertUnreachable(componentConfig);
  return null;
};<|MERGE_RESOLUTION|>--- conflicted
+++ resolved
@@ -57,15 +57,9 @@
   const { hidden, placeholder, label } = getAndUpdateNormalizedValues(field, t);
 
   function handleErrorMessage(message: string | undefined) {
-    console.log("message===========>", message);
     if (field.type === "textarea" && message) {
       return (
-<<<<<<< HEAD
         t(message, { minLength: field["min-length"], maxLength: field["max-length"] }) || t("invalid_input")
-=======
-        t(message, { maxLength: field["max-length"] || "", minLength: field["min-length"] || "" }) ||
-        t(message || "invalid_input")
->>>>>>> 5e99b72d
       );
     }
     return t(message || "invalid_input");
