--- conflicted
+++ resolved
@@ -207,11 +207,7 @@
       <div className="items-start space-y-2 md:flex md:space-y-0">
         {types.map((embed, index) => (
           <button
-<<<<<<< HEAD
-            className="hover:bg-subtle bg-muted	w-full self-stretch rounded-md border border-transparent p-6 text-left transition hover:rounded-md lg:w-1/3 ltr:mr-4 ltr:last:mr-0 rtl:ml-4 rtl:last:ml-0"
-=======
             className="hover:bg-subtle bg-muted	w-full self-stretch rounded-md border border-transparent p-6 text-left transition hover:rounded-md ltr:mr-4 ltr:last:mr-0 rtl:ml-4 rtl:last:ml-0 lg:w-1/3"
->>>>>>> 00ee1ef4
             key={index}
             data-testid={embed.type}
             onClick={() => {
@@ -1252,11 +1248,7 @@
                     <div
                       key={tab.href}
                       className={classNames(
-<<<<<<< HEAD
-                        searchParams?.get("embedTabName") === tab.href.split("=")[1] ? "flex-1" : "hidden"
-=======
                         embedParams.embedTabName === tab.href.split("=")[1] ? "flex-1" : "hidden"
->>>>>>> 00ee1ef4
                       )}>
                       {tab.type === "code" && (
                         <tab.Component
@@ -1268,13 +1260,7 @@
                         />
                       )}
                       <div
-<<<<<<< HEAD
-                        className={
-                          searchParams?.get("embedTabName") === "embed-preview" ? "mt-2 block" : "hidden"
-                        }
-=======
                         className={embedParams.embedTabName === "embed-preview" ? "mt-2 block" : "hidden"}
->>>>>>> 00ee1ef4
                       />
                     </div>
                   );
@@ -1286,18 +1272,12 @@
                   <div key={tab.href} className={classNames("flex flex-grow flex-col")}>
                     <div className="flex h-[55vh] flex-grow flex-col">
                       <EmailEmbedPreview
-<<<<<<< HEAD
-=======
                         selectedDuration={selectedDuration}
->>>>>>> 00ee1ef4
                         calLink={calLink}
                         eventType={eventTypeData?.eventType}
                         emailContentRef={emailContentRef}
                         username={teamSlug ?? (data?.user.username as string)}
-<<<<<<< HEAD
-=======
                         userSettingsTimezone={userSettings?.timeZone}
->>>>>>> 00ee1ef4
                         month={month as string}
                         selectedDateAndTime={
                           selectedDatesAndTimes
@@ -1306,15 +1286,7 @@
                         }
                       />
                     </div>
-<<<<<<< HEAD
-                    <div
-                      className={
-                        searchParams?.get("embedTabName") === "embed-preview" ? "mt-2 block" : "hidden"
-                      }
-                    />
-=======
                     <div className={embedParams.embedTabName === "embed-preview" ? "mt-2 block" : "hidden"} />
->>>>>>> 00ee1ef4
                   </div>
                 );
               })}
@@ -1339,11 +1311,7 @@
                   if (embedType === "email") {
                     handleCopyEmailText();
                   } else {
-<<<<<<< HEAD
-                    const currentTabHref = searchParams?.get("embedTabName");
-=======
                     const currentTabHref = embedParams.embedTabName;
->>>>>>> 00ee1ef4
                     const currentTabName = tabs.find(
                       (tab) => tab.href === `embedTabName=${currentTabHref}`
                     )?.name;
