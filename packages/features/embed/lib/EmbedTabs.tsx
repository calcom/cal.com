import type { MutableRefObject } from "react";
import { forwardRef } from "react";

import type { BookerLayout } from "@calcom/features/bookings/Booker/types";
import { APP_NAME } from "@calcom/lib/constants";
import { useBookerUrl } from "@calcom/lib/hooks/useBookerUrl";
import { useLocale } from "@calcom/lib/hooks/useLocale";
import { TextArea } from "@calcom/ui";

import type { EmbedFramework, EmbedType, PreviewState } from "../types";
import { Codes } from "./EmbedCodes";
import { buildCssVarsPerTheme } from "./buildCssVarsPerTheme";
import { embedLibUrl, EMBED_PREVIEW_HTML_URL } from "./constants";
import { getApiNameForReactSnippet, getApiNameForVanillaJsSnippet } from "./getApiName";
import { getDimension } from "./getDimension";
import { useEmbedCalOrigin } from "./hooks";

export const tabs = [
  {
    name: "HTML",
    href: "embedTabName=embed-code",
    icon: "code" as const,
    type: "code",
    "data-testid": "HTML",
    Component: forwardRef<
      HTMLTextAreaElement | HTMLIFrameElement | null,
      { embedType: EmbedType; calLink: string; previewState: PreviewState; namespace: string }
    >(function EmbedHtml({ embedType, calLink, previewState, namespace }, ref) {
      const { t } = useLocale();
      const embedSnippetString = useGetEmbedSnippetString(namespace);
      const embedCalOrigin = useEmbedCalOrigin();
      if (ref instanceof Function || !ref) {
        return null;
      }
      if (ref.current && !(ref.current instanceof HTMLTextAreaElement)) {
        return null;
      }
      return (
        <>
          <div>
            <small className="text-subtle flex py-2">
              {t("place_where_cal_widget_appear", { appName: APP_NAME })}
            </small>
          </div>
          <TextArea
            data-testid="embed-code"
            ref={ref as typeof ref & MutableRefObject<HTMLTextAreaElement>}
            name="embed-code"
            className="text-default bg-default h-[calc(100%-50px)] font-mono"
            style={{ resize: "none", overflow: "auto" }}
            readOnly
            value={`<!-- Cal ${embedType} embed code begins -->\n${
              embedType === "inline"
                ? `<div style="width:${getDimension(previewState.inline.width)};height:${getDimension(
                    previewState.inline.height
                  )};overflow:scroll" id="my-cal-inline"></div>\n`
                : ""
            }<script type="text/javascript">
  ${embedSnippetString}
  ${getEmbedTypeSpecificString({
    embedFramework: "HTML",
    embedType,
    calLink,
    previewState,
    embedCalOrigin,
    namespace,
  })}
  </script>
  <!-- Cal ${embedType} embed code ends -->`}
          />
          <p className="text-subtle hidden text-sm">{t("need_help_embedding")}</p>
        </>
      );
    }),
  },
  {
    name: "React",
    href: "embedTabName=embed-react",
    "data-testid": "react",
    icon: "code" as const,
    type: "code",
    Component: forwardRef<
      HTMLTextAreaElement | HTMLIFrameElement | null,
      { embedType: EmbedType; calLink: string; previewState: PreviewState; namespace: string }
    >(function EmbedReact({ embedType, calLink, previewState, namespace }, ref) {
      const { t } = useLocale();
      const embedCalOrigin = useEmbedCalOrigin();

      if (ref instanceof Function || !ref) {
        return null;
      }
      if (ref.current && !(ref.current instanceof HTMLTextAreaElement)) {
        return null;
      }
      return (
        <>
          <small className="text-subtle flex py-2">{t("create_update_react_component")}</small>
          <TextArea
            data-testid="embed-react"
            ref={ref as typeof ref & MutableRefObject<HTMLTextAreaElement>}
            name="embed-react"
            className="text-default bg-default h-[calc(100%-50px)] font-mono"
            readOnly
            style={{ resize: "none", overflow: "auto" }}
            value={`/* First make sure that you have installed the package */

  /* If you are using yarn */
  // yarn add @calcom/embed-react

  /* If you are using npm */
  // npm install @calcom/embed-react
  ${getEmbedTypeSpecificString({
    embedFramework: "react",
    embedType,
    calLink,
    previewState,
    embedCalOrigin,
    namespace,
  })}
  `}
          />
        </>
      );
    }),
  },
  {
    name: "Preview",
    href: "embedTabName=embed-preview",
    icon: "trello" as const,
    type: "iframe",
    "data-testid": "Preview",
    Component: forwardRef<
      HTMLIFrameElement | HTMLTextAreaElement | null,
      { calLink: string; embedType: EmbedType; previewState: PreviewState; namespace: string }
    >(function Preview({ calLink, embedType }, ref) {
      const bookerUrl = useBookerUrl();
      const iframeSrc = `${EMBED_PREVIEW_HTML_URL}?embedType=${embedType}&calLink=${calLink}&embedLibUrl=${embedLibUrl}&bookerUrl=${bookerUrl}`;
      if (ref instanceof Function || !ref) {
        return null;
      }
      if (ref.current && !(ref.current instanceof HTMLIFrameElement)) {
        return null;
      }
      return (
        <iframe
          ref={ref as typeof ref & MutableRefObject<HTMLIFrameElement>}
          data-testid="embed-preview"
          className="rounded-md border"
          width="100%"
          height="100%"
          src={iframeSrc}
          key={iframeSrc}
        />
      );
    }),
  },
];

const getEmbedTypeSpecificString = ({
  embedFramework,
  embedType,
  calLink,
  embedCalOrigin,
  previewState,
  namespace,
}: {
  embedFramework: EmbedFramework;
  embedType: EmbedType;
  calLink: string;
  previewState: PreviewState;
  embedCalOrigin: string;
  namespace: string;
}) => {
  const frameworkCodes = Codes[embedFramework];
  if (!frameworkCodes) {
    throw new Error(`No code available for the framework:${embedFramework}`);
  }
  if (embedType === "email") return "";
  let uiInstructionStringArg: {
    apiName: string;
    theme: PreviewState["theme"];
    brandColor: string | null;
    darkBrandColor: string | null;
    hideEventTypeDetails: boolean;
    layout?: BookerLayout;
  };
  const baseUiInstructionStringArg = {
    theme: previewState.theme,
    brandColor: previewState.palette.brandColor,
    darkBrandColor: previewState.palette.darkBrandColor,
    hideEventTypeDetails: previewState.hideEventTypeDetails,
    layout: previewState.layout,
  };
  if (embedFramework === "react") {
    uiInstructionStringArg = {
<<<<<<< HEAD
      apiName: getApiNameForReactSnippet({ mainApiName: "cal" }),
      theme: previewState.theme,
      brandColor: previewState.palette.brandColor,
      hideEventTypeDetails: previewState.hideEventTypeDetails,
      layout: previewState.layout,
    };
  } else {
    uiInstructionStringArg = {
      apiName: getApiNameForVanillaJsSnippet({ namespace, mainApiName: "Cal" }),
      theme: previewState.theme,
      brandColor: previewState.palette.brandColor,
      hideEventTypeDetails: previewState.hideEventTypeDetails,
      layout: previewState.layout,
=======
      ...baseUiInstructionStringArg,
      apiName: getApiNameForReactSnippet({ mainApiName: "cal" }),
    };
  } else {
    uiInstructionStringArg = {
      ...baseUiInstructionStringArg,
      apiName: getApiNameForVanillaJsSnippet({ namespace, mainApiName: "Cal" }),
>>>>>>> 00ee1ef4
    };
  }
  if (!frameworkCodes[embedType]) {
    throw new Error(`Code not available for framework:${embedFramework} and embedType:${embedType}`);
  }

  const codeGeneratorInput = {
    calLink,
    uiInstructionCode: getEmbedUIInstructionString(uiInstructionStringArg),
    embedCalOrigin,
    namespace,
  };

  if (embedType === "inline") {
    return frameworkCodes[embedType]({
      ...codeGeneratorInput,
      previewState: previewState.inline,
    });
  } else if (embedType === "floating-popup") {
    return frameworkCodes[embedType]({
      ...codeGeneratorInput,
      previewState: previewState.floatingPopup,
    });
  } else if (embedType === "element-click") {
    return frameworkCodes[embedType]({
      ...codeGeneratorInput,
      previewState: previewState.elementClick,
    });
  }
  return "";
};

const getEmbedUIInstructionString = ({
  apiName,
  theme,
  brandColor,
  darkBrandColor,
  hideEventTypeDetails,
  layout,
}: {
  apiName: string;
  theme?: string;
  brandColor: string | null;
  darkBrandColor: string | null;
  hideEventTypeDetails: boolean;
  layout?: string;
}) => {
  theme = theme !== "auto" ? theme : undefined;

  return getInstructionString({
    apiName,
    instructionName: "ui",
    instructionArg: {
      theme,
      cssVarsPerTheme: buildCssVarsPerTheme({ brandColor, darkBrandColor }),
      hideEventTypeDetails,
      layout,
    },
  });
};

const getInstructionString = ({
  apiName,
  instructionName,
  instructionArg,
}: {
  apiName: string;
  instructionName: string;
  instructionArg: Record<string, unknown>;
}) => {
  return `${apiName}("${instructionName}", ${JSON.stringify(instructionArg)});`;
};

function useGetEmbedSnippetString(namespace: string | null) {
  const bookerUrl = useBookerUrl();
  // TODO: Import this string from @calcom/embed-snippet
  // Right now the problem is that embed-snippet export is not minified and has comments which makes it unsuitable for giving it to users.
  // If we can minify that during build time and then import the built code here, that could work
  return `(function (C, A, L) { let p = function (a, ar) { a.q.push(ar); }; let d = C.document; C.Cal = C.Cal || function () { let cal = C.Cal; let ar = arguments; if (!cal.loaded) { cal.ns = {}; cal.q = cal.q || []; d.head.appendChild(d.createElement("script")).src = A; cal.loaded = true; } if (ar[0] === L) { const api = function () { p(api, arguments); }; const namespace = ar[1]; api.q = api.q || []; if(typeof namespace === "string"){cal.ns[namespace] = cal.ns[namespace] || api;p(cal.ns[namespace], ar);p(cal, ["initNamespace", namespace]);} else p(cal, ar); return;} p(cal, ar); }; })(window, "${embedLibUrl}", "init");
Cal("init", ${namespace ? `"${namespace}",` : ""} {origin:"${bookerUrl}"});
`;
}<|MERGE_RESOLUTION|>--- conflicted
+++ resolved
@@ -193,21 +193,6 @@
   };
   if (embedFramework === "react") {
     uiInstructionStringArg = {
-<<<<<<< HEAD
-      apiName: getApiNameForReactSnippet({ mainApiName: "cal" }),
-      theme: previewState.theme,
-      brandColor: previewState.palette.brandColor,
-      hideEventTypeDetails: previewState.hideEventTypeDetails,
-      layout: previewState.layout,
-    };
-  } else {
-    uiInstructionStringArg = {
-      apiName: getApiNameForVanillaJsSnippet({ namespace, mainApiName: "Cal" }),
-      theme: previewState.theme,
-      brandColor: previewState.palette.brandColor,
-      hideEventTypeDetails: previewState.hideEventTypeDetails,
-      layout: previewState.layout,
-=======
       ...baseUiInstructionStringArg,
       apiName: getApiNameForReactSnippet({ mainApiName: "cal" }),
     };
@@ -215,7 +200,6 @@
     uiInstructionStringArg = {
       ...baseUiInstructionStringArg,
       apiName: getApiNameForVanillaJsSnippet({ namespace, mainApiName: "Cal" }),
->>>>>>> 00ee1ef4
     };
   }
   if (!frameworkCodes[embedType]) {
