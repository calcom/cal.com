--- conflicted
+++ resolved
@@ -158,11 +158,7 @@
     <form
       {...rest}
       className={
-<<<<<<< HEAD
-        classNames?.form ?? "bg-default mb-4 max-w-80 rounded-md px-0 pt-0 md:max-w-full md:px-8 md:pt-10"
-=======
         classNames?.form ?? "bg-default max-w-80 mb-4 rounded-md px-0 pt-0 md:max-w-full md:px-8 md:pt-10"
->>>>>>> 00ee1ef4
       }
       onSubmit={(e) => {
         e.preventDefault();
