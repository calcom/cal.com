--- conflicted
+++ resolved
@@ -1,12 +1,7 @@
 import { zodResolver } from "@hookform/resolvers/zod";
 import { AppCategories } from "@prisma/client";
 import { useRouter } from "next/router";
-<<<<<<< HEAD
-import { useState } from "react";
-import { Dispatch, SetStateAction } from "react";
-=======
-import { useState, useReducer, FC } from "react";
->>>>>>> 39096799
+import { useState, useReducer, FC, Dispatch, SetStateAction } from "react";
 import { Controller, useForm } from "react-hook-form";
 import { z } from "zod";
 
@@ -180,14 +175,10 @@
         baseURL={baseURL}
         fromAdmin={fromAdmin}
         useQueryParam={useQueryParam}
-<<<<<<< HEAD
         containerClassname={classNames(
-          "w-full xl:mx-5 xl:w-2/3 xl:pr-3.5",
+          "min-w-0 w-full",
           fromAdmin ? " max-h-[400px] overflow-y-auto" : "max-w-[500px]"
         )}
-=======
-        containerClassname="min-w-0 w-full"
->>>>>>> 39096799
         className={className}>
         <AdminAppsListContainer />
       </AppCategoryNavigation>
