import { zodResolver } from "@hookform/resolvers/zod";
import { AppCategories } from "@prisma/client";
import { Collapsible, CollapsibleContent, CollapsibleTrigger } from "@radix-ui/react-collapsible";
import { useRouter } from "next/router";
import { useState } from "react";
import { Controller, useForm } from "react-hook-form";
import { z } from "zod";

import AppCategoryNavigation from "@calcom/app-store/_components/AppCategoryNavigation";
import { appKeysSchemas } from "@calcom/app-store/apps.keys-schemas.generated";
import { useLocale } from "@calcom/lib/hooks/useLocale";
import { RouterOutputs, trpc } from "@calcom/trpc/react";
import {
  Badge,
  Button,
  ConfirmationDialogContent,
  Dialog,
  EmptyScreen,
  Form,
  Icon,
  showToast,
  SkeletonButton,
  SkeletonContainer,
  SkeletonText,
  Switch,
  TextField,
  VerticalDivider,
} from "@calcom/ui";

const IntegrationContainer = ({
  app,
  lastEntry,
  category,
}: {
  app: RouterOutputs["viewer"]["appsRouter"]["listLocal"][number];
  lastEntry: boolean;
  category: string;
}) => {
  const { t } = useLocale();
  const utils = trpc.useContext();
  const [disableDialog, setDisableDialog] = useState(false);
  const [showKeys, setShowKeys] = useState(false);

  const appKeySchema = appKeysSchemas[app.dirName as keyof typeof appKeysSchemas];

  const formMethods = useForm({
    resolver: zodResolver(appKeySchema),
  });

  const enableAppMutation = trpc.viewer.appsRouter.toggle.useMutation({
    onSuccess: (enabled) => {
      utils.viewer.appsRouter.listLocal.invalidate({ category });
      setDisableDialog(false);
      showToast(
        enabled ? t("app_is_enabled", { appName: app.name }) : t("app_is_disabled", { appName: app.name }),
        "success"
      );
    },
    onError: (error) => {
      showToast(error.message, "error");
    },
  });

  const saveKeysMutation = trpc.viewer.appsRouter.saveKeys.useMutation({
    onSuccess: () => {
      showToast(t("keys_have_been_saved"), "success");
    },
    onError: (error) => {
      showToast(error.message, "error");
    },
  });

  return (
    <>
      <Collapsible key={app.name} open={showKeys}>
        <div className={`${!lastEntry && "border-b"}`}>
          <div className="flex w-full flex-1 items-center justify-between space-x-3 p-4 rtl:space-x-reverse md:max-w-3xl">
            {app.logo && <img className="h-10 w-10" src={app.logo} alt={app.title} />}
            <div className="flex-grow truncate pl-2">
<<<<<<< HEAD
              <h3 className="flex truncate text-sm font-medium text-neutral-900">
=======
              <h3 className="truncate text-sm font-medium text-gray-900">
>>>>>>> f21c4eb1
                <p>{app.name || app.title}</p>
                {app.isTemplate && (
                  <Badge variant="red" className="ml-4">
                    Template
                  </Badge>
                )}
              </h3>
              <p className="truncate text-sm text-gray-500">{app.description}</p>
            </div>
            <div className="flex justify-self-end">
              <>
                <Switch
                  checked={app.enabled}
                  onClick={() => {
                    if (app.enabled) {
                      setDisableDialog(true);
                    } else {
                      enableAppMutation.mutate({ slug: app.slug, enabled: app.enabled });
                      setShowKeys(true);
                    }
                  }}
                />
                {app.keys && (
                  <>
                    <VerticalDivider className="h-10" />

                    <CollapsibleTrigger>
                      <Button
                        color="secondary"
                        size="icon"
                        tooltip={t("edit_keys")}
                        onClick={() => setShowKeys(!showKeys)}>
                        <Icon.FiEdit />
                      </Button>
                    </CollapsibleTrigger>
                  </>
                )}
              </>
            </div>
          </div>
          <CollapsibleContent>
            {!!app.keys && typeof app.keys === "object" && (
              <Form
                form={formMethods}
                handleSubmit={(values) =>
                  saveKeysMutation.mutate({
                    slug: app.slug,
                    type: app.type,
                    keys: values,
                    dirName: app.dirName,
                  })
                }
                className="px-4 pb-4">
                {Object.keys(app.keys).map((key) => (
                  <Controller
                    name={key}
                    key={key}
                    control={formMethods.control}
                    defaultValue={app.keys && app.keys[key] ? app?.keys[key] : ""}
                    render={({ field: { value } }) => (
                      <TextField
                        label={key}
                        key={key}
                        name={key}
                        value={value}
                        onChange={(e) => {
                          formMethods.setValue(key, e?.target.value);
                        }}
                      />
                    )}
                  />
                ))}
                <Button type="submit" loading={saveKeysMutation.isLoading}>
                  {t("save")}
                </Button>
              </Form>
            )}
          </CollapsibleContent>
        </div>
      </Collapsible>

      <Dialog open={disableDialog} onOpenChange={setDisableDialog}>
        <ConfirmationDialogContent
          title={t("disable_app")}
          variety="danger"
          onConfirm={() => {
            enableAppMutation.mutate({ slug: app.slug, enabled: app.enabled });
          }}>
          {t("disable_app_description")}
        </ConfirmationDialogContent>
      </Dialog>
    </>
  );
};

const querySchema = z.object({
  category: z
    .nativeEnum({ ...AppCategories, conferencing: "conferencing" })
    .optional()
    .default(AppCategories.calendar),
});

const AdminAppsList = ({
  baseURL,
  className,
  useQueryParam = false,
}: {
  baseURL: string;
  className?: string;
  useQueryParam?: boolean;
}) => {
  const router = useRouter();
  return (
    <form
      id="wizard-step-2"
      name="wizard-step-2"
      onSubmit={(e) => {
        e.preventDefault();
        router.replace("/");
      }}>
      <AppCategoryNavigation
        baseURL={baseURL}
        fromAdmin
        useQueryParam={useQueryParam}
        containerClassname="w-full xl:mx-5 xl:w-2/3 xl:pr-5"
        className={className}>
        <AdminAppsListContainer />
      </AppCategoryNavigation>
    </form>
  );
};

const AdminAppsListContainer = () => {
  const { t } = useLocale();
  const router = useRouter();
  const { category } = querySchema.parse(router.query);
  const { data: apps, isLoading } = trpc.viewer.appsRouter.listLocal.useQuery(
    { category },
    { enabled: router.isReady }
  );

  if (isLoading) return <SkeletonLoader />;

  if (!apps) {
    return (
      <EmptyScreen
        Icon={Icon.FiAlertCircle}
        headline={t("no_available_apps")}
        description={t("no_available_apps_description")}
      />
    );
  }

  return (
    <div className="rounded-md border border-gray-200">
      {apps.map((app, index) => (
        <IntegrationContainer
          app={app}
          lastEntry={index === apps.length - 1}
          key={app.name}
          category={category}
        />
      ))}
    </div>
  );
};

export default AdminAppsList;

const SkeletonLoader = () => {
  return (
    <SkeletonContainer className="w-[30rem] pr-10">
      <div className="mt-6 mb-8 space-y-6">
        <SkeletonText className="h-8 w-full" />
        <SkeletonText className="h-8 w-full" />
        <SkeletonText className="h-8 w-full" />
        <SkeletonText className="h-8 w-full" />

        <SkeletonButton className="mr-6 h-8 w-20 rounded-md p-5" />
      </div>
    </SkeletonContainer>
  );
};<|MERGE_RESOLUTION|>--- conflicted
+++ resolved
@@ -77,11 +77,7 @@
           <div className="flex w-full flex-1 items-center justify-between space-x-3 p-4 rtl:space-x-reverse md:max-w-3xl">
             {app.logo && <img className="h-10 w-10" src={app.logo} alt={app.title} />}
             <div className="flex-grow truncate pl-2">
-<<<<<<< HEAD
-              <h3 className="flex truncate text-sm font-medium text-neutral-900">
-=======
-              <h3 className="truncate text-sm font-medium text-gray-900">
->>>>>>> f21c4eb1
+              <h3 className="flex truncate text-sm font-medium text-gray-900">
                 <p>{app.name || app.title}</p>
                 {app.isTemplate && (
                   <Badge variant="red" className="ml-4">
