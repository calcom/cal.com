"use client";

import { zodResolver } from "@hookform/resolvers/zod";
// eslint-disable-next-line no-restricted-imports
import { noop } from "lodash";
import type { FC } from "react";
import { useReducer, useState } from "react";
import { Controller, useForm } from "react-hook-form";
import { z } from "zod";

import AppCategoryNavigation from "@calcom/app-store/_components/AppCategoryNavigation";
import { appKeysSchemas } from "@calcom/app-store/apps.keys-schemas.generated";
import AppListCard from "@calcom/features/apps/components/AppListCard";
import { Dialog } from "@calcom/features/components/controlled-dialog";
import { useCompatSearchParams } from "@calcom/lib/hooks/useCompatSearchParams";
import { useLocale } from "@calcom/lib/hooks/useLocale";
import { AppCategories } from "@calcom/prisma/enums";
import type { RouterOutputs } from "@calcom/trpc/react";
import { trpc } from "@calcom/trpc/react";
import cs from "@calcom/ui/classNames";
import { Button } from "@calcom/ui/components/button";
import {
<<<<<<< HEAD
  Button,
  ConfirmationDialogContent,
  DialogClose,
=======
  Dialog,
>>>>>>> 1789aef7
  DialogContent,
  DialogFooter,
  DialogClose,
  ConfirmationDialogContent,
} from "@calcom/ui/components/dialog";
import { EmptyScreen } from "@calcom/ui/components/empty-screen";
import { Form } from "@calcom/ui/components/form";
import { TextField } from "@calcom/ui/components/form";
import { Switch } from "@calcom/ui/components/form";
import { Icon } from "@calcom/ui/components/icon";
import { List } from "@calcom/ui/components/list";
import { SkeletonButton, SkeletonContainer, SkeletonText } from "@calcom/ui/components/skeleton";
import { showToast } from "@calcom/ui/components/toast";

type App = RouterOutputs["viewer"]["apps"]["listLocal"][number];

const IntegrationContainer = ({
  app,
  category,
  handleModelOpen,
}: {
  app: App;
  category: string;
  handleModelOpen: (data: EditModalState) => void;
}) => {
  const { t } = useLocale();
  const utils = trpc.useUtils();
  const [disableDialog, setDisableDialog] = useState(false);

  const showKeyModal = (fromEnabled?: boolean) => {
    // FIXME: This is preventing the modal from opening for apps that has null keys
    if (app.keys) {
      handleModelOpen({
        dirName: app.dirName,
        keys: app.keys,
        slug: app.slug,
        type: app.type,
        isOpen: "editKeys",
        fromEnabled,
        appName: app.name,
      });
    }
  };

  const enableAppMutation = trpc.viewer.apps.toggle.useMutation({
    onSuccess: (enabled) => {
      utils.viewer.apps.listLocal.invalidate({ category });
      setDisableDialog(false);
      showToast(
        enabled ? t("app_is_enabled", { appName: app.name }) : t("app_is_disabled", { appName: app.name }),
        "success"
      );
      if (enabled) {
        showKeyModal();
      }
    },
    onError: (error) => {
      showToast(error.message, "error");
    },
  });

  return (
    <li>
      <AppListCard
        logo={app.logo}
        description={app.description}
        title={app.name}
        isTemplate={app.isTemplate}
        actions={
          <div className="flex items-center justify-self-end">
            {app.keys && (
              <Button color="secondary" className="mr-2" onClick={() => showKeyModal()}>
                <Icon name="pencil" />
              </Button>
            )}

            <Switch
              checked={app.enabled}
              onClick={() => {
                if (app.enabled) {
                  setDisableDialog(true);
                } else if (app.keys) {
                  showKeyModal(true);
                } else {
                  enableAppMutation.mutate({ slug: app.slug, enabled: !app.enabled });
                }
              }}
            />
          </div>
        }
      />

      <Dialog open={disableDialog} onOpenChange={setDisableDialog}>
        <ConfirmationDialogContent
          title={t("disable_app")}
          variety="danger"
          onConfirm={() => {
            enableAppMutation.mutate({ slug: app.slug, enabled: !app.enabled });
          }}>
          {t("disable_app_description")}
        </ConfirmationDialogContent>
      </Dialog>
    </li>
  );
};

const querySchema = z.object({
  category: z
    .nativeEnum({ ...AppCategories, conferencing: "conferencing" })
    .optional()
    .default(AppCategories.calendar),
});

const AdminAppsList = ({
  baseURL,
  className,
  useQueryParam = false,
  classNames,
  onSubmit = noop,
  ...rest
}: {
  baseURL: string;
  classNames?: {
    form?: string;
    appCategoryNavigationRoot?: string;
    appCategoryNavigationContainer?: string;
    verticalTabsItem?: string;
  };
  className?: string;
  useQueryParam?: boolean;
  onSubmit?: () => void;
} & Omit<JSX.IntrinsicElements["form"], "onSubmit">) => {
  return (
    <form
      {...rest}
      className={
        classNames?.form ?? "bg-default max-w-80 mb-4 rounded-md px-0 pt-0 md:max-w-full md:px-8 md:pt-10"
      }
      onSubmit={(e) => {
        e.preventDefault();
        onSubmit();
      }}>
      <AppCategoryNavigation
        baseURL={baseURL}
        useQueryParam={useQueryParam}
        classNames={{
          root: className,
          verticalTabsItem: classNames?.verticalTabsItem,
          container: cs("min-w-0 w-full", classNames?.appCategoryNavigationContainer ?? "max-w-[500px]"),
        }}>
        <AdminAppsListContainer />
      </AppCategoryNavigation>
    </form>
  );
};

const EditKeysModal: FC<{
  dirName: string;
  slug: string;
  type: string;
  isOpen: boolean;
  keys: App["keys"];
  handleModelClose: () => void;
  fromEnabled?: boolean;
  appName?: string;
}> = (props) => {
  const utils = trpc.useUtils();
  const { t } = useLocale();
  const { dirName, slug, type, isOpen, keys, handleModelClose, fromEnabled, appName } = props;
  const appKeySchema = appKeysSchemas[dirName as keyof typeof appKeysSchemas];

  const formMethods = useForm({
    resolver: zodResolver(appKeySchema),
  });

  const saveKeysMutation = trpc.viewer.apps.saveKeys.useMutation({
    onSuccess: () => {
      showToast(fromEnabled ? t("app_is_enabled", { appName }) : t("keys_have_been_saved"), "success");
      utils.viewer.apps.listLocal.invalidate();
      handleModelClose();
    },
    onError: (error) => {
      showToast(error.message, "error");
    },
  });

  return (
    <Dialog open={isOpen} onOpenChange={handleModelClose}>
      <DialogContent title={t("edit_keys")} type="creation">
        {!!keys && typeof keys === "object" && (
          <Form
            id="edit-keys"
            form={formMethods}
            handleSubmit={(values) =>
              saveKeysMutation.mutate({
                slug,
                type,
                keys: values,
                dirName,
                fromEnabled,
              })
            }
            className="px-4 pb-4">
            {Object.keys(keys).map((key) => (
              <Controller
                name={key}
                key={key}
                control={formMethods.control}
                defaultValue={keys && keys[key] ? keys?.[key] : ""}
                render={({ field: { value } }) => (
                  <TextField
                    label={key}
                    key={key}
                    name={key}
                    value={value}
                    onChange={(e) => {
                      formMethods.setValue(key, e?.target.value);
                    }}
                  />
                )}
              />
            ))}
          </Form>
        )}
        <DialogFooter showDivider className="mt-8">
          <DialogClose onClick={handleModelClose} />
          <Button form="edit-keys" type="submit">
            {t("save")}
          </Button>
        </DialogFooter>
      </DialogContent>
    </Dialog>
  );
};

interface EditModalState extends Pick<App, "keys"> {
  isOpen: "none" | "editKeys" | "disableKeys";
  dirName: string;
  type: string;
  slug: string;
  fromEnabled?: boolean;
  appName?: string;
}

const AdminAppsListContainer = () => {
  const searchParams = useCompatSearchParams();
  const { t } = useLocale();
  const category = searchParams?.get("category") || AppCategories.calendar;

  const { data: apps, isPending } = trpc.viewer.apps.listLocal.useQuery(
    { category },
    { enabled: searchParams !== null }
  );

  const [modalState, setModalState] = useReducer(
    (data: EditModalState, partialData: Partial<EditModalState>) => ({ ...data, ...partialData }),
    {
      keys: null,
      isOpen: "none",
      dirName: "",
      type: "",
      slug: "",
    }
  );

  const handleModelClose = () =>
    setModalState({ keys: null, isOpen: "none", dirName: "", slug: "", type: "" });

  const handleModelOpen = (data: EditModalState) => setModalState({ ...data });

  if (isPending) return <SkeletonLoader />;

  if (!apps || apps.length === 0) {
    return (
      <EmptyScreen
        Icon="circle-alert"
        headline={t("no_available_apps")}
        description={t("no_available_apps_description")}
      />
    );
  }

  return (
    <>
      <List>
        {apps.map((app) => (
          <IntegrationContainer
            handleModelOpen={handleModelOpen}
            app={app}
            key={app.name}
            category={category}
          />
        ))}
      </List>
      {modalState.isOpen === "editKeys" && (
        <EditKeysModal
          keys={modalState.keys}
          dirName={modalState.dirName}
          handleModelClose={handleModelClose}
          isOpen={modalState.isOpen === "editKeys"}
          slug={modalState.slug}
          type={modalState.type}
          fromEnabled={modalState.fromEnabled}
          appName={modalState.appName}
        />
      )}
    </>
  );
};

export default AdminAppsList;

const SkeletonLoader = () => {
  return (
    <SkeletonContainer className="w-[30rem] pr-10">
      <div className="mb-8 mt-6 space-y-6">
        <SkeletonText className="h-8 w-full" />
        <SkeletonText className="h-8 w-full" />
        <SkeletonText className="h-8 w-full" />
        <SkeletonText className="h-8 w-full" />

        <SkeletonButton className="mr-6 h-8 w-20 rounded-md p-5" />
      </div>
    </SkeletonContainer>
  );
};<|MERGE_RESOLUTION|>--- conflicted
+++ resolved
@@ -20,13 +20,6 @@
 import cs from "@calcom/ui/classNames";
 import { Button } from "@calcom/ui/components/button";
 import {
-<<<<<<< HEAD
-  Button,
-  ConfirmationDialogContent,
-  DialogClose,
-=======
-  Dialog,
->>>>>>> 1789aef7
   DialogContent,
   DialogFooter,
   DialogClose,
