--- conflicted
+++ resolved
@@ -28,15 +28,9 @@
   DropdownMenuContent,
   DropdownMenuItem,
   DropdownMenuTrigger,
-<<<<<<< HEAD
-  List,
-  showToast,
-  Icon,
-} from "@calcom/ui";
-=======
 } from "@calcom/ui/components/dropdown";
 import { showToast } from "@calcom/ui/components/toast";
->>>>>>> d24a9396
+import { Icon } from "@calcom/ui/components/icon";
 
 export type HandleDisconnect = (credentialId: number, app: App["slug"], teamId?: number) => void;
 
