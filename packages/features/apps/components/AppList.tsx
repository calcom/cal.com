import { useSearchParams } from "next/navigation";
import { useCallback, useState } from "react";

import { AppSettings } from "@calcom/app-store/_components/AppSettings";
import useAddAppMutation from "@calcom/app-store/_utils/useAddAppMutation";
import { InstallAppButton } from "@calcom/app-store/components";
import { getLocationFromApp, type EventLocationType } from "@calcom/app-store/locations";
import type { CredentialOwner } from "@calcom/app-store/types";
import AppListCard from "@calcom/features/apps/components/AppListCard";
import type { UpdateUsersDefaultConferencingAppParams } from "@calcom/features/apps/components/AppSetDefaultLinkDialog";
import { AppSetDefaultLinkDialog } from "@calcom/features/apps/components/AppSetDefaultLinkDialog";
import type {
  BulkUpdatParams,
  EventTypes,
} from "@calcom/features/eventtypes/components/BulkEditDefaultForEventsModal";
import { BulkEditDefaultForEventsModal } from "@calcom/features/eventtypes/components/BulkEditDefaultForEventsModal";
import { useLocale } from "@calcom/lib/hooks/useLocale";
import type { AppCategories } from "@calcom/prisma/enums";
import { type RouterOutputs } from "@calcom/trpc";
import type { App } from "@calcom/types/App";
import {
  Alert,
  Button,
  Dropdown,
  DropdownItem,
  DropdownMenuContent,
  DropdownMenuItem,
  DropdownMenuTrigger,
  List,
  showToast,
  Icon,
} from "@calcom/ui";

export type HandleDisconnect = (credentialId: number, app: App["slug"], teamId?: number) => void;

interface AppListProps {
  variant?: AppCategories;
  data: RouterOutputs["viewer"]["integrations"];
  handleDisconnect: HandleDisconnect;
  listClassName?: string;
  defaultConferencingApp: RouterOutputs["viewer"]["getUsersDefaultConferencingApp"];
  handleUpdateUserDefaultConferencingApp: (params: UpdateUsersDefaultConferencingAppParams) => void;
  handleBulkUpdateDefaultLocation: (params: BulkUpdatParams) => void;
  isBulkUpdateDefaultLocationPending: boolean;
  eventTypes?: EventTypes;
  isEventTypesFetching?: boolean;
  handleConnectDisconnectIntegrationMenuToggle: () => void;
  handleBulkEditDialogToggle: () => void;
}

export const AppList = ({
  data,
  handleDisconnect,
  variant,
  listClassName,
  defaultConferencingApp,
  handleUpdateUserDefaultConferencingApp,
  handleBulkUpdateDefaultLocation,
  isBulkUpdateDefaultLocationPending,
  eventTypes,
  isEventTypesFetching,
  handleConnectDisconnectIntegrationMenuToggle,
  handleBulkEditDialogToggle,
}: AppListProps) => {
  const [bulkUpdateModal, setBulkUpdateModal] = useState(false);
  const [locationType, setLocationType] = useState<(EventLocationType & { slug: string }) | undefined>(
    undefined
  );
<<<<<<< HEAD
  const searchParams = useSearchParams();
  const upgrade = searchParams?.get("upgrade");

  const isUpgrade = upgrade === "true";
  const mutation = useAddAppMutation(null, {
    onSuccess: (data) => {
      if (data?.setupPending) return;
      showToast(t("app_successfully_installed"), "success");
    },
    onError: (error) => {
      if (error instanceof Error) showToast(error.message || t("app_could_not_be_installed"), "error");
    },
  });

  const handleUpgrade = async (
    type: App["type"],
    slug: App["slug"],
    variant: App["variant"],
    credentialId: number,
    teamId?: number
  ) => {
    mutation.mutate({
      type: type,
      variant: variant,
      slug: slug,
      upgrade: true,
      credentialId: credentialId,
      ...(teamId && { teamId }),
      // for oAuth apps
      ...{
        returnTo: `/apps/installed/${variant}${isUpgrade ? "upgrade=true" : ""}`,
      },
    });
  };

=======
>>>>>>> 6ce9defe
  const onSuccessCallback = useCallback(() => {
    setBulkUpdateModal(true);
    showToast("Default app updated successfully", "success");
  }, []);

  const ChildAppCard = ({
    item,
  }: {
    item: RouterOutputs["viewer"]["integrations"]["items"][number] & {
      credentialOwner?: CredentialOwner;
      isUpgradable?: boolean;
    };
  }) => {
    const appSlug = item?.slug;
    const appIsDefault =
      appSlug === defaultConferencingApp?.appSlug ||
      (appSlug === "daily-video" && !defaultConferencingApp?.appSlug);
    return (
      <AppListCard
        key={item.name}
        description={item.description}
        title={item.name}
        logo={item.logo}
        isDefault={appIsDefault}
        shouldHighlight
        slug={item.slug}
        invalidCredential={item?.invalidCredentialIds ? item.invalidCredentialIds.length > 0 : false}
        credentialOwner={item?.credentialOwner}
        actions={
          !item.credentialOwner?.readOnly ? (
            <div className="flex justify-end gap-2">
              {item?.isUpgradable && (
                <div
                  onClick={() => {
                    handleUpgrade(
                      item.type,
                      item.slug,
                      item.variant,
                      item?.credentialOwner?.credentialId || item?.userCredentialIds?.[0],
                      item?.credentialOwner?.teamId
                    );
                  }}>
                  <Icon name="refresh-ccw" className="text-muted inline-block h-5 w-5 cursor-pointer" />
                </div>
              )}
              <Dropdown modal={false}>
                <DropdownMenuTrigger asChild>
                  <Button StartIcon="ellipsis" variant="icon" color="secondary" />
                </DropdownMenuTrigger>
                <DropdownMenuContent>
                  {!appIsDefault && variant === "conferencing" && !item.credentialOwner?.teamId && (
                    <DropdownMenuItem>
                      <DropdownItem
                        type="button"
                        color="secondary"
                        StartIcon="video"
                        onClick={() => {
                          const locationType = getLocationFromApp(item?.locationOption?.value ?? "");
                          if (locationType?.linkType === "static") {
                            setLocationType({ ...locationType, slug: appSlug });
                          } else {
                            handleUpdateUserDefaultConferencingApp({
                              appSlug,
                              onSuccessCallback: () => setBulkUpdateModal(true),
                              onErrorCallback: () => {
                                return;
                              },
                            });
                          }
                        }}>
                        {t("set_as_default")}
                      </DropdownItem>
                    </DropdownMenuItem>
                  )}
                  <ConnectOrDisconnectIntegrationMenuItem
                    credentialId={item.credentialOwner?.credentialId || item.userCredentialIds[0]}
                    type={item.type}
                    app={item.slug}
                    isGlobal={item.isGlobal}
                    installed
                    invalidCredentialIds={item.invalidCredentialIds}
                    handleDisconnect={handleDisconnect}
                    teamId={item.credentialOwner ? item.credentialOwner?.teamId : undefined}
                    handleConnectDisconnectIntegrationMenuToggle={
                      handleConnectDisconnectIntegrationMenuToggle
                    }
                  />
                </DropdownMenuContent>
              </Dropdown>
            </div>
          ) : null
        }>
        <AppSettings slug={item.slug} />
      </AppListCard>
    );
  };

  const appsWithTeamCredentials = data.items.filter((app) => app.teams.length);
  const cardsForAppsWithTeams = appsWithTeamCredentials.map((app) => {
    const appCards = [];
    const credIdToUpgradableMap = app.credIdToUpgradableMap || {};
    const credId = app?.userCredentialIds?.[0];

    if (app.userCredentialIds.length && (!isUpgrade || (isUpgrade && credIdToUpgradableMap[credId]))) {
      appCards.push(
        <ChildAppCard item={{ ...app, isUpgradable: !!(credId && credIdToUpgradableMap[credId]) }} />
      );
    }
    for (const team of app.teams) {
      if (team && (!isUpgrade || (isUpgrade && team.isUpgradable))) {
        appCards.push(
          <ChildAppCard
            item={{
              ...app,
              credentialOwner: {
                name: team.name,
                avatar: team.logoUrl,
                teamId: team.teamId,
                credentialId: team.credentialId,
                readOnly: !team.isAdmin,
              },
              isUpgradable: team.isUpgradable,
            }}
          />
        );
      }
    }
    return appCards;
  });

  const { t } = useLocale();
  return (
    <>
      <List className={listClassName}>
        {cardsForAppsWithTeams.map((apps) => apps.map((cards) => cards))}
        {data.items
          .filter((item) => item.invalidCredentialIds)
          .map((item, i) => {
            const credIdToUpgradableMap = item.credIdToUpgradableMap || {};
            const credId = item?.userCredentialIds?.[0];
            const isUpgradable = !!(credId && credIdToUpgradableMap[credId]);
            if (!item.teams.length) return <ChildAppCard key={i} item={{ ...item, isUpgradable }} />;
          })}
      </List>
      {locationType && (
        <AppSetDefaultLinkDialog
          locationType={locationType}
          setLocationType={() => setLocationType(undefined)}
          onSuccess={onSuccessCallback}
          handleUpdateUserDefaultConferencingApp={handleUpdateUserDefaultConferencingApp}
        />
      )}

      {bulkUpdateModal && (
        <BulkEditDefaultForEventsModal
          bulkUpdateFunction={handleBulkUpdateDefaultLocation}
          open={bulkUpdateModal}
          setOpen={setBulkUpdateModal}
          isPending={isBulkUpdateDefaultLocationPending}
          description={t("default_conferencing_bulk_description")}
          eventTypes={eventTypes}
          isEventTypesFetching={isEventTypesFetching}
          handleBulkEditDialogToggle={handleBulkEditDialogToggle}
        />
      )}
    </>
  );
};

function ConnectOrDisconnectIntegrationMenuItem(props: {
  credentialId: number;
  type: App["type"];
  isGlobal?: boolean;
  installed?: boolean;
  invalidCredentialIds?: number[];
  teamId?: number;
  app: App["slug"];
  handleDisconnect: HandleDisconnect;
  handleConnectDisconnectIntegrationMenuToggle: () => void;
}) {
  const { type, credentialId, isGlobal, installed, handleDisconnect, teamId, app } = props;
  const { t } = useLocale();

  if (credentialId || type === "stripe_payment" || isGlobal) {
    return (
      <DropdownMenuItem>
        <DropdownItem
          color="destructive"
          onClick={() => handleDisconnect(credentialId, app, teamId)}
          disabled={isGlobal}
          StartIcon="trash">
          {t("remove_app")}
        </DropdownItem>
      </DropdownMenuItem>
    );
  }

  if (!installed) {
    return (
      <div className="flex items-center truncate">
        <Alert severity="warning" title={t("not_installed")} />
      </div>
    );
  }

  return (
    <InstallAppButton
      type={type}
      render={(buttonProps) => (
        <Button color="secondary" {...buttonProps} data-testid="integration-connection-button">
          {t("install")}
        </Button>
      )}
      onChanged={props.handleConnectDisconnectIntegrationMenuToggle}
    />
  );
}<|MERGE_RESOLUTION|>--- conflicted
+++ resolved
@@ -66,7 +66,6 @@
   const [locationType, setLocationType] = useState<(EventLocationType & { slug: string }) | undefined>(
     undefined
   );
-<<<<<<< HEAD
   const searchParams = useSearchParams();
   const upgrade = searchParams?.get("upgrade");
 
@@ -102,8 +101,6 @@
     });
   };
 
-=======
->>>>>>> 6ce9defe
   const onSuccessCallback = useCallback(() => {
     setBulkUpdateModal(true);
     showToast("Default app updated successfully", "success");
