import { useState } from "react";

import { useLocale } from "@calcom/lib/hooks/useLocale";
import { trpc } from "@calcom/trpc/react";
import type { ButtonProps } from "@calcom/ui";
import {
  Button,
  ConfirmationDialogContent,
  Dialog,
  DialogTrigger,
  showToast,
} from "@calcom/ui";
import { Trash } from "@calcom/ui/components/icon";

export default function DisconnectIntegration({
  credentialId,
  label,
  trashIcon,
  isGlobal,
  onSuccess,
  buttonProps,
  externalId,
}: {
  credentialId: number;
  label?: string;
  trashIcon?: boolean;
  isGlobal?: boolean;
  onSuccess?: () => void;
  buttonProps?: ButtonProps;
  externalId?: string;
}) {
  const { t } = useLocale();
  const [modalOpen, setModalOpen] = useState(false);
  const utils = trpc.useContext();

  const mutation = trpc.viewer.deleteCredential.useMutation({
    onSuccess: () => {
      showToast(t("app_removed_successfully"), "success");
      setModalOpen(false);
      onSuccess && onSuccess();
    },
    onError: () => {
      showToast(t("error_removing_app"), "error");
      setModalOpen(false);
    },
    async onSettled() {
      await utils.viewer.connectedCalendars.invalidate();
    },
  });

  return (
    <>
      <Dialog open={modalOpen} onOpenChange={setModalOpen}>
        <DialogTrigger asChild>
          <Button
            color={buttonProps?.color || "destructive"}
            StartIcon={trashIcon ? Trash : undefined}
            size="base"
            variant={trashIcon && !label ? "icon" : "button"}
            disabled={isGlobal}
            {...buttonProps}>
            {label && label}
          </Button>
        </DialogTrigger>
        <ConfirmationDialogContent
          variety="danger"
          title={t("remove_app")}
<<<<<<< HEAD
          description={t("are_you_sure_you_want_to_remove_this_app")}
          type="confirmation"
          Icon={AlertCircle}>
          <DialogFooter>
            <DialogClose onClick={() => setModalOpen(false)} />
            <DialogClose color="primary" onClick={() => mutation.mutate({ id: credentialId, externalId })}>
              {t("yes_remove_app")}
            </DialogClose>
          </DialogFooter>
        </DialogContent>
=======
          confirmBtnText={t("yes_remove_app")}
          onConfirm={() => {
            mutation.mutate({ id: credentialId });
          }}>
          <p className="mt-5">{t("are_you_sure_you_want_to_remove_this_app")}</p>
        </ConfirmationDialogContent>
>>>>>>> 1bb5b0f7
      </Dialog>
    </>
  );
}<|MERGE_RESOLUTION|>--- conflicted
+++ resolved
@@ -65,25 +65,12 @@
         <ConfirmationDialogContent
           variety="danger"
           title={t("remove_app")}
-<<<<<<< HEAD
-          description={t("are_you_sure_you_want_to_remove_this_app")}
-          type="confirmation"
-          Icon={AlertCircle}>
-          <DialogFooter>
-            <DialogClose onClick={() => setModalOpen(false)} />
-            <DialogClose color="primary" onClick={() => mutation.mutate({ id: credentialId, externalId })}>
-              {t("yes_remove_app")}
-            </DialogClose>
-          </DialogFooter>
-        </DialogContent>
-=======
           confirmBtnText={t("yes_remove_app")}
           onConfirm={() => {
-            mutation.mutate({ id: credentialId });
+            mutation.mutate({ id: credentialId, externalId });
           }}>
           <p className="mt-5">{t("are_you_sure_you_want_to_remove_this_app")}</p>
         </ConfirmationDialogContent>
->>>>>>> 1bb5b0f7
       </Dialog>
     </>
   );
