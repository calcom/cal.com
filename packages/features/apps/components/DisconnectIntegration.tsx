--- conflicted
+++ resolved
@@ -18,11 +18,7 @@
   buttonProps?: ButtonProps;
 }) {
   const { t } = useLocale();
-<<<<<<< HEAD
-  const { onSuccess, credentialId } = props;
-=======
   const { onSuccess, credentialId, teamId } = props;
->>>>>>> 00ee1ef4
   const [modalOpen, setModalOpen] = useState(false);
   const utils = trpc.useUtils();
 
@@ -46,16 +42,10 @@
   const disableDisconnect = isDelegationCredential({ credentialId });
   return (
     <DisconnectIntegrationComponent
-<<<<<<< HEAD
-      onDeletionConfirmation={() => mutation.mutate({ id: credentialId })}
-      isModalOpen={modalOpen}
-      onModalOpen={() => setModalOpen((prevValue) => !prevValue)}
-=======
       onDeletionConfirmation={() => mutation.mutate({ id: credentialId, ...(teamId ? { teamId } : {}) })}
       isModalOpen={modalOpen}
       onModalOpen={() => setModalOpen((prevValue) => !prevValue)}
       disabled={disableDisconnect}
->>>>>>> 00ee1ef4
       {...props}
     />
   );
