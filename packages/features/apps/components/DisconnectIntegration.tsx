--- conflicted
+++ resolved
@@ -2,11 +2,7 @@
 
 import { useState } from "react";
 
-<<<<<<< HEAD
-import { isDwdCredential } from "@calcom/lib/domainWideDelegation/clientAndServer";
-=======
 import { isDelegationCredential } from "@calcom/lib/delegationCredential/clientAndServer";
->>>>>>> 96fcf7be
 import { useLocale } from "@calcom/lib/hooks/useLocale";
 import { trpc } from "@calcom/trpc/react";
 import type { ButtonProps } from "@calcom/ui/components/button";
@@ -43,13 +39,8 @@
     },
   });
 
-<<<<<<< HEAD
-  // Such a credential is added in-memory and removed when Domain-wide delegation is disabled.
-  const disableDisconnect = isDwdCredential({ credentialId });
-=======
   // Such a credential is added in-memory and removed when Delegation credential is disabled.
   const disableDisconnect = isDelegationCredential({ credentialId });
->>>>>>> 96fcf7be
   return (
     <DisconnectIntegrationComponent
       onDeletionConfirmation={() => mutation.mutate({ id: credentialId, ...(teamId ? { teamId } : {}) })}
