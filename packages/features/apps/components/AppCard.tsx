"use client";

import { useRouter } from "next/navigation";
import { useEffect, useState } from "react";

import { isRedirectApp } from "@calcom/app-store/_utils/redirectApps";
import useAddAppMutation from "@calcom/app-store/_utils/useAddAppMutation";
import { InstallAppButton } from "@calcom/app-store/components";
import { doesAppSupportTeamInstall, isConferencing } from "@calcom/app-store/utils";
import { AppOnboardingSteps } from "@calcom/lib/apps/appOnboardingSteps";
import { getAppOnboardingUrl } from "@calcom/lib/apps/getAppOnboardingUrl";
import { WEBAPP_URL } from "@calcom/lib/constants";
import { useLocale } from "@calcom/lib/hooks/useLocale";
import type { UserAdminTeams } from "@calcom/lib/server/repository/user";
import type { AppFrontendPayload as App } from "@calcom/types/App";
import type { CredentialFrontendPayload as Credential } from "@calcom/types/Credential";
import classNames from "@calcom/ui/classNames";
import { Badge } from "@calcom/ui/components/badge";
import { Button } from "@calcom/ui/components/button";
import type { ButtonProps } from "@calcom/ui/components/button";
import { showToast } from "@calcom/ui/components/toast";

interface AppCardProps {
  app: App;
  credentials?: Credential[];
  searchText?: string;
  userAdminTeams?: UserAdminTeams;
}

export function AppCard({ app, credentials, searchText, userAdminTeams }: AppCardProps) {
  const { t } = useLocale();
  const router = useRouter();
  const allowedMultipleInstalls = app.categories && app.categories.indexOf("calendar") > -1;
  const appAdded = (credentials && credentials.length) || 0;
  const enabledOnTeams = doesAppSupportTeamInstall({
    appCategories: app.categories,
    concurrentMeetings: app.concurrentMeetings,
    isPaid: !!app.paid,
  });

  const appInstalled = enabledOnTeams && userAdminTeams ? userAdminTeams.length < appAdded : appAdded > 0;

  const mutation = useAddAppMutation(null, {
    onSuccess: (data) => {
      if (data?.setupPending) return;
      showToast(t("app_successfully_installed"), "success");
    },
    onError: (error) => {
      if (error instanceof Error) showToast(error.message || t("app_could_not_be_installed"), "error");
    },
  });

  const [searchTextIndex, setSearchTextIndex] = useState<number | undefined>(undefined);

  useEffect(() => {
    setSearchTextIndex(searchText ? app.name.toLowerCase().indexOf(searchText.toLowerCase()) : undefined);
  }, [app.name, searchText]);

  const handleAppInstall = () => {
<<<<<<< HEAD
    if (isRedirectApp(app.slug)) {
      mutation.mutate({ type: app.type, variant: app.variant, slug: app.slug });
      return;
    }
    if (isConferencing(app.categories)) {
=======
    if (isConferencing(app.categories) && !app.concurrentMeetings) {
>>>>>>> 17ef0dc1
      mutation.mutate({
        type: app.type,
        variant: app.variant,
        slug: app.slug,
        returnTo:
          WEBAPP_URL +
          getAppOnboardingUrl({
            slug: app.slug,
            step: AppOnboardingSteps.EVENT_TYPES_STEP,
          }),
      });
    } else if (
      !doesAppSupportTeamInstall({
        appCategories: app.categories,
        concurrentMeetings: app.concurrentMeetings,
        isPaid: !!app.paid,
      })
    ) {
      mutation.mutate({ type: app.type });
    } else {
      router.push(getAppOnboardingUrl({ slug: app.slug, step: AppOnboardingSteps.ACCOUNTS_STEP }));
    }
  };

  return (
    <div className="border-subtle relative flex h-64 flex-col rounded-md border p-5">
      <div className="flex">
        <img
          src={app.logo}
          alt={`${app.name} Logo`}
          className={classNames(
            app.logo.includes("-dark") && "dark:invert",
            "mb-4 h-12 w-12 rounded-sm" // TODO: Maybe find a better way to handle this @Hariom?
          )}
        />
      </div>
      <div className="flex items-center">
        <h3 className="text-emphasis font-medium">
          {searchTextIndex != undefined && searchText ? (
            <>
              {app.name.substring(0, searchTextIndex)}
              <span className="bg-yellow-300" data-testid="highlighted-text">
                {app.name.substring(searchTextIndex, searchTextIndex + searchText.length)}
              </span>
              {app.name.substring(searchTextIndex + searchText.length)}
            </>
          ) : (
            app.name
          )}
        </h3>
      </div>
      {/* TODO: add reviews <div className="flex text-sm text-default">
            <span>{props.rating} stars</span> <Icon name="star" className="ml-1 mt-0.5 h-4 w-4 text-yellow-600" />
            <span className="pl-1 text-subtle">{props.reviews} reviews</span>
          </div> */}
      <p
        className="text-default mt-2 flex-grow text-sm"
        style={{
          overflow: "hidden",
          display: "-webkit-box",
          WebkitBoxOrient: "vertical",
          WebkitLineClamp: "3",
        }}>
        {app.description}
      </p>

      <div className="mt-5 flex max-w-full flex-row justify-between gap-2">
        <Button
          color="secondary"
          className="flex w-32 flex-grow justify-center"
          href={`/apps/${app.slug}`}
          data-testid={`app-store-app-card-${app.slug}`}>
          {t("details")}
        </Button>
        {app.isGlobal || (credentials && credentials.length > 0 && allowedMultipleInstalls)
          ? !app.isGlobal && (
              <InstallAppButton
                type={app.type}
                teamsPlanRequired={app.teamsPlanRequired}
                disableInstall={!!app.dependencies && !app.dependencyData?.some((data) => !data.installed)}
                wrapperClassName="[@media(max-width:260px)]:w-full"
                render={({ useDefaultComponent, ...props }) => {
                  if (useDefaultComponent) {
                    props = {
                      ...props,
                      onClick: () => {
                        handleAppInstall();
                      },
                      loading: mutation.isPending,
                    };
                  }
                  return (
                    <InstallAppButtonChild paid={app.paid} isRedirect={isRedirectApp(app.slug)} {...props} />
                  );
                }}
              />
            )
          : credentials &&
            !appInstalled && (
              <InstallAppButton
                type={app.type}
                wrapperClassName="[@media(max-width:260px)]:w-full"
                disableInstall={!!app.dependencies && app.dependencyData?.some((data) => !data.installed)}
                teamsPlanRequired={app.teamsPlanRequired}
                render={({ useDefaultComponent, ...props }) => {
                  if (useDefaultComponent) {
                    props = {
                      ...props,
                      disabled: !!props.disabled,
                      onClick: () => {
                        handleAppInstall();
                      },
                      loading: mutation.isPending,
                    };
                  }
                  return (
                    <InstallAppButtonChild paid={app.paid} isRedirect={isRedirectApp(app.slug)} {...props} />
                  );
                }}
              />
            )}
      </div>
      <div className="max-w-44 absolute right-0 mr-4 flex flex-wrap justify-end gap-1">
        {appAdded > 0 ? <Badge variant="green">{t("installed", { count: appAdded })}</Badge> : null}
        {app.isTemplate && (
          <span className="bg-error rounded-md px-2 py-1 text-sm font-normal text-red-800">Template</span>
        )}
        {(app.isDefault || (!app.isDefault && app.isGlobal)) && (
          <span className="bg-subtle text-emphasis flex items-center rounded-md px-2 py-1 text-sm font-normal">
            {t("default")}
          </span>
        )}
      </div>
    </div>
  );
}

const InstallAppButtonChild = ({
  paid,
  isRedirect = false,
  ...props
}: {
  paid: App["paid"];
  isRedirect?: boolean;
} & ButtonProps) => {
  const { t } = useLocale();
  if (isRedirect) {
    return (
      <Button
        color="secondary"
        className="[@media(max-width:260px)]:w-full [@media(max-width:260px)]:justify-center"
        StartIcon="external-link"
        {...props}
        size="base">
        {t("APPSTORE_VISIT")}
      </Button>
    );
  }
  // Paid apps don't support team installs at the moment
  // Also, cal.ai(the only paid app at the moment) doesn't support team install either
  if (paid) {
    return (
      <Button
        color="secondary"
        className="[@media(max-width:260px)]:w-full [@media(max-width:260px)]:justify-center"
        StartIcon="plus"
        data-testid="install-app-button"
        {...props}>
        {paid.trial ? t("start_paid_trial") : t("subscribe")}
      </Button>
    );
  }

  return (
    <Button
      color="secondary"
      className="[@media(max-width:260px)]:w-full [@media(max-width:260px)]:justify-center"
      StartIcon="plus"
      data-testid="install-app-button"
      {...props}
      size="base">
      {t("install")}
    </Button>
  );
};<|MERGE_RESOLUTION|>--- conflicted
+++ resolved
@@ -57,15 +57,11 @@
   }, [app.name, searchText]);
 
   const handleAppInstall = () => {
-<<<<<<< HEAD
     if (isRedirectApp(app.slug)) {
       mutation.mutate({ type: app.type, variant: app.variant, slug: app.slug });
       return;
     }
-    if (isConferencing(app.categories)) {
-=======
     if (isConferencing(app.categories) && !app.concurrentMeetings) {
->>>>>>> 17ef0dc1
       mutation.mutate({
         type: app.type,
         variant: app.variant,
