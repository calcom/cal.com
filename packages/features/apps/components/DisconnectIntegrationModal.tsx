--- conflicted
+++ resolved
@@ -39,11 +39,7 @@
         confirmBtnText={t("yes_remove_app")}
         onConfirm={() => {
           if (credentialId) {
-<<<<<<< HEAD
-            mutation.mutate({ id: credentialId });
-=======
             mutation.mutate({ id: credentialId, teamId });
->>>>>>> 11081cb5
           }
         }}>
         <p className="mt-5">{t("are_you_sure_you_want_to_remove_this_app")}</p>
