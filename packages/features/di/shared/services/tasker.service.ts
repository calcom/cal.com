import { createModule } from "@evyweb/ioctopus";
import type { Container } from "@evyweb/ioctopus";

import tasker from "@calcom/features/tasker";
import type { ITasker } from "@calcom/features/webhooks/lib/interface/infrastructure";

import { SHARED_TOKENS } from "../shared.tokens";

export const taskerServiceModule = createModule();
const token = SHARED_TOKENS.TASKER;

<<<<<<< HEAD
taskerServiceModule.bind(SHARED_TOKENS.TASKER).toFactory((): ITasker => {
  return tasker;
=======
// Bind tasker with proper async factory that respects IoC
taskerServiceModule.bind(SHARED_TOKENS.TASKER).toFactory(async (): Promise<ITasker> => {
  const taskerModule = await import("@calcom/features/tasker");
  return taskerModule.default;
>>>>>>> 3618b5a0
});

const loadModule = (container: Container) => {
  container.load(SHARED_TOKENS.TASKER, taskerServiceModule);
};

export const moduleLoader = {
  token,
  loadModule,
};<|MERGE_RESOLUTION|>--- conflicted
+++ resolved
@@ -1,7 +1,6 @@
 import { createModule } from "@evyweb/ioctopus";
 import type { Container } from "@evyweb/ioctopus";
 
-import tasker from "@calcom/features/tasker";
 import type { ITasker } from "@calcom/features/webhooks/lib/interface/infrastructure";
 
 import { SHARED_TOKENS } from "../shared.tokens";
@@ -9,15 +8,10 @@
 export const taskerServiceModule = createModule();
 const token = SHARED_TOKENS.TASKER;
 
-<<<<<<< HEAD
-taskerServiceModule.bind(SHARED_TOKENS.TASKER).toFactory((): ITasker => {
-  return tasker;
-=======
 // Bind tasker with proper async factory that respects IoC
 taskerServiceModule.bind(SHARED_TOKENS.TASKER).toFactory(async (): Promise<ITasker> => {
   const taskerModule = await import("@calcom/features/tasker");
   return taskerModule.default;
->>>>>>> 3618b5a0
 });
 
 const loadModule = (container: Container) => {
