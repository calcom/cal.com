<<<<<<< HEAD
import { createModule } from "@evyweb/ioctopus";
import { Logger } from "tslog";

import { bindModuleToClassOnToken, ModuleLoader } from "@calcom/features/di/di";
import type { ILogger } from "@calcom/features/webhooks/lib/interface/infrastructure";

=======
import { bindModuleToClassOnToken, createModule } from "@calcom/features/di/di";
import { Logger } from "tslog";
>>>>>>> cbc8d3d7
import { SHARED_TOKENS } from "../shared.tokens";
import { loggerConfig } from "@calcom/lib/logger";

/**
 * Minimal logger interface that supports common logging methods.
 * This allows both tslog Logger and bridge Logger implementations to be used interchangeably.
 * Can be used by any module that needs a simple logger interface.
 */
export interface ISimpleLogger {
  debug(...args: unknown[]): void;
  error(...args: unknown[]): void;
  info(...args: unknown[]): void;
  warn(...args: unknown[]): void;
}

const thisModule = createModule();
const token = SHARED_TOKENS.LOGGER;
const moduleToken = SHARED_TOKENS.LOGGER_MODULE;
class LoggerService extends Logger<unknown> {
  constructor() {
    super(loggerConfig);
  }
}
const loadModule = bindModuleToClassOnToken({
  module: thisModule,
  moduleToken,
  token,
  classs: LoggerService,
  depsMap: {},
});

<<<<<<< HEAD
// Bind logger with proper factory that respects IoC
loggerServiceModule.bind(SHARED_TOKENS.LOGGER).toFactory(async (): Promise<ILogger> => {
  const loggerModule = await import("@calcom/lib/logger");
  return loggerModule.default;
});

const loadModule = bindModuleToClassOnToken({
  module: loggerServiceModule,
  moduleToken: SHARED_TOKENS.LOGGER_MODULE,
  token: SHARED_TOKENS.LOGGER,
  classs: Logger,
  depsMap: {},
});

export const moduleLoader = {
  token: SHARED_TOKENS.LOGGER,
  loadModule,
} satisfies ModuleLoader;
=======
export const moduleLoader = {
  token,
  loadModule,
};
>>>>>>> cbc8d3d7
<|MERGE_RESOLUTION|>--- conflicted
+++ resolved
@@ -1,16 +1,10 @@
-<<<<<<< HEAD
 import { createModule } from "@evyweb/ioctopus";
 import { Logger } from "tslog";
 
-import { bindModuleToClassOnToken, ModuleLoader } from "@calcom/features/di/di";
-import type { ILogger } from "@calcom/features/webhooks/lib/interface/infrastructure";
+import { bindModuleToClassOnToken, type ModuleLoader } from "@calcom/features/di/di";
+import { loggerConfig } from "@calcom/lib/logger";
 
-=======
-import { bindModuleToClassOnToken, createModule } from "@calcom/features/di/di";
-import { Logger } from "tslog";
->>>>>>> cbc8d3d7
 import { SHARED_TOKENS } from "../shared.tokens";
-import { loggerConfig } from "@calcom/lib/logger";
 
 /**
  * Minimal logger interface that supports common logging methods.
@@ -40,28 +34,7 @@
   depsMap: {},
 });
 
-<<<<<<< HEAD
-// Bind logger with proper factory that respects IoC
-loggerServiceModule.bind(SHARED_TOKENS.LOGGER).toFactory(async (): Promise<ILogger> => {
-  const loggerModule = await import("@calcom/lib/logger");
-  return loggerModule.default;
-});
-
-const loadModule = bindModuleToClassOnToken({
-  module: loggerServiceModule,
-  moduleToken: SHARED_TOKENS.LOGGER_MODULE,
-  token: SHARED_TOKENS.LOGGER,
-  classs: Logger,
-  depsMap: {},
-});
-
 export const moduleLoader = {
   token: SHARED_TOKENS.LOGGER,
   loadModule,
-} satisfies ModuleLoader;
-=======
-export const moduleLoader = {
-  token,
-  loadModule,
-};
->>>>>>> cbc8d3d7
+} satisfies ModuleLoader;