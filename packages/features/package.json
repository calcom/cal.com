--- conflicted
+++ resolved
@@ -7,15 +7,11 @@
   "main": "index.ts",
   "dependencies": {
     "@lexical/react": "^0.5.0",
-<<<<<<< HEAD
+    "dompurify": "^2.4.1",
     "lexical": "^0.5.0",
     "zustand": "^4.1.4",
     "@calcom/ui": "*",
     "@calcom/lib": "*",
     "@calcom/dayjs": "*"
-=======
-    "dompurify": "^2.4.1",
-    "lexical": "^0.5.0"
->>>>>>> e832015f
   }
 }