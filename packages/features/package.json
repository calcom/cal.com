--- conflicted
+++ resolved
@@ -14,12 +14,8 @@
     "@lexical/react": "^0.9.0",
     "dompurify": "^2.4.1",
     "framer-motion": "^10.12.8",
-<<<<<<< HEAD
-    "lexical": "^0.5.0",
-=======
     "lexical": "^0.9.0",
     "react-select": "^5.7.0",
->>>>>>> 2d1fec91
     "react-sticky-box": "^2.0.4",
     "zustand": "^4.3.2"
   },
