{
  "name": "@calcom/features",
  "sideEffects": false,
  "private": true,
  "description": "Cal.com's main collocation of features",
  "authors": "Cal.com, Inc.",
  "version": "1.0.0",
  "main": "index.ts",
  "dependencies": {
    "@calcom/dayjs": "*",
    "@calcom/lib": "*",
    "@calcom/trpc": "*",
    "@calcom/ui": "*",
    "@lexical/react": "^0.9.0",
    "@tanstack/react-table": "^8.20.6",
    "@tanstack/react-virtual": "^3.10.9",
    "@vercel/functions": "^1.4.0",
<<<<<<< HEAD
    "akismet-api": "^6.0.0",
=======
    "class-variance-authority": "^0.7.1",
>>>>>>> f572a2b9
    "framer-motion": "^10.12.8",
    "lexical": "^0.9.0",
    "react-select": "^5.7.0",
    "react-sticky-box": "^2.0.4",
    "stripe-event-types": "^3.1.0",
    "web-push": "^3.6.7",
    "zustand": "^4.3.2"
  },
  "devDependencies": {
    "@testing-library/react-hooks": "^8.0.1",
    "@types/web-push": "^3.6.3"
  }
}<|MERGE_RESOLUTION|>--- conflicted
+++ resolved
@@ -15,11 +15,8 @@
     "@tanstack/react-table": "^8.20.6",
     "@tanstack/react-virtual": "^3.10.9",
     "@vercel/functions": "^1.4.0",
-<<<<<<< HEAD
     "akismet-api": "^6.0.0",
-=======
     "class-variance-authority": "^0.7.1",
->>>>>>> f572a2b9
     "framer-motion": "^10.12.8",
     "lexical": "^0.9.0",
     "react-select": "^5.7.0",
