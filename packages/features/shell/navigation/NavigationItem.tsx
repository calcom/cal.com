--- conflicted
+++ resolved
@@ -1,12 +1,7 @@
 import Link from "next/link";
-<<<<<<< HEAD
 import { usePathname } from "next/navigation";
+import posthog from "posthog-js";
 import React, { Fragment, useState, useEffect } from "react";
-=======
-import { usePathname, useSearchParams } from "next/navigation";
-import React, { Fragment, useState, useEffect, useRef } from "react";
-import posthog from "posthog-js";
->>>>>>> 0103321b
 
 import { useLocale } from "@calcom/lib/hooks/useLocale";
 import useMediaQuery from "@calcom/lib/hooks/useMediaQuery";
@@ -38,31 +33,6 @@
   return [isExpanded, setPersistedExpansion] as const;
 };
 
-<<<<<<< HEAD
-=======
-const useBuildHref = () => {
-  const pathname = usePathname();
-  const searchParams = useSearchParams();
-  const prevPathnameRef = useRef<string | null>(null);
-
-  useEffect(() => {
-    prevPathnameRef.current = pathname;
-  }, [pathname]);
-
-  const buildHref = (childItem: NavigationItemType) => {
-    if (
-      childItem.preserveQueryParams &&
-      childItem.preserveQueryParams({ prevPathname: prevPathnameRef.current, nextPathname: childItem.href })
-    ) {
-      const params = searchParams?.toString();
-      return params ? `${childItem.href}?${params}` : childItem.href;
-    }
-    return childItem.href;
-  };
-
-  return buildHref;
-};
-
 const trackNavigationClick = (itemName: string, parentItemName?: string) => {
   posthog.capture("navigation_item_clicked", {
     item_name: itemName,
@@ -70,7 +40,6 @@
   });
 };
 
->>>>>>> 0103321b
 export type NavigationItemType = {
   name: string;
   href: string;
@@ -216,12 +185,8 @@
         <Tooltip side="right" content={t(item.name)} className="lg:hidden">
           <Link
             data-test-id={item.name}
-<<<<<<< HEAD
+            onClick={() => trackNavigationClick(item.name)}
             href={item.href}
-=======
-            onClick={() => trackNavigationClick(item.name)}
-            href={isChild ? buildHref(item) : item.href}
->>>>>>> 0103321b
             aria-label={t(item.name)}
             target={item.target}
             className={classNames(
@@ -230,8 +195,9 @@
                 ? `aria-[aria-current='page']:bg-transparent!`
                 : `[&[aria-current='page']]:bg-emphasis`,
               isChild
-                ? `[&[aria-current='page']]:text-emphasis [&[aria-current='page']]:bg-emphasis hidden h-8 pl-16 lg:flex lg:pl-11 ${props.index === 0 ? "mt-0" : "mt-px"
-                }`
+                ? `[&[aria-current='page']]:text-emphasis [&[aria-current='page']]:bg-emphasis hidden h-8 pl-16 lg:flex lg:pl-11 ${
+                    props.index === 0 ? "mt-0" : "mt-px"
+                  }`
                 : "[&[aria-current='page']]:text-emphasis mt-0.5 text-sm",
               isLocaleReady
                 ? "hover:bg-subtle todesktop:[&[aria-current='page']]:bg-emphasis todesktop:hover:bg-transparent hover:text-emphasis"
