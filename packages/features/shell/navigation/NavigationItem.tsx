import Link from "next/link";
import { usePathname } from "next/navigation";
import posthog from "posthog-js";
import React, { Fragment, useState, useEffect } from "react";

import { useLocale } from "@calcom/lib/hooks/useLocale";
import useMediaQuery from "@calcom/lib/hooks/useMediaQuery";
import { sessionStorage } from "@calcom/lib/webstorage";
import classNames from "@calcom/ui/classNames";
import { Badge } from "@calcom/ui/components/badge";
import { Icon } from "@calcom/ui/components/icon";
import type { IconName } from "@calcom/ui/components/icon";
import { SkeletonText } from "@calcom/ui/components/skeleton";
import { Tooltip } from "@calcom/ui/components/tooltip";

import { useShouldDisplayNavigationItem } from "./useShouldDisplayNavigationItem";

const usePersistedExpansionState = (itemName: string) => {
  const [isExpanded, setIsExpanded] = useState(false);

  useEffect(() => {
    const stored = sessionStorage.getItem(`nav-expansion-${itemName}`);
    if (stored !== null) {
      setIsExpanded(JSON.parse(stored));
    }
  }, [itemName]);

  const setPersistedExpansion = (expanded: boolean) => {
    setIsExpanded(expanded);
    sessionStorage.setItem(`nav-expansion-${itemName}`, JSON.stringify(expanded));
  };

  return [isExpanded, setPersistedExpansion] as const;
};

const trackNavigationClick = (itemName: string, parentItemName?: string) => {
  posthog.capture("navigation_item_clicked", {
    item_name: itemName,
    parent_name: parentItemName,
  });
};

export type NavigationItemType = {
  name: string;
  href: string;
  isLoading?: boolean;
  onClick?: React.MouseEventHandler<HTMLAnchorElement | HTMLButtonElement>;
  target?: HTMLAnchorElement["target"];
  badge?: React.ReactNode;
  icon?: IconName;
  child?: NavigationItemType[];
  pro?: true;
  onlyMobile?: boolean;
  onlyDesktop?: boolean;
  moreOnMobile?: boolean;
  isCurrent?: ({
    item,
    isChild,
    pathname,
  }: {
    item: Pick<NavigationItemType, "href">;
    isChild?: boolean;
    pathname: string | null;
  }) => boolean;
};

const defaultIsCurrent: NavigationItemType["isCurrent"] = ({ isChild, item, pathname }) => {
  return isChild ? item.href === pathname : item.href ? pathname?.startsWith(item.href) ?? false : false;
};

export const NavigationItem: React.FC<{
  index?: number;
  item: NavigationItemType;
  isChild?: boolean;
}> = (props) => {
  const { item, isChild } = props;
  const { t, isLocaleReady } = useLocale();
  const pathname = usePathname();
  const isCurrent: NavigationItemType["isCurrent"] = item.isCurrent || defaultIsCurrent;
  const current = isCurrent({ isChild: !!isChild, item, pathname });
  const shouldDisplayNavigationItem = useShouldDisplayNavigationItem(props.item);
  const [isExpanded, setIsExpanded] = usePersistedExpansionState(item.name);

  const isTablet = useMediaQuery("(max-width: 1024px)");
  const [isTooltipOpen, setIsTooltipOpen] = useState(false);

  if (!shouldDisplayNavigationItem) return null;

  const hasChildren = item.child && item.child.length > 0;
  const hasActiveChild =
    hasChildren && item.child?.some((child) => isCurrent({ isChild: true, item: child, pathname }));
  const shouldShowChildren = isExpanded || hasActiveChild || isCurrent({ pathname, isChild, item });
  const shouldShowChevron = hasChildren && !hasActiveChild;
  const isParentNavigationItem = hasChildren && !isChild;

  return (
    <Fragment>
      {isParentNavigationItem ? (
        <Tooltip
          side="right"
          open={isTooltipOpen}
          content={
            hasChildren ? (
              <div className="stack-y-1 pointer-events-auto flex flex-col p-1">
                <span className="text-subtle px-2 text-xs font-semibold uppercase tracking-wide">
                  {t(item.name)}
                </span>
                <div className="flex flex-col gap-1">
                  {item.child?.map((childItem) => {
                    const childIsCurrent =
                      typeof childItem.isCurrent === "function"
                        ? childItem.isCurrent({ isChild: true, item: childItem, pathname })
                        : defaultIsCurrent({ isChild: true, item: childItem, pathname });
                    return (
                      <Link
                        key={childItem.name}
                        href={childItem.href}
                        aria-current={childIsCurrent ? "page" : undefined}
                        onClick={() => {
                          setIsTooltipOpen(false);
                          trackNavigationClick(childItem.name, item.name);
                        }}
                        className={classNames(
                          "group relative block rounded-md px-3 py-1 text-sm font-medium",
                          childIsCurrent
                            ? "bg-emphasis text-white"
                            : "hover:bg-emphasis text-mute hover:text-emphasis"
                        )}>
                        {t(childItem.name)}
                      </Link>
                    );
                  })}
                </div>
              </div>
            ) : (
              t(item.name)
            )
          }
          className="lg:hidden">
          <button
            data-test-id={item.name}
            aria-label={t(item.name)}
            aria-expanded={isExpanded}
            aria-current={current ? "page" : undefined}
            onClick={() => {
              setIsExpanded(!isExpanded);
              if (isTablet && hasChildren) {
                setIsTooltipOpen(!isTooltipOpen);
              }
            }}
            className={classNames(
              "todesktop:py-[7px] text-default group flex w-full items-center rounded-md px-2 py-1.5 text-sm font-medium transition",
              "aria-[aria-current='page']:bg-transparent!",
              "[&[aria-current='page']]:text-emphasis mt-0.5 text-sm",
              isLocaleReady
                ? "hover:bg-subtle todesktop:[&[aria-current='page']]:bg-emphasis todesktop:hover:bg-transparent hover:text-emphasis"
                : ""
            )}>
            {item.icon && (
              <Icon
                name={item.isLoading ? "rotate-cw" : item.icon}
                className={classNames(
                  "todesktop:!text-blue-500 mr-2 h-4 w-4 shrink-0 rtl:ml-2 md:ltr:mx-auto lg:ltr:mr-2",
                  item.isLoading && "animate-spin"
                )}
                aria-hidden="true"
              />
            )}
            {isLocaleReady ? (
              <span
                className="hidden w-full justify-between truncate text-ellipsis lg:flex"
                data-testid={`${item.name}-test`}>
                {t(item.name)}
                {item.badge && item.badge}
              </span>
            ) : (
              <SkeletonText className="h-[20px] w-full" />
            )}
            {shouldShowChevron && (
              <Icon name={isExpanded ? "chevron-up" : "chevron-down"} className="ml-auto h-4 w-4" />
            )}
          </button>
        </Tooltip>
      ) : (
        <Tooltip side="right" content={t(item.name)} className="lg:hidden">
          <Link
            data-test-id={item.name}
            onClick={() => trackNavigationClick(item.name)}
            href={item.href}
            aria-label={t(item.name)}
            target={item.target}
            className={classNames(
              "todesktop:py-[7px] text-default group flex items-center rounded-md px-2 py-1.5 text-sm font-medium transition",
              item.child
                ? `aria-[aria-current='page']:bg-transparent!`
                : `[&[aria-current='page']]:bg-emphasis`,
              isChild
<<<<<<< HEAD
                ? `[&[aria-current='page']]:text-emphasis [&[aria-current='page']]:bg-emphasis hidden h-8 pl-16 lg:flex lg:pl-11 ${props.index === 0 ? "mt-0" : "mt-1  hover:mt-1 [&[aria-current='page']]:mt-1"}`
=======
                ? `[&[aria-current='page']]:text-emphasis [&[aria-current='page']]:bg-emphasis hidden h-8 pl-16 lg:flex lg:pl-11 ${
                    props.index === 0 ? "mt-0" : "mt-px"
                  }`
>>>>>>> ca152d73
                : "[&[aria-current='page']]:text-emphasis mt-0.5 text-sm",
              isLocaleReady
                ? "hover:bg-subtle todesktop:[&[aria-current='page']]:bg-emphasis todesktop:hover:bg-transparent hover:text-emphasis"
                : ""
            )}
            aria-current={current ? "page" : undefined}>
            {item.icon && (
              <Icon
                name={item.isLoading ? "rotate-cw" : item.icon}
                className={classNames(
                  "todesktop:!text-blue-500 mr-2 h-4 w-4 shrink-0 aria-[aria-current='page']:text-inherit rtl:ml-2 md:ltr:mx-auto lg:ltr:mr-2",
                  item.isLoading && "animate-spin"
                )}
                aria-hidden="true"
                aria-current={current ? "page" : undefined}
              />
            )}
            {isLocaleReady ? (
              <span
                className="hidden w-full justify-between truncate text-ellipsis lg:flex"
                data-testid={`${item.name}-test`}>
                {t(item.name)}
                {item.badge && item.badge}
              </span>
            ) : (
              <SkeletonText className="h-[20px] w-full" />
            )}
            {item.name === "workflows" && (
              <Badge startIcon="sparkles" variant="purple">
                Cal.ai
              </Badge>
            )}
          </Link>
        </Tooltip>
      )}
      {item.child &&
        shouldShowChildren &&
        item.child.map((item, index) => <NavigationItem index={index} key={item.name} item={item} isChild />)}
    </Fragment>
  );
};

export const MobileNavigationItem: React.FC<{
  item: NavigationItemType;
  isChild?: boolean;
}> = (props) => {
  const { item, isChild } = props;
  const pathname = usePathname();
  const { t, isLocaleReady } = useLocale();
  const isCurrent: NavigationItemType["isCurrent"] = item.isCurrent || defaultIsCurrent;
  const current = isCurrent({ isChild: !!isChild, item, pathname });
  const shouldDisplayNavigationItem = useShouldDisplayNavigationItem(props.item);

  if (!shouldDisplayNavigationItem) return null;
  return (
    <Link
      key={item.name}
      href={item.href}
      target={item.target}
      className="[&[aria-current='page']]:text-emphasis hover:text-default text-muted bg-transparent! relative my-2 min-w-0 flex-1 overflow-hidden rounded-md p-1 text-center text-xs font-medium focus:z-10 sm:text-sm"
      aria-current={current ? "page" : undefined}>
      {item.badge && <div className="absolute right-1 top-1">{item.badge}</div>}
      {item.icon && (
        <Icon
          name={item.icon}
          className="[&[aria-current='page']]:text-emphasis  mx-auto mb-1 block h-5 w-5 shrink-0 text-center text-inherit"
          aria-hidden="true"
          aria-current={current ? "page" : undefined}
        />
      )}
      {isLocaleReady ? <span className="block truncate">{t(item.name)}</span> : <SkeletonText />}
    </Link>
  );
};

export const MobileNavigationMoreItem: React.FC<{
  item: NavigationItemType;
  isChild?: boolean;
}> = (props) => {
  const { item } = props;
  const { t, isLocaleReady } = useLocale();
  const shouldDisplayNavigationItem = useShouldDisplayNavigationItem(props.item);
  const [isExpanded, setIsExpanded] = usePersistedExpansionState(item.name);

  if (!shouldDisplayNavigationItem) return null;

  const hasChildren = item.child && item.child.length > 0;

  return (
    <li className="border-subtle border-b last:border-b-0" key={item.name}>
      {hasChildren ? (
        <>
          <button
            onClick={() => setIsExpanded(!isExpanded)}
            className="hover:bg-subtle flex w-full items-center justify-between p-5 text-left transition">
            <span className="text-default flex items-center font-semibold">
              {item.icon && (
                <Icon name={item.icon} className="h-5 w-5 shrink-0 ltr:mr-3 rtl:ml-3" aria-hidden="true" />
              )}
              {isLocaleReady ? t(item.name) : <SkeletonText />}
            </span>
            <Icon name={isExpanded ? "chevron-up" : "chevron-down"} className="text-subtle h-5 w-5" />
          </button>
          {isExpanded && item.child && (
            <ul className="bg-subtle">
              {item.child.map((childItem) => (
                <li key={childItem.name} className="border-subtle border-t">
                  <Link
                    href={childItem.href}
                    className="hover:bg-cal-muted flex items-center p-4 pl-12 transition">
                    <span className="text-default font-medium">
                      {isLocaleReady ? t(childItem.name) : <SkeletonText />}
                    </span>
                  </Link>
                </li>
              ))}
            </ul>
          )}
        </>
      ) : (
        <Link href={item.href} className="hover:bg-subtle flex items-center justify-between p-5 transition">
          <span className="text-default flex items-center font-semibold ">
            {item.icon && (
              <Icon name={item.icon} className="h-5 w-5 shrink-0 ltr:mr-3 rtl:ml-3" aria-hidden="true" />
            )}
            {isLocaleReady ? t(item.name) : <SkeletonText />}
          </span>
          <Icon name="arrow-right" className="text-subtle h-5 w-5" />
        </Link>
      )}
    </li>
  );
};<|MERGE_RESOLUTION|>--- conflicted
+++ resolved
@@ -195,13 +195,9 @@
                 ? `aria-[aria-current='page']:bg-transparent!`
                 : `[&[aria-current='page']]:bg-emphasis`,
               isChild
-<<<<<<< HEAD
-                ? `[&[aria-current='page']]:text-emphasis [&[aria-current='page']]:bg-emphasis hidden h-8 pl-16 lg:flex lg:pl-11 ${props.index === 0 ? "mt-0" : "mt-1  hover:mt-1 [&[aria-current='page']]:mt-1"}`
-=======
                 ? `[&[aria-current='page']]:text-emphasis [&[aria-current='page']]:bg-emphasis hidden h-8 pl-16 lg:flex lg:pl-11 ${
-                    props.index === 0 ? "mt-0" : "mt-px"
+                    props.index === 0 ? "mt-0" : "mt-1  hover:mt-1 [&[aria-current='page']]:mt-1"
                   }`
->>>>>>> ca152d73
                 : "[&[aria-current='page']]:text-emphasis mt-0.5 text-sm",
               isLocaleReady
                 ? "hover:bg-subtle todesktop:[&[aria-current='page']]:bg-emphasis todesktop:hover:bg-transparent hover:text-emphasis"
