import { useSession } from "next-auth/react";
import { useMemo } from "react";

import { useIsEmbed } from "@calcom/embed-core/embed-iframe";
import UnconfirmedBookingBadge from "@calcom/features/bookings/UnconfirmedBookingBadge";
import { useHasTeamPlan } from "@calcom/features/billing/hooks/useHasPaidPlan";
import {
  useOrgBranding,
  type OrganizationBranding,
} from "@calcom/features/ee/organizations/context/provider";
import { KBarTrigger } from "@calcom/features/kbar/Kbar";
import classNames from "@calcom/ui/classNames";

import { TeamInviteBadge } from "../TeamInviteBadge";
import type { NavigationItemType } from "./NavigationItem";
import { NavigationItem, MobileNavigationItem, MobileNavigationMoreItem } from "./NavigationItem";

export const MORE_SEPARATOR_NAME = "more";

<<<<<<< HEAD
const preserveBookingsQueryParams = ({
  prevPathname,
  nextPathname,
}: {
  prevPathname: string | null;
  nextPathname: string;
}) => Boolean(prevPathname?.startsWith("/bookings/")) && nextPathname.startsWith("/bookings/");

type NavigationInsightsConfig = {
  hasAccess: boolean;
  upgradeHref: string;
};

const getNavigationItems = (
  orgBranding: OrganizationBranding,
  navigationInsightsConfig: NavigationInsightsConfig
): NavigationItemType[] => [
=======
const getNavigationItems = (orgBranding: OrganizationBranding): NavigationItemType[] => [
>>>>>>> a306a776
  {
    name: "event_types_page_title",
    href: "/event-types",
    icon: "link",
  },
  {
    name: "bookings",
    href: "/bookings/upcoming",
    icon: "calendar",
    badge: <UnconfirmedBookingBadge />,
    isCurrent: ({ pathname }) => pathname?.startsWith("/bookings") ?? false,
  },
  {
    name: "availability",
    href: "/availability",
    icon: "clock",
  },
  ...(orgBranding
    ? [
        {
          name: "members",
          href: `/settings/organizations/${orgBranding.slug}/members`,
          icon: "building",
          moreOnMobile: true,
        } satisfies NavigationItemType,
      ]
    : []),
  {
    name: "teams",
    href: "/teams",
    icon: "users",
    badge: <TeamInviteBadge />,
    moreOnMobile: true,
  },
  {
    name: "apps",
    href: "/apps",
    icon: "grid-3x3",
    moreOnMobile: true,
    isCurrent: ({ pathname: path, item }) => {
      // During Server rendering path is /v2/apps but on client it becomes /apps(weird..)
      return (path?.startsWith(item.href) ?? false) && !(path?.includes("routing-forms/") ?? false);
    },
    child: [
      {
        name: "app_store",
        href: "/apps",
        isCurrent: ({ pathname: path, item }) => {
          // During Server rendering path is /v2/apps but on client it becomes /apps(weird..)
          return (
            (path?.startsWith(item.href) ?? false) &&
            !(path?.includes("routing-forms/") ?? false) &&
            !(path?.includes("/installed") ?? false)
          );
        },
      },
      {
        name: "installed_apps",
        href: "/apps/installed/calendar",
        isCurrent: ({ pathname: path }) =>
          (path?.startsWith("/apps/installed/") ?? false) ||
          (path?.startsWith("/v2/apps/installed/") ?? false),
      },
    ],
  },
  {
    name: MORE_SEPARATOR_NAME,
    href: "/more",
    icon: "ellipsis",
  },
  {
    name: "routing",
    href: "/routing",
    icon: "split",
    isCurrent: ({ pathname }) => pathname?.startsWith("/routing") ?? false,
    moreOnMobile: true,
  },
  {
    name: "workflows",
    href: "/workflows",
    icon: "zap",
    moreOnMobile: true,
  },
  {
    name: "insights",
    href: navigationInsightsConfig.hasAccess ? "/insights" : navigationInsightsConfig.upgradeHref,
    icon: "chart-bar",
    isCurrent: ({ pathname: path, item }) => path?.startsWith(item.href) ?? false,
    moreOnMobile: true,
    child: navigationInsightsConfig.hasAccess
      ? [
          {
            name: "bookings",
            href: "/insights",
            isCurrent: ({ pathname: path }) => path === "/insights",
          },
          {
            name: "routing",
            href: "/insights/routing",
            isCurrent: ({ pathname: path }) => path?.startsWith("/insights/routing") ?? false,
          },
          {
            name: "router_position",
            href: "/insights/router-position",
            isCurrent: ({ pathname: path }) => path?.startsWith("/insights/router-position") ?? false,
          },
          {
            name: "call_history",
            href: "/insights/call-history",
            // icon: "phone",
            isCurrent: ({ pathname: path }) => path?.startsWith("/insights/call-history") ?? false,
          },
        ]
      : undefined,
  },
];

const platformNavigationItems: NavigationItemType[] = [
  {
    name: "Dashboard",
    href: "/settings/platform/",
    icon: "layout-dashboard",
  },
  {
    name: "Documentation",
    href: "https://docs.cal.com/docs/platform",
    icon: "chart-bar",
    target: "_blank",
  },
  {
    name: "API reference",
    href: "https://api.cal.com/v2/docs#/",
    icon: "terminal",
    target: "_blank",
  },
  {
    name: "Atoms",
    href: "https://docs.cal.com/docs/platform#atoms",
    icon: "atom",
    target: "_blank",
  },
  {
    name: MORE_SEPARATOR_NAME,
    href: "https://docs.cal.com/docs/platform/faq",
    icon: "ellipsis",
    target: "_blank",
  },
  {
    name: "Billing",
    href: "/settings/platform/billing",
    icon: "credit-card",
    moreOnMobile: true,
  },
  {
    name: "Members",
    href: "/settings/platform/members",
    icon: "users",
    moreOnMobile: true,
  },
  {
    name: "Managed Users",
    href: "/settings/platform/managed-users",
    icon: "users",
    moreOnMobile: true,
  },
];

const useNavigationItems = (isPlatformNavigation = false) => {
  const orgBranding = useOrgBranding();
  const { hasTeamPlan, isPending } = useHasTeamPlan();
  const navigationInsightsConfig = useMemo(
    () => ({
      hasAccess: isPending || !!hasTeamPlan,
      upgradeHref: "/insights",
    }),
    [hasTeamPlan, isPending]
  );
  return useMemo(() => {
    const items = !isPlatformNavigation
      ? getNavigationItems(orgBranding, navigationInsightsConfig)
      : platformNavigationItems;

    const desktopNavigationItems = items.filter((item) => item.name !== MORE_SEPARATOR_NAME);
    const mobileNavigationBottomItems = items.filter(
      (item) => (!item.moreOnMobile && !item.onlyDesktop) || item.name === MORE_SEPARATOR_NAME
    );
    const mobileNavigationMoreItems = items.filter(
      (item) => item.moreOnMobile && !item.onlyDesktop && item.name !== MORE_SEPARATOR_NAME
    );

    return { desktopNavigationItems, mobileNavigationBottomItems, mobileNavigationMoreItems };
  }, [isPlatformNavigation, navigationInsightsConfig, orgBranding]);
};

export const Navigation = ({ isPlatformNavigation = false }: { isPlatformNavigation?: boolean }) => {
  const { desktopNavigationItems } = useNavigationItems(isPlatformNavigation);

  return (
    <nav className="mt-2 flex-1 md:px-2 lg:mt-4 lg:px-0">
      {desktopNavigationItems.map((item) => (
        <NavigationItem key={item.name} item={item} />
      ))}
      <div className="text-subtle mt-0.5 lg:hidden">
        <KBarTrigger />
      </div>
    </nav>
  );
};

export function MobileNavigationContainer({
  isPlatformNavigation = false,
}: {
  isPlatformNavigation?: boolean;
}) {
  const { status } = useSession();
  if (status !== "authenticated") return null;
  return <MobileNavigation isPlatformNavigation={isPlatformNavigation} />;
}

const MobileNavigation = ({ isPlatformNavigation = false }: { isPlatformNavigation?: boolean }) => {
  const isEmbed = useIsEmbed();
  const { mobileNavigationBottomItems } = useNavigationItems(isPlatformNavigation);

  return (
    <>
      <nav
        className={classNames(
          "pwa:pb-[max(0.25rem,env(safe-area-inset-bottom))] pwa:-mx-2 bg-cal-muted/40 border-subtle fixed bottom-0 left-0 z-30 flex w-full border-t px-1 shadow backdrop-blur-md md:hidden",
          isEmbed && "hidden"
        )}>
        {mobileNavigationBottomItems.map((item) => (
          <MobileNavigationItem key={item.name} item={item} />
        ))}
      </nav>
      {/* add padding to content for mobile navigation*/}
      <div className="block pt-12 md:hidden" />
    </>
  );
};

export const MobileNavigationMoreItems = () => {
  const { mobileNavigationMoreItems } = useNavigationItems();

  return (
    <ul className="border-subtle mt-2 rounded-md border">
      {mobileNavigationMoreItems.map((item) => (
        <MobileNavigationMoreItem key={item.name} item={item} />
      ))}
    </ul>
  );
};<|MERGE_RESOLUTION|>--- conflicted
+++ resolved
@@ -17,7 +17,6 @@
 
 export const MORE_SEPARATOR_NAME = "more";
 
-<<<<<<< HEAD
 const preserveBookingsQueryParams = ({
   prevPathname,
   nextPathname,
@@ -35,9 +34,7 @@
   orgBranding: OrganizationBranding,
   navigationInsightsConfig: NavigationInsightsConfig
 ): NavigationItemType[] => [
-=======
-const getNavigationItems = (orgBranding: OrganizationBranding): NavigationItemType[] => [
->>>>>>> a306a776
+ 
   {
     name: "event_types_page_title",
     href: "/event-types",
