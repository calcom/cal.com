import type { User as UserAuth } from "next-auth";
import { useSession } from "next-auth/react";
import dynamic from "next/dynamic";
import Link from "next/link";
import { usePathname } from "next/navigation";
import { useState } from "react";

import { classNames } from "@calcom/lib";
import { IS_CALCOM, IS_VISUAL_REGRESSION_TESTING, ENABLE_PROFILE_SWITCHER } from "@calcom/lib/constants";
import { getPlaceholderAvatar } from "@calcom/lib/defaultAvatarImage";
import { getBookerBaseUrlSync } from "@calcom/lib/getBookerUrl/client";
import { useCopy } from "@calcom/lib/hooks/useCopy";
import { useLocale } from "@calcom/lib/hooks/useLocale";
import { Avatar, ButtonOrLink, Credits, Icon, SkeletonText, Tooltip, Logo, showToast } from "@calcom/ui";

import { KBarTrigger } from "../kbar/Kbar";
import { Navigation } from "./navigation/Navigation";
import { type NavigationItemType } from "./navigation/NavigationItem";
import { ProfileDropdown } from "./user-dropdown/ProfileDropdown";
import { UserDropdown } from "./user-dropdown/UserDropdown";

// need to import without ssr to prevent hydration errors
const Tips = dynamic(() => import("@calcom/features/tips").then((mod) => mod.Tips), {
  ssr: false,
});

export type SideBarContainerProps = {
  bannersHeight: number;
  isPlatformUser?: boolean;
};

export type SideBarProps = {
  bannersHeight: number;
  user?: UserAuth | null;
  isPlatformUser?: boolean;
};

export function SideBarContainer({ bannersHeight, isPlatformUser = false }: SideBarContainerProps) {
  const { status, data } = useSession();

  // Make sure that Sidebar is rendered optimistically so that a refresh of pages when logged in have SideBar from the beginning.
  // This improves the experience of refresh on app store pages(when logged in) which are SSG.
  // Though when logged out, app store pages would temporarily show SideBar until session status is confirmed.
  if (status !== "loading" && status !== "authenticated") return null;
  return <SideBar isPlatformUser={isPlatformUser} bannersHeight={bannersHeight} user={data?.user} />;
}

export function SideBar({ bannersHeight, user }: SideBarProps) {
  const { fetchAndCopyToClipboard } = useCopy();
  const { t, isLocaleReady } = useLocale();
  const pathname = usePathname();
  const isPlatformPages = pathname?.startsWith("/settings/platform");
  const [isReferalLoading, setIsReferalLoading] = useState(false);

  const publicPageUrl = `${getBookerBaseUrlSync(user?.org?.slug ?? null)}/${user?.username}`;

  const sidebarStylingAttributes = {
    maxHeight: `calc(100vh - ${bannersHeight}px)`,
    top: `${bannersHeight}px`,
  };

  // Todo: extract this to a hook
  const bottomNavItems: NavigationItemType[] = [
    {
      name: "view_public_page",
      href: publicPageUrl,
      icon: "external-link",
      target: "__blank",
    },
    {
      name: "copy_public_page_link",
      href: "",
      onClick: (e: { preventDefault: () => void }) => {
        e.preventDefault();
        navigator.clipboard.writeText(publicPageUrl);
        showToast(t("link_copied"), "success");
      },
      icon: "copy",
    },
    IS_CALCOM
      ? {
          name: "copy_referral_link",
          href: "",
          onClick: (e: { preventDefault: () => void }) => {
            e.preventDefault();
            setIsReferalLoading(true);
            // Create an artificial delay to show the loading state so it doesnt flicker if this request is fast
            setTimeout(() => {
              fetchAndCopyToClipboard(
                fetch("/api/generate-referral-link", {
                  method: "POST",
                })
                  .then((res) => res.json())
                  .then((res) => res.shortLink),
                {
                  onSuccess: () => showToast(t("link_copied"), "success"),
                  onFailure: () => showToast("Copy to clipboard failed", "error"),
                }
              );
              setIsReferalLoading(false);
            }, 1000);
          },
          icon: "gift",
          isLoading: isReferalLoading,
        }
      : null,
    {
      name: "settings",
      href: user?.org ? `/settings/organizations/profile` : "/settings/my-account/profile",
      icon: "settings",
    },
  ].filter(Boolean) as NavigationItemType[];

  return (
    <div className="relative">
      <aside
        style={!isPlatformPages ? sidebarStylingAttributes : {}}
        className={classNames(
          "bg-muted border-muted fixed left-0 hidden h-full w-14 flex-col overflow-y-auto overflow-x-hidden border-r md:sticky md:flex lg:w-56 lg:px-3",
          !isPlatformPages && "max-h-screen"
        )}>
        <div className="flex h-full flex-col justify-between py-3 lg:pt-4">
          <header className="taurify:-mt-3 taurify:flex-col-reverse items-center justify-between md:hidden lg:flex">
            {user?.org ? (
              !ENABLE_PROFILE_SWITCHER ? (
                <Link href="/settings/organizations/profile" className="w-full px-1.5">
                  <div className="flex items-center gap-2 font-medium">
                    <Avatar
                      alt={`${user.org.name} logo`}
                      imageSrc={getPlaceholderAvatar(user.org.logoUrl, user.org.name)}
                      size="xsm"
                    />
                    <p className="text line-clamp-1 text-sm">
                      <span>{user.org.name}</span>
                    </p>
                  </div>
                </Link>
              ) : (
                <ProfileDropdown />
              )
            ) : (
              <div data-testid="user-dropdown-trigger" className="taurify:mt-4 w-full">
                <span className="hidden lg:inline">
                  <UserDropdown />
                </span>
                <span className="hidden md:inline lg:hidden">
                  <UserDropdown small />
                </span>
              </div>
            )}
            <div className="flex w-full justify-end rtl:space-x-reverse" data-tauri-drag-region>
              <button
                color="minimal"
                onClick={() => window.history.back()}
                className="taurify:block hover:text-emphasis text-subtle group hidden text-sm font-medium">
                <Icon
                  name="arrow-left"
                  className="group-hover:text-emphasis text-subtle h-4 w-4 flex-shrink-0"
                />
              </button>
              <button
                color="minimal"
                onClick={() => window.history.forward()}
                className="taurify:block hover:text-emphasis text-subtle group hidden text-sm font-medium">
                <Icon
                  name="arrow-right"
                  className="group-hover:text-emphasis text-subtle h-4 w-4 flex-shrink-0"
                />
              </button>
              {!!user?.org && (
                <div data-testid="user-dropdown-trigger" className="flex items-center">
                  <UserDropdown small />
                </div>
              )}
              <KBarTrigger />
            </div>
          </header>
          {/* logo icon for tablet */}
          <Link href="/event-types" className="text-center md:inline lg:hidden">
            <Logo small icon />
          </Link>
          <Navigation isPlatformNavigation={isPlatformPages} />
        </div>

        {!isPlatformPages && (
          <div>
            <Tips />
            {bottomNavItems.map((item, index) => (
              <Tooltip side="right" content={t(item.name)} className="lg:hidden" key={item.name}>
                <ButtonOrLink
                  id={item.name}
                  href={item.href || undefined}
                  aria-label={t(item.name)}
                  target={item.target}
                  className={classNames(
                    "text-left",
                    "[&[aria-current='page']]:bg-emphasis text-default justify-right group flex items-center rounded-md px-2 py-1.5 text-sm font-medium transition",
                    "[&[aria-current='page']]:text-emphasis mt-0.5 w-full text-sm",
                    isLocaleReady ? "hover:bg-emphasis hover:text-emphasis" : "",
                    index === 0 && "mt-3"
                  )}
                  onClick={item.onClick}>
                  {!!item.icon && (
                    <Icon
                      name={item.isLoading ? "rotate-cw" : item.icon}
                      className={classNames(
                        "h-4 w-4 flex-shrink-0 [&[aria-current='page']]:text-inherit",
                        "me-3 md:mx-auto lg:ltr:mr-2 lg:rtl:ml-2",
                        item.isLoading && "animate-spin"
                      )}
                      aria-hidden="true"
                    />
                  )}
                  {isLocaleReady ? (
                    <span className="hidden w-full justify-between lg:flex">
                      <div className="flex">{t(item.name)}</div>
                    </span>
                  ) : (
                    <SkeletonText className="h-[20px] w-full" />
                  )}
                </ButtonOrLink>
              </Tooltip>
            ))}
            {!IS_VISUAL_REGRESSION_TESTING && <Credits />}
          </div>
        )}
      </aside>
    </div>
  );
<<<<<<< HEAD
}

export function ShellMain(props: LayoutProps) {
  const router = useRouter();
  const { isLocaleReady, t } = useLocale();

  const { buttonToShow, isLoading, enableNotifications, disableNotifications } = useNotifications();

  return (
    <>
      {(props.heading || !!props.backPath) && (
        <div
          className={classNames(
            "flex items-center md:mb-6 md:mt-0",
            props.smallHeading ? "lg:mb-7" : "lg:mb-8",
            props.hideHeadingOnMobile ? "mb-0" : "mb-6"
          )}>
          {!!props.backPath && (
            <Button
              variant="icon"
              size="sm"
              color="minimal"
              onClick={() =>
                typeof props.backPath === "string" ? router.push(props.backPath as string) : router.back()
              }
              StartIcon="arrow-left"
              aria-label="Go Back"
              className="rounded-md ltr:mr-2 rtl:ml-2"
              data-testid="go-back-button"
            />
          )}
          {props.heading && (
            <header
              className={classNames(props.large && "py-8", "flex w-full max-w-full items-center truncate")}>
              {props.HeadingLeftIcon && <div className="ltr:mr-4">{props.HeadingLeftIcon}</div>}
              <div
                className={classNames("w-full truncate ltr:mr-4 rtl:ml-4 md:block", props.headerClassName)}>
                {props.heading && (
                  <h3
                    className={classNames(
                      "font-cal max-w-28 sm:max-w-72 md:max-w-80 text-emphasis inline truncate text-lg font-semibold tracking-wide sm:text-xl md:block xl:max-w-full",
                      props.smallHeading ? "text-base" : "text-xl",
                      props.hideHeadingOnMobile && "hidden"
                    )}>
                    {!isLocaleReady ? <SkeletonText invisible /> : props.heading}
                  </h3>
                )}
                {props.subtitle && (
                  <p className="text-default hidden text-sm md:block" data-testid="subtitle">
                    {!isLocaleReady ? <SkeletonText invisible /> : props.subtitle}
                  </p>
                )}
              </div>
              {props.beforeCTAactions}
              {props.CTA && (
                <div
                  className={classNames(
                    props.backPath
                      ? "relative"
                      : "pwa:bottom-[max(7rem,_calc(5rem_+_env(safe-area-inset-bottom)))] fixed bottom-20 z-40 ltr:right-4 rtl:left-4 md:z-auto md:ltr:right-0 md:rtl:left-0",
                    "flex-shrink-0 [-webkit-app-region:no-drag] md:relative md:bottom-auto md:right-auto"
                  )}>
                  {isLocaleReady && props.CTA}
                </div>
              )}
              {props.actions && props.actions}
              {/* TODO: temporary hide push notifications {props.heading === "Bookings" && buttonToShow !== ButtonState.NONE && (
                <Button
                  color="primary"
                  onClick={buttonToShow === ButtonState.ALLOW ? enableNotifications : disableNotifications}
                  loading={isLoading}
                  disabled={buttonToShow === ButtonState.DENIED}
                  tooltipSide="bottom"
                  tooltip={
                    buttonToShow === ButtonState.DENIED ? t("you_have_denied_notifications") : undefined
                  }>
                  {t(
                    buttonToShow === ButtonState.DISABLE
                      ? "disable_browser_notifications"
                      : "allow_browser_notifications"
                  )}
                </Button>
              )} */}
            </header>
          )}
        </div>
      )}
      {props.afterHeading && <>{props.afterHeading}</>}
      <div className={classNames(props.flexChildrenContainer && "flex flex-1 flex-col")}>
        {props.children}
      </div>
    </>
  );
=======
>>>>>>> 1ab96224
}<|MERGE_RESOLUTION|>--- conflicted
+++ resolved
@@ -227,100 +227,4 @@
       </aside>
     </div>
   );
-<<<<<<< HEAD
-}
-
-export function ShellMain(props: LayoutProps) {
-  const router = useRouter();
-  const { isLocaleReady, t } = useLocale();
-
-  const { buttonToShow, isLoading, enableNotifications, disableNotifications } = useNotifications();
-
-  return (
-    <>
-      {(props.heading || !!props.backPath) && (
-        <div
-          className={classNames(
-            "flex items-center md:mb-6 md:mt-0",
-            props.smallHeading ? "lg:mb-7" : "lg:mb-8",
-            props.hideHeadingOnMobile ? "mb-0" : "mb-6"
-          )}>
-          {!!props.backPath && (
-            <Button
-              variant="icon"
-              size="sm"
-              color="minimal"
-              onClick={() =>
-                typeof props.backPath === "string" ? router.push(props.backPath as string) : router.back()
-              }
-              StartIcon="arrow-left"
-              aria-label="Go Back"
-              className="rounded-md ltr:mr-2 rtl:ml-2"
-              data-testid="go-back-button"
-            />
-          )}
-          {props.heading && (
-            <header
-              className={classNames(props.large && "py-8", "flex w-full max-w-full items-center truncate")}>
-              {props.HeadingLeftIcon && <div className="ltr:mr-4">{props.HeadingLeftIcon}</div>}
-              <div
-                className={classNames("w-full truncate ltr:mr-4 rtl:ml-4 md:block", props.headerClassName)}>
-                {props.heading && (
-                  <h3
-                    className={classNames(
-                      "font-cal max-w-28 sm:max-w-72 md:max-w-80 text-emphasis inline truncate text-lg font-semibold tracking-wide sm:text-xl md:block xl:max-w-full",
-                      props.smallHeading ? "text-base" : "text-xl",
-                      props.hideHeadingOnMobile && "hidden"
-                    )}>
-                    {!isLocaleReady ? <SkeletonText invisible /> : props.heading}
-                  </h3>
-                )}
-                {props.subtitle && (
-                  <p className="text-default hidden text-sm md:block" data-testid="subtitle">
-                    {!isLocaleReady ? <SkeletonText invisible /> : props.subtitle}
-                  </p>
-                )}
-              </div>
-              {props.beforeCTAactions}
-              {props.CTA && (
-                <div
-                  className={classNames(
-                    props.backPath
-                      ? "relative"
-                      : "pwa:bottom-[max(7rem,_calc(5rem_+_env(safe-area-inset-bottom)))] fixed bottom-20 z-40 ltr:right-4 rtl:left-4 md:z-auto md:ltr:right-0 md:rtl:left-0",
-                    "flex-shrink-0 [-webkit-app-region:no-drag] md:relative md:bottom-auto md:right-auto"
-                  )}>
-                  {isLocaleReady && props.CTA}
-                </div>
-              )}
-              {props.actions && props.actions}
-              {/* TODO: temporary hide push notifications {props.heading === "Bookings" && buttonToShow !== ButtonState.NONE && (
-                <Button
-                  color="primary"
-                  onClick={buttonToShow === ButtonState.ALLOW ? enableNotifications : disableNotifications}
-                  loading={isLoading}
-                  disabled={buttonToShow === ButtonState.DENIED}
-                  tooltipSide="bottom"
-                  tooltip={
-                    buttonToShow === ButtonState.DENIED ? t("you_have_denied_notifications") : undefined
-                  }>
-                  {t(
-                    buttonToShow === ButtonState.DISABLE
-                      ? "disable_browser_notifications"
-                      : "allow_browser_notifications"
-                  )}
-                </Button>
-              )} */}
-            </header>
-          )}
-        </div>
-      )}
-      {props.afterHeading && <>{props.afterHeading}</>}
-      <div className={classNames(props.flexChildrenContainer && "flex flex-1 flex-col")}>
-        {props.children}
-      </div>
-    </>
-  );
-=======
->>>>>>> 1ab96224
 }