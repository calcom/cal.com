--- conflicted
+++ resolved
@@ -133,13 +133,8 @@
           !isPlatformPages && "max-h-screen"
         )}>
         <div className="flex h-full flex-col justify-between py-3 lg:pt-4">
-<<<<<<< HEAD
           <header className="taurify:-mt-3 taurify:flex-col-reverse taurify:[-webkit-app-region:drag] items-center justify-between md:hidden lg:flex">
-            {orgBranding ? (
-=======
-          <header className="todesktop:-mt-3 todesktop:flex-col-reverse todesktop:[-webkit-app-region:drag] items-center justify-between md:hidden lg:flex">
             {user?.org ? (
->>>>>>> 2f9f2951
               !ENABLE_PROFILE_SWITCHER ? (
                 <Link href="/settings/organizations/profile" className="w-full px-1.5">
                   <div className="flex items-center gap-2 font-medium">
@@ -311,11 +306,7 @@
                 </div>
               )}
               {props.actions && props.actions}
-<<<<<<< HEAD
-              {props.heading === "Bookings" && buttonToShow !== ButtonState.NONE && (
-=======
-              {/* TODO: temporary hide push notifications {props.heading === "Bookings" && buttonToShow && (
->>>>>>> 2f9f2951
+              {/* TODO: temporary hide push notifications {props.heading === "Bookings" && buttonToShow !== ButtonState.NONE && (
                 <Button
                   color="primary"
                   onClick={buttonToShow === ButtonState.ALLOW ? enableNotifications : disableNotifications}
