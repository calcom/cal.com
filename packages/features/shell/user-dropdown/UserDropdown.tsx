--- conflicted
+++ resolved
@@ -120,78 +120,10 @@
               setMenuOpen(false);
             }}
             className="group overflow-hidden rounded-md">
-<<<<<<< HEAD
-            {helpOpen ? (
-              <HelpMenuItem onHelpItemSelect={() => onHelpItemSelect()} />
-            ) : (
-              <>
-                {!isPlatformPages && (
-                  <>
-                    <DropdownMenuItem>
-                      <DropdownItem
-                        type="button"
-                        CustomStartIcon={
-                          <Icon name="user" className="text-default h-4 w-4" aria-hidden="true" />
-                        }
-                        href="/settings/my-account/profile">
-                        {t("my_profile")}
-                      </DropdownItem>
-                    </DropdownMenuItem>
-                    <DropdownMenuItem>
-                      <DropdownItem
-                        type="button"
-                        CustomStartIcon={
-                          <Icon name="settings" className="text-default h-4 w-4" aria-hidden="true" />
-                        }
-                        href="/settings/my-account/general">
-                        {t("my_settings")}
-                      </DropdownItem>
-                    </DropdownMenuItem>
-                    <DropdownMenuItem>
-                      <DropdownItem
-                        type="button"
-                        CustomStartIcon={
-                          <Icon name="moon" className="text-default h-4 w-4" aria-hidden="true" />
-                        }
-                        href="/settings/my-account/out-of-office">
-                        {t("out_of_office")}
-                      </DropdownItem>
-                    </DropdownMenuItem>
-                    <DropdownMenuSeparator />
-                  </>
-                )}
-
-                <DropdownMenuItem>
-                  <DropdownItem
-                    StartIcon="messages-square"
-                    target="_blank"
-                    rel="noreferrer"
-                    href={JOIN_COMMUNITY}>
-                    {t("join_our_community")}
-                  </DropdownItem>
-                </DropdownMenuItem>
-                <DropdownMenuItem>
-                  <DropdownItem StartIcon="map" target="_blank" href={ROADMAP}>
-                    {t("visit_roadmap")}
-                  </DropdownItem>
-                </DropdownMenuItem>
-                <DropdownMenuItem>
-                  <DropdownItem
-                    type="button"
-                    StartIcon="circle-help"
-                    aria-hidden="true"
-                    onClick={() => setHelpOpen(true)}>
-                    {t("help")}
-                  </DropdownItem>
-                </DropdownMenuItem>
-                {!isPlatformPages && (
-                  <DropdownMenuItem className="taurify:hidden hidden lg:flex">
-=======
             <>
               {!isPlatformPages && (
                 <>
                   <DropdownMenuItem>
->>>>>>> 1ab96224
                     <DropdownItem
                       type="button"
                       CustomStartIcon={
@@ -201,14 +133,7 @@
                       {t("my_profile")}
                     </DropdownItem>
                   </DropdownMenuItem>
-<<<<<<< HEAD
-                )}
-
-                {!isPlatformPages && isPlatformUser && (
-                  <DropdownMenuItem className="taurify:hidden hidden lg:flex">
-=======
                   <DropdownMenuItem>
->>>>>>> 1ab96224
                     <DropdownItem
                       type="button"
                       CustomStartIcon={
@@ -247,7 +172,7 @@
                 </DropdownItem>
               </DropdownMenuItem>
               {!isPlatformPages && (
-                <DropdownMenuItem className="todesktop:hidden hidden lg:flex">
+                <DropdownMenuItem className="taurify:hidden hidden lg:flex">
                   <DropdownItem StartIcon="download" target="_blank" rel="noreferrer" href={DESKTOP_APP_LINK}>
                     {t("download_desktop_app")}
                   </DropdownItem>
@@ -255,7 +180,7 @@
               )}
 
               {!isPlatformPages && isPlatformUser && (
-                <DropdownMenuItem className="todesktop:hidden hidden lg:flex">
+                <DropdownMenuItem className="taurify:hidden hidden lg:flex">
                   <DropdownItem StartIcon="blocks" target="_blank" rel="noreferrer" href="/settings/platform">
                     Platform
                   </DropdownItem>
