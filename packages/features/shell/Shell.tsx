import type { User } from "@prisma/client";
import { signOut, useSession } from "next-auth/react";
import Link from "next/link";
import { NextRouter, useRouter } from "next/router";
import React, { Dispatch, Fragment, ReactNode, SetStateAction, useEffect, useState } from "react";
import { Toaster } from "react-hot-toast";

import dayjs from "@calcom/dayjs";
import { useIsEmbed } from "@calcom/embed-core/embed-iframe";
import UnconfirmedBookingBadge from "@calcom/features/bookings/UnconfirmedBookingBadge";
import LicenseRequired from "@calcom/features/ee/common/components/v2/LicenseRequired";
import ImpersonatingBanner from "@calcom/features/ee/impersonation/components/ImpersonatingBanner";
import HelpMenuItem from "@calcom/features/ee/support/components/HelpMenuItem";
import { TeamsUpgradeBanner } from "@calcom/features/ee/teams/components";
import { KBarContent, KBarRoot, KBarTrigger } from "@calcom/features/kbar/Kbar";
import TimezoneChangeDialog from "@calcom/features/settings/TimezoneChangeDialog";
import { Tips } from "@calcom/features/tips";
import AdminPasswordBanner from "@calcom/features/users/components/AdminPasswordBanner";
import CustomBranding from "@calcom/lib/CustomBranding";
import classNames from "@calcom/lib/classNames";
import { APP_NAME, DESKTOP_APP_LINK, JOIN_SLACK, ROADMAP, WEBAPP_URL } from "@calcom/lib/constants";
import { useLocale } from "@calcom/lib/hooks/useLocale";
import useTheme from "@calcom/lib/hooks/useTheme";
import { trpc } from "@calcom/trpc/react";
import useMeQuery from "@calcom/trpc/react/hooks/useMeQuery";
import { SVGComponent } from "@calcom/types/SVGComponent";
import {
  Button,
  Credits,
  Dropdown,
  DropdownMenuContent,
  DropdownMenuItem,
  DropdownMenuPortal,
  DropdownMenuSeparator,
  DropdownMenuTrigger,
  ErrorBoundary,
  HeadSeo,
  Icon,
  Logo,
  showToast,
  SkeletonText,
} from "@calcom/ui";

/* TODO: Migate this */

export const ONBOARDING_INTRODUCED_AT = dayjs("September 1 2021").toISOString();

export const ONBOARDING_NEXT_REDIRECT = {
  redirect: {
    permanent: false,
    destination: "/getting-started",
  },
} as const;

export const shouldShowOnboarding = (user: Pick<User, "createdDate" | "completedOnboarding">) => {
  return !user.completedOnboarding && dayjs(user.createdDate).isAfter(ONBOARDING_INTRODUCED_AT);
};

function useRedirectToLoginIfUnauthenticated(isPublic = false) {
  const { data: session, status } = useSession();
  const loading = status === "loading";
  const router = useRouter();

  useEffect(() => {
    if (isPublic) {
      return;
    }

    if (!loading && !session) {
      router.replace({
        pathname: "/auth/login",
        query: {
          callbackUrl: `${WEBAPP_URL}${location.pathname}${location.search}`,
        },
      });
    }
    // eslint-disable-next-line react-hooks/exhaustive-deps
  }, [loading, session, isPublic]);

  return {
    loading: loading && !session,
    session,
  };
}

function useRedirectToOnboardingIfNeeded() {
  const router = useRouter();
  const query = useMeQuery();
  const user = query.data;

  const isRedirectingToOnboarding = user && shouldShowOnboarding(user);

  useEffect(() => {
    if (isRedirectingToOnboarding) {
      router.replace({
        pathname: "/getting-started",
      });
    }
    // eslint-disable-next-line react-hooks/exhaustive-deps
  }, [isRedirectingToOnboarding]);
  return {
    isRedirectingToOnboarding,
  };
}

const Layout = (props: LayoutProps) => {
  const pageTitle = typeof props.heading === "string" && !props.title ? props.heading : props.title;

  return (
    <>
      {!props.withoutSeo && (
        <HeadSeo
          title={pageTitle ?? APP_NAME}
          description={props.subtitle ? props.subtitle?.toString() : ""}
          nextSeoProps={{
            nofollow: true,
            noindex: true,
          }}
        />
      )}
      <div>
        <Toaster position="bottom-right" />
      </div>

      {/* todo: only run this if timezone is different */}
      <TimezoneChangeDialog />
      <div className="flex min-h-screen flex-col">
        <div className="divide-y divide-black">
          <TeamsUpgradeBanner />
          <ImpersonatingBanner />
          <AdminPasswordBanner />
        </div>
        <div className="flex flex-1" data-testid="dashboard-shell">
          {props.SidebarContainer || <SideBarContainer />}
          <div className="flex w-0 flex-1 flex-col">
            <MainContainer {...props} />
          </div>
        </div>
      </div>
    </>
  );
};

type DrawerState = [isOpen: boolean, setDrawerOpen: Dispatch<SetStateAction<boolean>>];

type LayoutProps = {
  centered?: boolean;
  title?: string;
  heading?: ReactNode;
  subtitle?: ReactNode;
  headerClassName?: string;
  children: ReactNode;
  CTA?: ReactNode;
  large?: boolean;
  MobileNavigationContainer?: ReactNode;
  SidebarContainer?: ReactNode;
  TopNavContainer?: ReactNode;
  drawerState?: DrawerState;
  HeadingLeftIcon?: ReactNode;
  backPath?: string | boolean; // renders back button to specified path
  // use when content needs to expand with flex
  flexChildrenContainer?: boolean;
  isPublic?: boolean;
  withoutMain?: boolean;
  // Gives you the option to skip HeadSEO and render your own.
  withoutSeo?: boolean;
  // Gives the ability to include actions to the right of the heading
  actions?: JSX.Element;
};

const CustomBrandingContainer = () => {
  const { data: user } = useMeQuery();
  return <CustomBranding lightVal={user?.brandColor} darkVal={user?.darkBrandColor} />;
};

const KBarWrapper = ({ children, withKBar = false }: { withKBar: boolean; children: React.ReactNode }) =>
  withKBar ? (
    <KBarRoot>
      {children}
      <KBarContent />
    </KBarRoot>
  ) : (
    <>{children}</>
  );

export default function Shell(props: LayoutProps) {
  const { status } = useSession();
  // if a page is unauthed and isPublic is true, the redirect does not happen.
  useRedirectToLoginIfUnauthenticated(props.isPublic);
  useRedirectToOnboardingIfNeeded();
  useTheme("light");

  return (
    <KBarWrapper withKBar={status === "authenticated"}>
      <CustomBrandingContainer />
      <Layout {...props} />
    </KBarWrapper>
  );
}

function UserDropdown({ small }: { small?: boolean }) {
  const { t } = useLocale();
  const query = useMeQuery();
  const user = query.data;
  useEffect(() => {
    // eslint-disable-next-line @typescript-eslint/ban-ts-comment
    //@ts-ignore
    const Beacon = window.Beacon;
    // window.Beacon is defined when user actually opens up HelpScout and username is available here. On every re-render update session info, so that it is always latest.
    Beacon &&
      Beacon("session-data", {
        username: user?.username || "Unknown",
        screenResolution: `${screen.width}x${screen.height}`,
      });
  });
  const mutation = trpc.viewer.away.useMutation({
    onSettled() {
      utils.viewer.me.invalidate();
    },
  });
  const utils = trpc.useContext();
  const [helpOpen, setHelpOpen] = useState(false);
  const [menuOpen, setMenuOpen] = useState(false);
  if (!user) {
    return null;
  }
  const onHelpItemSelect = () => {
    setHelpOpen(false);
    setMenuOpen(false);
  };

  // Prevent rendering dropdown if user isn't available.
  // We don't want to show nameless user.
  if (!user) {
    return null;
  }
  return (
    <Dropdown open={menuOpen}>
      <div className="ltr:sm:-ml-5 rtl:sm:-mr-5">
        <DropdownMenuTrigger asChild onClick={() => setMenuOpen((menuOpen) => !menuOpen)}>
          <button className="group mx-0 flex w-full cursor-pointer appearance-none items-center rounded-full p-2 text-left outline-none hover:bg-gray-200 focus:outline-none focus:ring-0 sm:mx-2.5 sm:pl-3 md:rounded-none lg:rounded lg:pl-2">
            <span
              className={classNames(
                small ? "h-6 w-6" : "h-8 w-8 ltr:mr-2 rtl:ml-2",
                "relative flex-shrink-0 rounded-full bg-gray-300 "
              )}>
              {
                // eslint-disable-next-line @next/next/no-img-element
                <img
                  className="rounded-full"
                  src={WEBAPP_URL + "/" + user.username + "/avatar.png"}
                  alt={user.username || "Nameless User"}
                />
              }
              {!user.away && (
                <div className="absolute bottom-0 right-0 h-3 w-3 rounded-full border-2 border-white bg-green-500" />
              )}
              {user.away && (
                <div className="absolute bottom-0 right-0 h-3 w-3 rounded-full border-2 border-white bg-yellow-500" />
              )}
            </span>
            {!small && (
              <span className="flex flex-grow items-center truncate">
                <span className="flex-grow truncate text-sm">
                  <span className="block truncate font-medium text-gray-900">
                    {user.name || "Nameless User"}
                  </span>
                  <span className="block truncate font-normal text-gray-900">
                    {user.username
                      ? process.env.NEXT_PUBLIC_WEBSITE_URL === "https://cal.com"
                        ? `cal.com/${user.username}`
                        : `/${user.username}`
                      : "No public page"}
                  </span>
                </span>
                <Icon.FiMoreVertical
                  className="h-4 w-4 flex-shrink-0 text-gray-400 group-hover:text-gray-500 ltr:mr-2 rtl:ml-2 rtl:mr-4"
                  aria-hidden="true"
                />
              </span>
            )}
          </button>
        </DropdownMenuTrigger>
      </div>

      <DropdownMenuPortal>
        <DropdownMenuContent
          onInteractOutside={() => {
            setMenuOpen(false);
            setHelpOpen(false);
          }}
          className="overflow-hidden rounded-md">
          {helpOpen ? (
            <HelpMenuItem onHelpItemSelect={() => onHelpItemSelect()} />
          ) : (
            <>
              <DropdownMenuItem>
                <button
                  onClick={() => {
                    mutation.mutate({ away: !user?.away });
                    utils.viewer.me.invalidate();
                  }}
                  className="flex w-full min-w-max cursor-pointer items-center px-4 py-2 text-sm ltr:flex-row rtl:flex-row-reverse">
                  <Icon.FiMoon
                    className={classNames(
                      user.away
                        ? "text-purple-500 group-hover:text-purple-700"
                        : "text-gray-500 group-hover:text-gray-700",
                      "h-4 w-4 flex-shrink-0 ltr:mr-2 rtl:ml-2"
                    )}
                    aria-hidden="true"
                  />
                  {user.away ? t("set_as_free") : t("set_as_away")}
                </button>
              </DropdownMenuItem>
              <DropdownMenuSeparator className="h-px bg-gray-200" />
              {user.username && (
                <>
                  <DropdownMenuItem>
                    <a
                      target="_blank"
                      rel="noopener noreferrer"
                      href={`${process.env.NEXT_PUBLIC_WEBSITE_URL}/${user.username}`}
                      className="flex items-center px-4 py-2 text-sm text-gray-700 ltr:flex-row rtl:flex-row-reverse">
                      <Icon.FiExternalLink className="h-4 w-4 text-gray-500 ltr:mr-2 rtl:ml-2" />{" "}
                      {t("view_public_page")}
                    </a>
                  </DropdownMenuItem>
                  <DropdownMenuItem>
                    <a
                      href="#"
                      onClick={(e) => {
                        e.preventDefault();
                        navigator.clipboard.writeText(
                          `${process.env.NEXT_PUBLIC_WEBSITE_URL}/${user.username}`
                        );
                        showToast(t("link_copied"), "success");
                      }}
                      className="flex items-center px-4 py-2 text-sm text-gray-700 ltr:flex-row rtl:flex-row-reverse">
                      <Icon.FiLink className="h-4 w-4 text-gray-500 ltr:mr-2 rtl:ml-2" />{" "}
                      {t("copy_public_page_link")}
                    </a>
                  </DropdownMenuItem>
                </>
              )}
              <DropdownMenuSeparator className="h-px bg-gray-200" />
              <DropdownMenuItem>
                <a
                  href={JOIN_SLACK}
                  target="_blank"
                  rel="noreferrer"
                  className="flex items-center px-4 py-2 text-sm text-gray-700 ltr:flex-row rtl:flex-row-reverse">
                  <Icon.FiSlack strokeWidth={1.5} className="h-4 w-4 text-gray-500 ltr:mr-2 rtl:ml-2" />{" "}
                  {t("join_our_slack")}
                </a>
              </DropdownMenuItem>
              <DropdownMenuItem>
                <a
                  target="_blank"
                  rel="noopener noreferrer"
                  href={ROADMAP}
                  className="flex items-center px-4 py-2 text-sm text-gray-700 ltr:flex-row rtl:flex-row-reverse">
                  <Icon.FiMap className="h-4 w-4 text-gray-500 ltr:mr-2 rtl:ml-2" /> {t("visit_roadmap")}
                </a>
              </DropdownMenuItem>
              <DropdownMenuItem>
                <button
                  onClick={() => setHelpOpen(true)}
                  className="flex w-full items-center px-4 py-2 text-sm text-gray-700 ltr:flex-row rtl:flex-row-reverse">
                  <Icon.FiHelpCircle
                    className={classNames(
                      "text-gray-500 group-hover:text-gray-500",
                      "h-4 w-4 flex-shrink-0 ltr:mr-2 rtl:ml-2"
                    )}
                    aria-hidden="true"
                  />

                  {t("help")}
                </button>
              </DropdownMenuItem>
              <DropdownMenuItem>
                <a
                  target="_blank"
                  rel="noopener noreferrer"
                  href={DESKTOP_APP_LINK}
                  className="desktop-hidden hidden items-center px-4 py-2 text-sm text-gray-700 ltr:flex-row rtl:flex-row-reverse lg:flex">
                  <Icon.FiDownload className="h-4 w-4 text-gray-500 ltr:mr-2 rtl:ml-2" />{" "}
                  {t("download_desktop_app")}
                </a>
              </DropdownMenuItem>

              <DropdownMenuSeparator className="h-px bg-gray-200" />
              <DropdownMenuItem>
                <a
                  onClick={() => signOut({ callbackUrl: "/auth/logout" })}
                  className="flex cursor-pointer items-center px-4 py-2 text-sm hover:bg-gray-100 hover:text-gray-900 ltr:flex-row rtl:flex-row-reverse">
                  <Icon.FiLogOut
                    className={classNames(
                      "text-gray-500 group-hover:text-gray-700",
                      "h-4 w-4 flex-shrink-0 ltr:mr-2 rtl:ml-2"
                    )}
                    aria-hidden="true"
                  />
                  {t("sign_out")}
                </a>
              </DropdownMenuItem>
            </>
          )}
        </DropdownMenuContent>
      </DropdownMenuPortal>
    </Dropdown>
  );
}

export type NavigationItemType = {
  name: string;
  href: string;
  badge?: React.ReactNode;
  icon?: SVGComponent;
  child?: NavigationItemType[];
  pro?: true;
  onlyMobile?: boolean;
  onlyDesktop?: boolean;
  isCurrent?: ({
    item,
    isChild,
    router,
  }: {
    item: NavigationItemType;
    isChild?: boolean;
    router: NextRouter;
  }) => boolean;
};

const requiredCredentialNavigationItems = ["Routing Forms"];
const MORE_SEPARATOR_NAME = "more";

const navigation: NavigationItemType[] = [
  {
    name: "event_types_page_title",
    href: "/event-types",
    icon: Icon.FiLink,
  },
  {
    name: "bookings",
    href: "/bookings/upcoming",
    icon: Icon.FiCalendar,
    badge: <UnconfirmedBookingBadge />,
    isCurrent: ({ router }) => {
      const path = router.asPath.split("?")[0];
      return path.startsWith("/bookings");
    },
  },
  {
    name: "availability",
    href: "/availability",
    icon: Icon.FiClock,
  },
  {
    name: "teams",
    href: "/teams",
    icon: Icon.FiUsers,
    onlyDesktop: true,
  },
  {
    name: "apps",
    href: "/apps",
    icon: Icon.FiGrid,
    isCurrent: ({ router, item }) => {
      const path = router.asPath.split("?")[0];
      // During Server rendering path is /v2/apps but on client it becomes /apps(weird..)
      return (
        (path.startsWith(item.href) || path.startsWith("/v2" + item.href)) && !path.includes("routing-forms/")
      );
    },
    child: [
      {
        name: "app_store",
        href: "/apps",
        isCurrent: ({ router, item }) => {
          const path = router.asPath.split("?")[0];
          // During Server rendering path is /v2/apps but on client it becomes /apps(weird..)
          return (
            (path.startsWith(item.href) || path.startsWith("/v2" + item.href)) &&
            !path.includes("routing-forms/") &&
            !path.includes("/installed")
          );
        },
      },
      {
        name: "installed_apps",
        href: "/apps/installed/calendar",
        isCurrent: ({ router }) => {
          const path = router.asPath;
          return path.startsWith("/apps/installed/") || path.startsWith("/v2/apps/installed/");
        },
      },
    ],
  },
  {
    name: MORE_SEPARATOR_NAME,
    href: "/more",
    icon: Icon.FiMoreHorizontal,
  },
  {
    name: "Routing Forms",
    href: "/apps/routing-forms/forms",
    icon: Icon.FiFileText,
    isCurrent: ({ router }) => {
      return router.asPath.startsWith("/apps/routing-forms/");
    },
  },
  {
    name: "workflows",
    href: "/workflows",
    icon: Icon.FiZap,
  },
  {
    name: "settings",
    href: "/settings/my-account/profile",
    icon: Icon.FiSettings,
  },
];

const moreSeparatorIndex = navigation.findIndex((item) => item.name === MORE_SEPARATOR_NAME);
// We create all needed navigation items for the different use cases
const { desktopNavigationItems, mobileNavigationBottomItems, mobileNavigationMoreItems } = navigation.reduce<
  Record<string, NavigationItemType[]>
>(
  (items, item, index) => {
    // We filter out the "more" separator in` desktop navigation
    if (item.name !== MORE_SEPARATOR_NAME) items.desktopNavigationItems.push(item);
    // Items for mobile bottom navigation
    if (index < moreSeparatorIndex + 1 && !item.onlyDesktop) items.mobileNavigationBottomItems.push(item);
    // Items for the "more" menu in mobile navigation
    else items.mobileNavigationMoreItems.push(item);
    return items;
  },
  { desktopNavigationItems: [], mobileNavigationBottomItems: [], mobileNavigationMoreItems: [] }
);

const Navigation = () => {
  return (
    <nav className="mt-2 flex-1 md:px-2 lg:mt-6 lg:px-0">
      {desktopNavigationItems.map((item) => (
        <NavigationItem key={item.name} item={item} />
      ))}
      <div className="mt-0.5 text-gray-500 lg:hidden">
        <KBarTrigger />
      </div>
    </nav>
  );
};

function useShouldDisplayNavigationItem(item: NavigationItemType) {
  const { status } = useSession();
  const { data: routingForms } = trpc.viewer.appById.useQuery(
    { appId: "routing-forms" },
    {
      enabled: status === "authenticated" && requiredCredentialNavigationItems.includes(item.name),
      trpc: {},
    }
  );
  return !requiredCredentialNavigationItems.includes(item.name) || routingForms?.isInstalled;
}

const defaultIsCurrent: NavigationItemType["isCurrent"] = ({ isChild, item, router }) => {
  return isChild ? item.href === router.asPath : router.asPath.startsWith(item.href);
};

const NavigationItem: React.FC<{
  index?: number;
  item: NavigationItemType;
  isChild?: boolean;
}> = (props) => {
  const { item, isChild } = props;
  const { t, isLocaleReady } = useLocale();
  const router = useRouter();
  const isCurrent: NavigationItemType["isCurrent"] = item.isCurrent || defaultIsCurrent;
  const current = isCurrent({ isChild: !!isChild, item, router });
  const shouldDisplayNavigationItem = useShouldDisplayNavigationItem(props.item);

  if (!shouldDisplayNavigationItem) return null;

  return (
    <Fragment>
      <Link
        href={item.href}
        aria-label={t(item.name)}
        className={classNames(
          "group flex items-center rounded-md py-2 px-3 text-sm font-medium text-gray-600 hover:bg-gray-100 [&[aria-current='page']]:bg-gray-200 [&[aria-current='page']]:hover:text-gray-900",
          isChild
            ? `[&[aria-current='page']]:text-brand-900 hidden h-8 pl-16 lg:flex lg:pl-11 [&[aria-current='page']]:bg-transparent ${
                props.index === 0 ? "mt-0" : "mt-px"
              }`
            : "[&[aria-current='page']]:text-brand-900 mt-0.5 text-sm"
        )}
        aria-current={current ? "page" : undefined}>
        {item.icon && (
          <item.icon
            className="h-4 w-4 flex-shrink-0 text-gray-500 ltr:mr-2 rtl:ml-2 [&[aria-current='page']]:text-inherit"
            aria-hidden="true"
            aria-current={current ? "page" : undefined}
          />
        )}
        {isLocaleReady ? (
          <span className="hidden w-full justify-between lg:flex">
            <div className="flex">{t(item.name)}</div>
            {item.badge && item.badge}
          </span>
        ) : (
          <SkeletonText className="h-3 w-32" />
        )}
      </Link>
      {item.child &&
        isCurrent({ router, isChild, item }) &&
        item.child.map((item, index) => <NavigationItem index={index} key={item.name} item={item} isChild />)}
    </Fragment>
  );
};

function MobileNavigationContainer() {
  const { status } = useSession();
  if (status !== "authenticated") return null;
  return <MobileNavigation />;
}

const MobileNavigation = () => {
  const isEmbed = useIsEmbed();

  return (
    <>
      <nav
        className={classNames(
          "bottom-nav fixed bottom-0 z-30 -mx-4 flex w-full border border-t border-gray-200 bg-gray-50 bg-opacity-40 px-1 shadow backdrop-blur-md md:hidden",
          isEmbed && "hidden"
        )}>
        {mobileNavigationBottomItems.map((item) => (
          <MobileNavigationItem key={item.name} item={item} />
        ))}
      </nav>
      {/* add padding to content for mobile navigation*/}
      <div className="block pt-12 md:hidden" />
    </>
  );
};

const MobileNavigationItem: React.FC<{
  item: NavigationItemType;
  isChild?: boolean;
}> = (props) => {
  const { item, isChild } = props;
  const router = useRouter();
  const { t, isLocaleReady } = useLocale();
  const isCurrent: NavigationItemType["isCurrent"] = item.isCurrent || defaultIsCurrent;
  const current = isCurrent({ isChild: !!isChild, item, router });
  const shouldDisplayNavigationItem = useShouldDisplayNavigationItem(props.item);

  if (!shouldDisplayNavigationItem) return null;
  return (
    <Link
      key={item.name}
      href={item.href}
      className="relative my-2 min-w-0 flex-1 overflow-hidden rounded-md py-2 px-1 text-center text-xs font-medium text-gray-400 hover:bg-gray-200 hover:text-gray-700 focus:z-10 sm:text-sm [&[aria-current='page']]:text-gray-900"
      aria-current={current ? "page" : undefined}>
      {item.badge && <div className="absolute right-1 top-1">{item.badge}</div>}
      {item.icon && (
        <item.icon
          className="mx-auto mb-1 block h-5 w-5 flex-shrink-0 text-center text-inherit [&[aria-current='page']]:text-gray-900"
          aria-hidden="true"
          aria-current={current ? "page" : undefined}
        />
      )}
      {isLocaleReady ? <span className="block truncate">{t(item.name)}</span> : <SkeletonText />}
    </Link>
  );
};

const MobileNavigationMoreItem: React.FC<{
  item: NavigationItemType;
  isChild?: boolean;
}> = (props) => {
  const { item } = props;
  const { t, isLocaleReady } = useLocale();
  const shouldDisplayNavigationItem = useShouldDisplayNavigationItem(props.item);

  if (!shouldDisplayNavigationItem) return null;

  return (
    <li className="border-b last:border-b-0" key={item.name}>
      <Link href={item.href} className="flex items-center justify-between p-5 hover:bg-gray-100">
        <span className="flex items-center font-semibold text-gray-700 ">
          {item.icon && <item.icon className="h-5 w-5 flex-shrink-0 ltr:mr-3 rtl:ml-3" aria-hidden="true" />}
          {isLocaleReady ? t(item.name) : <SkeletonText />}
        </span>
        <Icon.FiArrowRight className="h-5 w-5 text-gray-500" />
      </Link>
    </li>
  );
};

function SideBarContainer() {
  const { status } = useSession();
  const router = useRouter();

  // Make sure that Sidebar is rendered optimistically so that a refresh of pages when logged in have SideBar from the beginning.
  // This improves the experience of refresh on app store pages(when logged in) which are SSG.
  // Though when logged out, app store pages would temporarily show SideBar until session status is confirmed.
  if (status !== "loading" && status !== "authenticated") return null;
  if (router.route.startsWith("/v2/settings/")) return null;
  return <SideBar />;
}

function SideBar() {
  return (
    <div className="relative">
      <aside className="desktop-transparent top-0 hidden h-full max-h-screen w-14 flex-col overflow-y-auto border-r border-gray-100 bg-gray-50 md:sticky md:flex lg:w-56 lg:px-4">
        <div className="flex h-full flex-col justify-between py-3 lg:pt-6 ">
          <header className="items-center justify-between md:hidden lg:flex">
            <Link href="/event-types" className="px-2">
              <Logo small />
            </Link>
            <div className="flex space-x-2 rtl:space-x-reverse">
              <button
                color="minimal"
                onClick={() => window.history.back()}
                className="desktop-only group flex text-sm font-medium text-gray-500 hover:text-gray-900">
                <Icon.FiArrowLeft className="h-4 w-4 flex-shrink-0 text-gray-500 group-hover:text-gray-900" />
              </button>
              <button
                color="minimal"
                onClick={() => window.history.forward()}
                className="desktop-only group flex text-sm font-medium text-gray-500 hover:text-gray-900">
                <Icon.FiArrowRight className="h-4 w-4 flex-shrink-0 text-gray-500 group-hover:text-gray-900" />
              </button>
              <KBarTrigger />
            </div>
          </header>

          <hr className="desktop-only absolute -left-3 -right-3 mt-4 block w-full border-gray-200" />

          {/* logo icon for tablet */}
          <Link href="/event-types" className="text-center md:inline lg:hidden">
            <Logo small icon />
          </Link>

          <Navigation />
        </div>

        <div>
          <LicenseRequired toHide>
            <Tips />
          </LicenseRequired>
          <div data-testid="user-dropdown-trigger">
            <span className="hidden lg:inline">
              <UserDropdown />
            </span>
            <span className="hidden md:inline lg:hidden">
              <UserDropdown small />
            </span>
          </div>
          <Credits />
        </div>
      </aside>
    </div>
  );
}

export function ShellMain(props: LayoutProps) {
  const router = useRouter();
  const { isLocaleReady } = useLocale();
  return (
    <>
      <div className="flex items-baseline sm:mt-0">
        {!!props.backPath && (
          <Button
            size="icon"
            color="minimal"
            onClick={() =>
              typeof props.backPath === "string" ? router.push(props.backPath as string) : router.back()
            }
            StartIcon={Icon.FiArrowLeft}
            aria-label="Go Back"
            className="ltr:mr-2 rtl:ml-2"
          />
        )}
        {props.heading && (
          <header className={classNames(props.large && "py-8", " flex w-full max-w-full items-center")}>
            {props.HeadingLeftIcon && <div className="ltr:mr-4">{props.HeadingLeftIcon}</div>}
            <div className={classNames("w-full ltr:mr-4 rtl:ml-4 sm:block", props.headerClassName)}>
              {props.heading && (
                <h1 className="font-cal max-w-28 sm:max-w-72 md:max-w-80 mb-1 hidden truncate text-2xl font-semibold tracking-wide text-black sm:block xl:max-w-full">
                  {!isLocaleReady ? <SkeletonText invisible /> : props.heading}
                </h1>
              )}
              {props.subtitle && (
<<<<<<< HEAD
                <p className="hidden text-sm font-normal text-neutral-500 sm:block">
=======
                <p className="hidden text-sm text-gray-500 sm:block">
>>>>>>> 690edcf0
                  {!isLocaleReady ? <SkeletonText invisible /> : props.subtitle}
                </p>
              )}
            </div>
            {props.CTA && (
              <div
                className={classNames(
                  props.backPath ? "relative" : " fixed bottom-[88px] z-40 ltr:right-4 rtl:left-4 sm:z-auto",
                  "flex-shrink-0 sm:relative sm:bottom-auto sm:right-auto"
                )}>
                {props.CTA}
              </div>
            )}
            {props.actions && props.actions}
          </header>
        )}
      </div>
      <div className={classNames(props.flexChildrenContainer && "flex flex-1 flex-col ", "pt-10")}>
        {props.children}
      </div>
    </>
  );
}

function MainContainer({
  MobileNavigationContainer: MobileNavigationContainerProp = <MobileNavigationContainer />,
  TopNavContainer: TopNavContainerProp = <TopNavContainer />,
  ...props
}: LayoutProps) {
  return (
    <main className="relative z-0 flex-1 bg-white focus:outline-none">
      {/* show top navigation for md and smaller (tablet and phones) */}
      {TopNavContainerProp}
      <div className="max-w-full px-4 py-8 lg:px-12">
        <ErrorBoundary>
          {!props.withoutMain ? <ShellMain {...props}>{props.children}</ShellMain> : props.children}
        </ErrorBoundary>
        {/* show bottom navigation for md and smaller (tablet and phones) on pages where back button doesn't exist */}
        {!props.backPath ? MobileNavigationContainerProp : null}
      </div>
    </main>
  );
}

function TopNavContainer() {
  const { status } = useSession();
  if (status !== "authenticated") return null;
  return <TopNav />;
}

function TopNav() {
  const isEmbed = useIsEmbed();
  const { t } = useLocale();
  return (
    <>
      <nav
        style={isEmbed ? { display: "none" } : {}}
        className="sticky top-0 z-40 flex w-full items-center justify-between border-b border-gray-200 bg-gray-50 bg-opacity-50 py-1.5 px-4 backdrop-blur-lg sm:p-4 md:hidden">
        <Link href="/event-types">
          <Logo />
        </Link>
        <div className="flex items-center gap-2 self-center">
          <span className="group flex items-center rounded-full text-sm font-medium text-gray-700 hover:bg-gray-50 hover:text-gray-900 lg:hidden">
            <KBarTrigger />
          </span>
          <button className="rounded-full p-1 text-gray-400 hover:bg-gray-50 hover:text-gray-500 focus:outline-none focus:ring-2 focus:ring-black focus:ring-offset-2">
            <span className="sr-only">{t("settings")}</span>
            <Link href="/settings/profile">
              <Icon.FiSettings className="h-4 w-4 text-gray-700" aria-hidden="true" />
            </Link>
          </button>
          <UserDropdown small />
        </div>
      </nav>
    </>
  );
}

export const MobileNavigationMoreItems = () => (
  <ul className="mt-2 rounded-md border">
    {mobileNavigationMoreItems.map((item) => (
      <MobileNavigationMoreItem key={item.name} item={item} />
    ))}
  </ul>
);<|MERGE_RESOLUTION|>--- conflicted
+++ resolved
@@ -794,11 +794,8 @@
                 </h1>
               )}
               {props.subtitle && (
-<<<<<<< HEAD
                 <p className="hidden text-sm font-normal text-neutral-500 sm:block">
-=======
                 <p className="hidden text-sm text-gray-500 sm:block">
->>>>>>> 690edcf0
                   {!isLocaleReady ? <SkeletonText invisible /> : props.subtitle}
                 </p>
               )}
