--- conflicted
+++ resolved
@@ -56,12 +56,9 @@
   FiArrowLeft,
 } from "@calcom/ui/components/icon";
 
-<<<<<<< HEAD
-=======
 import FreshChatProvider from "../ee/support/lib/freshchat/FreshChatProvider";
 import { TeamInviteBadge } from "./TeamInviteBadge";
 
->>>>>>> 6c551385
 /* TODO: Migate this */
 
 export const ONBOARDING_INTRODUCED_AT = dayjs("September 1 2021").toISOString();
@@ -313,108 +310,6 @@
       </div>
 
       <DropdownMenuPortal>
-<<<<<<< HEAD
-        <DropdownMenuContent
-          onInteractOutside={() => {
-            setMenuOpen(false);
-            setHelpOpen(false);
-          }}
-          className="overflow-hidden rounded-md">
-          {helpOpen ? (
-            <HelpMenuItem onHelpItemSelect={() => onHelpItemSelect()} />
-          ) : (
-            <>
-              {/*<DropdownMenuItem>*/}
-              {/*  <DropdownItem*/}
-              {/*    type="button"*/}
-              {/*    StartIcon={(props) => (*/}
-              {/*      <FiMoon*/}
-              {/*        className={classNames(*/}
-              {/*          user.away*/}
-              {/*            ? "text-purple-500 group-hover:text-purple-700"*/}
-              {/*            : "text-gray-500 group-hover:text-gray-700",*/}
-              {/*          props.className*/}
-              {/*        )}*/}
-              {/*        aria-hidden="true"*/}
-              {/*      />*/}
-              {/*    )}*/}
-              {/*    onClick={() => {*/}
-              {/*      mutation.mutate({ away: !user?.away });*/}
-              {/*      utils.viewer.me.invalidate();*/}
-              {/*    }}>*/}
-              {/*    {user.away ? t("set_as_free") : t("set_as_away")}*/}
-              {/*  </DropdownItem>*/}
-              {/*</DropdownMenuItem>*/}
-              {/*<DropdownMenuSeparator />*/}
-              {user.username && (
-                <>
-                  <DropdownMenuItem>
-                    <DropdownItem
-                      target="_blank"
-                      rel="noopener noreferrer"
-                      href={`${process.env.NEXT_PUBLIC_WEBSITE_URL}/${user.username}`}
-                      StartIcon={FiExternalLink}>
-                      {t("view_public_page")}
-                    </DropdownItem>
-                  </DropdownMenuItem>
-                  <DropdownMenuItem>
-                    <DropdownItem
-                      type="button"
-                      StartIcon={FiLink}
-                      onClick={(e) => {
-                        e.preventDefault();
-                        navigator.clipboard.writeText(
-                          `${process.env.NEXT_PUBLIC_WEBSITE_URL}/${user.username}`
-                        );
-                        showToast(t("link_copied"), "success");
-                      }}>
-                      {t("copy_public_page_link")}
-                    </DropdownItem>
-                  </DropdownMenuItem>
-                </>
-              )}
-              {/*<DropdownMenuSeparator />*/}
-              {/*<DropdownMenuItem>*/}
-              {/*  <DropdownItem*/}
-              {/*    StartIcon={(props) => <FiSlack strokeWidth={1.5} {...props} />}*/}
-              {/*    target="_blank"*/}
-              {/*    rel="noreferrer"*/}
-              {/*    href={JOIN_SLACK}>*/}
-              {/*    {t("join_our_slack")}*/}
-              {/*  </DropdownItem>*/}
-              {/*</DropdownMenuItem>*/}
-              {/*<DropdownMenuItem>*/}
-              {/*  <DropdownItem StartIcon={FiMap} target="_blank" href={ROADMAP}>*/}
-              {/*    {t("visit_roadmap")}*/}
-              {/*  </DropdownItem>*/}
-              {/*</DropdownMenuItem>*/}
-              {/*<DropdownMenuItem>*/}
-              {/*  <DropdownItem*/}
-              {/*    type="button"*/}
-              {/*    StartIcon={(props) => <FiHelpCircle aria-hidden="true" {...props} />}*/}
-              {/*    onClick={() => setHelpOpen(true)}>*/}
-              {/*    {t("help")}*/}
-              {/*  </DropdownItem>*/}
-              {/*</DropdownMenuItem>*/}
-              {/*<DropdownMenuItem className="desktop-hidden hidden lg:flex">*/}
-              {/*  <DropdownItem StartIcon={FiDownload} target="_blank" rel="noreferrer" href={DESKTOP_APP_LINK}>*/}
-              {/*    {t("download_desktop_app")}*/}
-              {/*  </DropdownItem>*/}
-              {/*</DropdownMenuItem>*/}
-
-              <DropdownMenuSeparator />
-              <DropdownMenuItem>
-                <DropdownItem
-                  type="button"
-                  StartIcon={(props) => <FiLogOut aria-hidden="true" {...props} />}
-                  onClick={() => signOut({ callbackUrl: "/auth/logout" })}>
-                  {t("sign_out")}
-                </DropdownItem>
-              </DropdownMenuItem>
-            </>
-          )}
-        </DropdownMenuContent>
-=======
         <FreshChatProvider>
           <DropdownMenuContent
             onInteractOutside={() => {
@@ -426,28 +321,28 @@
               <HelpMenuItem onHelpItemSelect={() => onHelpItemSelect()} />
             ) : (
               <>
-                <DropdownMenuItem>
-                  <DropdownItem
-                    type="button"
-                    StartIcon={(props) => (
-                      <FiMoon
-                        className={classNames(
-                          user.away
-                            ? "text-purple-500 group-hover:text-purple-700"
-                            : "text-gray-500 group-hover:text-gray-700",
-                          props.className
-                        )}
-                        aria-hidden="true"
-                      />
-                    )}
-                    onClick={() => {
-                      mutation.mutate({ away: !user?.away });
-                      utils.viewer.me.invalidate();
-                    }}>
-                    {user.away ? t("set_as_free") : t("set_as_away")}
-                  </DropdownItem>
-                </DropdownMenuItem>
-                <DropdownMenuSeparator />
+                {/*<DropdownMenuItem>*/}
+                {/*  <DropdownItem*/}
+                {/*    type="button"*/}
+                {/*    StartIcon={(props) => (*/}
+                {/*      <FiMoon*/}
+                {/*        className={classNames(*/}
+                {/*          user.away*/}
+                {/*            ? "text-purple-500 group-hover:text-purple-700"*/}
+                {/*            : "text-gray-500 group-hover:text-gray-700",*/}
+                {/*          props.className*/}
+                {/*        )}*/}
+                {/*        aria-hidden="true"*/}
+                {/*      />*/}
+                {/*    )}*/}
+                {/*    onClick={() => {*/}
+                {/*      mutation.mutate({ away: !user?.away });*/}
+                {/*      utils.viewer.me.invalidate();*/}
+                {/*    }}>*/}
+                {/*    {user.away ? t("set_as_free") : t("set_as_away")}*/}
+                {/*  </DropdownItem>*/}
+                {/*</DropdownMenuItem>*/}
+                {/*<DropdownMenuSeparator />*/}
                 {user.username && (
                   <>
                     <DropdownMenuItem>
@@ -475,38 +370,38 @@
                     </DropdownMenuItem>
                   </>
                 )}
-                <DropdownMenuSeparator />
-                <DropdownMenuItem>
-                  <DropdownItem
-                    StartIcon={(props) => <FiSlack strokeWidth={1.5} {...props} />}
-                    target="_blank"
-                    rel="noreferrer"
-                    href={JOIN_SLACK}>
-                    {t("join_our_slack")}
-                  </DropdownItem>
-                </DropdownMenuItem>
-                <DropdownMenuItem>
-                  <DropdownItem StartIcon={FiMap} target="_blank" href={ROADMAP}>
-                    {t("visit_roadmap")}
-                  </DropdownItem>
-                </DropdownMenuItem>
-                <DropdownMenuItem>
-                  <DropdownItem
-                    type="button"
-                    StartIcon={(props) => <FiHelpCircle aria-hidden="true" {...props} />}
-                    onClick={() => setHelpOpen(true)}>
-                    {t("help")}
-                  </DropdownItem>
-                </DropdownMenuItem>
-                <DropdownMenuItem className="desktop-hidden hidden lg:flex">
-                  <DropdownItem
-                    StartIcon={FiDownload}
-                    target="_blank"
-                    rel="noreferrer"
-                    href={DESKTOP_APP_LINK}>
-                    {t("download_desktop_app")}
-                  </DropdownItem>
-                </DropdownMenuItem>
+                {/*<DropdownMenuSeparator />*/}
+                {/*<DropdownMenuItem>*/}
+                {/*  <DropdownItem*/}
+                {/*    StartIcon={(props) => <FiSlack strokeWidth={1.5} {...props} />}*/}
+                {/*    target="_blank"*/}
+                {/*    rel="noreferrer"*/}
+                {/*    href={JOIN_SLACK}>*/}
+                {/*    {t("join_our_slack")}*/}
+                {/*  </DropdownItem>*/}
+                {/*</DropdownMenuItem>*/}
+                {/*<DropdownMenuItem>*/}
+                {/*  <DropdownItem StartIcon={FiMap} target="_blank" href={ROADMAP}>*/}
+                {/*    {t("visit_roadmap")}*/}
+                {/*  </DropdownItem>*/}
+                {/*</DropdownMenuItem>*/}
+                {/*<DropdownMenuItem>*/}
+                {/*  <DropdownItem*/}
+                {/*    type="button"*/}
+                {/*    StartIcon={(props) => <FiHelpCircle aria-hidden="true" {...props} />}*/}
+                {/*    onClick={() => setHelpOpen(true)}>*/}
+                {/*    {t("help")}*/}
+                {/*  </DropdownItem>*/}
+                {/*</DropdownMenuItem>*/}
+                {/*<DropdownMenuItem className="desktop-hidden hidden lg:flex">*/}
+                {/*  <DropdownItem*/}
+                {/*    StartIcon={FiDownload}*/}
+                {/*    target="_blank"*/}
+                {/*    rel="noreferrer"*/}
+                {/*    href={DESKTOP_APP_LINK}>*/}
+                {/*    {t("download_desktop_app")}*/}
+                {/*  </DropdownItem>*/}
+                {/*</DropdownMenuItem>*/}
 
                 <DropdownMenuSeparator />
                 <DropdownMenuItem>
@@ -521,7 +416,6 @@
             )}
           </DropdownMenuContent>
         </FreshChatProvider>
->>>>>>> 6c551385
       </DropdownMenuPortal>
     </Dropdown>
   );
