"use client";

import { useSession } from "next-auth/react";
import { usePathname, useRouter } from "next/navigation";
import type { Dispatch, ReactElement, ReactNode, SetStateAction } from "react";
import React, { cloneElement } from "react";
import { Toaster } from "sonner";

import { useRedirectToLoginIfUnauthenticated } from "@calcom/features/auth/lib/hooks/useRedirectToLoginIfUnauthenticated";
import { useRedirectToOnboardingIfNeeded } from "@calcom/features/auth/lib/hooks/useRedirectToOnboardingIfNeeded";
import { KBarContent, KBarRoot } from "@calcom/features/kbar/Kbar";
import TimezoneChangeDialog from "@calcom/features/settings/TimezoneChangeDialog";
import { useFormbricks } from "@calcom/lib/formbricks-client";
import { useLocale } from "@calcom/lib/hooks/useLocale";
import classNames from "@calcom/ui/classNames";
import { Button } from "@calcom/ui/components/button";
import { ErrorBoundary } from "@calcom/ui/components/errorBoundary";
import { SkeletonText } from "@calcom/ui/components/skeleton";

import { SideBarContainer } from "./SideBar";
import { TopNavContainer } from "./TopNav";
import { BannerContainer } from "./banners/LayoutBanner";
import { useBanners } from "./banners/useBanners";
import { MobileNavigationContainer } from "./navigation/Navigation";
import { useAppTheme } from "./useAppTheme";

const Layout = (props: LayoutProps) => {
  const { banners, bannersHeight } = useBanners();
  const pathname = usePathname();
  const isFullPageWithoutSidebar = pathname?.startsWith("/apps/routing-forms/reporting/");

  useFormbricks();

  return (
    <>
      <div>
        <Toaster position="bottom-right" />
      </div>

      <TimezoneChangeDialog />

      <div className="flex min-h-screen flex-col">
        {banners && !props.isPlatformUser && !isFullPageWithoutSidebar && (
          <BannerContainer banners={banners} />
        )}

        <div className="flex flex-1" data-testid="dashboard-shell">
          {props.SidebarContainer ? (
            cloneElement(props.SidebarContainer, { bannersHeight })
          ) : (
            <SideBarContainer isPlatformUser={props.isPlatformUser} bannersHeight={bannersHeight} />
          )}
          <div className="flex w-0 flex-1 flex-col">
            <MainContainer {...props} />
          </div>
        </div>
      </div>
    </>
  );
};

type DrawerState = [isOpen: boolean, setDrawerOpen: Dispatch<SetStateAction<boolean>>];

export type LayoutProps = {
  centered?: boolean;
  title?: string;
  description?: string;
  heading?: ReactNode;
  subtitle?: ReactNode;
  headerClassName?: string;
  children: ReactNode;
  CTA?: ReactNode;
  large?: boolean;
  MobileNavigationContainer?: ReactNode;
  SidebarContainer?: ReactElement;
  TopNavContainer?: ReactNode;
  drawerState?: DrawerState;
  HeadingLeftIcon?: ReactNode;
  backPath?: string | boolean; // renders back button to specified path
  // use when content needs to expand with flex
  flexChildrenContainer?: boolean;
  isPublic?: boolean;
  withoutMain?: boolean;
  // Gives the ability to include actions to the right of the heading
  actions?: JSX.Element;
  beforeCTAactions?: JSX.Element;
  afterHeading?: ReactNode;
  smallHeading?: boolean;
  isPlatformUser?: boolean;
};

const KBarWrapper = ({ children, withKBar = false }: { withKBar: boolean; children: React.ReactNode }) =>
  withKBar ? (
    <KBarRoot>
      {children}
      <KBarContent />
    </KBarRoot>
  ) : (
    <>{children}</>
  );

const PublicShell = (props: LayoutProps) => {
  const { status } = useSession();
  return (
    <KBarWrapper withKBar={status === "authenticated"}>
      <Layout {...props} />
    </KBarWrapper>
  );
};

export default function Shell(props: LayoutProps) {
  // if a page is unauthed and isPublic is true, the redirect does not happen.
  useRedirectToLoginIfUnauthenticated(props.isPublic);
  useRedirectToOnboardingIfNeeded();
  useAppTheme();

  return !props.isPublic ? (
    <KBarWrapper withKBar>
      <Layout {...props} />
    </KBarWrapper>
  ) : (
    <PublicShell {...props} />
  );
}

export function ShellMain(props: LayoutProps) {
  const router = useRouter();
  const { isLocaleReady } = useLocale();

  return (
    <>
      {(props.heading || !!props.backPath) && (
        <div
          className={classNames(
            "bg-default sticky top-0 z-10 mb-0 flex items-center py-2 md:mb-6 md:mt-0",
            props.smallHeading ? "lg:mb-7" : "lg:mb-8"
          )}>
          {!!props.backPath && (
            <Button
              variant="icon"
              size="sm"
              color="minimal"
              onClick={() =>
                typeof props.backPath === "string" ? router.push(props.backPath as string) : router.back()
              }
              StartIcon="arrow-left"
              aria-label="Go Back"
              className="rounded-md ltr:mr-2 rtl:ml-2"
              data-testid="go-back-button"
            />
          )}
          {props.heading && (
            <header
              className={classNames(props.large && "py-8", "flex w-full max-w-full items-center truncate")}>
              {props.HeadingLeftIcon && <div className="ltr:mr-4">{props.HeadingLeftIcon}</div>}
              <div
                className={classNames("w-full truncate ltr:mr-4 rtl:ml-4 md:block", props.headerClassName)}>
                {props.heading && (
                  <h3
                    className={classNames(
                      "font-cal text-emphasis max-w-28 sm:max-w-72 md:max-w-80 hidden truncate text-lg font-semibold tracking-wide sm:text-xl md:block xl:max-w-full",
                      props.smallHeading ? "text-base" : "text-xl"
                    )}>
                    {!isLocaleReady ? <SkeletonText invisible /> : props.heading}
                  </h3>
                )}
                {props.subtitle && (
                  <p className="text-default hidden text-sm md:block" data-testid="subtitle">
                    {!isLocaleReady ? <SkeletonText invisible /> : props.subtitle}
                  </p>
                )}
              </div>
              {props.beforeCTAactions}
              {props.CTA && (
                <div
                  className={classNames(
                    props.backPath
                      ? "relative"
                      : "pwa:bottom-[max(7rem,_calc(5rem_+_env(safe-area-inset-bottom)))] fixed bottom-20 z-40 ltr:right-4 rtl:left-4 md:z-auto md:ltr:right-0 md:rtl:left-0",
                    "flex-shrink-0 [-webkit-app-region:no-drag] md:relative md:bottom-auto md:right-auto"
                  )}>
                  {isLocaleReady && props.CTA}
                </div>
              )}
              {props.actions && props.actions}
<<<<<<< HEAD
              {/* TODO: temporary hide push notifications {props.heading === "Bookings" && buttonToShow !== ButtonState.NONE && (
                <Button
                  color="primary"
                  onClick={buttonToShow === ButtonState.ALLOW ? enableNotifications : disableNotifications}
                  loading={isLoading}
                  disabled={buttonToShow === ButtonState.DENIED}
                  tooltipSide="bottom"
                  tooltip={
                    buttonToShow === ButtonState.DENIED ? t("you_have_denied_notifications") : undefined
                  }>
                  {t(
                    buttonToShow === ButtonState.DISABLE
                      ? "disable_browser_notifications"
                      : "allow_browser_notifications"
                  )}
                </Button>
              )} */}
=======
>>>>>>> 99dc5837
            </header>
          )}
        </div>
      )}
      {props.afterHeading && <>{props.afterHeading}</>}
      <div className={classNames(props.flexChildrenContainer && "flex flex-1 flex-col")}>
        {props.children}
      </div>
    </>
  );
}

function MainContainer({
  isPlatformUser,
  MobileNavigationContainer: MobileNavigationContainerProp = (
    <MobileNavigationContainer isPlatformNavigation={isPlatformUser} />
  ),
  TopNavContainer: TopNavContainerProp = <TopNavContainer />,
  ...props
}: LayoutProps) {
  return (
    <main className="bg-default relative z-0 flex-1 pb-8 focus:outline-none">
      {/* show top navigation for md and smaller (tablet and phones) */}
      {TopNavContainerProp}
      <div className="max-w-full p-2 sm:py-4 lg:px-6">
        <ErrorBoundary>
          {!props.withoutMain ? <ShellMain {...props}>{props.children}</ShellMain> : props.children}
        </ErrorBoundary>
        {/* show bottom navigation for md and smaller (tablet and phones) on pages where back button doesn't exist */}
        {!props.backPath ? MobileNavigationContainerProp : null}
      </div>
    </main>
  );
}<|MERGE_RESOLUTION|>--- conflicted
+++ resolved
@@ -183,26 +183,6 @@
                 </div>
               )}
               {props.actions && props.actions}
-<<<<<<< HEAD
-              {/* TODO: temporary hide push notifications {props.heading === "Bookings" && buttonToShow !== ButtonState.NONE && (
-                <Button
-                  color="primary"
-                  onClick={buttonToShow === ButtonState.ALLOW ? enableNotifications : disableNotifications}
-                  loading={isLoading}
-                  disabled={buttonToShow === ButtonState.DENIED}
-                  tooltipSide="bottom"
-                  tooltip={
-                    buttonToShow === ButtonState.DENIED ? t("you_have_denied_notifications") : undefined
-                  }>
-                  {t(
-                    buttonToShow === ButtonState.DISABLE
-                      ? "disable_browser_notifications"
-                      : "allow_browser_notifications"
-                  )}
-                </Button>
-              )} */}
-=======
->>>>>>> 99dc5837
             </header>
           )}
         </div>
