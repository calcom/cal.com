import type { User as UserAuth } from "next-auth";
import { signOut, useSession } from "next-auth/react";
import dynamic from "next/dynamic";
import Link from "next/link";
import { usePathname, useRouter } from "next/navigation";
import type { Dispatch, ReactElement, ReactNode, SetStateAction } from "react";
import React, { cloneElement, Fragment, useEffect, useMemo, useRef, useState } from "react";
import { Toaster } from "react-hot-toast";

import dayjs from "@calcom/dayjs";
import { useIsEmbed } from "@calcom/embed-core/embed-iframe";
import UnconfirmedBookingBadge from "@calcom/features/bookings/UnconfirmedBookingBadge";
import ImpersonatingBanner from "@calcom/features/ee/impersonation/components/ImpersonatingBanner";
import { OrgUpgradeBanner } from "@calcom/features/ee/organizations/components/OrgUpgradeBanner";
import { getOrgFullDomain } from "@calcom/features/ee/organizations/lib/orgDomains";
import HelpMenuItem from "@calcom/features/ee/support/components/HelpMenuItem";
import { TeamsUpgradeBanner } from "@calcom/features/ee/teams/components";
import { useFlagMap } from "@calcom/features/flags/context/provider";
import { KBarContent, KBarRoot, KBarTrigger } from "@calcom/features/kbar/Kbar";
import TimezoneChangeDialog from "@calcom/features/settings/TimezoneChangeDialog";
import AdminPasswordBanner from "@calcom/features/users/components/AdminPasswordBanner";
import VerifyEmailBanner from "@calcom/features/users/components/VerifyEmailBanner";
import classNames from "@calcom/lib/classNames";
import { APP_NAME, DESKTOP_APP_LINK, JOIN_DISCORD, ROADMAP, WEBAPP_URL } from "@calcom/lib/constants";
import { getPlaceholderAvatar } from "@calcom/lib/defaultAvatarImage";
import getBrandColours from "@calcom/lib/getBrandColours";
import { useBookerUrl } from "@calcom/lib/hooks/useBookerUrl";
import { useIsomorphicLayoutEffect } from "@calcom/lib/hooks/useIsomorphicLayoutEffect";
import { useLocale } from "@calcom/lib/hooks/useLocale";
import { isKeyInObject } from "@calcom/lib/isKeyInObject";
import type { User } from "@calcom/prisma/client";
import { trpc } from "@calcom/trpc/react";
import useEmailVerifyCheck from "@calcom/trpc/react/hooks/useEmailVerifyCheck";
import useMeQuery from "@calcom/trpc/react/hooks/useMeQuery";
import type { SVGComponent } from "@calcom/types/SVGComponent";
import {
  Avatar,
  Button,
  ButtonOrLink,
  Credits,
  Dropdown,
  DropdownItem,
  DropdownMenuContent,
  DropdownMenuItem,
  DropdownMenuPortal,
  DropdownMenuSeparator,
  DropdownMenuTrigger,
  ErrorBoundary,
  HeadSeo,
  Logo,
  showToast,
  SkeletonText,
  Tooltip,
  useCalcomTheme,
} from "@calcom/ui";
import {
  ArrowLeft,
  ArrowRight,
  BarChart,
  Calendar,
  ChevronDown,
  Clock,
  Copy,
  Download,
  ExternalLink,
  FileText,
  Grid,
  HelpCircle,
  Link as LinkIcon,
  LogOut,
  Map,
  Moon,
  MoreHorizontal,
  Settings,
  User as UserIcon,
  Users,
  Zap,
} from "@calcom/ui/components/icon";
import { Discord } from "@calcom/ui/components/icon/Discord";

import { useOrgBranding } from "../ee/organizations/context/provider";
import FreshChatProvider from "../ee/support/lib/freshchat/FreshChatProvider";
import { TeamInviteBadge } from "./TeamInviteBadge";

// need to import without ssr to prevent hydration errors
const Tips = dynamic(() => import("@calcom/features/tips").then((mod) => mod.Tips), {
  ssr: false,
});

/* TODO: Migate this */

export const ONBOARDING_INTRODUCED_AT = dayjs("September 1 2021").toISOString();

export const ONBOARDING_NEXT_REDIRECT = {
  redirect: {
    permanent: false,
    destination: "/getting-started",
  },
} as const;

export const shouldShowOnboarding = (
  user: Pick<User, "createdDate" | "completedOnboarding" | "organizationId">
) => {
  return (
    !user.completedOnboarding &&
    !user.organizationId &&
    dayjs(user.createdDate).isAfter(ONBOARDING_INTRODUCED_AT)
  );
};

function useRedirectToLoginIfUnauthenticated(isPublic = false) {
  const { data: session, status } = useSession();
  const loading = status === "loading";
  const router = useRouter();
  useEffect(() => {
    if (isPublic) {
      return;
    }

    if (!loading && !session) {
      const urlSearchParams = new URLSearchParams();
      urlSearchParams.set("callbackUrl", `${WEBAPP_URL}${location.pathname}${location.search}`);
      router.replace(`/auth/login?${urlSearchParams.toString()}`);
    }
    // eslint-disable-next-line react-hooks/exhaustive-deps
  }, [loading, session, isPublic]);

  return {
    loading: loading && !session,
    session,
  };
}

function AppTop({ setBannersHeight }: { setBannersHeight: Dispatch<SetStateAction<number>> }) {
  const bannerRef = useRef<HTMLDivElement | null>(null);

  useIsomorphicLayoutEffect(() => {
    const resizeObserver = new ResizeObserver((entries) => {
      const { offsetHeight } = entries[0].target as HTMLElement;
      setBannersHeight(offsetHeight);
    });

    const currentBannerRef = bannerRef.current;

    if (currentBannerRef) {
      resizeObserver.observe(currentBannerRef);
    }

    return () => {
      if (currentBannerRef) {
        resizeObserver.unobserve(currentBannerRef);
      }
    };
  }, [bannerRef]);

  return (
    <div ref={bannerRef} className="sticky top-0 z-10 w-full divide-y divide-black">
      <TeamsUpgradeBanner />
      <OrgUpgradeBanner />
      <ImpersonatingBanner />
      <AdminPasswordBanner />
      <VerifyEmailBanner />
    </div>
  );
}

function useRedirectToOnboardingIfNeeded() {
  const router = useRouter();
  const query = useMeQuery();
  const user = query.data;
  const flags = useFlagMap();

  const { data: email } = useEmailVerifyCheck();

  const needsEmailVerification = !email?.isVerified && flags["email-verification"];

  const isRedirectingToOnboarding = user && shouldShowOnboarding(user);

  useEffect(() => {
    if (isRedirectingToOnboarding && !needsEmailVerification) {
      router.replace("/getting-started");
    }
    // eslint-disable-next-line react-hooks/exhaustive-deps
  }, [isRedirectingToOnboarding, needsEmailVerification]);

  return {
    isRedirectingToOnboarding,
  };
}

const Layout = (props: LayoutProps) => {
  const [bannersHeight, setBannersHeight] = useState<number>(0);
  const pageTitle = typeof props.heading === "string" && !props.title ? props.heading : props.title;

  return (
    <>
      {!props.withoutSeo && (
        <HeadSeo
          title={pageTitle ?? APP_NAME}
          description={props.subtitle ? props.subtitle?.toString() : ""}
        />
      )}
      <div>
        <Toaster position="bottom-right" />
      </div>

      {/* todo: only run this if timezone is different */}
      <TimezoneChangeDialog />
      <div className="flex min-h-screen flex-col">
        <AppTop setBannersHeight={setBannersHeight} />
        <div className="flex flex-1" data-testid="dashboard-shell">
          {props.SidebarContainer ? (
            cloneElement(props.SidebarContainer, { bannersHeight })
          ) : (
            <SideBarContainer bannersHeight={bannersHeight} />
          )}
          <div className="flex w-0 flex-1 flex-col">
            <MainContainer {...props} />
          </div>
        </div>
      </div>
    </>
  );
};

type DrawerState = [isOpen: boolean, setDrawerOpen: Dispatch<SetStateAction<boolean>>];

type LayoutProps = {
  centered?: boolean;
  title?: string;
  heading?: ReactNode;
  subtitle?: ReactNode;
  headerClassName?: string;
  children: ReactNode;
  CTA?: ReactNode;
  large?: boolean;
  MobileNavigationContainer?: ReactNode;
  SidebarContainer?: ReactElement;
  TopNavContainer?: ReactNode;
  drawerState?: DrawerState;
  HeadingLeftIcon?: ReactNode;
  backPath?: string | boolean; // renders back button to specified path
  // use when content needs to expand with flex
  flexChildrenContainer?: boolean;
  isPublic?: boolean;
  withoutMain?: boolean;
  // Gives you the option to skip HeadSEO and render your own.
  withoutSeo?: boolean;
  // Gives the ability to include actions to the right of the heading
  actions?: JSX.Element;
  beforeCTAactions?: JSX.Element;
  afterHeading?: ReactNode;
  smallHeading?: boolean;
  hideHeadingOnMobile?: boolean;
};

const useBrandColors = () => {
  const { data: user } = useMeQuery();
  const brandTheme = getBrandColours({
    lightVal: user?.brandColor,
    darkVal: user?.darkBrandColor,
  });
  useCalcomTheme(brandTheme);
};

const KBarWrapper = ({ children, withKBar = false }: { withKBar: boolean; children: React.ReactNode }) =>
  withKBar ? (
    <KBarRoot>
      {children}
      <KBarContent />
    </KBarRoot>
  ) : (
    <>{children}</>
  );

const PublicShell = (props: LayoutProps) => {
  const { status } = useSession();
  return (
    <KBarWrapper withKBar={status === "authenticated"}>
      <Layout {...props} />
    </KBarWrapper>
  );
};

export default function Shell(props: LayoutProps) {
  // if a page is unauthed and isPublic is true, the redirect does not happen.
  useRedirectToLoginIfUnauthenticated(props.isPublic);
  useRedirectToOnboardingIfNeeded();
  // System Theme is automatically supported using ThemeProvider. If we intend to use user theme throughout the app we need to uncomment this.
  // useTheme(profile.theme);
  useBrandColors();

  return !props.isPublic ? (
    <KBarWrapper withKBar>
      <Layout {...props} />
    </KBarWrapper>
  ) : (
    <PublicShell {...props} />
  );
}

interface UserDropdownProps {
  small?: boolean;
}

function UserDropdown({ small }: UserDropdownProps) {
  const { t } = useLocale();
  const { data: user } = useMeQuery();
  const utils = trpc.useContext();
  const bookerUrl = useBookerUrl();

  useEffect(() => {
    // eslint-disable-next-line @typescript-eslint/ban-ts-comment
    //@ts-ignore
    const Beacon = window.Beacon;
    // window.Beacon is defined when user actually opens up HelpScout and username is available here. On every re-render update session info, so that it is always latest.
    Beacon &&
      Beacon("session-data", {
        username: user?.username || "Unknown",
        screenResolution: `${screen.width}x${screen.height}`,
      });
  });
  const mutation = trpc.viewer.away.useMutation({
    onMutate: async ({ away }) => {
      await utils.viewer.me.cancel();

      const previousValue = utils.viewer.me.getData();

      if (previousValue) {
        utils.viewer.me.setData(undefined, { ...previousValue, away });
      }

      return { previousValue };
    },
    onError: (_, __, context) => {
      if (context?.previousValue) {
        utils.viewer.me.setData(undefined, context.previousValue);
      }

      showToast(t("toggle_away_error"), "error");
    },
    onSettled() {
      utils.viewer.me.invalidate();
    },
  });
  const [helpOpen, setHelpOpen] = useState(false);
  const [menuOpen, setMenuOpen] = useState(false);

  const onHelpItemSelect = () => {
    setHelpOpen(false);
    setMenuOpen(false);
  };

  // Prevent rendering dropdown if user isn't available.
  // We don't want to show nameless user.
  if (!user) {
    return null;
  }

  return (
    <Dropdown open={menuOpen}>
      <DropdownMenuTrigger asChild onClick={() => setMenuOpen((menuOpen) => !menuOpen)}>
        <button
          className={classNames(
            "hover:bg-emphasis group mx-0 flex cursor-pointer appearance-none items-center rounded-full text-left outline-none focus:outline-none focus:ring-0 md:rounded-none lg:rounded",
            small ? "p-2" : "px-2 py-1.5"
          )}>
          <span
            className={classNames(
              small ? "h-4 w-4" : "h-5 w-5 ltr:mr-2 rtl:ml-2",
              "relative flex-shrink-0 rounded-full bg-gray-300"
            )}>
            <Avatar
              size={small ? "xs" : "xsm"}
<<<<<<< HEAD
              imageSrc={avatar?.avatar || WEBAPP_URL + "/" + user.username + "/avatar.png"}
              alt={user.username || ""}
=======
              imageSrc={bookerUrl + "/" + user.username + "/avatar.png"}
              alt={user.username || "Nameless User"}
>>>>>>> 5a7030d2
              className="overflow-hidden"
            />
            <span
              className={classNames(
                "border-muted absolute -bottom-1 -right-1 rounded-full border bg-green-500",
                user.away ? "bg-yellow-500" : "bg-green-500",
                small ? "-bottom-0.5 -right-0.5 h-2.5 w-2.5" : "-bottom-0.5 -right-0 h-2 w-2"
              )}
            />
          </span>
          {!small && (
            <span className="flex flex-grow items-center gap-2">
              <span className="line-clamp-1 flex-grow text-sm leading-none">
                <span className="text-emphasis block font-medium">{user.name || "Nameless User"}</span>
              </span>
              <ChevronDown
                className="group-hover:text-subtle text-muted h-4 w-4 flex-shrink-0 rtl:mr-4"
                aria-hidden="true"
              />
            </span>
          )}
        </button>
      </DropdownMenuTrigger>

      <DropdownMenuPortal>
        <FreshChatProvider>
          <DropdownMenuContent
            align="start"
            onInteractOutside={() => {
              setMenuOpen(false);
              setHelpOpen(false);
            }}
            className="group overflow-hidden rounded-md">
            {helpOpen ? (
              <HelpMenuItem onHelpItemSelect={() => onHelpItemSelect()} />
            ) : (
              <>
                <DropdownMenuItem>
                  <DropdownItem
                    type="button"
                    StartIcon={(props) => (
                      <UserIcon className={classNames("text-default", props.className)} aria-hidden="true" />
                    )}
                    href="/settings/my-account/profile">
                    {t("my_profile")}
                  </DropdownItem>
                </DropdownMenuItem>
                <DropdownMenuItem>
                  <DropdownItem
                    type="button"
                    StartIcon={(props) => (
                      <Settings className={classNames("text-default", props.className)} aria-hidden="true" />
                    )}
                    href="/settings/my-account/general">
                    {t("my_settings")}
                  </DropdownItem>
                </DropdownMenuItem>
                <DropdownMenuItem>
                  <DropdownItem
                    type="button"
                    StartIcon={(props) => (
                      <Moon className={classNames("text-default", props.className)} aria-hidden="true" />
                    )}
                    onClick={() => {
                      mutation.mutate({ away: !user.away });
                    }}>
                    {user.away ? t("set_as_free") : t("set_as_away")}
                  </DropdownItem>
                </DropdownMenuItem>
                <DropdownMenuSeparator />
                <DropdownMenuItem>
                  <DropdownItem
                    StartIcon={() => <Discord className="text-default h-4 w-4" />}
                    target="_blank"
                    rel="noreferrer"
                    href={JOIN_DISCORD}>
                    {t("join_our_discord")}
                  </DropdownItem>
                </DropdownMenuItem>
                <DropdownMenuItem>
                  <DropdownItem StartIcon={Map} target="_blank" href={ROADMAP}>
                    {t("visit_roadmap")}
                  </DropdownItem>
                </DropdownMenuItem>
                <DropdownMenuItem>
                  <DropdownItem
                    type="button"
                    StartIcon={(props) => <HelpCircle aria-hidden="true" {...props} />}
                    onClick={() => setHelpOpen(true)}>
                    {t("help")}
                  </DropdownItem>
                </DropdownMenuItem>
                <DropdownMenuItem className="desktop-hidden hidden lg:flex">
                  <DropdownItem StartIcon={Download} target="_blank" rel="noreferrer" href={DESKTOP_APP_LINK}>
                    {t("download_desktop_app")}
                  </DropdownItem>
                </DropdownMenuItem>

                <DropdownMenuSeparator />

                <DropdownMenuItem>
                  <DropdownItem
                    type="button"
                    StartIcon={(props) => <LogOut aria-hidden="true" {...props} />}
                    onClick={() => signOut({ callbackUrl: "/auth/logout" })}>
                    {t("sign_out")}
                  </DropdownItem>
                </DropdownMenuItem>
              </>
            )}
          </DropdownMenuContent>
        </FreshChatProvider>
      </DropdownMenuPortal>
    </Dropdown>
  );
}

export type NavigationItemType = {
  name: string;
  href: string;
  onClick?: React.MouseEventHandler<HTMLAnchorElement | HTMLButtonElement>;
  target?: HTMLAnchorElement["target"];
  badge?: React.ReactNode;
  icon?: SVGComponent;
  child?: NavigationItemType[];
  pro?: true;
  onlyMobile?: boolean;
  onlyDesktop?: boolean;
  isCurrent?: ({
    item,
    isChild,
    pathname,
  }: {
    item: Pick<NavigationItemType, "href">;
    isChild?: boolean;
    pathname: string;
  }) => boolean;
};

const requiredCredentialNavigationItems = ["Routing Forms"];
const MORE_SEPARATOR_NAME = "more";

const navigation: NavigationItemType[] = [
  {
    name: "event_types_page_title",
    href: "/event-types",
    icon: LinkIcon,
  },
  {
    name: "bookings",
    href: "/bookings/upcoming",
    icon: Calendar,
    badge: <UnconfirmedBookingBadge />,
    isCurrent: ({ pathname }) => pathname?.startsWith("/bookings"),
  },
  {
    name: "availability",
    href: "/availability",
    icon: Clock,
  },
  {
    name: "teams",
    href: "/teams",
    icon: Users,
    onlyDesktop: true,
    badge: <TeamInviteBadge />,
  },
  {
    name: "apps",
    href: "/apps",
    icon: Grid,
    isCurrent: ({ pathname: path, item }) => {
      // During Server rendering path is /v2/apps but on client it becomes /apps(weird..)
      return path?.startsWith(item.href) && !path?.includes("routing-forms/");
    },
    child: [
      {
        name: "app_store",
        href: "/apps",
        isCurrent: ({ pathname: path, item }) => {
          // During Server rendering path is /v2/apps but on client it becomes /apps(weird..)
          return (
            path?.startsWith(item.href) && !path?.includes("routing-forms/") && !path?.includes("/installed")
          );
        },
      },
      {
        name: "installed_apps",
        href: "/apps/installed/calendar",
        isCurrent: ({ pathname: path }) =>
          path?.startsWith("/apps/installed/") || path?.startsWith("/v2/apps/installed/"),
      },
    ],
  },
  {
    name: MORE_SEPARATOR_NAME,
    href: "/more",
    icon: MoreHorizontal,
  },
  {
    name: "Routing Forms",
    href: "/apps/routing-forms/forms",
    icon: FileText,
    isCurrent: ({ pathname }) => pathname?.startsWith("/apps/routing-forms/"),
  },
  {
    name: "workflows",
    href: "/workflows",
    icon: Zap,
  },
  {
    name: "insights",
    href: "/insights",
    icon: BarChart,
  },
];

const moreSeparatorIndex = navigation.findIndex((item) => item.name === MORE_SEPARATOR_NAME);
// We create all needed navigation items for the different use cases
const { desktopNavigationItems, mobileNavigationBottomItems, mobileNavigationMoreItems } = navigation.reduce<
  Record<string, NavigationItemType[]>
>(
  (items, item, index) => {
    // We filter out the "more" separator in` desktop navigation
    if (item.name !== MORE_SEPARATOR_NAME) items.desktopNavigationItems.push(item);
    // Items for mobile bottom navigation
    if (index < moreSeparatorIndex + 1 && !item.onlyDesktop) {
      items.mobileNavigationBottomItems.push(item);
    } // Items for the "more" menu in mobile navigation
    else {
      items.mobileNavigationMoreItems.push(item);
    }
    return items;
  },
  { desktopNavigationItems: [], mobileNavigationBottomItems: [], mobileNavigationMoreItems: [] }
);

const Navigation = () => {
  return (
    <nav className="mt-2 flex-1 md:px-2 lg:mt-4 lg:px-0">
      {desktopNavigationItems.map((item) => (
        <NavigationItem key={item.name} item={item} />
      ))}
      <div className="text-subtle mt-0.5 lg:hidden">
        <KBarTrigger />
      </div>
    </nav>
  );
};

function useShouldDisplayNavigationItem(item: NavigationItemType) {
  const flags = useFlagMap();
  if (isKeyInObject(item.name, flags)) return flags[item.name];
  return true;
}

const defaultIsCurrent: NavigationItemType["isCurrent"] = ({ isChild, item, pathname }) => {
  return isChild ? item.href === pathname : item.href ? pathname?.startsWith(item.href) : false;
};

const NavigationItem: React.FC<{
  index?: number;
  item: NavigationItemType;
  isChild?: boolean;
}> = (props) => {
  const { item, isChild } = props;
  const { t, isLocaleReady } = useLocale();
  const pathname = usePathname();
  const isCurrent: NavigationItemType["isCurrent"] = item.isCurrent || defaultIsCurrent;
  const current = isCurrent({ isChild: !!isChild, item, pathname });
  const shouldDisplayNavigationItem = useShouldDisplayNavigationItem(props.item);

  if (!shouldDisplayNavigationItem) return null;

  return (
    <Fragment>
      <Tooltip side="right" content={t(item.name)} className="lg:hidden">
        <Link
          href={item.href}
          aria-label={t(item.name)}
          className={classNames(
            "text-default group flex items-center rounded-md px-2 py-1.5 text-sm font-medium",
            item.child ? `[&[aria-current='page']]:bg-transparent` : `[&[aria-current='page']]:bg-emphasis`,
            isChild
              ? `[&[aria-current='page']]:text-emphasis [&[aria-current='page']]:bg-emphasis hidden h-8 pl-16 lg:flex lg:pl-11 ${
                  props.index === 0 ? "mt-0" : "mt-px"
                }`
              : "[&[aria-current='page']]:text-emphasis mt-0.5 text-sm",
            isLocaleReady ? "hover:bg-emphasis hover:text-emphasis" : ""
          )}
          aria-current={current ? "page" : undefined}>
          {item.icon && (
            <item.icon
              className="mr-2 h-4 w-4 flex-shrink-0 ltr:mr-2 rtl:ml-2 [&[aria-current='page']]:text-inherit"
              aria-hidden="true"
              aria-current={current ? "page" : undefined}
            />
          )}
          {isLocaleReady ? (
            <span className="hidden w-full justify-between lg:flex">
              <div className="flex">{t(item.name)}</div>
              {item.badge && item.badge}
            </span>
          ) : (
            <SkeletonText style={{ width: `${item.name.length * 10}px` }} className="h-[20px]" />
          )}
        </Link>
      </Tooltip>
      {item.child &&
        isCurrent({ pathname, isChild, item }) &&
        item.child.map((item, index) => <NavigationItem index={index} key={item.name} item={item} isChild />)}
    </Fragment>
  );
};

function MobileNavigationContainer() {
  const { status } = useSession();
  if (status !== "authenticated") return null;
  return <MobileNavigation />;
}

const MobileNavigation = () => {
  const isEmbed = useIsEmbed();

  return (
    <>
      <nav
        className={classNames(
          "pwa:pb-2.5 bg-muted border-subtle fixed bottom-0 z-30 -mx-4 flex w-full border-t bg-opacity-40 px-1 shadow backdrop-blur-md md:hidden",
          isEmbed && "hidden"
        )}>
        {mobileNavigationBottomItems.map((item) => (
          <MobileNavigationItem key={item.name} item={item} />
        ))}
      </nav>
      {/* add padding to content for mobile navigation*/}
      <div className="block pt-12 md:hidden" />
    </>
  );
};

const MobileNavigationItem: React.FC<{
  item: NavigationItemType;
  isChild?: boolean;
}> = (props) => {
  const { item, isChild } = props;
  const pathname = usePathname();
  const { t, isLocaleReady } = useLocale();
  const isCurrent: NavigationItemType["isCurrent"] = item.isCurrent || defaultIsCurrent;
  const current = isCurrent({ isChild: !!isChild, item, pathname });
  const shouldDisplayNavigationItem = useShouldDisplayNavigationItem(props.item);

  if (!shouldDisplayNavigationItem) return null;
  return (
    <Link
      key={item.name}
      href={item.href}
      className="[&[aria-current='page']]:text-emphasis hover:text-default text-muted relative my-2 min-w-0 flex-1 overflow-hidden rounded-md !bg-transparent p-1 text-center text-xs font-medium focus:z-10 sm:text-sm"
      aria-current={current ? "page" : undefined}>
      {item.badge && <div className="absolute right-1 top-1">{item.badge}</div>}
      {item.icon && (
        <item.icon
          className="[&[aria-current='page']]:text-emphasis  mx-auto mb-1 block h-5 w-5 flex-shrink-0 text-center text-inherit"
          aria-hidden="true"
          aria-current={current ? "page" : undefined}
        />
      )}
      {isLocaleReady ? <span className="block truncate">{t(item.name)}</span> : <SkeletonText />}
    </Link>
  );
};

const MobileNavigationMoreItem: React.FC<{
  item: NavigationItemType;
  isChild?: boolean;
}> = (props) => {
  const { item } = props;
  const { t, isLocaleReady } = useLocale();
  const shouldDisplayNavigationItem = useShouldDisplayNavigationItem(props.item);

  if (!shouldDisplayNavigationItem) return null;

  return (
    <li className="border-subtle border-b last:border-b-0" key={item.name}>
      <Link href={item.href} className="hover:bg-subtle flex items-center justify-between p-5">
        <span className="text-default flex items-center font-semibold ">
          {item.icon && <item.icon className="h-5 w-5 flex-shrink-0 ltr:mr-3 rtl:ml-3" aria-hidden="true" />}
          {isLocaleReady ? t(item.name) : <SkeletonText />}
        </span>
        <ArrowRight className="text-subtle h-5 w-5" />
      </Link>
    </li>
  );
};

type SideBarContainerProps = {
  bannersHeight: number;
};

type SideBarProps = {
  bannersHeight: number;
  user?: UserAuth | null;
};

function SideBarContainer({ bannersHeight }: SideBarContainerProps) {
  const { status, data } = useSession();

  // Make sure that Sidebar is rendered optimistically so that a refresh of pages when logged in have SideBar from the beginning.
  // This improves the experience of refresh on app store pages(when logged in) which are SSG.
  // Though when logged out, app store pages would temporarily show SideBar until session status is confirmed.
  if (status !== "loading" && status !== "authenticated") return null;
  return <SideBar bannersHeight={bannersHeight} user={data?.user} />;
}

function SideBar({ bannersHeight, user }: SideBarProps) {
  const { t, isLocaleReady } = useLocale();
  const orgBranding = useOrgBranding();
  const isOrgBrandingDataFetched = orgBranding !== undefined;

  const publicPageUrl = useMemo(() => {
    if (!user?.organizationId) return `${process.env.NEXT_PUBLIC_WEBSITE_URL}/${user?.username}`;
    const publicPageUrl = orgBranding?.slug ? getOrgFullDomain(orgBranding.slug) : "";
    return publicPageUrl;
  }, [orgBranding?.slug, user?.organizationId, user?.username]);

  const bottomNavItems: NavigationItemType[] = [
    {
      name: "view_public_page",
      href: publicPageUrl,
      icon: ExternalLink,
      target: "__blank",
    },
    {
      name: "copy_public_page_link",
      href: "",
      onClick: (e: { preventDefault: () => void }) => {
        e.preventDefault();
        navigator.clipboard.writeText(publicPageUrl);
        showToast(t("link_copied"), "success");
      },
      icon: Copy,
    },
    {
      name: "settings",
      href: user?.organizationId ? `/settings/organizations/profile` : "/settings/my-account/profile",
      icon: Settings,
    },
  ];
  return (
    <div className="relative">
      <aside
        style={{ maxHeight: `calc(100vh - ${bannersHeight}px)`, top: `${bannersHeight}px` }}
        className="desktop-transparent bg-muted border-muted fixed left-0 hidden h-full max-h-screen w-14 flex-col overflow-y-auto overflow-x-hidden border-r dark:bg-gradient-to-tr dark:from-[#2a2a2a] dark:to-[#1c1c1c] md:sticky md:flex lg:w-56 lg:px-3">
        <div className="flex h-full flex-col justify-between py-3 lg:pt-4">
          <header className="items-center justify-between md:hidden lg:flex">
            {!isOrgBrandingDataFetched ? null : orgBranding ? (
              <Link href="/settings/organizations/profile" className="px-1.5">
                <div className="flex items-center gap-2 font-medium">
                  <Avatar
                    alt={orgBranding.name || ""}
                    imageSrc={getPlaceholderAvatar(orgBranding.logo, orgBranding.name)}
                    size="xsm"
                  />
                  <p className="text line-clamp-1 text-sm">
                    <span>{orgBranding.name}</span>
                  </p>
                </div>
              </Link>
            ) : (
              <div data-testid="user-dropdown-trigger">
                <span className="hidden lg:inline">
                  <UserDropdown />
                </span>
                <span className="hidden md:inline lg:hidden">
                  <UserDropdown small />
                </span>
              </div>
            )}
            <div className="flex space-x-0.5 rtl:space-x-reverse">
              <button
                color="minimal"
                onClick={() => window.history.back()}
                className="desktop-only hover:text-emphasis text-subtle group flex text-sm font-medium">
                <ArrowLeft className="group-hover:text-emphasis text-subtle h-4 w-4 flex-shrink-0" />
              </button>
              <button
                color="minimal"
                onClick={() => window.history.forward()}
                className="desktop-only hover:text-emphasis text-subtle group flex text-sm font-medium">
                <ArrowRight className="group-hover:text-emphasis text-subtle h-4 w-4 flex-shrink-0" />
              </button>
              {!!orgBranding && (
                <div data-testid="user-dropdown-trigger" className="flex items-center">
                  <UserDropdown small />
                </div>
              )}
              <KBarTrigger />
            </div>
          </header>

          <hr className="desktop-only border-subtle absolute -left-3 -right-3 mt-4 block w-full" />

          {/* logo icon for tablet */}
          <Link href="/event-types" className="text-center md:inline lg:hidden">
            <Logo small icon />
          </Link>

          <Navigation />
        </div>

        <div>
          <Tips />
          {bottomNavItems.map(({ icon: Icon, ...item }, index) => (
            <Tooltip side="right" content={t(item.name)} className="lg:hidden" key={item.name}>
              <ButtonOrLink
                id={item.name}
                href={item.href || undefined}
                aria-label={t(item.name)}
                target={item.target}
                className={classNames(
                  "text-left",
                  "[&[aria-current='page']]:bg-emphasis  text-default justify-right group flex items-center rounded-md px-2 py-1.5 text-sm font-medium",
                  "[&[aria-current='page']]:text-emphasis mt-0.5 w-full text-sm",
                  isLocaleReady ? "hover:bg-emphasis hover:text-emphasis" : "",
                  index === 0 && "mt-3"
                )}
                onClick={item.onClick}>
                {!!Icon && (
                  <Icon
                    className={classNames(
                      "h-4 w-4 flex-shrink-0 [&[aria-current='page']]:text-inherit",
                      "me-3 md:ltr:mr-2 md:rtl:ml-2"
                    )}
                    aria-hidden="true"
                  />
                )}
                {isLocaleReady ? (
                  <span className="hidden w-full justify-between lg:flex">
                    <div className="flex">{t(item.name)}</div>
                  </span>
                ) : (
                  <SkeletonText style={{ width: `${item.name.length * 10}px` }} className="h-[20px]" />
                )}
              </ButtonOrLink>
            </Tooltip>
          ))}
          <Credits />
        </div>
      </aside>
    </div>
  );
}

export function ShellMain(props: LayoutProps) {
  const router = useRouter();
  const { isLocaleReady } = useLocale();

  return (
    <>
      {(props.heading || !!props.backPath) && (
        <div
          className={classNames(
            "flex items-center md:mb-6 md:mt-0",
            props.smallHeading ? "lg:mb-7" : "lg:mb-8",
            props.hideHeadingOnMobile ? "mb-0" : "mb-6"
          )}>
          {!!props.backPath && (
            <Button
              variant="icon"
              size="sm"
              color="minimal"
              onClick={() =>
                typeof props.backPath === "string" ? router.push(props.backPath as string) : router.back()
              }
              StartIcon={ArrowLeft}
              aria-label="Go Back"
              className="rounded-md ltr:mr-2 rtl:ml-2"
            />
          )}
          {props.heading && (
            <header
              className={classNames(props.large && "py-8", "flex w-full max-w-full items-center truncate")}>
              {props.HeadingLeftIcon && <div className="ltr:mr-4">{props.HeadingLeftIcon}</div>}
              <div
                className={classNames("w-full truncate ltr:mr-4 rtl:ml-4 md:block", props.headerClassName)}>
                {props.heading && (
                  <h3
                    className={classNames(
                      "font-cal max-w-28 sm:max-w-72 md:max-w-80 text-emphasis inline truncate text-lg font-semibold tracking-wide sm:text-xl md:block xl:max-w-full",
                      props.smallHeading ? "text-base" : "text-xl",
                      props.hideHeadingOnMobile && "hidden"
                    )}>
                    {!isLocaleReady ? <SkeletonText invisible /> : props.heading}
                  </h3>
                )}
                {props.subtitle && (
                  <p className="text-default hidden text-sm md:block">
                    {!isLocaleReady ? <SkeletonText invisible /> : props.subtitle}
                  </p>
                )}
              </div>
              {props.beforeCTAactions}
              {props.CTA && (
                <div
                  className={classNames(
                    props.backPath
                      ? "relative"
                      : "pwa:bottom-24 fixed bottom-20 z-40 ltr:right-4 rtl:left-4 md:z-auto md:ltr:right-0 md:rtl:left-0",
                    "flex-shrink-0 md:relative md:bottom-auto md:right-auto"
                  )}>
                  {props.CTA}
                </div>
              )}
              {props.actions && props.actions}
            </header>
          )}
        </div>
      )}
      {props.afterHeading && <>{props.afterHeading}</>}
      <div className={classNames(props.flexChildrenContainer && "flex flex-1 flex-col")}>
        {props.children}
      </div>
    </>
  );
}

function MainContainer({
  MobileNavigationContainer: MobileNavigationContainerProp = <MobileNavigationContainer />,
  TopNavContainer: TopNavContainerProp = <TopNavContainer />,
  ...props
}: LayoutProps) {
  return (
    <main className="bg-default relative z-0 flex-1 focus:outline-none">
      {/* show top navigation for md and smaller (tablet and phones) */}
      {TopNavContainerProp}
      <div className="max-w-full px-4 py-4 md:py-8 lg:px-12">
        <ErrorBoundary>
          {!props.withoutMain ? <ShellMain {...props}>{props.children}</ShellMain> : props.children}
        </ErrorBoundary>
        {/* show bottom navigation for md and smaller (tablet and phones) on pages where back button doesn't exist */}
        {!props.backPath ? MobileNavigationContainerProp : null}
      </div>
    </main>
  );
}

function TopNavContainer() {
  const { status } = useSession();
  if (status !== "authenticated") return null;
  return <TopNav />;
}

function TopNav() {
  const isEmbed = useIsEmbed();
  const { t } = useLocale();
  return (
    <>
      <nav
        style={isEmbed ? { display: "none" } : {}}
        className="bg-muted border-subtle sticky top-0 z-40 flex w-full items-center justify-between border-b bg-opacity-50 px-4 py-1.5 backdrop-blur-lg sm:p-4 md:hidden">
        <Link href="/event-types">
          <Logo />
        </Link>
        <div className="flex items-center gap-2 self-center">
          <span className="hover:bg-muted hover:text-emphasis text-default group flex items-center rounded-full text-sm font-medium lg:hidden">
            <KBarTrigger />
          </span>
          <button className="hover:bg-muted hover:text-subtle text-muted rounded-full p-1 focus:outline-none focus:ring-2 focus:ring-black focus:ring-offset-2">
            <span className="sr-only">{t("settings")}</span>
            <Link href="/settings/my-account/profile">
              <Settings className="text-default h-4 w-4" aria-hidden="true" />
            </Link>
          </button>
          <UserDropdown small />
        </div>
      </nav>
    </>
  );
}

export const MobileNavigationMoreItems = () => (
  <ul className="border-subtle mt-2 rounded-md border">
    {mobileNavigationMoreItems.map((item) => (
      <MobileNavigationMoreItem key={item.name} item={item} />
    ))}
  </ul>
);<|MERGE_RESOLUTION|>--- conflicted
+++ resolved
@@ -372,13 +372,8 @@
             )}>
             <Avatar
               size={small ? "xs" : "xsm"}
-<<<<<<< HEAD
-              imageSrc={avatar?.avatar || WEBAPP_URL + "/" + user.username + "/avatar.png"}
-              alt={user.username || ""}
-=======
               imageSrc={bookerUrl + "/" + user.username + "/avatar.png"}
               alt={user.username || "Nameless User"}
->>>>>>> 5a7030d2
               className="overflow-hidden"
             />
             <span
