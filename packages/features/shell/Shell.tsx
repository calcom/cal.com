--- conflicted
+++ resolved
@@ -547,11 +547,7 @@
     icon: Grid,
     isCurrent: ({ pathname: path, item }) => {
       // During Server rendering path is /v2/apps but on client it becomes /apps(weird..)
-<<<<<<< HEAD
       return path.startsWith(item.href) && !path.includes("routing-forms/");
-=======
-      return path?.startsWith(item.href) || path?.startsWith("/v2" + item.href);
->>>>>>> 871e17a8
     },
     child: [
       {
@@ -560,12 +556,7 @@
         isCurrent: ({ pathname: path, item }) => {
           // During Server rendering path is /v2/apps but on client it becomes /apps(weird..)
           return (
-<<<<<<< HEAD
             path.startsWith(item.href) && !path.includes("routing-forms/") && !path.includes("/installed")
-=======
-            (path?.startsWith(item.href) || path?.startsWith("/v2" + item.href)) &&
-            !path.includes("/installed")
->>>>>>> 871e17a8
           );
         },
       },
@@ -586,13 +577,7 @@
     name: "Routing Forms",
     href: "/apps/routing-forms/forms",
     icon: FileText,
-<<<<<<< HEAD
-    isCurrent: ({ router }) => {
-      return router.asPath.startsWith("/apps/routing-forms/");
-    },
-=======
-    isCurrent: ({ pathname }) => pathname?.startsWith("/routing-forms/"),
->>>>>>> 871e17a8
+    isCurrent: ({ pathname }) => pathname?.startsWith("/apps/routing-forms/"),
   },
   {
     name: "workflows",
