--- conflicted
+++ resolved
@@ -752,7 +752,7 @@
   const { isLocaleReady } = useLocale();
   return (
     <>
-      <div className="mb-4 flex sm:mt-0 lg:mb-10 ">
+      <div className="mb-6 flex sm:mt-0 lg:mb-10">
         {!!props.backPath && (
           <Button
             size="icon"
@@ -766,19 +766,11 @@
           />
         )}
         {props.heading && (
-<<<<<<< HEAD
-          <header className={classNames(props.large && "py-8", "flex w-full max-w-full pt-4 md:p-0")}>
-=======
-          <header className={classNames(props.large && "py-8", " flex w-full max-w-full items-center")}>
->>>>>>> 636e88d4
+          <header className={classNames(props.large && "py-8", "flex w-full max-w-full")}>
             {props.HeadingLeftIcon && <div className="ltr:mr-4">{props.HeadingLeftIcon}</div>}
             <div className={classNames("w-full ltr:mr-4 rtl:ml-4 sm:block", props.headerClassName)}>
               {props.heading && (
-<<<<<<< HEAD
-                <h1 className="font-cal max-w-28 sm:max-w-72 md:max-w-80 mt-1 hidden truncate text-xl font-bold tracking-wide text-black sm:block xl:max-w-full">
-=======
-                <h1 className="font-cal max-w-28 sm:max-w-72 md:max-w-80 mb-1 hidden truncate text-2xl font-semibold tracking-wide text-black sm:block xl:max-w-full">
->>>>>>> 636e88d4
+                <h1 className="font-cal max-w-28 sm:max-w-72 md:max-w-80 mt-1 hidden truncate text-2xl font-semibold tracking-wide text-black sm:block xl:max-w-full">
                   {!isLocaleReady ? <SkeletonText invisible /> : props.heading}
                 </h1>
               )}
@@ -803,7 +795,7 @@
           </header>
         )}
       </div>
-      <div className={classNames(props.flexChildrenContainer && "flex flex-1 flex-col ", "pt-10")}>
+      <div className={classNames(props.flexChildrenContainer && "flex flex-1 flex-col")}>
         {props.children}
       </div>
     </>
