import type { User } from "@prisma/client";
import { signOut, useSession } from "next-auth/react";
import dynamic from "next/dynamic";
import Link from "next/link";
import type { NextRouter } from "next/router";
import { useRouter } from "next/router";
import type { Dispatch, ReactNode, SetStateAction } from "react";
import React, { Fragment, useEffect, useState } from "react";
import { Toaster } from "react-hot-toast";

import dayjs from "@calcom/dayjs";
import { useIsEmbed } from "@calcom/embed-core/embed-iframe";
import UnconfirmedBookingBadge from "@calcom/features/bookings/UnconfirmedBookingBadge";
import ImpersonatingBanner from "@calcom/features/ee/impersonation/components/ImpersonatingBanner";
import HelpMenuItem from "@calcom/features/ee/support/components/HelpMenuItem";
import { TeamsUpgradeBanner } from "@calcom/features/ee/teams/components";
import { useFlagMap } from "@calcom/features/flags/context/provider";
import { KBarContent, KBarRoot, KBarTrigger } from "@calcom/features/kbar/Kbar";
import TimezoneChangeDialog from "@calcom/features/settings/TimezoneChangeDialog";
import AdminPasswordBanner from "@calcom/features/users/components/AdminPasswordBanner";
import classNames from "@calcom/lib/classNames";
import { APP_NAME, DESKTOP_APP_LINK, JOIN_SLACK, ROADMAP, WEBAPP_URL } from "@calcom/lib/constants";
import getBrandColours from "@calcom/lib/getBrandColours";
import { useLocale } from "@calcom/lib/hooks/useLocale";
import { isKeyInObject } from "@calcom/lib/isKeyInObject";
import { trpc } from "@calcom/trpc/react";
import useAvatarQuery from "@calcom/trpc/react/hooks/useAvatarQuery";
import useMeQuery from "@calcom/trpc/react/hooks/useMeQuery";
import type { SVGComponent } from "@calcom/types/SVGComponent";
import {
  Button,
  Credits,
  Dropdown,
  DropdownItem,
  DropdownMenuContent,
  DropdownMenuItem,
  DropdownMenuPortal,
  DropdownMenuSeparator,
  DropdownMenuTrigger,
  ErrorBoundary,
  HeadSeo,
  Logo,
  SkeletonText,
  showToast,
  useCalcomTheme,
} from "@calcom/ui";
import {
  ArrowLeft,
  ArrowRight,
  BarChart,
  Calendar,
  Clock,
  Download,
  ExternalLink,
  FileText,
  Grid,
  HelpCircle,
  Link as LinkIcon,
  LogOut,
  Map,
  Moon,
  MoreHorizontal,
  MoreVertical,
  Settings,
  Slack,
  Users,
  Zap,
} from "@calcom/ui/components/icon";

import FreshChatProvider from "../ee/support/lib/freshchat/FreshChatProvider";
import { TeamInviteBadge } from "./TeamInviteBadge";

// need to import without ssr to prevent hydration errors
const Tips = dynamic(() => import("@calcom/features/tips").then((mod) => mod.Tips), {
  ssr: false,
});

/* TODO: Migate this */

export const ONBOARDING_INTRODUCED_AT = dayjs("September 1 2021").toISOString();

export const ONBOARDING_NEXT_REDIRECT = {
  redirect: {
    permanent: false,
    destination: "/getting-started",
  },
} as const;

export const shouldShowOnboarding = (user: Pick<User, "createdDate" | "completedOnboarding">) => {
  return !user.completedOnboarding && dayjs(user.createdDate).isAfter(ONBOARDING_INTRODUCED_AT);
};

function useRedirectToLoginIfUnauthenticated(isPublic = false) {
  const { data: session, status } = useSession();
  const loading = status === "loading";
  const router = useRouter();

  useEffect(() => {
    if (isPublic) {
      return;
    }

    if (!loading && !session) {
      router.replace({
        pathname: "/auth/login",
        query: {
          callbackUrl: `${WEBAPP_URL}${location.pathname}${location.search}`,
        },
      });
    }
    // eslint-disable-next-line react-hooks/exhaustive-deps
  }, [loading, session, isPublic]);

  return {
    loading: loading && !session,
    session,
  };
}

function useRedirectToOnboardingIfNeeded() {
  const router = useRouter();
  const query = useMeQuery();
  const user = query.data;

  const isRedirectingToOnboarding = user && shouldShowOnboarding(user);

  useEffect(() => {
    if (isRedirectingToOnboarding) {
      router.replace({
        pathname: "/getting-started",
      });
    }
    // eslint-disable-next-line react-hooks/exhaustive-deps
  }, [isRedirectingToOnboarding]);
  return {
    isRedirectingToOnboarding,
  };
}

const Layout = (props: LayoutProps) => {
  const pageTitle = typeof props.heading === "string" && !props.title ? props.heading : props.title;

  return (
    <>
      {!props.withoutSeo && (
        <HeadSeo
          title={pageTitle ?? APP_NAME}
          description={props.subtitle ? props.subtitle?.toString() : ""}
        />
      )}
      <div>
        <Toaster position="bottom-right" />
      </div>

      {/* todo: only run this if timezone is different */}
      <TimezoneChangeDialog />
      <div className="flex min-h-screen flex-col">
        <div className="divide-y divide-black">
          <TeamsUpgradeBanner />
          <ImpersonatingBanner />
          <AdminPasswordBanner />
        </div>
        <div className="flex flex-1" data-testid="dashboard-shell">
          {props.SidebarContainer || <SideBarContainer />}
          <div className="flex w-0 flex-1 flex-col">
            <MainContainer {...props} />
          </div>
        </div>
      </div>
    </>
  );
};

type DrawerState = [isOpen: boolean, setDrawerOpen: Dispatch<SetStateAction<boolean>>];

type LayoutProps = {
  centered?: boolean;
  title?: string;
  heading?: ReactNode;
  subtitle?: ReactNode;
  headerClassName?: string;
  children: ReactNode;
  CTA?: ReactNode;
  large?: boolean;
  MobileNavigationContainer?: ReactNode;
  SidebarContainer?: ReactNode;
  TopNavContainer?: ReactNode;
  drawerState?: DrawerState;
  HeadingLeftIcon?: ReactNode;
  backPath?: string | boolean; // renders back button to specified path
  // use when content needs to expand with flex
  flexChildrenContainer?: boolean;
  isPublic?: boolean;
  withoutMain?: boolean;
  // Gives you the option to skip HeadSEO and render your own.
  withoutSeo?: boolean;
  // Gives the ability to include actions to the right of the heading
  actions?: JSX.Element;
  smallHeading?: boolean;
  hideHeadingOnMobile?: boolean;
};

const useBrandColors = () => {
  const { data: user } = useMeQuery();
  const brandTheme = getBrandColours({
    lightVal: user?.brandColor,
    darkVal: user?.darkBrandColor,
  });
  useCalcomTheme(brandTheme);
};

const KBarWrapper = ({ children, withKBar = false }: { withKBar: boolean; children: React.ReactNode }) =>
  withKBar ? (
    <KBarRoot>
      {children}
      <KBarContent />
    </KBarRoot>
  ) : (
    <>{children}</>
  );

const PublicShell = (props: LayoutProps) => {
  const { status } = useSession();
  return (
    <KBarWrapper withKBar={status === "authenticated"}>
      <Layout {...props} />
    </KBarWrapper>
  );
};

export default function Shell(props: LayoutProps) {
  // if a page is unauthed and isPublic is true, the redirect does not happen.
  useRedirectToLoginIfUnauthenticated(props.isPublic);
  useRedirectToOnboardingIfNeeded();
  // System Theme is automatically supported using ThemeProvider. If we intend to use user theme throughout the app we need to uncomment this.
  // useTheme(profile.theme);
  useBrandColors();

  return !props.isPublic ? (
    <KBarWrapper withKBar>
      <Layout {...props} />
    </KBarWrapper>
  ) : (
    <PublicShell {...props} />
  );
}

function UserDropdown({ small }: { small?: boolean }) {
  const { t } = useLocale();
  const { data: user } = useMeQuery();
  const { data: avatar } = useAvatarQuery();

  useEffect(() => {
    // eslint-disable-next-line @typescript-eslint/ban-ts-comment
    //@ts-ignore
    const Beacon = window.Beacon;
    // window.Beacon is defined when user actually opens up HelpScout and username is available here. On every re-render update session info, so that it is always latest.
    Beacon &&
      Beacon("session-data", {
        username: user?.username || "Unknown",
        screenResolution: `${screen.width}x${screen.height}`,
      });
  });
  const mutation = trpc.viewer.away.useMutation({
    onSettled() {
      utils.viewer.me.invalidate();
    },
  });
  const utils = trpc.useContext();
  const [helpOpen, setHelpOpen] = useState(false);
  const [menuOpen, setMenuOpen] = useState(false);
  if (!user) {
    return null;
  }
  const onHelpItemSelect = () => {
    setHelpOpen(false);
    setMenuOpen(false);
  };

  // Prevent rendering dropdown if user isn't available.
  // We don't want to show nameless user.
  if (!user) {
    return null;
  }
  return (
    <Dropdown open={menuOpen}>
      <div className="ltr:sm:-ml-5 rtl:sm:-mr-5">
        <DropdownMenuTrigger asChild onClick={() => setMenuOpen((menuOpen) => !menuOpen)}>
          <button className="radix-state-open:bg-emphasis hover:bg-emphasis group mx-0 flex w-full cursor-pointer appearance-none items-center rounded-full p-2 text-left outline-none focus:outline-none focus:ring-0 sm:mx-2.5 sm:pl-3 md:rounded-none lg:rounded lg:pl-2">
            <span
              className={classNames(
                small ? "h-6 w-6 md:ml-3" : "h-8 w-8 ltr:mr-2 rtl:ml-2",
                "relative flex-shrink-0 rounded-full bg-gray-300 "
              )}>
              {
                // eslint-disable-next-line @next/next/no-img-element
                <img
                  className="rounded-full"
                  src={avatar?.avatar || WEBAPP_URL + "/" + user.username + "/avatar.png"}
                  alt={user.username || "Nameless User"}
                />
              }
              {!user.away && (
                <div className="border-muted absolute bottom-0 right-0 h-3 w-3 rounded-full border-2 bg-green-500" />
              )}
              {user.away && (
                <div className="border-muted absolute bottom-0 right-0 h-3 w-3 rounded-full border-2 bg-yellow-500" />
              )}
            </span>
            {!small && (
              <span className="flex flex-grow items-center truncate">
<<<<<<< HEAD
                <span className="flex-grow truncate text-sm">
                  <span className="text-emphasis mb-1 block truncate pb-1 font-medium leading-none">
                    {user.name || "Nameless User"}
                  </span>
                  <span className="text-default truncate pb-1 font-normal leading-none">
=======
                <span className="flex-grow truncate text-sm leading-none">
                  <span className="text-emphasis mb-1 block truncate font-medium leading-none">
                    {user.name || "Nameless User"}
                  </span>
                  <span className="text-default truncate font-normal leading-none">
>>>>>>> 21cb2e56
                    {user.username
                      ? process.env.NEXT_PUBLIC_WEBSITE_URL === "https://cal.com"
                        ? `cal.com/${user.username}`
                        : `/${user.username}`
                      : "No public page"}
                  </span>
                </span>
                <MoreVertical
                  className="group-hover:text-subtle text-muted h-4 w-4 flex-shrink-0 ltr:mr-2 rtl:ml-2 rtl:mr-4"
                  aria-hidden="true"
                />
              </span>
            )}
          </button>
        </DropdownMenuTrigger>
      </div>

      <DropdownMenuPortal>
        <FreshChatProvider>
          <DropdownMenuContent
            onInteractOutside={() => {
              setMenuOpen(false);
              setHelpOpen(false);
            }}
            className="group overflow-hidden rounded-md">
            {helpOpen ? (
              <HelpMenuItem onHelpItemSelect={() => onHelpItemSelect()} />
            ) : (
              <>
                <DropdownMenuItem>
                  <DropdownItem
                    type="button"
                    StartIcon={(props) => (
                      <Moon className={classNames("text-default", props.className)} aria-hidden="true" />
                    )}
                    onClick={() => {
                      mutation.mutate({ away: !user?.away });
                      utils.viewer.me.invalidate();
                    }}>
                    {user.away ? t("set_as_free") : t("set_as_away")}
                  </DropdownItem>
                </DropdownMenuItem>
                <DropdownMenuSeparator />
                {user.username && (
                  <>
                    <DropdownMenuItem>
                      <DropdownItem
                        target="_blank"
                        rel="noopener noreferrer"
                        href={`${process.env.NEXT_PUBLIC_WEBSITE_URL}/${user.username}`}
                        StartIcon={ExternalLink}>
                        {t("view_public_page")}
                      </DropdownItem>
                    </DropdownMenuItem>
                    <DropdownMenuItem>
                      <DropdownItem
                        type="button"
                        StartIcon={LinkIcon}
                        onClick={(e) => {
                          e.preventDefault();
                          navigator.clipboard.writeText(
                            `${process.env.NEXT_PUBLIC_WEBSITE_URL}/${user.username}`
                          );
                          showToast(t("link_copied"), "success");
                        }}>
                        {t("copy_public_page_link")}
                      </DropdownItem>
                    </DropdownMenuItem>
                  </>
                )}
                <DropdownMenuSeparator />
                <DropdownMenuItem>
                  <DropdownItem
                    StartIcon={(props) => <Slack strokeWidth={1.5} {...props} />}
                    target="_blank"
                    rel="noreferrer"
                    href={JOIN_SLACK}>
                    {t("join_our_slack")}
                  </DropdownItem>
                </DropdownMenuItem>
                <DropdownMenuItem>
                  <DropdownItem StartIcon={Map} target="_blank" href={ROADMAP}>
                    {t("visit_roadmap")}
                  </DropdownItem>
                </DropdownMenuItem>
                <DropdownMenuItem>
                  <DropdownItem
                    type="button"
                    StartIcon={(props) => <HelpCircle aria-hidden="true" {...props} />}
                    onClick={() => setHelpOpen(true)}>
                    {t("help")}
                  </DropdownItem>
                </DropdownMenuItem>
                <DropdownMenuItem className="desktop-hidden hidden lg:flex">
                  <DropdownItem StartIcon={Download} target="_blank" rel="noreferrer" href={DESKTOP_APP_LINK}>
                    {t("download_desktop_app")}
                  </DropdownItem>
                </DropdownMenuItem>

                <DropdownMenuSeparator />

                <DropdownMenuItem>
                  <DropdownItem type="button" href="/settings/my-account/profile" StartIcon={Settings}>
                    {t("settings")}
                  </DropdownItem>
                </DropdownMenuItem>

                <DropdownMenuItem>
                  <DropdownItem
                    type="button"
                    StartIcon={(props) => <LogOut aria-hidden="true" {...props} />}
                    onClick={() => signOut({ callbackUrl: "/auth/logout" })}>
                    {t("sign_out")}
                  </DropdownItem>
                </DropdownMenuItem>
              </>
            )}
          </DropdownMenuContent>
        </FreshChatProvider>
      </DropdownMenuPortal>
    </Dropdown>
  );
}

export type NavigationItemType = {
  name: string;
  href: string;
  badge?: React.ReactNode;
  icon?: SVGComponent;
  child?: NavigationItemType[];
  pro?: true;
  onlyMobile?: boolean;
  onlyDesktop?: boolean;
  isCurrent?: ({
    item,
    isChild,
    router,
  }: {
    item: NavigationItemType;
    isChild?: boolean;
    router: NextRouter;
  }) => boolean;
};

const requiredCredentialNavigationItems = ["Routing Forms"];
const MORE_SEPARATOR_NAME = "more";

const navigation: NavigationItemType[] = [
  {
    name: "event_types_page_title",
    href: "/event-types",
    icon: LinkIcon,
  },
  {
    name: "bookings",
    href: "/bookings/upcoming",
    icon: Calendar,
    badge: <UnconfirmedBookingBadge />,
    isCurrent: ({ router }) => {
      const path = router.asPath.split("?")[0];
      return path.startsWith("/bookings");
    },
  },
  {
    name: "availability",
    href: "/availability",
    icon: Clock,
  },
  {
    name: "teams",
    href: "/teams",
    icon: Users,
    onlyDesktop: true,
    badge: <TeamInviteBadge />,
  },
  {
    name: "apps",
    href: "/apps",
    icon: Grid,
    isCurrent: ({ router, item }) => {
      const path = router.asPath.split("?")[0];
      // During Server rendering path is /v2/apps but on client it becomes /apps(weird..)
      return (
        (path.startsWith(item.href) || path.startsWith("/v2" + item.href)) && !path.includes("routing-forms/")
      );
    },
    child: [
      {
        name: "app_store",
        href: "/apps",
        isCurrent: ({ router, item }) => {
          const path = router.asPath.split("?")[0];
          // During Server rendering path is /v2/apps but on client it becomes /apps(weird..)
          return (
            (path.startsWith(item.href) || path.startsWith("/v2" + item.href)) &&
            !path.includes("routing-forms/") &&
            !path.includes("/installed")
          );
        },
      },
      {
        name: "installed_apps",
        href: "/apps/installed/calendar",
        isCurrent: ({ router }) => {
          const path = router.asPath;
          return path.startsWith("/apps/installed/") || path.startsWith("/v2/apps/installed/");
        },
      },
    ],
  },
  {
    name: MORE_SEPARATOR_NAME,
    href: "/more",
    icon: MoreHorizontal,
  },
  {
    name: "Routing Forms",
    href: "/apps/routing-forms/forms",
    icon: FileText,
    isCurrent: ({ router }) => {
      return router.asPath.startsWith("/apps/routing-forms/");
    },
  },
  {
    name: "workflows",
    href: "/workflows",
    icon: Zap,
  },
  {
    name: "insights",
    href: "/insights",
    icon: BarChart,
  },
  {
    name: "settings",
    href: "/settings/my-account/profile",
    icon: Settings,
  },
];

const moreSeparatorIndex = navigation.findIndex((item) => item.name === MORE_SEPARATOR_NAME);
// We create all needed navigation items for the different use cases
const { desktopNavigationItems, mobileNavigationBottomItems, mobileNavigationMoreItems } = navigation.reduce<
  Record<string, NavigationItemType[]>
>(
  (items, item, index) => {
    // We filter out the "more" separator in` desktop navigation
    if (item.name !== MORE_SEPARATOR_NAME) items.desktopNavigationItems.push(item);
    // Items for mobile bottom navigation
    if (index < moreSeparatorIndex + 1 && !item.onlyDesktop) items.mobileNavigationBottomItems.push(item);
    // Items for the "more" menu in mobile navigation
    else items.mobileNavigationMoreItems.push(item);
    return items;
  },
  { desktopNavigationItems: [], mobileNavigationBottomItems: [], mobileNavigationMoreItems: [] }
);

const Navigation = () => {
  return (
    <nav className="mt-2 flex-1 md:px-2 lg:mt-6 lg:px-0">
      {desktopNavigationItems.map((item) => (
        <NavigationItem key={item.name} item={item} />
      ))}
      <div className="text-subtle mt-0.5 lg:hidden">
        <KBarTrigger />
      </div>
    </nav>
  );
};

function useShouldDisplayNavigationItem(item: NavigationItemType) {
  const { status } = useSession();
  const { data: routingForms } = trpc.viewer.appById.useQuery(
    { appId: "routing-forms" },
    {
      enabled: status === "authenticated" && requiredCredentialNavigationItems.includes(item.name),
      trpc: {},
    }
  );
  const flags = useFlagMap();
  if (isKeyInObject(item.name, flags)) return flags[item.name];
  return !requiredCredentialNavigationItems.includes(item.name) || routingForms?.isInstalled;
}

const defaultIsCurrent: NavigationItemType["isCurrent"] = ({ isChild, item, router }) => {
  return isChild ? item.href === router.asPath : router.asPath.startsWith(item.href);
};

const NavigationItem: React.FC<{
  index?: number;
  item: NavigationItemType;
  isChild?: boolean;
}> = (props) => {
  const { item, isChild } = props;
  const { t, isLocaleReady } = useLocale();
  const router = useRouter();
  const isCurrent: NavigationItemType["isCurrent"] = item.isCurrent || defaultIsCurrent;
  const current = isCurrent({ isChild: !!isChild, item, router });
  const shouldDisplayNavigationItem = useShouldDisplayNavigationItem(props.item);

  if (!shouldDisplayNavigationItem) return null;

  return (
    <Fragment>
      <Link
        href={item.href}
        aria-label={t(item.name)}
        className={classNames(
          "hover:bg-emphasis [&[aria-current='page']]:bg-emphasis hover:text-emphasis text-default group flex items-center rounded-md py-2 px-3 text-sm font-medium",
          isChild
            ? `[&[aria-current='page']]:text-emphasis hidden h-8 pl-16 lg:flex lg:pl-11 [&[aria-current='page']]:bg-transparent ${
                props.index === 0 ? "mt-0" : "mt-px"
              }`
            : "[&[aria-current='page']]:text-emphasis mt-0.5 text-sm"
        )}
        aria-current={current ? "page" : undefined}>
        {item.icon && (
          <item.icon
            className="h-4 w-4 flex-shrink-0 ltr:mr-2 rtl:ml-2 [&[aria-current='page']]:text-inherit"
            aria-hidden="true"
            aria-current={current ? "page" : undefined}
          />
        )}
        {isLocaleReady ? (
          <span className="hidden w-full justify-between lg:flex">
            <div className="flex">{t(item.name)}</div>
            {item.badge && item.badge}
          </span>
        ) : (
          <SkeletonText className="h-3 w-32" />
        )}
      </Link>
      {item.child &&
        isCurrent({ router, isChild, item }) &&
        item.child.map((item, index) => <NavigationItem index={index} key={item.name} item={item} isChild />)}
    </Fragment>
  );
};

function MobileNavigationContainer() {
  const { status } = useSession();
  if (status !== "authenticated") return null;
  return <MobileNavigation />;
}

const MobileNavigation = () => {
  const isEmbed = useIsEmbed();

  return (
    <>
      <nav
        className={classNames(
          "pwa:pb-2.5 bg-muted border-subtle fixed bottom-0 z-30 -mx-4 flex w-full border-t bg-opacity-40 px-1 shadow backdrop-blur-md md:hidden",
          isEmbed && "hidden"
        )}>
        {mobileNavigationBottomItems.map((item) => (
          <MobileNavigationItem key={item.name} item={item} />
        ))}
      </nav>
      {/* add padding to content for mobile navigation*/}
      <div className="block pt-12 md:hidden" />
    </>
  );
};

const MobileNavigationItem: React.FC<{
  item: NavigationItemType;
  isChild?: boolean;
}> = (props) => {
  const { item, isChild } = props;
  const router = useRouter();
  const { t, isLocaleReady } = useLocale();
  const isCurrent: NavigationItemType["isCurrent"] = item.isCurrent || defaultIsCurrent;
  const current = isCurrent({ isChild: !!isChild, item, router });
  const shouldDisplayNavigationItem = useShouldDisplayNavigationItem(props.item);

  if (!shouldDisplayNavigationItem) return null;
  return (
    <Link
      key={item.name}
      href={item.href}
      className="[&[aria-current='page']]:text-emphasis hover:text-default text-muted relative my-2 min-w-0 flex-1 overflow-hidden rounded-md !bg-transparent p-1 text-center text-xs font-medium focus:z-10 sm:text-sm"
      aria-current={current ? "page" : undefined}>
      {item.badge && <div className="absolute right-1 top-1">{item.badge}</div>}
      {item.icon && (
        <item.icon
          className="[&[aria-current='page']]:text-emphasis  mx-auto mb-1 block h-5 w-5 flex-shrink-0 text-center text-inherit"
          aria-hidden="true"
          aria-current={current ? "page" : undefined}
        />
      )}
      {isLocaleReady ? <span className="block truncate">{t(item.name)}</span> : <SkeletonText />}
    </Link>
  );
};

const MobileNavigationMoreItem: React.FC<{
  item: NavigationItemType;
  isChild?: boolean;
}> = (props) => {
  const { item } = props;
  const { t, isLocaleReady } = useLocale();
  const shouldDisplayNavigationItem = useShouldDisplayNavigationItem(props.item);

  if (!shouldDisplayNavigationItem) return null;

  return (
    <li className="border-subtle border-b last:border-b-0" key={item.name}>
      <Link href={item.href} className="hover:bg-subtle flex items-center justify-between p-5">
        <span className="text-default flex items-center font-semibold ">
          {item.icon && <item.icon className="h-5 w-5 flex-shrink-0 ltr:mr-3 rtl:ml-3" aria-hidden="true" />}
          {isLocaleReady ? t(item.name) : <SkeletonText />}
        </span>
        <ArrowRight className="text-subtle h-5 w-5" />
      </Link>
    </li>
  );
};

function SideBarContainer() {
  const { status } = useSession();
  const router = useRouter();

  // Make sure that Sidebar is rendered optimistically so that a refresh of pages when logged in have SideBar from the beginning.
  // This improves the experience of refresh on app store pages(when logged in) which are SSG.
  // Though when logged out, app store pages would temporarily show SideBar until session status is confirmed.
  if (status !== "loading" && status !== "authenticated") return null;
  if (router.route.startsWith("/v2/settings/")) return null;
  return <SideBar />;
}

function SideBar() {
  return (
    <div className="relative">
      <aside className="desktop-transparent bg-muted border-muted top-0 hidden h-full max-h-screen w-14 flex-col overflow-y-auto overflow-x-hidden border-r dark:bg-gradient-to-tr dark:from-[#2a2a2a] dark:to-[#1c1c1c] md:sticky md:flex lg:w-56 lg:px-4">
        <div className="flex h-full flex-col justify-between py-3 lg:pt-6 ">
          <header className="items-center justify-between md:hidden lg:flex">
            <Link href="/event-types" className="px-2">
              <Logo small />
            </Link>
            <div className="flex space-x-2 rtl:space-x-reverse">
              <button
                color="minimal"
                onClick={() => window.history.back()}
                className="desktop-only hover:text-emphasis text-subtle group flex text-sm font-medium">
                <ArrowLeft className="group-hover:text-emphasis text-subtle h-4 w-4 flex-shrink-0" />
              </button>
              <button
                color="minimal"
                onClick={() => window.history.forward()}
                className="desktop-only hover:text-emphasis text-subtle group flex text-sm font-medium">
                <ArrowRight className="group-hover:text-emphasis text-subtle h-4 w-4 flex-shrink-0" />
              </button>
              <KBarTrigger />
            </div>
          </header>

          <hr className="desktop-only border-subtle absolute -left-3 -right-3 mt-4 block w-full" />

          {/* logo icon for tablet */}
          <Link href="/event-types" className="text-center md:inline lg:hidden">
            <Logo small icon />
          </Link>

          <Navigation />
        </div>

        <div>
          <Tips />
          <div data-testid="user-dropdown-trigger">
            <span className="hidden lg:inline">
              <UserDropdown />
            </span>
            <span className="hidden md:inline lg:hidden">
              <UserDropdown small />
            </span>
          </div>
          <Credits />
        </div>
      </aside>
    </div>
  );
}

export function ShellMain(props: LayoutProps) {
  const router = useRouter();
  const { isLocaleReady } = useLocale();

  return (
    <>
      <div
        className={classNames(
          "flex items-center md:mb-6 md:mt-0",
          props.smallHeading ? "lg:mb-7" : "lg:mb-8",
          props.hideHeadingOnMobile ? "mb-0" : "mb-6"
        )}>
        {!!props.backPath && (
          <Button
            variant="icon"
            size="sm"
            color="minimal"
            onClick={() =>
              typeof props.backPath === "string" ? router.push(props.backPath as string) : router.back()
            }
            StartIcon={ArrowLeft}
            aria-label="Go Back"
            className="rounded-md ltr:mr-2 rtl:ml-2"
          />
        )}
        {props.heading && (
          <header
            className={classNames(props.large && "py-8", "flex w-full max-w-full items-center truncate")}>
            {props.HeadingLeftIcon && <div className="ltr:mr-4">{props.HeadingLeftIcon}</div>}
            <div className={classNames("w-full truncate ltr:mr-4 rtl:ml-4 md:block", props.headerClassName)}>
              {props.heading && (
                <h3
                  className={classNames(
                    "font-cal max-w-28 sm:max-w-72 md:max-w-80 text-emphasis inline truncate text-lg font-semibold tracking-wide sm:text-xl md:block xl:max-w-full",
                    props.smallHeading ? "text-base" : "text-xl",
                    props.hideHeadingOnMobile && "hidden"
                  )}>
                  {!isLocaleReady ? <SkeletonText invisible /> : props.heading}
                </h3>
              )}
              {props.subtitle && (
                <p className="text-default hidden text-sm md:block">
                  {!isLocaleReady ? <SkeletonText invisible /> : props.subtitle}
                </p>
              )}
            </div>
            {props.CTA && (
              <div
                className={classNames(
                  props.backPath
                    ? "relative"
                    : "pwa:bottom-24 fixed bottom-20 z-40 ltr:right-4 rtl:left-4 md:z-auto md:ltr:right-0 md:rtl:left-0",
                  "flex-shrink-0 md:relative md:bottom-auto md:right-auto"
                )}>
                {props.CTA}
              </div>
            )}
            {props.actions && props.actions}
          </header>
        )}
      </div>
      <div className={classNames(props.flexChildrenContainer && "flex flex-1 flex-col")}>
        {props.children}
      </div>
    </>
  );
}

function MainContainer({
  MobileNavigationContainer: MobileNavigationContainerProp = <MobileNavigationContainer />,
  TopNavContainer: TopNavContainerProp = <TopNavContainer />,
  ...props
}: LayoutProps) {
  return (
    <main className="bg-default relative z-0 flex-1 focus:outline-none">
      {/* show top navigation for md and smaller (tablet and phones) */}
      {TopNavContainerProp}
      <div className="max-w-full py-4 px-4 md:py-8 lg:px-12">
        <ErrorBoundary>
          {!props.withoutMain ? <ShellMain {...props}>{props.children}</ShellMain> : props.children}
        </ErrorBoundary>
        {/* show bottom navigation for md and smaller (tablet and phones) on pages where back button doesn't exist */}
        {!props.backPath ? MobileNavigationContainerProp : null}
      </div>
    </main>
  );
}

function TopNavContainer() {
  const { status } = useSession();
  if (status !== "authenticated") return null;
  return <TopNav />;
}

function TopNav() {
  const isEmbed = useIsEmbed();
  const { t } = useLocale();
  return (
    <>
      <nav
        style={isEmbed ? { display: "none" } : {}}
        className="bg-muted border-subtle sticky top-0 z-40 flex w-full items-center justify-between border-b bg-opacity-50 py-1.5 px-4 backdrop-blur-lg sm:p-4 md:hidden">
        <Link href="/event-types">
          <Logo />
        </Link>
        <div className="flex items-center gap-2 self-center">
          <span className="hover:bg-muted hover:text-emphasis text-default group flex items-center rounded-full text-sm font-medium lg:hidden">
            <KBarTrigger />
          </span>
          <button className="hover:bg-muted hover:text-subtle text-muted rounded-full p-1 focus:outline-none focus:ring-2 focus:ring-black focus:ring-offset-2">
            <span className="sr-only">{t("settings")}</span>
            <Link href="/settings/my-account/profile">
              <Settings className="text-default h-4 w-4" aria-hidden="true" />
            </Link>
          </button>
          <UserDropdown small />
        </div>
      </nav>
    </>
  );
}

export const MobileNavigationMoreItems = () => (
  <ul className="border-subtle mt-2 rounded-md border">
    {mobileNavigationMoreItems.map((item) => (
      <MobileNavigationMoreItem key={item.name} item={item} />
    ))}
  </ul>
);<|MERGE_RESOLUTION|>--- conflicted
+++ resolved
@@ -309,19 +309,11 @@
             </span>
             {!small && (
               <span className="flex flex-grow items-center truncate">
-<<<<<<< HEAD
                 <span className="flex-grow truncate text-sm">
                   <span className="text-emphasis mb-1 block truncate pb-1 font-medium leading-none">
                     {user.name || "Nameless User"}
                   </span>
                   <span className="text-default truncate pb-1 font-normal leading-none">
-=======
-                <span className="flex-grow truncate text-sm leading-none">
-                  <span className="text-emphasis mb-1 block truncate font-medium leading-none">
-                    {user.name || "Nameless User"}
-                  </span>
-                  <span className="text-default truncate font-normal leading-none">
->>>>>>> 21cb2e56
                     {user.username
                       ? process.env.NEXT_PUBLIC_WEBSITE_URL === "https://cal.com"
                         ? `cal.com/${user.username}`
