import type { User as UserAuth } from "next-auth";
import { useSession } from "next-auth/react";
import dynamic from "next/dynamic";
import Link from "next/link";
import { usePathname, useRouter } from "next/navigation";
import type { Dispatch, ReactElement, ReactNode, SetStateAction } from "react";
import React, { Fragment, cloneElement, useEffect, useMemo, useState } from "react";
import { Toaster } from "react-hot-toast";

import dayjs from "@calcom/dayjs";
import { useIsEmbed } from "@calcom/embed-core/embed-iframe";
import UnconfirmedBookingBadge from "@calcom/features/bookings/UnconfirmedBookingBadge";
import ImpersonatingBanner, {
  type ImpersonatingBannerProps,
} from "@calcom/features/ee/impersonation/components/ImpersonatingBanner";
import {
  OrgUpgradeBanner,
  type OrgUpgradeBannerProps,
} from "@calcom/features/ee/organizations/components/OrgUpgradeBanner";
import { getOrgFullOrigin } from "@calcom/features/ee/organizations/lib/orgDomains";
import HelpMenuItem from "@calcom/features/ee/support/components/HelpMenuItem";
import useIntercom, { isInterComEnabled } from "@calcom/features/ee/support/lib/intercom/useIntercom";
import { TeamsUpgradeBanner, type TeamsUpgradeBannerProps } from "@calcom/features/ee/teams/components";
import { useFlagMap } from "@calcom/features/flags/context/provider";
import { KBarContent, KBarRoot, KBarTrigger } from "@calcom/features/kbar/Kbar";
import TimezoneChangeDialog from "@calcom/features/settings/TimezoneChangeDialog";
import { FunnelHubSidebar } from "@calcom/features/sidebar";
import AdminPasswordBanner, {
  type AdminPasswordBannerProps,
} from "@calcom/features/users/components/AdminPasswordBanner";
import CalendarCredentialBanner, {
  type CalendarCredentialBannerProps,
} from "@calcom/features/users/components/CalendarCredentialBanner";
import {
  InvalidAppCredentialBanners,
  type InvalidAppCredentialBannersProps,
} from "@calcom/features/users/components/InvalidAppCredentialsBanner";
import UserV2OptInBanner from "@calcom/features/users/components/UserV2OptInBanner";
import VerifyEmailBanner, {
  type VerifyEmailBannerProps,
} from "@calcom/features/users/components/VerifyEmailBanner";
import classNames from "@calcom/lib/classNames";
<<<<<<< HEAD
import { APP_NAME, IS_VISUAL_REGRESSION_TESTING, TOP_BANNER_HEIGHT, WEBAPP_URL } from "@calcom/lib/constants";
=======
import {
  APP_NAME,
  DESKTOP_APP_LINK,
  ENABLE_PROFILE_SWITCHER,
  IS_VISUAL_REGRESSION_TESTING,
  JOIN_DISCORD,
  ROADMAP,
  TOP_BANNER_HEIGHT,
  WEBAPP_URL,
} from "@calcom/lib/constants";
import { getPlaceholderAvatar } from "@calcom/lib/defaultAvatarImage";
import { useFormbricks } from "@calcom/lib/formbricks-client";
>>>>>>> 51428087
import getBrandColours from "@calcom/lib/getBrandColours";
import { useBookerUrl } from "@calcom/lib/hooks/useBookerUrl";
import { useLocale } from "@calcom/lib/hooks/useLocale";
import useTheme from "@calcom/lib/hooks/useTheme";
import { isKeyInObject } from "@calcom/lib/isKeyInObject";
import { localStorage } from "@calcom/lib/webstorage";
import type { User } from "@calcom/prisma/client";
import { trpc } from "@calcom/trpc/react";
import useEmailVerifyCheck from "@calcom/trpc/react/hooks/useEmailVerifyCheck";
import useMeQuery from "@calcom/trpc/react/hooks/useMeQuery";
import {
  Avatar,
  Button,
  ButtonOrLink,
  Credits,
  Dropdown,
  DropdownItem,
  DropdownMenuContent,
  DropdownMenuItem,
  DropdownMenuPortal,
  DropdownMenuTrigger,
  ErrorBoundary,
  HeadSeo,
  Icon,
  Logo,
  SkeletonText,
  Tooltip,
  showToast,
  useCalcomTheme,
  type IconName,
} from "@calcom/ui";
<<<<<<< HEAD
import {
  ArrowLeft,
  ArrowRight,
  Calendar,
  ChevronDown,
  Clock,
  Copy,
  ExternalLink,
  Grid,
  Link as LinkIcon,
  Moon,
  MoreHorizontal,
  Settings,
  User as UserIcon,
  Users,
} from "@calcom/ui/components/icon";
=======
import { Discord } from "@calcom/ui/components/icon/Discord";
>>>>>>> 51428087

import { useOrgBranding } from "../ee/organizations/context/provider";
import FreshChatProvider from "../ee/support/lib/freshchat/FreshChatProvider";
import { TeamInviteBadge } from "./TeamInviteBadge";

// need to import without ssr to prevent hydration errors
const Tips = dynamic(() => import("@calcom/features/tips").then((mod) => mod.Tips), {
  ssr: false,
});

/* TODO: Migate this */

export const ONBOARDING_INTRODUCED_AT = dayjs("September 1 2021").toISOString();

export const ONBOARDING_NEXT_REDIRECT = {
  redirect: {
    permanent: false,
    destination: "/getting-started",
  },
} as const;

export const shouldShowOnboarding = (
  user: Pick<User, "createdDate" | "completedOnboarding"> & {
    organizationId: number | null;
  }
) => {
  return (
    !user.completedOnboarding &&
    !user.organizationId &&
    dayjs(user.createdDate).isAfter(ONBOARDING_INTRODUCED_AT)
  );
};

function useRedirectToLoginIfUnauthenticated(isPublic = false) {
  const { data: session, status } = useSession();
  const loading = status === "loading";
  const router = useRouter();
  useEffect(() => {
    if (isPublic) {
      return;
    }

    if (!loading && !session) {
      const urlSearchParams = new URLSearchParams();
      urlSearchParams.set("callbackUrl", `${WEBAPP_URL}${location.pathname}${location.search}`);
      router.replace(`/auth/login?${urlSearchParams.toString()}`);
    }
    // eslint-disable-next-line react-hooks/exhaustive-deps
  }, [loading, session, isPublic]);

  return {
    loading: loading && !session,
    session,
  };
}

type BannerTypeProps = {
  teamUpgradeBanner: TeamsUpgradeBannerProps;
  orgUpgradeBanner: OrgUpgradeBannerProps;
  verifyEmailBanner: VerifyEmailBannerProps;
  adminPasswordBanner: AdminPasswordBannerProps;
  impersonationBanner: ImpersonatingBannerProps;
  calendarCredentialBanner: CalendarCredentialBannerProps;
  invalidAppCredentialBanners: InvalidAppCredentialBannersProps;
};

type BannerType = keyof BannerTypeProps;

type BannerComponent = {
  [Key in BannerType]: (props: BannerTypeProps[Key]) => JSX.Element;
};

const BannerComponent: BannerComponent = {
  teamUpgradeBanner: (props: TeamsUpgradeBannerProps) => <TeamsUpgradeBanner {...props} />,
  orgUpgradeBanner: (props: OrgUpgradeBannerProps) => <OrgUpgradeBanner {...props} />,
  verifyEmailBanner: (props: VerifyEmailBannerProps) => <VerifyEmailBanner {...props} />,
  adminPasswordBanner: (props: AdminPasswordBannerProps) => <AdminPasswordBanner {...props} />,
  impersonationBanner: (props: ImpersonatingBannerProps) => <ImpersonatingBanner {...props} />,
  calendarCredentialBanner: (props: CalendarCredentialBannerProps) => <CalendarCredentialBanner {...props} />,
  invalidAppCredentialBanners: (props: InvalidAppCredentialBannersProps) => (
    <InvalidAppCredentialBanners {...props} />
  ),
};

function useRedirectToOnboardingIfNeeded() {
  const router = useRouter();
  const query = useMeQuery();
  const user = query.data;
  const flags = useFlagMap();

  const { data: email } = useEmailVerifyCheck();

  const needsEmailVerification = !email?.isVerified && flags["email-verification"];

  const isRedirectingToOnboarding = user && shouldShowOnboarding(user);

  useEffect(() => {
    if (isRedirectingToOnboarding && !needsEmailVerification) {
      router.replace("/getting-started");
    }
    // eslint-disable-next-line react-hooks/exhaustive-deps
  }, [isRedirectingToOnboarding, needsEmailVerification]);

  return {
    isRedirectingToOnboarding,
  };
}

type allBannerProps = { [Key in BannerType]: BannerTypeProps[Key]["data"] };

const useBanners = () => {
  const { data: getUserTopBanners, isPending } = trpc.viewer.getUserTopBanners.useQuery();
  const { data: userSession } = useSession();

  if (isPending || !userSession) return null;

  const isUserInactiveAdmin = userSession?.user.role === "INACTIVE_ADMIN";
  const userImpersonatedByUID = userSession?.user.impersonatedBy?.id;

  const userSessionBanners = {
    adminPasswordBanner: isUserInactiveAdmin ? userSession : null,
    impersonationBanner: userImpersonatedByUID ? userSession : null,
  };

  const allBanners: allBannerProps = Object.assign({}, getUserTopBanners, userSessionBanners);

  return allBanners;
};

const Layout = (props: LayoutProps) => {
  const banners = useBanners();

  const { data: user } = trpc.viewer.me.useQuery();
  const { boot } = useIntercom();
  const pageTitle = typeof props.heading === "string" && !props.title ? props.heading : props.title;

  useEffect(() => {
    // not using useMediaQuery as it toggles between true and false
    const showIntercom = localStorage.getItem("showIntercom");
    if (!isInterComEnabled || showIntercom === "false" || window.innerWidth <= 768 || !user) return;
    boot();
    // eslint-disable-next-line react-hooks/exhaustive-deps
  }, [user]);

  const bannersHeight = useMemo(() => {
    const activeBanners =
      banners &&
      Object.entries(banners).filter(([_, value]) => {
        return value && (!Array.isArray(value) || value.length > 0);
      });
    return (activeBanners?.length ?? 0) * TOP_BANNER_HEIGHT;
  }, [banners]);

  useFormbricks();

  return (
    <>
      {!props.withoutSeo && (
        <HeadSeo
          title={pageTitle ?? APP_NAME}
          description={props.description ?? props.subtitle?.toString() ?? ""}
        />
      )}
      <div>
        <Toaster position="bottom-right" />
      </div>

      {/* todo: only run this if timezone is different */}
      <TimezoneChangeDialog />

      <div className="flex min-h-screen flex-col">
        {banners && !props.isPlatformUser && (
          <div className="sticky top-0 z-10 w-full divide-y divide-black">
            <UserV2OptInBanner />
            {Object.keys(banners).map((key) => {
              if (key === "teamUpgradeBanner") {
                const Banner = BannerComponent[key];
                return <Banner data={banners[key]} key={key} />;
              } else if (key === "orgUpgradeBanner") {
                const Banner = BannerComponent[key];
                return <Banner data={banners[key]} key={key} />;
              } else if (key === "verifyEmailBanner") {
                const Banner = BannerComponent[key];
                return <Banner data={banners[key]} key={key} />;
              } else if (key === "adminPasswordBanner") {
                const Banner = BannerComponent[key];
                return <Banner data={banners[key]} key={key} />;
              } else if (key === "impersonationBanner") {
                const Banner = BannerComponent[key];
                return <Banner data={banners[key]} key={key} />;
              } else if (key === "calendarCredentialBanner") {
                const Banner = BannerComponent[key];
                return <Banner data={banners[key]} key={key} />;
              } else if (key === "invalidAppCredentialBanners") {
                const Banner = BannerComponent[key];
                return <Banner data={banners[key]} key={key} />;
              }
            })}
          </div>
        )}

        <div className="flex flex-1" data-testid="dashboard-shell">
          <FunnelHubSidebar />
          <div className="flex w-0 flex-1 flex-col">
            <MainContainer {...props} />
          </div>
          {props.SidebarContainer ? (
            cloneElement(props.SidebarContainer, { bannersHeight })
          ) : (
            <SideBarContainer isPlatformUser={props.isPlatformUser} bannersHeight={bannersHeight} />
          )}
        </div>
      </div>
    </>
  );
};

type DrawerState = [isOpen: boolean, setDrawerOpen: Dispatch<SetStateAction<boolean>>];

export type LayoutProps = {
  centered?: boolean;
  title?: string;
  description?: string;
  heading?: ReactNode;
  subtitle?: ReactNode;
  headerClassName?: string;
  children: ReactNode;
  CTA?: ReactNode;
  large?: boolean;
  MobileNavigationContainer?: ReactNode;
  SidebarContainer?: ReactElement;
  TopNavContainer?: ReactNode;
  drawerState?: DrawerState;
  HeadingLeftIcon?: ReactNode;
  backPath?: string | boolean; // renders back button to specified path
  // use when content needs to expand with flex
  flexChildrenContainer?: boolean;
  isPublic?: boolean;
  withoutMain?: boolean;
  // Gives you the option to skip HeadSEO and render your own.
  withoutSeo?: boolean;
  // Gives the ability to include actions to the right of the heading
  actions?: JSX.Element;
  beforeCTAactions?: JSX.Element;
  afterHeading?: ReactNode;
  smallHeading?: boolean;
  hideHeadingOnMobile?: boolean;
  isPlatformUser?: boolean;
};

const useAppTheme = () => {
  const { data: user } = useMeQuery();
  const brandTheme = getBrandColours({
    lightVal: user?.brandColor,
    darkVal: user?.darkBrandColor,
  });
  useCalcomTheme(brandTheme);
  useTheme(user?.appTheme);
};

const KBarWrapper = ({ children, withKBar = false }: { withKBar: boolean; children: React.ReactNode }) =>
  withKBar ? (
    <KBarRoot>
      {children}
      <KBarContent />
    </KBarRoot>
  ) : (
    <>{children}</>
  );

const PublicShell = (props: LayoutProps) => {
  const { status } = useSession();
  return (
    <KBarWrapper withKBar={status === "authenticated"}>
      <Layout {...props} />
    </KBarWrapper>
  );
};

export default function Shell(props: LayoutProps) {
  // if a page is unauthed and isPublic is true, the redirect does not happen.
  useRedirectToLoginIfUnauthenticated(props.isPublic);
  useRedirectToOnboardingIfNeeded();
  useAppTheme();

  return !props.isPublic ? (
    <KBarWrapper withKBar>
      <Layout {...props} />
    </KBarWrapper>
  ) : (
    <PublicShell {...props} />
  );
}

interface UserDropdownProps {
  small?: boolean;
}

function UserDropdown({ small }: UserDropdownProps) {
  const { t } = useLocale();
  const { data: user } = useMeQuery();
  const utils = trpc.useUtils();
  const bookerUrl = useBookerUrl();

  useEffect(() => {
    // eslint-disable-next-line @typescript-eslint/ban-ts-comment
    //@ts-ignore
    const Beacon = window.Beacon;
    // window.Beacon is defined when user actually opens up HelpScout and username is available here. On every re-render update session info, so that it is always latest.
    Beacon &&
      Beacon("session-data", {
        username: user?.username || "Unknown",
        screenResolution: `${screen.width}x${screen.height}`,
      });
  });
<<<<<<< HEAD
=======

>>>>>>> 51428087
  const [helpOpen, setHelpOpen] = useState(false);
  const [menuOpen, setMenuOpen] = useState(false);

  const onHelpItemSelect = () => {
    setHelpOpen(false);
    setMenuOpen(false);
  };

  // Prevent rendering dropdown if user isn't available.
  // We don't want to show nameless user.
  if (!user) {
    return null;
  }

  return (
    <Dropdown open={menuOpen}>
      <DropdownMenuTrigger asChild onClick={() => setMenuOpen((menuOpen) => !menuOpen)}>
        <button
          data-testid="user-dropdown-trigger-button"
          className={classNames(
            "hover:bg-emphasis todesktop:!bg-transparent group mx-0 flex w-full cursor-pointer appearance-none items-center rounded-full text-left outline-none transition focus:outline-none focus:ring-0 md:rounded-none lg:rounded",
            small ? "p-2" : "px-2 py-1.5"
          )}>
          <span
            className={classNames(
              small ? "h-4 w-4" : "h-5 w-5 ltr:mr-2 rtl:ml-2",
              "relative flex-shrink-0 rounded-full "
            )}>
            <Avatar
              size={small ? "xs" : "xsm"}
              imageSrc={`${user.avatarUrl || user.avatar}`}
              alt={user.username || "Nameless User"}
              className="overflow-hidden"
            />
            <span
              className={classNames(
                "border-muted absolute -bottom-1 -right-1 rounded-full border bg-green-500",
                small ? "-bottom-0.5 -right-0.5 h-2.5 w-2.5" : "-bottom-0.5 -right-0 h-2 w-2"
              )}
            />
          </span>
          {!small && (
            <span className="flex flex-grow items-center gap-2">
              <span className="w-24 flex-shrink-0 text-sm leading-none">
                <span className="text-emphasis block truncate font-medium">
                  {user.name || "Nameless User"}
                </span>
              </span>
              <Icon
                name="chevron-down"
                className="group-hover:text-subtle text-muted h-4 w-4 flex-shrink-0 rtl:mr-4"
                aria-hidden="true"
              />
            </span>
          )}
        </button>
      </DropdownMenuTrigger>

      <DropdownMenuPortal>
        <FreshChatProvider>
          <DropdownMenuContent
            align="start"
            onInteractOutside={() => {
              setMenuOpen(false);
              setHelpOpen(false);
            }}
            className="group overflow-hidden rounded-md">
            {helpOpen ? (
              <HelpMenuItem onHelpItemSelect={() => onHelpItemSelect()} />
            ) : (
              <>
                <DropdownMenuItem>
                  <DropdownItem
                    type="button"
                    CustomStartIcon={<Icon name="user" className="text-default h-4 w-4" aria-hidden="true" />}
                    href="/settings/my-account/profile">
                    {t("my_profile")}
                  </DropdownItem>
                </DropdownMenuItem>
                <DropdownMenuItem>
                  <DropdownItem
                    type="button"
                    CustomStartIcon={
                      <Icon name="settings" className="text-default h-4 w-4" aria-hidden="true" />
                    }
                    href="/settings/my-account/general">
                    {t("my_settings")}
                  </DropdownItem>
                </DropdownMenuItem>
                <DropdownMenuItem>
                  <DropdownItem
                    type="button"
                    CustomStartIcon={<Icon name="moon" className="text-default h-4 w-4" aria-hidden="true" />}
                    href="/settings/my-account/out-of-office">
                    {t("out_of_office")}
                  </DropdownItem>
                </DropdownMenuItem>
<<<<<<< HEAD
=======
                <DropdownMenuSeparator />
                <DropdownMenuItem>
                  <DropdownItem
                    CustomStartIcon={<Discord className="text-default h-4 w-4" />}
                    target="_blank"
                    rel="noreferrer"
                    href={JOIN_DISCORD}>
                    {t("join_our_discord")}
                  </DropdownItem>
                </DropdownMenuItem>
                <DropdownMenuItem>
                  <DropdownItem StartIcon="map" target="_blank" href={ROADMAP}>
                    {t("visit_roadmap")}
                  </DropdownItem>
                </DropdownMenuItem>
                <DropdownMenuItem>
                  <DropdownItem
                    type="button"
                    StartIcon="circle-help"
                    aria-hidden="true"
                    onClick={() => setHelpOpen(true)}>
                    {t("help")}
                  </DropdownItem>
                </DropdownMenuItem>
                <DropdownMenuItem className="todesktop:hidden hidden lg:flex">
                  <DropdownItem StartIcon="download" target="_blank" rel="noreferrer" href={DESKTOP_APP_LINK}>
                    {t("download_desktop_app")}
                  </DropdownItem>
                </DropdownMenuItem>

                <DropdownMenuSeparator />

                <DropdownMenuItem>
                  <DropdownItem
                    type="button"
                    StartIcon="log-out"
                    aria-hidden="true"
                    onClick={() => signOut({ callbackUrl: "/auth/logout" })}>
                    {t("sign_out")}
                  </DropdownItem>
                </DropdownMenuItem>
>>>>>>> 51428087
              </>
            )}
          </DropdownMenuContent>
        </FreshChatProvider>
      </DropdownMenuPortal>
    </Dropdown>
  );
}

export type NavigationItemType = {
  name: string;
  href: string;
  onClick?: React.MouseEventHandler<HTMLAnchorElement | HTMLButtonElement>;
  target?: HTMLAnchorElement["target"];
  badge?: React.ReactNode;
  icon?: IconName;
  child?: NavigationItemType[];
  pro?: true;
  onlyMobile?: boolean;
  onlyDesktop?: boolean;
  isCurrent?: ({
    item,
    isChild,
    pathname,
  }: {
    item: Pick<NavigationItemType, "href">;
    isChild?: boolean;
    pathname: string | null;
  }) => boolean;
};

const requiredCredentialNavigationItems = ["Routing Forms"];
const MORE_SEPARATOR_NAME = "more";

const navigation: NavigationItemType[] = [
  {
    name: "event_types_page_title",
    href: "/event-types",
    icon: "link",
  },
  {
    name: "bookings",
    href: "/bookings/upcoming",
    icon: "calendar",
    badge: <UnconfirmedBookingBadge />,
    isCurrent: ({ pathname }) => pathname?.startsWith("/bookings") ?? false,
  },
  {
    name: "availability",
    href: "/availability",
    icon: "clock",
  },
  {
    name: "teams",
    href: "/teams",
    icon: "users",
    onlyDesktop: true,
    badge: <TeamInviteBadge />,
  },
  {
    name: "apps",
    href: "/apps",
    icon: "grid-3x3",
    isCurrent: ({ pathname: path, item }) => {
      // During Server rendering path is /v2/apps but on client it becomes /apps(weird..)
      return (path?.startsWith(item.href) ?? false) && !(path?.includes("routing-forms/") ?? false);
    },
    child: [
      {
        name: "app_store",
        href: "/apps",
        isCurrent: ({ pathname: path, item }) => {
          // During Server rendering path is /v2/apps but on client it becomes /apps(weird..)
          return (
            (path?.startsWith(item.href) ?? false) &&
            !(path?.includes("routing-forms/") ?? false) &&
            !(path?.includes("/installed") ?? false)
          );
        },
      },
      {
        name: "installed_apps",
        href: "/apps/installed/calendar",
        isCurrent: ({ pathname: path }) =>
          (path?.startsWith("/apps/installed/") ?? false) ||
          (path?.startsWith("/v2/apps/installed/") ?? false),
      },
    ],
  },
  {
    name: MORE_SEPARATOR_NAME,
    href: "/more",
    icon: "ellipsis",
  },
<<<<<<< HEAD
  // {
  //   name: "Routing Forms",
  //   href: "/apps/routing-forms/forms",
  //   icon: FileText,
  //   isCurrent: ({ pathname }) => pathname?.startsWith("/apps/routing-forms/") ?? false,
  // },
  // {
  //   name: "workflows",
  //   href: "/workflows",
  //   icon: Zap,
  // },
  // {
  //   name: "insights",
  //   href: "/insights",
  //   icon: BarChart,
  // },
=======
  {
    name: "Routing Forms",
    href: "/apps/routing-forms/forms",
    icon: "file-text",
    isCurrent: ({ pathname }) => pathname?.startsWith("/apps/routing-forms/") ?? false,
  },
  {
    name: "workflows",
    href: "/workflows",
    icon: "zap",
  },
  {
    name: "insights",
    href: "/insights",
    icon: "bar-chart",
  },
>>>>>>> 51428087
];

const platformNavigation: NavigationItemType[] = [
  {
    name: "Dashboard",
    href: "/settings/platform/",
    icon: "layout-dashboard",
  },
  {
    name: "Documentation",
    href: "https://docs.cal.com/docs/platform",
    icon: "bar-chart",
    target: "_blank",
  },
  {
    name: "API reference",
    href: "https://api.cal.com/v2/docs#/",
    icon: "terminal",
    target: "_blank",
  },
  {
    name: "Atoms",
    href: "https://docs.cal.com/docs/platform#atoms",
    icon: "atom",
    target: "_blank",
  },
  {
    name: MORE_SEPARATOR_NAME,
    href: "https://docs.cal.com/docs/platform/faq",
    icon: "ellipsis",
    target: "_blank",
  },
];

const getDesktopNavigationItems = (isPlatformNavigation = false) => {
  const navigationType = !isPlatformNavigation ? navigation : platformNavigation;
  const moreSeparatorIndex = navigationType.findIndex((item) => item.name === MORE_SEPARATOR_NAME);

  const { desktopNavigationItems, mobileNavigationBottomItems, mobileNavigationMoreItems } = (
    !isPlatformNavigation ? navigation : platformNavigation
  ).reduce<Record<string, NavigationItemType[]>>(
    (items, item, index) => {
      // We filter out the "more" separator in` desktop navigation
      if (item.name !== MORE_SEPARATOR_NAME) items.desktopNavigationItems.push(item);
      // Items for mobile bottom navigation
      if (index < moreSeparatorIndex + 1 && !item.onlyDesktop) {
        items.mobileNavigationBottomItems.push(item);
      } // Items for the "more" menu in mobile navigation
      else {
        items.mobileNavigationMoreItems.push(item);
      }
      return items;
    },
    { desktopNavigationItems: [], mobileNavigationBottomItems: [], mobileNavigationMoreItems: [] }
  );

  return { desktopNavigationItems, mobileNavigationBottomItems, mobileNavigationMoreItems };
};

const Navigation = ({ isPlatformNavigation = false }: { isPlatformNavigation?: boolean }) => {
  const { desktopNavigationItems } = getDesktopNavigationItems(isPlatformNavigation);

  return (
    <nav className="mt-2 flex-1 md:px-2 lg:mt-4 lg:px-0">
      {desktopNavigationItems.map((item) => (
        <NavigationItem key={item.name} item={item} />
      ))}
      <div className="text-subtle mt-0.5 lg:hidden">
        <KBarTrigger />
      </div>
    </nav>
  );
};

function useShouldDisplayNavigationItem(item: NavigationItemType) {
  const flags = useFlagMap();
  if (isKeyInObject(item.name, flags)) return flags[item.name];
  return true;
}

const defaultIsCurrent: NavigationItemType["isCurrent"] = ({ isChild, item, pathname }) => {
  return isChild ? item.href === pathname : item.href ? pathname?.startsWith(item.href) ?? false : false;
};

const NavigationItem: React.FC<{
  index?: number;
  item: NavigationItemType;
  isChild?: boolean;
}> = (props) => {
  const { item, isChild } = props;
  const { t, isLocaleReady } = useLocale();
  const pathname = usePathname();
  const isCurrent: NavigationItemType["isCurrent"] = item.isCurrent || defaultIsCurrent;
  const current = isCurrent({ isChild: !!isChild, item, pathname });
  const shouldDisplayNavigationItem = useShouldDisplayNavigationItem(props.item);

  if (!shouldDisplayNavigationItem) return null;

  return (
    <Fragment>
      <Tooltip side="right" content={t(item.name)} className="lg:hidden">
        <Link
          data-test-id={item.name}
          href={item.href}
          aria-label={t(item.name)}
          target={item.target}
          className={classNames(
            "todesktop:py-[7px] text-default group flex items-center rounded-md px-2 py-1.5 text-sm font-medium transition",
            item.child ? `[&[aria-current='page']]:!bg-transparent` : `[&[aria-current='page']]:bg-emphasis`,
            isChild
              ? `[&[aria-current='page']]:text-emphasis [&[aria-current='page']]:bg-emphasis hidden h-8 pl-16 lg:flex lg:pl-11 ${
                  props.index === 0 ? "mt-0" : "mt-px"
                }`
              : "[&[aria-current='page']]:text-emphasis mt-0.5 text-sm",
            isLocaleReady
              ? "hover:bg-subtle todesktop:[&[aria-current='page']]:bg-emphasis todesktop:hover:bg-transparent hover:text-emphasis"
              : ""
          )}
          aria-current={current ? "page" : undefined}>
          {item.icon && (
            <Icon
              name={item.icon}
              className="todesktop:!text-blue-500 mr-2 h-4 w-4 flex-shrink-0 rtl:ml-2 md:ltr:mx-auto lg:ltr:mr-2 [&[aria-current='page']]:text-inherit"
              aria-hidden="true"
              aria-current={current ? "page" : undefined}
            />
          )}
          {isLocaleReady ? (
            <span
              className="hidden w-full justify-between truncate text-ellipsis lg:flex"
              data-testid={`${item.name}-test`}>
              {t(item.name)}
              {item.badge && item.badge}
            </span>
          ) : (
            <SkeletonText className="h-[20px] w-full" />
          )}
        </Link>
      </Tooltip>
      {item.child &&
        isCurrent({ pathname, isChild, item }) &&
        item.child.map((item, index) => <NavigationItem index={index} key={item.name} item={item} isChild />)}
    </Fragment>
  );
};

function MobileNavigationContainer({ isPlatformNavigation = false }: { isPlatformNavigation?: boolean }) {
  const { status } = useSession();
  if (status !== "authenticated") return null;
  return <MobileNavigation isPlatformNavigation={isPlatformNavigation} />;
}

const MobileNavigation = ({ isPlatformNavigation = false }: { isPlatformNavigation?: boolean }) => {
  const isEmbed = useIsEmbed();
  const { mobileNavigationBottomItems } = getDesktopNavigationItems(isPlatformNavigation);

  return (
    <>
      <nav
        className={classNames(
          "pwa:pb-[max(0.625rem,env(safe-area-inset-bottom))] pwa:-mx-2 bg-muted border-subtle fixed bottom-0 left-0 z-30 flex w-full border-t bg-opacity-40 px-1 shadow backdrop-blur-md md:hidden",
          isEmbed && "hidden"
        )}>
        {mobileNavigationBottomItems.map((item) => (
          <MobileNavigationItem key={item.name} item={item} />
        ))}
      </nav>
      {/* add padding to content for mobile navigation*/}
      <div className="block pt-12 md:hidden" />
    </>
  );
};

const MobileNavigationItem: React.FC<{
  item: NavigationItemType;
  isChild?: boolean;
}> = (props) => {
  const { item, isChild } = props;
  const pathname = usePathname();
  const { t, isLocaleReady } = useLocale();
  const isCurrent: NavigationItemType["isCurrent"] = item.isCurrent || defaultIsCurrent;
  const current = isCurrent({ isChild: !!isChild, item, pathname });
  const shouldDisplayNavigationItem = useShouldDisplayNavigationItem(props.item);

  if (!shouldDisplayNavigationItem) return null;
  return (
    <Link
      key={item.name}
      href={item.href}
      target={item.target}
      className="[&[aria-current='page']]:text-emphasis hover:text-default text-muted relative my-2 min-w-0 flex-1 overflow-hidden rounded-md !bg-transparent p-1 text-center text-xs font-medium focus:z-10 sm:text-sm"
      aria-current={current ? "page" : undefined}>
      {item.badge && <div className="absolute right-1 top-1">{item.badge}</div>}
      {item.icon && (
        <Icon
          name={item.icon}
          className="[&[aria-current='page']]:text-emphasis  mx-auto mb-1 block h-5 w-5 flex-shrink-0 text-center text-inherit"
          aria-hidden="true"
          aria-current={current ? "page" : undefined}
        />
      )}
      {isLocaleReady ? <span className="block truncate">{t(item.name)}</span> : <SkeletonText />}
    </Link>
  );
};

const MobileNavigationMoreItem: React.FC<{
  item: NavigationItemType;
  isChild?: boolean;
}> = (props) => {
  const { item } = props;
  const { t, isLocaleReady } = useLocale();
  const shouldDisplayNavigationItem = useShouldDisplayNavigationItem(props.item);

  if (!shouldDisplayNavigationItem) return null;

  return (
    <li className="border-subtle border-b last:border-b-0" key={item.name}>
      <Link href={item.href} className="hover:bg-subtle flex items-center justify-between p-5 transition">
        <span className="text-default flex items-center font-semibold ">
          {item.icon && (
            <Icon name={item.icon} className="h-5 w-5 flex-shrink-0 ltr:mr-3 rtl:ml-3" aria-hidden="true" />
          )}
          {isLocaleReady ? t(item.name) : <SkeletonText />}
        </span>
        <Icon name="arrow-right" className="text-subtle h-5 w-5" />
      </Link>
    </li>
  );
};

type SideBarContainerProps = {
  bannersHeight: number;
  isPlatformUser?: boolean;
};

type SideBarProps = {
  bannersHeight: number;
  user?: UserAuth | null;
  isPlatformUser?: boolean;
};

function SideBarContainer({ bannersHeight, isPlatformUser = false }: SideBarContainerProps) {
  const { status, data } = useSession();

  // Make sure that Sidebar is rendered optimistically so that a refresh of pages when logged in have SideBar from the beginning.
  // This improves the experience of refresh on app store pages(when logged in) which are SSG.
  // Though when logged out, app store pages would temporarily show SideBar until session status is confirmed.
  if (status !== "loading" && status !== "authenticated") return null;
  return <SideBar isPlatformUser={isPlatformUser} bannersHeight={bannersHeight} user={data?.user} />;
}

function SideBar({ bannersHeight, user, isPlatformUser = false }: SideBarProps) {
  const { t, isLocaleReady } = useLocale();
  const orgBranding = useOrgBranding();

  const publicPageUrl = useMemo(() => {
    if (!user?.org?.id) return `${process.env.NEXT_PUBLIC_WEBSITE_URL}/${user?.username}`;
    const publicPageUrl = orgBranding?.slug ? getOrgFullOrigin(orgBranding.slug) : "";
    return publicPageUrl;
  }, [orgBranding?.slug, user?.username, user?.org?.id]);

  const bottomNavItems: NavigationItemType[] = [
    {
      name: "view_public_page",
      href: publicPageUrl,
      icon: "external-link",
      target: "__blank",
    },
    {
      name: "copy_public_page_link",
      href: "",
      onClick: (e: { preventDefault: () => void }) => {
        e.preventDefault();
        navigator.clipboard.writeText(publicPageUrl);
        showToast(t("link_copied"), "success");
      },
      icon: "copy",
    },
    {
      name: "settings",
      href: user?.org ? `/settings/organizations/profile` : "/settings/my-account/profile",
      icon: "settings",
    },
  ];
  return (
    <div className="relative">
      <aside
        style={{ maxHeight: `calc(100vh - ${bannersHeight}px)`, top: `${bannersHeight}px` }}
        className="bg-muted border-muted fixed left-0 hidden h-full max-h-screen w-14 flex-col overflow-y-auto overflow-x-hidden border-r md:sticky md:flex lg:w-56 lg:px-3">
        <div className="flex h-full flex-col justify-between py-3 lg:pt-4">
          <header className="todesktop:-mt-3 todesktop:flex-col-reverse todesktop:[-webkit-app-region:drag] items-center justify-between md:hidden lg:flex">
            {orgBranding ? (
              !ENABLE_PROFILE_SWITCHER ? (
                <Link href="/settings/organizations/profile" className="w-full px-1.5">
                  <div className="flex items-center gap-2 font-medium">
                    <Avatar
                      alt={`${orgBranding.name} logo`}
                      imageSrc={getPlaceholderAvatar(orgBranding.logoUrl, orgBranding.name)}
                      size="xsm"
                    />
                    <p className="text line-clamp-1 text-sm">
                      <span>{orgBranding.name}</span>
                    </p>
                  </div>
                </Link>
              ) : (
                <ProfileDropdown />
              )
            ) : (
              <div data-testid="user-dropdown-trigger" className="todesktop:mt-4 w-full">
                <span className="hidden lg:inline">
                  <UserDropdown />
                </span>
                <span className="hidden md:inline lg:hidden">
                  <UserDropdown small />
                </span>
              </div>
            )}
            <div className="flex justify-end rtl:space-x-reverse">
              <button
                color="minimal"
                onClick={() => window.history.back()}
                className="todesktop:block hover:text-emphasis text-subtle group hidden text-sm font-medium">
                <Icon
                  name="arrow-left"
                  className="group-hover:text-emphasis text-subtle h-4 w-4 flex-shrink-0"
                />
              </button>
              <button
                color="minimal"
                onClick={() => window.history.forward()}
                className="todesktop:block hover:text-emphasis text-subtle group hidden text-sm font-medium">
                <Icon
                  name="arrow-right"
                  className="group-hover:text-emphasis text-subtle h-4 w-4 flex-shrink-0"
                />
              </button>
              {!!orgBranding && (
                <div data-testid="user-dropdown-trigger" className="flex items-center">
                  <UserDropdown small />
                </div>
              )}
              <KBarTrigger />
            </div>
          </header>
          {/* logo icon for tablet */}
          <Link href="/event-types" className="text-center md:inline lg:hidden">
            <Logo small icon />
          </Link>
          <Navigation isPlatformNavigation={isPlatformUser} />
        </div>

<<<<<<< HEAD
        <div>
          {/* <Tips /> */}
          {bottomNavItems.map(({ icon: Icon, ...item }, index) => (
            <Tooltip side="right" content={t(item.name)} className="lg:hidden" key={item.name}>
              <ButtonOrLink
                id={item.name}
                href={item.href || undefined}
                aria-label={t(item.name)}
                target={item.target}
                className={classNames(
                  "text-left",
                  "[&[aria-current='page']]:bg-emphasis text-default justify-right group flex items-center rounded-md px-2 py-1.5 text-sm font-medium transition",
                  "[&[aria-current='page']]:text-emphasis mt-0.5 w-full text-sm",
                  isLocaleReady ? "hover:bg-emphasis hover:text-emphasis" : "",
                  index === 0 && "mt-3"
                )}
                onClick={item.onClick}>
                {!!Icon && (
                  <Icon
                    className={classNames(
                      "h-4 w-4 flex-shrink-0 [&[aria-current='page']]:text-inherit",
                      "me-3 md:mx-auto lg:ltr:mr-2 lg:rtl:ml-2"
                    )}
                    aria-hidden="true"
                  />
                )}
                {isLocaleReady ? (
                  <span className="hidden w-full justify-between lg:flex">
                    <div className="flex">{t(item.name)}</div>
                  </span>
                ) : (
                  <SkeletonText className="h-[20px] w-full" />
                )}
              </ButtonOrLink>
            </Tooltip>
          ))}
          {!IS_VISUAL_REGRESSION_TESTING && <Credits />}
        </div>
=======
        {!isPlatformUser && (
          <div>
            <Tips />
            {bottomNavItems.map((item, index) => (
              <Tooltip side="right" content={t(item.name)} className="lg:hidden" key={item.name}>
                <ButtonOrLink
                  id={item.name}
                  href={item.href || undefined}
                  aria-label={t(item.name)}
                  target={item.target}
                  className={classNames(
                    "text-left",
                    "[&[aria-current='page']]:bg-emphasis text-default justify-right group flex items-center rounded-md px-2 py-1.5 text-sm font-medium transition",
                    "[&[aria-current='page']]:text-emphasis mt-0.5 w-full text-sm",
                    isLocaleReady ? "hover:bg-emphasis hover:text-emphasis" : "",
                    index === 0 && "mt-3"
                  )}
                  onClick={item.onClick}>
                  {!!item.icon && (
                    <Icon
                      name={item.icon}
                      className={classNames(
                        "h-4 w-4 flex-shrink-0 [&[aria-current='page']]:text-inherit",
                        "me-3 md:mx-auto lg:ltr:mr-2 lg:rtl:ml-2"
                      )}
                      aria-hidden="true"
                    />
                  )}
                  {isLocaleReady ? (
                    <span className="hidden w-full justify-between lg:flex">
                      <div className="flex">{t(item.name)}</div>
                    </span>
                  ) : (
                    <SkeletonText className="h-[20px] w-full" />
                  )}
                </ButtonOrLink>
              </Tooltip>
            ))}
            {!IS_VISUAL_REGRESSION_TESTING && <Credits />}
          </div>
        )}
>>>>>>> 51428087
      </aside>
    </div>
  );
}

export function ShellMain(props: LayoutProps) {
  const router = useRouter();
  const { isLocaleReady } = useLocale();

  return (
    <>
      {(props.heading || !!props.backPath) && (
        <div
          className={classNames(
            "flex items-center md:mb-6 md:mt-0",
            props.smallHeading ? "lg:mb-7" : "lg:mb-8",
            props.hideHeadingOnMobile ? "mb-0" : "mb-6"
          )}>
          {!!props.backPath && (
            <Button
              variant="icon"
              size="sm"
              color="minimal"
              onClick={() =>
                typeof props.backPath === "string" ? router.push(props.backPath as string) : router.back()
              }
              StartIcon="arrow-left"
              aria-label="Go Back"
              className="rounded-md ltr:mr-2 rtl:ml-2"
            />
          )}
          {props.heading && (
            <header
              className={classNames(props.large && "py-8", "flex w-full max-w-full items-center truncate")}>
              {props.HeadingLeftIcon && <div className="ltr:mr-4">{props.HeadingLeftIcon}</div>}
              <div
                className={classNames("w-full truncate ltr:mr-4 rtl:ml-4 md:block", props.headerClassName)}>
                {props.heading && (
                  <h3
                    className={classNames(
                      "font-cal max-w-28 sm:max-w-72 md:max-w-80 text-emphasis inline truncate text-lg font-semibold tracking-wide sm:text-xl md:block xl:max-w-full",
                      props.smallHeading ? "text-base" : "text-xl",
                      props.hideHeadingOnMobile && "hidden"
                    )}>
                    {!isLocaleReady ? <SkeletonText invisible /> : props.heading}
                  </h3>
                )}
                {props.subtitle && (
                  <p className="text-default hidden text-sm md:block" data-testid="subtitle">
                    {!isLocaleReady ? <SkeletonText invisible /> : props.subtitle}
                  </p>
                )}
              </div>
              {props.beforeCTAactions}
              {props.CTA && (
                <div
                  className={classNames(
                    props.backPath
                      ? "relative"
                      : "pwa:bottom-[max(7rem,_calc(5rem_+_env(safe-area-inset-bottom)))] fixed bottom-20 z-40 ltr:right-4 rtl:left-4 md:z-auto md:ltr:right-0 md:rtl:left-0",
                    "flex-shrink-0 [-webkit-app-region:no-drag] md:relative md:bottom-auto md:right-auto"
                  )}>
                  {isLocaleReady && props.CTA}
                </div>
              )}
              {props.actions && props.actions}
            </header>
          )}
        </div>
      )}
      {props.afterHeading && <>{props.afterHeading}</>}
      <div className={classNames(props.flexChildrenContainer && "flex flex-1 flex-col")}>
        {props.children}
      </div>
    </>
  );
}

function MainContainer({
  isPlatformUser,
  MobileNavigationContainer: MobileNavigationContainerProp = (
    <MobileNavigationContainer isPlatformNavigation={isPlatformUser} />
  ),
  TopNavContainer: TopNavContainerProp = <TopNavContainer />,
  ...props
}: LayoutProps) {
  return (
    <main className="bg-default relative z-0 flex-1 focus:outline-none">
      {/* show top navigation for md and smaller (tablet and phones) */}
      {TopNavContainerProp}
      <div className="max-w-full px-2 py-4 lg:px-6">
        <ErrorBoundary>
          {!props.withoutMain ? <ShellMain {...props}>{props.children}</ShellMain> : props.children}
        </ErrorBoundary>
        {/* show bottom navigation for md and smaller (tablet and phones) on pages where back button doesn't exist */}
        {!props.backPath ? MobileNavigationContainerProp : null}
      </div>
    </main>
  );
}

function TopNavContainer() {
  const { status } = useSession();
  if (status !== "authenticated") return null;
  return <TopNav />;
}

function TopNav() {
  const isEmbed = useIsEmbed();
  const { t } = useLocale();
  return (
    <>
      <nav
        style={isEmbed ? { display: "none" } : {}}
        className="bg-muted border-subtle sticky top-0 z-40 flex w-full items-center justify-between border-b bg-opacity-50 px-4 py-1.5 backdrop-blur-lg sm:p-4 md:hidden">
        <Link href="/event-types">
          <Logo />
        </Link>
        <div className="flex items-center gap-2 self-center">
          <span className="hover:bg-muted hover:text-emphasis text-default group flex items-center rounded-full text-sm font-medium lg:hidden">
            <KBarTrigger />
          </span>
          <button className="hover:bg-muted hover:text-subtle text-muted rounded-full p-1 focus:outline-none focus:ring-2 focus:ring-black focus:ring-offset-2">
            <span className="sr-only">{t("settings")}</span>
            <Link href="/settings/my-account/profile">
              <Icon name="settings" className="text-default h-4 w-4" aria-hidden="true" />
            </Link>
          </button>
          <UserDropdown small />
        </div>
      </nav>
    </>
  );
}

export const MobileNavigationMoreItems = () => {
  const { mobileNavigationMoreItems } = getDesktopNavigationItems();

  return (
    <ul className="border-subtle mt-2 rounded-md border">
      {mobileNavigationMoreItems.map((item) => (
        <MobileNavigationMoreItem key={item.name} item={item} />
      ))}
    </ul>
  );
};

function ProfileDropdown() {
  const { update, data: sessionData } = useSession();
  const { data } = trpc.viewer.me.useQuery();
  const [menuOpen, setMenuOpen] = useState(false);

  if (!data || !ENABLE_PROFILE_SWITCHER || !sessionData) {
    return null;
  }
  const options = data.profiles.map((profile) => {
    let label;
    if (profile.organization) {
      label = profile.organization.name;
    } else {
      label = sessionData.user.name;
    }

    return {
      label,
      value: profile.upId,
    };
  });

  const currentOption = options.find((option) => option.value === sessionData.upId) || options[0];

  return (
    <Dropdown open={menuOpen}>
      <DropdownMenuTrigger asChild onClick={() => setMenuOpen((menuOpen) => !menuOpen)}>
        <button
          data-testid="user-dropdown-trigger-button"
          className={classNames(
            "hover:bg-emphasis todesktop:!bg-transparent group mx-0 flex w-full cursor-pointer appearance-none items-center rounded-full px-2 py-1.5 text-left outline-none transition focus:outline-none focus:ring-0 md:rounded-none lg:rounded"
          )}>
          <span className="flex w-full flex-grow items-center justify-around gap-2 text-sm font-medium leading-none">
            <Avatar alt={currentOption.label || ""} size="xsm" />
            <span className="block w-20 overflow-hidden overflow-ellipsis whitespace-nowrap">
              {currentOption.label}
            </span>
            <Icon
              name="chevron-down"
              className="group-hover:text-subtle text-muted h-4 w-4 flex-shrink-0 rtl:mr-4"
              aria-hidden="true"
            />
          </span>
        </button>
      </DropdownMenuTrigger>

      <DropdownMenuPortal>
        <DropdownMenuContent
          align="start"
          onInteractOutside={() => {
            setMenuOpen(false);
          }}
          className="min-w-56 hariom group overflow-hidden rounded-md">
          <DropdownMenuItem className="p-3 uppercase">
            <span>Switch to</span>
          </DropdownMenuItem>
          {options.map((option) => {
            const isSelected = currentOption.value === option.value;
            return (
              <DropdownMenuItem
                key={option.value}
                onClick={() => {
                  setMenuOpen(false);
                  if (isSelected) return;
                  update({
                    upId: option.value,
                  }).then(() => {
                    window.location.reload();
                  });
                }}
                className={classNames("flex w-full", isSelected ? "bg-subtle text-emphasis" : "")}>
                <DropdownItem
                  type="button"
                  childrenClassName={classNames("flex w-full justify-between items-center")}>
                  <span>
                    <Avatar alt={option.label || ""} size="xsm" />
                    <span className="ml-2">{option.label}</span>
                  </span>
                  {isSelected ? (
                    <Icon name="check" className="ml-2 inline h-4 w-4" aria-hidden="true" />
                  ) : null}
                </DropdownItem>
              </DropdownMenuItem>
            );
          })}

          {/* <DropdownMenuSeparator /> */}
        </DropdownMenuContent>
      </DropdownMenuPortal>
    </Dropdown>
  );
}<|MERGE_RESOLUTION|>--- conflicted
+++ resolved
@@ -40,22 +40,15 @@
   type VerifyEmailBannerProps,
 } from "@calcom/features/users/components/VerifyEmailBanner";
 import classNames from "@calcom/lib/classNames";
-<<<<<<< HEAD
-import { APP_NAME, IS_VISUAL_REGRESSION_TESTING, TOP_BANNER_HEIGHT, WEBAPP_URL } from "@calcom/lib/constants";
-=======
 import {
   APP_NAME,
-  DESKTOP_APP_LINK,
   ENABLE_PROFILE_SWITCHER,
   IS_VISUAL_REGRESSION_TESTING,
-  JOIN_DISCORD,
-  ROADMAP,
   TOP_BANNER_HEIGHT,
   WEBAPP_URL,
 } from "@calcom/lib/constants";
 import { getPlaceholderAvatar } from "@calcom/lib/defaultAvatarImage";
 import { useFormbricks } from "@calcom/lib/formbricks-client";
->>>>>>> 51428087
 import getBrandColours from "@calcom/lib/getBrandColours";
 import { useBookerUrl } from "@calcom/lib/hooks/useBookerUrl";
 import { useLocale } from "@calcom/lib/hooks/useLocale";
@@ -87,26 +80,6 @@
   useCalcomTheme,
   type IconName,
 } from "@calcom/ui";
-<<<<<<< HEAD
-import {
-  ArrowLeft,
-  ArrowRight,
-  Calendar,
-  ChevronDown,
-  Clock,
-  Copy,
-  ExternalLink,
-  Grid,
-  Link as LinkIcon,
-  Moon,
-  MoreHorizontal,
-  Settings,
-  User as UserIcon,
-  Users,
-} from "@calcom/ui/components/icon";
-=======
-import { Discord } from "@calcom/ui/components/icon/Discord";
->>>>>>> 51428087
 
 import { useOrgBranding } from "../ee/organizations/context/provider";
 import FreshChatProvider from "../ee/support/lib/freshchat/FreshChatProvider";
@@ -422,10 +395,7 @@
         screenResolution: `${screen.width}x${screen.height}`,
       });
   });
-<<<<<<< HEAD
-=======
-
->>>>>>> 51428087
+
   const [helpOpen, setHelpOpen] = useState(false);
   const [menuOpen, setMenuOpen] = useState(false);
 
@@ -523,50 +493,6 @@
                     {t("out_of_office")}
                   </DropdownItem>
                 </DropdownMenuItem>
-<<<<<<< HEAD
-=======
-                <DropdownMenuSeparator />
-                <DropdownMenuItem>
-                  <DropdownItem
-                    CustomStartIcon={<Discord className="text-default h-4 w-4" />}
-                    target="_blank"
-                    rel="noreferrer"
-                    href={JOIN_DISCORD}>
-                    {t("join_our_discord")}
-                  </DropdownItem>
-                </DropdownMenuItem>
-                <DropdownMenuItem>
-                  <DropdownItem StartIcon="map" target="_blank" href={ROADMAP}>
-                    {t("visit_roadmap")}
-                  </DropdownItem>
-                </DropdownMenuItem>
-                <DropdownMenuItem>
-                  <DropdownItem
-                    type="button"
-                    StartIcon="circle-help"
-                    aria-hidden="true"
-                    onClick={() => setHelpOpen(true)}>
-                    {t("help")}
-                  </DropdownItem>
-                </DropdownMenuItem>
-                <DropdownMenuItem className="todesktop:hidden hidden lg:flex">
-                  <DropdownItem StartIcon="download" target="_blank" rel="noreferrer" href={DESKTOP_APP_LINK}>
-                    {t("download_desktop_app")}
-                  </DropdownItem>
-                </DropdownMenuItem>
-
-                <DropdownMenuSeparator />
-
-                <DropdownMenuItem>
-                  <DropdownItem
-                    type="button"
-                    StartIcon="log-out"
-                    aria-hidden="true"
-                    onClick={() => signOut({ callbackUrl: "/auth/logout" })}>
-                    {t("sign_out")}
-                  </DropdownItem>
-                </DropdownMenuItem>
->>>>>>> 51428087
               </>
             )}
           </DropdownMenuContent>
@@ -661,41 +587,22 @@
     href: "/more",
     icon: "ellipsis",
   },
-<<<<<<< HEAD
   // {
   //   name: "Routing Forms",
   //   href: "/apps/routing-forms/forms",
-  //   icon: FileText,
+  //   icon: "file-text",
   //   isCurrent: ({ pathname }) => pathname?.startsWith("/apps/routing-forms/") ?? false,
   // },
   // {
   //   name: "workflows",
   //   href: "/workflows",
-  //   icon: Zap,
+  //   icon: "zap",
   // },
   // {
   //   name: "insights",
   //   href: "/insights",
-  //   icon: BarChart,
+  //   icon: "bar-chart",
   // },
-=======
-  {
-    name: "Routing Forms",
-    href: "/apps/routing-forms/forms",
-    icon: "file-text",
-    isCurrent: ({ pathname }) => pathname?.startsWith("/apps/routing-forms/") ?? false,
-  },
-  {
-    name: "workflows",
-    href: "/workflows",
-    icon: "zap",
-  },
-  {
-    name: "insights",
-    href: "/insights",
-    icon: "bar-chart",
-  },
->>>>>>> 51428087
 ];
 
 const platformNavigation: NavigationItemType[] = [
@@ -818,7 +725,7 @@
           {item.icon && (
             <Icon
               name={item.icon}
-              className="todesktop:!text-blue-500 mr-2 h-4 w-4 flex-shrink-0 rtl:ml-2 md:ltr:mx-auto lg:ltr:mr-2 [&[aria-current='page']]:text-inherit"
+              className="todesktop:!text-blue-500 mr-2 h-4 w-4 flex-shrink-0 md:ltr:mx-auto lg:ltr:mr-2 rtl:ml-2 [&[aria-current='page']]:text-inherit"
               aria-hidden="true"
               aria-current={current ? "page" : undefined}
             />
@@ -1049,49 +956,9 @@
           <Navigation isPlatformNavigation={isPlatformUser} />
         </div>
 
-<<<<<<< HEAD
-        <div>
-          {/* <Tips /> */}
-          {bottomNavItems.map(({ icon: Icon, ...item }, index) => (
-            <Tooltip side="right" content={t(item.name)} className="lg:hidden" key={item.name}>
-              <ButtonOrLink
-                id={item.name}
-                href={item.href || undefined}
-                aria-label={t(item.name)}
-                target={item.target}
-                className={classNames(
-                  "text-left",
-                  "[&[aria-current='page']]:bg-emphasis text-default justify-right group flex items-center rounded-md px-2 py-1.5 text-sm font-medium transition",
-                  "[&[aria-current='page']]:text-emphasis mt-0.5 w-full text-sm",
-                  isLocaleReady ? "hover:bg-emphasis hover:text-emphasis" : "",
-                  index === 0 && "mt-3"
-                )}
-                onClick={item.onClick}>
-                {!!Icon && (
-                  <Icon
-                    className={classNames(
-                      "h-4 w-4 flex-shrink-0 [&[aria-current='page']]:text-inherit",
-                      "me-3 md:mx-auto lg:ltr:mr-2 lg:rtl:ml-2"
-                    )}
-                    aria-hidden="true"
-                  />
-                )}
-                {isLocaleReady ? (
-                  <span className="hidden w-full justify-between lg:flex">
-                    <div className="flex">{t(item.name)}</div>
-                  </span>
-                ) : (
-                  <SkeletonText className="h-[20px] w-full" />
-                )}
-              </ButtonOrLink>
-            </Tooltip>
-          ))}
-          {!IS_VISUAL_REGRESSION_TESTING && <Credits />}
-        </div>
-=======
         {!isPlatformUser && (
           <div>
-            <Tips />
+            {/* <Tips /> */}
             {bottomNavItems.map((item, index) => (
               <Tooltip side="right" content={t(item.name)} className="lg:hidden" key={item.name}>
                 <ButtonOrLink
@@ -1130,7 +997,6 @@
             {!IS_VISUAL_REGRESSION_TESTING && <Credits />}
           </div>
         )}
->>>>>>> 51428087
       </aside>
     </div>
   );
@@ -1167,11 +1033,11 @@
               className={classNames(props.large && "py-8", "flex w-full max-w-full items-center truncate")}>
               {props.HeadingLeftIcon && <div className="ltr:mr-4">{props.HeadingLeftIcon}</div>}
               <div
-                className={classNames("w-full truncate ltr:mr-4 rtl:ml-4 md:block", props.headerClassName)}>
+                className={classNames("w-full truncate md:block ltr:mr-4 rtl:ml-4", props.headerClassName)}>
                 {props.heading && (
                   <h3
                     className={classNames(
-                      "font-cal max-w-28 sm:max-w-72 md:max-w-80 text-emphasis inline truncate text-lg font-semibold tracking-wide sm:text-xl md:block xl:max-w-full",
+                      "font-cal text-emphasis inline max-w-28 truncate text-lg font-semibold tracking-wide sm:max-w-72 sm:text-xl md:block md:max-w-80 xl:max-w-full",
                       props.smallHeading ? "text-base" : "text-xl",
                       props.hideHeadingOnMobile && "hidden"
                     )}>
@@ -1190,7 +1056,7 @@
                   className={classNames(
                     props.backPath
                       ? "relative"
-                      : "pwa:bottom-[max(7rem,_calc(5rem_+_env(safe-area-inset-bottom)))] fixed bottom-20 z-40 ltr:right-4 rtl:left-4 md:z-auto md:ltr:right-0 md:rtl:left-0",
+                      : "pwa:bottom-[max(7rem,_calc(5rem_+_env(safe-area-inset-bottom)))] fixed bottom-20 z-40 md:z-auto ltr:right-4 md:ltr:right-0 rtl:left-4 md:rtl:left-0",
                     "flex-shrink-0 [-webkit-app-region:no-drag] md:relative md:bottom-auto md:right-auto"
                   )}>
                   {isLocaleReady && props.CTA}
@@ -1330,7 +1196,7 @@
           onInteractOutside={() => {
             setMenuOpen(false);
           }}
-          className="min-w-56 hariom group overflow-hidden rounded-md">
+          className="hariom group min-w-56 overflow-hidden rounded-md">
           <DropdownMenuItem className="p-3 uppercase">
             <span>Switch to</span>
           </DropdownMenuItem>
