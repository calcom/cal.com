--- conflicted
+++ resolved
@@ -82,7 +82,6 @@
     });
 
     if (team) {
-<<<<<<< HEAD
       const isInviteForOrganization = isOrganization({
         team: {
           metadata: team.metadata,
@@ -101,8 +100,6 @@
         }
       }
 
-=======
->>>>>>> d8cee20d
       const user = await prisma.user.upsert({
         where: { email: userEmail },
         update: {
