--- conflicted
+++ resolved
@@ -1,10 +1,6 @@
-<<<<<<< HEAD
+import { updateNewTeamMemberEventTypes } from "@calcom/lib/server/queries";
 import { ProfileRepository } from "@calcom/lib/server/repository/profile";
 import { prisma } from "@calcom/prisma";
-=======
-import { updateNewTeamMemberEventTypes } from "@calcom/lib/server/queries";
-import prisma from "@calcom/prisma";
->>>>>>> d804b394
 
 export async function joinAnyChildTeamOnOrgInvite({ userId, orgId }: { userId: number; orgId: number }) {
   const user = await prisma.user.findUnique({
