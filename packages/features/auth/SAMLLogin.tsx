--- conflicted
+++ resolved
@@ -4,11 +4,8 @@
 import z from "zod";
 
 import { HOSTED_CAL_FEATURES } from "@calcom/lib/constants";
-<<<<<<< HEAD
 import { emailRegex } from "@calcom/lib/emailSchema";
-=======
 import { LastUsed, useLastUsed } from "@calcom/lib/hooks/useLastUsed";
->>>>>>> 5927b425
 import { useLocale } from "@calcom/lib/hooks/useLocale";
 import { trpc } from "@calcom/trpc/react";
 import type { ButtonProps } from "@calcom/ui";
