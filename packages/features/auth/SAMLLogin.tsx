--- conflicted
+++ resolved
@@ -4,11 +4,7 @@
 import z from "zod";
 
 import { HOSTED_CAL_FEATURES } from "@calcom/lib/constants";
-<<<<<<< HEAD
-import { useLastUsed } from "@calcom/lib/hooks/useLastUsed";
-=======
 import { LastUsed, useLastUsed } from "@calcom/lib/hooks/useLastUsed";
->>>>>>> 2b24b447
 import { useLocale } from "@calcom/lib/hooks/useLocale";
 import { trpc } from "@calcom/trpc/react";
 import { Button } from "@calcom/ui";
@@ -43,11 +39,7 @@
       StartIcon="lock"
       color="secondary"
       data-testid="saml"
-<<<<<<< HEAD
       className="text-brand-500 h-auto p-0 font-medium"
-=======
-      className="flex w-full justify-center"
->>>>>>> 2b24b447
       onClick={async (event) => {
         event.preventDefault();
 
