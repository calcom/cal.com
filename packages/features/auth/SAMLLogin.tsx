import { signIn } from "next-auth/react";
import type { Dispatch, SetStateAction } from "react";
import { useFormContext } from "react-hook-form";
import z from "zod";

import { HOSTED_CAL_FEATURES } from "@calcom/lib/constants";
import { emailRegex } from "@calcom/lib/emailSchema";
import { LastUsed, useLastUsed } from "@calcom/lib/hooks/useLastUsed";
import { useLocale } from "@calcom/lib/hooks/useLocale";
import { trpc } from "@calcom/trpc/react";
import type { ButtonProps } from "@calcom/ui";
import { Button } from "@calcom/ui";

interface Props {
  samlTenantID: string;
  samlProductID: string;
  setErrorMessage: Dispatch<SetStateAction<string | null>>;
}

const schema = z.object({
  email: z.string().regex(emailRegex, { message: "Please enter a valid email" }),
});

export function SAMLLogin({
  samlTenantID,
  samlProductID,
  setErrorMessage,
  ...buttonProps
}: Props & ButtonProps) {
  const { t } = useLocale();
  const methods = useFormContext();
  const [lastUsed, setLastUsed] = useLastUsed();

  const mutation = trpc.viewer.public.samlTenantProduct.useMutation({
    onSuccess: async (data) => {
      setLastUsed("saml");
      await signIn("saml", {}, { tenant: data.tenant, product: data.product });
    },
    onError: (err) => {
      setErrorMessage(t(err.message));
    },
  });

  return (
    <Button
      StartIcon="lock"
      color="secondary"
<<<<<<< HEAD
      data-testid="saml"
      className="text-brand-500 h-auto p-0 font-medium"
=======
      data-testid="samlAndOidc"
      className="flex w-full justify-center"
>>>>>>> 25d39b42
      onClick={async (event) => {
        event.preventDefault();

        if (!HOSTED_CAL_FEATURES) {
          await signIn("saml", {}, { tenant: samlTenantID, product: samlProductID });
          return;
        }

        // Hosted solution, fetch tenant and product from the backend
        const email = methods.getValues("email");
        const parsed = schema.safeParse({ email });

        if (!parsed.success) {
          const {
            fieldErrors: { email },
          } = parsed.error.flatten();

          setErrorMessage(email ? email[0] : null);
          return;
        }

        mutation.mutate({
          email,
        });
      }}
      {...buttonProps}>
      <span>{t("signin_with_saml_oidc")}</span>
      {lastUsed === "saml" && <LastUsed />}
    </Button>
  );
}<|MERGE_RESOLUTION|>--- conflicted
+++ resolved
@@ -45,13 +45,8 @@
     <Button
       StartIcon="lock"
       color="secondary"
-<<<<<<< HEAD
-      data-testid="saml"
-      className="text-brand-500 h-auto p-0 font-medium"
-=======
       data-testid="samlAndOidc"
       className="flex w-full justify-center"
->>>>>>> 25d39b42
       onClick={async (event) => {
         event.preventDefault();
 
