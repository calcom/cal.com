--- conflicted
+++ resolved
@@ -973,11 +973,10 @@
             } else {
               return true;
             }
-<<<<<<< HEAD
-=======
+
           } else if (existingUserWithEmail.identityProvider === IdentityProvider.CAL) {
             return `/auth/error?error=wrong-provider&provider=${existingUserWithEmail.identityProvider}`;
->>>>>>> 7ee451ca
+            
           } else if (
             existingUserWithEmail.identityProvider === IdentityProvider.GOOGLE &&
             (idP === IdentityProvider.SAML || idP === IdentityProvider.AZUREAD)
