import { calendar_v3 } from "@googleapis/calendar";
import type { Membership, Team, UserPermissionRole } from "@prisma/client";
import { waitUntil } from "@vercel/functions";
import { OAuth2Client } from "googleapis-common";
import type { AuthOptions, Session, User, Account, Profile } from "next-auth";
import type { AdapterUser } from "next-auth/adapters";
import type { JWT } from "next-auth/jwt";
import { encode } from "next-auth/jwt";
import type { Provider } from "next-auth/providers";
import AzureADProvider from "next-auth/providers/azure-ad";
import CredentialsProvider from "next-auth/providers/credentials";
import EmailProvider from "next-auth/providers/email";
import GoogleProvider from "next-auth/providers/google";

import { updateProfilePhotoGoogle } from "@calcom/app-store/_utils/oauth/updateProfilePhotoGoogle";
import GoogleCalendarService from "@calcom/app-store/googlecalendar/lib/CalendarService";
import { LicenseKeySingleton } from "@calcom/ee/common/server/LicenseKeyService";
import {
  IS_OUTLOOK_LOGIN_ENABLED,
  OUTLOOK_CLIENT_ID,
  OUTLOOK_CLIENT_SECRET,
} from "@calcom/features/auth/lib/outlook";
import createUsersAndConnectToOrg from "@calcom/features/ee/dsync/lib/users/createUsersAndConnectToOrg";
import ImpersonationProvider from "@calcom/features/ee/impersonation/lib/ImpersonationProvider";
import { getOrgFullOrigin, subdomainSuffix } from "@calcom/features/ee/organizations/lib/orgDomains";
import { clientSecretVerifier, hostedCal, isSAMLLoginEnabled } from "@calcom/features/ee/sso/lib/saml";
import { checkRateLimitAndThrowError } from "@calcom/lib/checkRateLimitAndThrowError";
import {
  GOOGLE_CALENDAR_SCOPES,
  GOOGLE_OAUTH_SCOPES,
  HOSTED_CAL_FEATURES,
  IS_CALCOM,
} from "@calcom/lib/constants";
import { ENABLE_PROFILE_SWITCHER, IS_TEAM_BILLING_ENABLED, WEBAPP_URL } from "@calcom/lib/constants";
import { symmetricDecrypt, symmetricEncrypt } from "@calcom/lib/crypto";
import { defaultCookies } from "@calcom/lib/default-cookies";
import { isENVDev } from "@calcom/lib/env";
import logger from "@calcom/lib/logger";
import { randomString } from "@calcom/lib/random";
import { safeStringify } from "@calcom/lib/safeStringify";
import { hashEmail } from "@calcom/lib/server/PiiHasher";
import { CredentialRepository } from "@calcom/lib/server/repository/credential";
import { DeploymentRepository } from "@calcom/lib/server/repository/deployment";
import { OrganizationRepository } from "@calcom/lib/server/repository/organization";
import { ProfileRepository } from "@calcom/lib/server/repository/profile";
import { UserRepository } from "@calcom/lib/server/repository/user";
import slugify from "@calcom/lib/slugify";
import prisma from "@calcom/prisma";
import { CreationSource } from "@calcom/prisma/enums";
import { IdentityProvider, MembershipRole } from "@calcom/prisma/enums";
import { teamMetadataSchema, userMetadata } from "@calcom/prisma/zod-utils";

import { getOrgUsernameFromEmail } from "../signup/utils/getOrgUsernameFromEmail";
import { ErrorCode } from "./ErrorCode";
import { dub } from "./dub";
import { isPasswordValid } from "./isPasswordValid";
import CalComAdapter from "./next-auth-custom-adapter";
import { verifyPassword } from "./verifyPassword";

const log = logger.getSubLogger({ prefix: ["next-auth-options"] });
const GOOGLE_API_CREDENTIALS = process.env.GOOGLE_API_CREDENTIALS || "{}";
const { client_id: GOOGLE_CLIENT_ID, client_secret: GOOGLE_CLIENT_SECRET } =
  JSON.parse(GOOGLE_API_CREDENTIALS)?.web || {};
const GOOGLE_LOGIN_ENABLED = process.env.GOOGLE_LOGIN_ENABLED === "true";
const IS_GOOGLE_LOGIN_ENABLED = !!(GOOGLE_CLIENT_ID && GOOGLE_CLIENT_SECRET && GOOGLE_LOGIN_ENABLED);
const ORGANIZATIONS_AUTOLINK =
  process.env.ORGANIZATIONS_AUTOLINK === "1" || process.env.ORGANIZATIONS_AUTOLINK === "true";

const usernameSlug = (username: string) => `${slugify(username)}-${randomString(6).toLowerCase()}`;
const getDomainFromEmail = (email: string): string => email.split("@")[1];

const loginWithTotp = async (email: string) =>
  `/auth/login?totp=${await (await import("./signJwt")).default({ email })}`;

type UserTeams = {
  teams: (Membership & {
    team: Pick<Team, "metadata">;
  })[];
};

export const checkIfUserBelongsToActiveTeam = <T extends UserTeams>(user: T) =>
  user.teams.some((m: { team: { metadata: unknown } }) => {
    if (!IS_TEAM_BILLING_ENABLED) {
      return true;
    }

    const metadata = teamMetadataSchema.safeParse(m.team.metadata);

    return metadata.success && metadata.data?.subscriptionId;
  });

const checkIfUserShouldBelongToOrg = async (idP: IdentityProvider, email: string) => {
  const [orgUsername, apexDomain] = email.split("@");
  if (!ORGANIZATIONS_AUTOLINK || idP !== "GOOGLE") return { orgUsername, orgId: undefined };
  const existingOrg = await prisma.team.findFirst({
    where: {
      organizationSettings: {
        isOrganizationVerified: true,
        orgAutoAcceptEmail: apexDomain,
      },
    },
    select: {
      id: true,
    },
  });
  return { orgUsername, orgId: existingOrg?.id };
};

const providers: Provider[] = [
  CredentialsProvider({
    id: "credentials",
    name: "Cal.com",
    type: "credentials",
    credentials: {
      email: { label: "Email Address", type: "email", placeholder: "john.doe@example.com" },
      password: { label: "Password", type: "password", placeholder: "Your super secure password" },
      totpCode: { label: "Two-factor Code", type: "input", placeholder: "Code from authenticator app" },
      backupCode: { label: "Backup Code", type: "input", placeholder: "Two-factor backup code" },
    },
    async authorize(credentials) {
      log.debug("CredentialsProvider:credentials:authorize", safeStringify({ credentials }));
      if (!credentials) {
        console.error(`For some reason credentials are missing`);
        throw new Error(ErrorCode.InternalServerError);
      }

      const userRepo = new UserRepository(prisma);
      const user = await userRepo.findByEmailAndIncludeProfilesAndPassword({
        email: credentials.email,
      });
      // Don't leak information about it being username or password that is invalid
      if (!user) {
        throw new Error(ErrorCode.IncorrectEmailPassword);
      }

      // Locked users cannot login
      if (user.locked) {
        throw new Error(ErrorCode.UserAccountLocked);
      }

      await checkRateLimitAndThrowError({
        identifier: hashEmail(user.email),
      });

      if (!user.password?.hash && user.identityProvider !== IdentityProvider.CAL && !credentials.totpCode) {
        throw new Error(ErrorCode.IncorrectEmailPassword);
      }
      if (!user.password?.hash && user.identityProvider == IdentityProvider.CAL) {
        throw new Error(ErrorCode.IncorrectEmailPassword);
      }

      if (user.password?.hash && !credentials.totpCode) {
        if (!user.password?.hash) {
          throw new Error(ErrorCode.IncorrectEmailPassword);
        }
        const isCorrectPassword = await verifyPassword(credentials.password, user.password.hash);
        if (!isCorrectPassword) {
          throw new Error(ErrorCode.IncorrectEmailPassword);
        }
      }

      if (user.twoFactorEnabled && credentials.backupCode) {
        if (!process.env.CALENDSO_ENCRYPTION_KEY) {
          console.error("Missing encryption key; cannot proceed with backup code login.");
          throw new Error(ErrorCode.InternalServerError);
        }

        if (!user.backupCodes) throw new Error(ErrorCode.MissingBackupCodes);

        const backupCodes = JSON.parse(
          symmetricDecrypt(user.backupCodes, process.env.CALENDSO_ENCRYPTION_KEY)
        );

        // check if user-supplied code matches one
        const index = backupCodes.indexOf(credentials.backupCode.replaceAll("-", ""));
        if (index === -1) throw new Error(ErrorCode.IncorrectBackupCode);

        // delete verified backup code and re-encrypt remaining
        backupCodes[index] = null;
        await prisma.user.update({
          where: {
            id: user.id,
          },
          data: {
            backupCodes: symmetricEncrypt(JSON.stringify(backupCodes), process.env.CALENDSO_ENCRYPTION_KEY),
          },
        });
      } else if (user.twoFactorEnabled) {
        if (!credentials.totpCode) {
          throw new Error(ErrorCode.SecondFactorRequired);
        }

        if (!user.twoFactorSecret) {
          console.error(`Two factor is enabled for user ${user.id} but they have no secret`);
          throw new Error(ErrorCode.InternalServerError);
        }

        if (!process.env.CALENDSO_ENCRYPTION_KEY) {
          console.error(`"Missing encryption key; cannot proceed with two factor login."`);
          throw new Error(ErrorCode.InternalServerError);
        }

        const secret = symmetricDecrypt(user.twoFactorSecret, process.env.CALENDSO_ENCRYPTION_KEY);
        if (secret.length !== 32) {
          console.error(
            `Two factor secret decryption failed. Expected key with length 32 but got ${secret.length}`
          );
          throw new Error(ErrorCode.InternalServerError);
        }

        const isValidToken = (await import("@calcom/lib/totp")).totpAuthenticatorCheck(
          credentials.totpCode,
          secret
        );
        if (!isValidToken) {
          throw new Error(ErrorCode.IncorrectTwoFactorCode);
        }
      }
      // Check if the user you are logging into has any active teams
      const hasActiveTeams = checkIfUserBelongsToActiveTeam(user);

      // authentication success- but does it meet the minimum password requirements?
      const validateRole = (role: UserPermissionRole) => {
        // User's role is not "ADMIN"
        if (role !== "ADMIN") return role;
        // User's identity provider is not "CAL"
        if (user.identityProvider !== IdentityProvider.CAL) return role;

        if (process.env.NEXT_PUBLIC_IS_E2E) {
          console.warn("E2E testing is enabled, skipping password and 2FA requirements for Admin");
          return role;
        }

        // User's password is valid and two-factor authentication is enabled
        if (isPasswordValid(credentials.password, false, true) && user.twoFactorEnabled) return role;
        // Code is running in a development environment
        if (isENVDev) return role;
        // By this point it is an ADMIN without valid security conditions
        return "INACTIVE_ADMIN";
      };

      return {
        id: user.id,
        username: user.username,
        email: user.email,
        name: user.name,
        role: validateRole(user.role),
        belongsToActiveTeam: hasActiveTeams,
        locale: user.locale,
        profile: user.allProfiles[0],
        createdDate: user.createdDate,
      };
    },
  }),
  ImpersonationProvider,
];

if (IS_GOOGLE_LOGIN_ENABLED) {
  providers.push(
    GoogleProvider({
      clientId: GOOGLE_CLIENT_ID,
      clientSecret: GOOGLE_CLIENT_SECRET,
      allowDangerousEmailAccountLinking: true,
      authorization: {
        params: {
          scope: [...GOOGLE_OAUTH_SCOPES, ...GOOGLE_CALENDAR_SCOPES].join(" "),
          access_type: "offline",
          prompt: "consent",
        },
      },
    })
  );
}

if (isSAMLLoginEnabled) {
  providers.push({
    id: "saml",
    name: "BoxyHQ",
    type: "oauth",
    version: "2.0",
    checks: ["pkce", "state"],
    authorization: {
      url: `${WEBAPP_URL}/api/auth/saml/authorize`,
      params: {
        scope: "",
        response_type: "code",
        provider: "saml",
      },
    },
    token: {
      url: `${WEBAPP_URL}/api/auth/saml/token`,
      params: { grant_type: "authorization_code" },
    },
    userinfo: `${WEBAPP_URL}/api/auth/saml/userinfo`,
    profile: async (profile: {
      id?: number;
      firstName?: string;
      lastName?: string;
      email?: string;
      locale?: string;
    }) => {
      log.debug("BoxyHQ:profile", safeStringify({ profile }));
      const userRepo = new UserRepository(prisma);
      const user = await userRepo.findByEmailAndIncludeProfilesAndPassword({
        email: profile.email || "",
      });
      return {
        id: profile.id || 0,
        firstName: profile.firstName || "",
        lastName: profile.lastName || "",
        email: profile.email || "",
        name: `${profile.firstName || ""} ${profile.lastName || ""}`.trim(),
        email_verified: true,
        locale: profile.locale,
        ...(user ? { profile: user.allProfiles[0] } : {}),
      };
    },
    options: {
      clientId: "dummy",
      clientSecret: clientSecretVerifier,
    },
    allowDangerousEmailAccountLinking: true,
  });

  // Idp initiated login
  providers.push(
    CredentialsProvider({
      id: "saml-idp",
      name: "IdP Login",
      credentials: {
        code: {},
      },
      async authorize(credentials) {
        log.debug("CredentialsProvider:saml-idp:authorize", safeStringify({ credentials }));
        if (!credentials) {
          return null;
        }

        const { code } = credentials;

        if (!code) {
          return null;
        }

        const { oauthController } = await (await import("@calcom/features/ee/sso/lib/jackson")).default();

        // Fetch access token
        const { access_token } = await oauthController.token({
          code,
          grant_type: "authorization_code",
          redirect_uri: `${process.env.NEXTAUTH_URL}`,
          client_id: "dummy",
          client_secret: clientSecretVerifier,
        });

        if (!access_token) {
          return null;
        }
        // Fetch user info
        const userInfo = await oauthController.userInfo(access_token);

        if (!userInfo) {
          return null;
        }

        const { id, firstName, lastName } = userInfo;
        const email = userInfo.email.toLowerCase();
        const userRepo = new UserRepository(prisma);
        let user = !email ? undefined : await userRepo.findByEmailAndIncludeProfilesAndPassword({ email });
        if (!user) {
          const hostedCal = Boolean(HOSTED_CAL_FEATURES);
          if (hostedCal && email) {
            const domain = getDomainFromEmail(email);
            const org = await OrganizationRepository.getVerifiedOrganizationByAutoAcceptEmailDomain(domain);
            if (org) {
              const createUsersAndConnectToOrgProps = {
                emailsToCreate: [email],
                identityProvider: IdentityProvider.SAML,
                identityProviderId: email,
              };
              await createUsersAndConnectToOrg({
                createUsersAndConnectToOrgProps,
                org,
              });
              user = await userRepo.findByEmailAndIncludeProfilesAndPassword({
                email: email,
              });
            }
          }
          if (!user) throw new Error(ErrorCode.UserNotFound);
        }
        const [userProfile] = user?.allProfiles;
        return {
          id: id as unknown as number,
          firstName,
          lastName,
          email,
          name: `${firstName} ${lastName}`.trim(),
          email_verified: true,
          profile: userProfile,
        };
      },
    })
  );
}

if (IS_OUTLOOK_LOGIN_ENABLED) {
  providers.push(
    AzureADProvider({
      clientId: OUTLOOK_CLIENT_ID!,
      clientSecret: OUTLOOK_CLIENT_SECRET!,
      tenantId: process.env.AZURE_AD_TENANT_ID, // Use AZURE_AD_TENANT_ID for tenant ID
      // Keeping allowDangerousEmailAccountLinking consistent with other providers
      allowDangerousEmailAccountLinking: true,
    })
  );
}

providers.push(
  EmailProvider({
    type: "email",
    maxAge: 10 * 60 * 60, // Magic links are valid for 10 min only
    // Here we setup the sendVerificationRequest that calls the email template with the identifier (email) and token to verify.
    sendVerificationRequest: async (props) => (await import("./sendVerificationRequest")).default(props),
  })
);

function isNumber(n: string) {
  return !isNaN(parseFloat(n)) && !isNaN(+n);
}

const calcomAdapter = CalComAdapter(prisma);

const mapIdentityProvider = (providerName: string): IdentityProvider => {
  switch (providerName) {
    case "saml-idp":
    case "saml":
      return IdentityProvider.SAML;
    case "azure-ad":
      return IdentityProvider.AZUREAD;
    case "google":
      return IdentityProvider.GOOGLE;
    default:
      return IdentityProvider.GOOGLE;
  }
};

export const getOptions = ({
  getDubId,
}: {
  /** so we can extract the Dub cookie in both pages and app routers */
  getDubId: () => string | undefined;
}): AuthOptions => ({
  // eslint-disable-next-line @typescript-eslint/ban-ts-comment
  // @ts-ignore
  adapter: calcomAdapter,
  session: {
    strategy: "jwt",
  },
  jwt: {
    // decorate the native JWT encode function
    // Impl. detail: We don't pass through as this function is called with encode/decode functions.
    encode: async ({ token, maxAge, secret }) => {
      log.debug("jwt:encode", safeStringify({ token, maxAge }));
      if (token?.sub && isNumber(token.sub)) {
        const user = await prisma.user.findFirst({
          where: { id: Number(token.sub) },
          select: { metadata: true },
        });
        // if no user is found, we still don't want to crash here.
        if (user) {
          const metadata = userMetadata.parse(user.metadata);
          if (metadata?.sessionTimeout) {
            maxAge = metadata.sessionTimeout * 60;
          }
        }
      }
      return encode({ secret, token, maxAge });
    },
  },
  cookies: defaultCookies(WEBAPP_URL?.startsWith("https://")),
  pages: {
    signIn: "/auth/login",
    signOut: "/auth/logout",
    error: "/auth/error", // Error code passed in query string as ?error=
    verifyRequest: "/auth/verify",
    // newUser: "/auth/new", // New users will be directed here on first sign in (leave the property out if not of interest)
  },
  providers,
  callbacks: {
    async jwt({
      // Always available but with a little difference in value
      token,
      // Available only in case of signIn, signUp or useSession().update call.
      trigger,
      // Available when useSession().update is called. The value will be the POST data
      session,
      // Available only in the first call once the user signs in. Not available in subsequent calls
      user,
      // Available only in the first call once the user signs in. Not available in subsequent calls
      account,
    }) {
      log.debug("callbacks:jwt", safeStringify({ token, user, account, trigger, session }));
      // The data available in 'session' depends on what data was supplied in update method call of session
      if (trigger === "update") {
        return {
          ...token,
          profileId: session?.profileId ?? token.profileId ?? null,
          upId: session?.upId ?? token.upId ?? null,
          locale: session?.locale ?? token.locale ?? "en",
          name: session?.name ?? token.name,
          username: session?.username ?? token.username,
          email: session?.email ?? token.email,
        } as JWT;
      }
      const autoMergeIdentities = async () => {
        const existingUser = await prisma.user.findFirst({
          // eslint-disable-next-line @typescript-eslint/no-non-null-assertion
          where: { email: token.email! },
          select: {
            id: true,
            username: true,
            avatarUrl: true,
            name: true,
            email: true,
            role: true,
            locale: true,
            movedToProfileId: true,
            teams: {
              include: {
                team: true,
              },
            },
          },
        });

        if (!existingUser) {
          return token;
        }

        // Check if the existingUser has any active teams
        const belongsToActiveTeam = checkIfUserBelongsToActiveTeam(existingUser);
        const { teams: _teams, ...existingUserWithoutTeamsField } = existingUser;
        const allProfiles = await ProfileRepository.findAllProfilesForUserIncludingMovedUser(existingUser);
        log.debug(
          "callbacks:jwt:autoMergeIdentities",
          safeStringify({
            allProfiles,
          })
        );
        const { upId } = determineProfile({ profiles: allProfiles, token });

        const profile = await ProfileRepository.findByUpId(upId);
        if (!profile) {
          throw new Error("Profile not found");
        }

        const profileOrg = profile?.organization;
        let orgRole: MembershipRole | undefined;
        // Get users role of org
        if (profileOrg) {
          const membership = await prisma.membership.findUnique({
            where: {
              userId_teamId: {
                teamId: profileOrg.id,
                userId: existingUser.id,
              },
            },
          });
          orgRole = membership?.role;
        }

        return {
          ...existingUserWithoutTeamsField,
          ...token,
          profileId: profile.id,
          upId,
          belongsToActiveTeam,
          orgAwareUsername: profileOrg ? profile.username : existingUser.username,
          // All organizations in the token would be too big to store. It breaks the sessions request.
          // So, we just set the currently switched organization only here.
          // platform org user don't need profiles nor domains
          org:
            profileOrg && !profileOrg.isPlatform
              ? {
                  id: profileOrg.id,
                  name: profileOrg.name,
                  slug: profileOrg.slug ?? profileOrg.requestedSlug ?? "",
                  logoUrl: profileOrg.logoUrl,
                  fullDomain: getOrgFullOrigin(profileOrg.slug ?? profileOrg.requestedSlug ?? ""),
                  domainSuffix: subdomainSuffix(),
                  role: orgRole as MembershipRole, // It can't be undefined if we have a profileOrg
                }
              : null,
        } as JWT;
      };
      if (!user) {
        return await autoMergeIdentities();
      }
      if (!account) {
        return token;
      }
      if (account.type === "credentials") {
        log.debug("callbacks:jwt:accountType:credentials", safeStringify({ account }));
        // return token if credentials,saml-idp
        if (account.provider === "saml-idp") {
          return { ...token, upId: user.profile?.upId ?? token.upId ?? null } as JWT;
        }
        // any other credentials, add user info
        return {
          ...token,
          id: user.id,
          name: user.name,
          username: user.username,
          orgAwareUsername: user?.org ? user.profile?.username : user.username,
          email: user.email,
          role: user.role,
          impersonatedBy: user.impersonatedBy,
          belongsToActiveTeam: user?.belongsToActiveTeam,
          org: user?.org,
          locale: user?.locale,
          profileId: user.profile?.id ?? token.profileId ?? null,
          upId: user.profile?.upId ?? token.upId ?? null,
        } as JWT;
      }

      // The arguments above are from the provider so we need to look up the
      // user based on those values in order to construct a JWT.
      if (account.type === "oauth") {
        log.debug("callbacks:jwt:accountType:oauth", safeStringify({ account }));
        if (!account.provider || !account.providerAccountId) {
          return { ...token, upId: user.profile?.upId ?? token.upId ?? null } as JWT;
        }
        const idP = mapIdentityProvider(account.provider);

        const existingUser = await prisma.user.findFirst({
          where: {
            AND: [
              {
                identityProvider: idP,
              },
              {
                identityProviderId: account.providerAccountId,
              },
            ],
          },
        });

        if (!existingUser) {
          return await autoMergeIdentities();
        }

        const grantedScopes = account.scope?.split(" ") ?? [];
        if (
          account.provider === "google" &&
          !(await CredentialRepository.findFirstByAppIdAndUserId({
            userId: user.id as number,
            appId: "google-calendar",
          })) &&
          GOOGLE_CALENDAR_SCOPES.every((scope) => grantedScopes.includes(scope))
        ) {
          // Installing Google Calendar by default
          const credentialkey = {
            access_token: account.access_token,
            refresh_token: account.refresh_token,
            id_token: account.id_token,
            token_type: account.token_type,
            expires_at: account.expires_at,
          };
          const gcalCredential = await CredentialRepository.create({
            userId: user.id as number,
            key: credentialkey,
            appId: "google-calendar",
            type: "google_calendar",
          });
          const gCalService = new GoogleCalendarService({
            ...gcalCredential,
            user: null,
            delegatedTo: null,
          });

          if (
            !(await CredentialRepository.findFirstByUserIdAndType({
              userId: user.id as number,
              type: "google_video",
            }))
          ) {
            await CredentialRepository.create({
              type: "google_video",
              key: {},
              userId: user.id as number,
              appId: "google-meet",
            });
          }

          const oAuth2Client = new OAuth2Client(GOOGLE_CLIENT_ID, GOOGLE_CLIENT_SECRET);
          oAuth2Client.setCredentials(credentialkey);
          const calendar = new calendar_v3.Calendar({
            auth: oAuth2Client,
          });
          const primaryCal = await gCalService.getPrimaryCalendar(calendar);
          if (primaryCal?.id) {
            await gCalService.createSelectedCalendar({
              externalId: primaryCal.id,
              userId: user.id as number,
            });
          }
          await updateProfilePhotoGoogle(oAuth2Client, user.id as number);
        }
        const allProfiles = await ProfileRepository.findAllProfilesForUserIncludingMovedUser(existingUser);
        const { upId } = determineProfile({ profiles: allProfiles, token });
        log.debug("callbacks:jwt:accountType:oauth:existingUser", safeStringify({ existingUser, upId }));
        return {
          ...token,
          upId,
          id: existingUser.id,
          name: existingUser.name,
          username: existingUser.username,
          email: existingUser.email,
          role: existingUser.role,
          impersonatedBy: token.impersonatedBy,
          belongsToActiveTeam: token?.belongsToActiveTeam as boolean,
          org: token?.org,
          orgAwareUsername: token.orgAwareUsername,
          locale: existingUser.locale,
        } as JWT;
      }

      if (account.type === "email") {
        return await autoMergeIdentities();
      }

      log.info(
        "callbacks:jwt:accountType:unknown",
        safeStringify({ accountType: account.type, accountProvider: account.provider })
      );
      return token;
    },
    async session({ session, token, user }) {
      log.debug("callbacks:session - Session callback called", safeStringify({ session, token, user }));
      const deploymentRepo = new DeploymentRepository(prisma);
      const licenseKeyService = await LicenseKeySingleton.getInstance(deploymentRepo);
      const hasValidLicense = await licenseKeyService.checkLicense();
      const profileId = token.profileId;
      const calendsoSession: Session = {
        ...session,
        profileId,
        upId: token.upId || session.upId,
        hasValidLicense,
        user: {
          ...session.user,
          id: token.id as number,
          name: token.name,
          username: token.username as string,
          orgAwareUsername: token.orgAwareUsername,
          role: token.role as UserPermissionRole,
          impersonatedBy: token.impersonatedBy,
          belongsToActiveTeam: token?.belongsToActiveTeam as boolean,
          org: token?.org,
          locale: token.locale,
        },
      };
      return calendsoSession;
    },
    /**
     * Available when Credentials provider is used - Has the value returned by authorize callback
     */
    /**
     * Available when Credentials provider is used - Has the value submitted as the body of the HTTP POST submission
     */
    async signIn(params: {
      user: User | AdapterUser;
      account: Account | null;
      profile?: Profile;
      email?: { verificationRequest?: boolean };
      credentials?: Record<string, unknown>;
    }) {
      const { user, account, profile, email, credentials } = params;

      if (account?.provider === "email") {
        return true;
      }
      // In this case we've already verified the credentials in the authorize
      // callback so we can sign the user in.
      // Only if provider is not saml-idp
      if (account?.provider !== "saml-idp") {
        if (account?.type === "credentials") {
          return true;
        }

        if (account?.type !== "oauth") {
          return false;
        }
      }
      if (!user.email) {
        return false;
      }

      if (!user.name) {
        return false;
      }
      if (account?.provider) {
        const idP = mapIdentityProvider(account.provider);
        // Use optional chaining for safety, especially with AdapterUser potentially having different structure initially.
        const isEmailVerified = user.emailVerified || (profile as any)?.email_verified;

        if (!isEmailVerified && idP !== IdentityProvider.AZUREAD) {
          log.error("Attention: SAML/Google User email is not verified in the IdP", safeStringify({ user }));
          return "/auth/error?error=unverified-email";
        }

        let existingUser = await prisma.user.findFirst({
          include: {
            accounts: {
              where: {
                provider: account.provider,
              },
            },
          },
          where: {
            identityProvider: idP,
            identityProviderId: account.providerAccountId,
          },
        });

        /* --- START FIX LEGACY ISSUE WHERE 'identityProviderId' was accidentally set to userId --- */
        if (!existingUser) {
          existingUser = await prisma.user.findFirst({
            include: {
              accounts: {
                where: {
                  provider: account.provider,
                },
              },
            },
            where: {
              identityProvider: idP,
              identityProviderId: String(user.id),
            },
          });
          if (existingUser) {
            await prisma.user.update({
              where: {
                id: existingUser?.id,
              },
              data: {
                identityProviderId: account.providerAccountId,
              },
            });
          }
        }
        /* --- END FIXES LEGACY ISSUE WHERE 'identityProviderId' was accidentally set to userId --- */
        if (existingUser) {
          // In this case there's an existing user and their email address
          // hasn't changed since they last logged in.
          if (existingUser.email === user.email) {
            try {
              // If old user without Account entry we link their google account
              if (existingUser.accounts.length === 0) {
                const linkAccountWithUserData = {
                  ...account,
                  userId: existingUser.id,
                  providerEmail: user.email,
                };
                await calcomAdapter.linkAccount(linkAccountWithUserData);
              }
            } catch (error) {
              if (error instanceof Error) {
                log.error("Error while linking account of already existing user", safeStringify(error));
              }
            }
            if (existingUser.twoFactorEnabled && existingUser.identityProvider === idP) {
              return loginWithTotp(existingUser.email);
            } else {
              return true;
            }
          }

          // If the email address doesn't match, check if an account already exists
          // with the new email address. If it does, for now we return an error. If
          // not, update the email of their account and log them in.
          const userWithNewEmail = await prisma.user.findFirst({
            where: { email: user.email },
          });

          if (!userWithNewEmail) {
            await prisma.user.update({ where: { id: existingUser.id }, data: { email: user.email } });
            if (existingUser.twoFactorEnabled) {
              return loginWithTotp(existingUser.email);
            } else {
              return true;
            }
          } else {
            return "/auth/error?error=new-email-conflict";
          }
        }

        // If there's no existing user for this identity provider and id, create
        // a new account. If an account already exists with the incoming email
        // address return an error for now.

        const existingUserWithEmail = await prisma.user.findFirst({
          where: {
            email: {
              equals: user.email,
              mode: "insensitive",
            },
          },
          include: {
            password: true,
          },
        });

        if (existingUserWithEmail) {
          // if self-hosted then we can allow auto-merge of identity providers if email is verified
          if (
            !hostedCal &&
            isEmailVerified &&
            existingUserWithEmail.identityProvider !== IdentityProvider.CAL
          ) {
            if (existingUserWithEmail.twoFactorEnabled) {
              return loginWithTotp(existingUserWithEmail.email);
            } else {
              return true;
            }
          }

          // check if user was invited
          if (
            !existingUserWithEmail.password?.hash &&
            !existingUserWithEmail.emailVerified &&
            !existingUserWithEmail.username
          ) {
            await prisma.user.update({
              where: {
                email: existingUserWithEmail.email,
              },
              data: {
                // update the email to the IdP email
                email: user.email,
                // Slugify the incoming name and append a few random characters to
                // prevent conflicts for users with the same name.
                username: getOrgUsernameFromEmail(user.name!, getDomainFromEmail(user.email!)),
                emailVerified: new Date(),
                name: user.name,
                identityProvider: idP,
                identityProviderId: account.providerAccountId,
              },
            });

            if (existingUserWithEmail.twoFactorEnabled) {
              return loginWithTotp(existingUserWithEmail.email);
            } else {
              return true;
            }
          }

          // User signs up with email/password and then tries to login with Google/SAML/AzureAD using the same email
          if (
            existingUserWithEmail.identityProvider === IdentityProvider.CAL &&
            (idP === IdentityProvider.GOOGLE ||
              idP === IdentityProvider.SAML ||
              idP === IdentityProvider.AZUREAD)
          ) {
            await prisma.user.update({
              where: { email: existingUserWithEmail.email },
              // also update email to the IdP email
              data: {
                email: user.email.toLowerCase(),
                identityProvider: idP,
                identityProviderId: account.providerAccountId,
              },
            });

            if (existingUserWithEmail.twoFactorEnabled) {
              return loginWithTotp(existingUserWithEmail.email);
            } else {
              return true;
            }

          } else if (existingUserWithEmail.identityProvider === IdentityProvider.CAL) {
            return `/auth/error?error=wrong-provider&provider=${existingUserWithEmail.identityProvider}`;
            
          } else if (
            existingUserWithEmail.identityProvider === IdentityProvider.GOOGLE &&
            (idP === IdentityProvider.SAML || idP === IdentityProvider.AZUREAD)
          ) {
            await prisma.user.update({
              where: { email: existingUserWithEmail.email },
              // also update email to the IdP email
              data: {
                email: user.email.toLowerCase(),
                identityProvider: idP,
                identityProviderId: account.providerAccountId,
              },
            });

            if (existingUserWithEmail.twoFactorEnabled) {
              return loginWithTotp(existingUserWithEmail.email);
            } else {
              return true;
            }
          } else if (
            existingUserWithEmail.identityProvider === IdentityProvider.AZUREAD &&
            (idP === IdentityProvider.SAML || idP === IdentityProvider.GOOGLE)
          ) {
            await prisma.user.update({
              where: { email: existingUserWithEmail.email },
              // also update email to the IdP email
              data: {
                email: user.email.toLowerCase(),
                identityProvider: idP,
                identityProviderId: account.providerAccountId,
              },
            });

            if (existingUserWithEmail.twoFactorEnabled) {
              return loginWithTotp(existingUserWithEmail.email);
            } else {
              return true;
            }
          }
          return `/auth/error?error=wrong-provider&provider=${existingUserWithEmail.identityProvider}`;
        }

        // Associate with organization if enabled by flag and idP is Google (for now)
        const { orgUsername, orgId } = await checkIfUserShouldBelongToOrg(idP, user.email);

        try {
          const newUser = await prisma.user.create({
            data: {
              // Slugify the incoming name and append a few random characters to
              // prevent conflicts for users with the same name.
              username: orgId ? slugify(orgUsername) : usernameSlug(user.name!),
              emailVerified: new Date(),
              name: user.name,
              ...(user.image && { avatarUrl: user.image }),
              email: user.email!,
              identityProvider: idP,
              identityProviderId: account.providerAccountId,
              ...(orgId && {
                verified: true,
                organization: { connect: { id: orgId } },
                teams: {
                  create: { role: MembershipRole.MEMBER, accepted: true, team: { connect: { id: orgId } } },
                },
              }),
              creationSource: CreationSource.WEBAPP,
            },
          });
          const linkAccountNewUserData = { ...account, userId: newUser.id, providerEmail: user.email };
          await calcomAdapter.linkAccount(linkAccountNewUserData);

          if (newUser.twoFactorEnabled) {
            return loginWithTotp(newUser.email);
          } else {
            return true;
          }
        } catch (err) {
          log.error("Error creating a new user", err);
          return `/auth/error?error=user-creation-error`;
        }
      }

      return false;
    },
    /**
     * Used to handle the navigation right after successful login or logout
     */
    async redirect({ url, baseUrl }) {
      // Allows relative callback URLs
      if (url.startsWith("/")) return `${baseUrl}${url}`;
      // Allows callback URLs on the same domain
      else if (new URL(url).hostname === new URL(WEBAPP_URL).hostname) return url;
      return baseUrl;
    },
  },
  events: {
    async signIn(message) {
      /* only run this code if:
         - it's a hosted cal account
         - DUB_API_KEY is configured
         - it's a new user
      */
      const user = message.user as User & {
        username: string;
        createdDate: string;
      };
      // check if the user was created in the last 10 minutes
      // this is a workaround – in the future once we move to use the Account model in the DB
      // we should use NextAuth's isNewUser flag instead: https://next-auth.js.org/configuration/events#signin
      const isNewUser = new Date(user.createdDate) > new Date(Date.now() - 10 * 60 * 1000);
      if ((isENVDev || IS_CALCOM) && isNewUser) {
        // Null check for user properties
        const safeUserId = user.id ? user.id.toString() : "unknown";
        const safeUserName = user.name ?? "Unknown User";
        const safeUserEmail = user.email ?? "unknown@example.com";
        const safeUserImage = user.image ?? undefined;

        if (process.env.DUB_API_KEY) {
          const clickId = getDubId();
          // check if there's a clickId (dub_id) cookie set by @dub/analytics
          if (clickId) {
            // here we use waitUntil – meaning this code will run async to not block the main thread
            waitUntil(
              // if so, send a lead event to Dub
              // @see https://d.to/conversions/next-auth
              dub.track.lead({
                clickId,
                eventName: "Sign Up",
<<<<<<< HEAD
                customerId: safeUserId,
                customerName: safeUserName,
                customerEmail: safeUserEmail,
                customerAvatar: safeUserImage,
=======
                externalId: user.id.toString(),
                customerName: user.name,
                customerEmail: user.email,
                customerAvatar: user.image,
>>>>>>> e6959f3c
              })
            );
          }
        }
      }
    },
  },
});

/**
 * Identifies the profile the user should be logged into.
 */
const determineProfile = ({
  token,
  profiles,
}: {
  token: JWT;
  profiles: { id: number | null; upId: string }[];
}): { id: number | null; upId: string } => {
  // Filter out profiles with null id for safety when selecting a default without token hint
  const validProfiles = profiles.filter((p) => p.id !== null) as { id: number; upId: string }[];

  // If profile switcher is disabled, return the first valid profile or fallback to the first original profile if none are valid
  if (!ENABLE_PROFILE_SWITCHER) {
    // We need to return the profile structure {id: number | null, upId: string}
    const firstValid = profiles.find((p) => p.id !== null);
    return firstValid ?? profiles[0]; // Return first valid, or first original as fallback
  }

  // If a upId exists in the token, try to find the matching profile
  if (token.upId) {
    const matchingProfile = profiles.find((p) => p.upId === token.upId);
    if (matchingProfile) {
      // Prefer the version with a non-null ID if it exists among validProfiles, otherwise return the match found.
      const matchingValidProfile = validProfiles.find((p) => p.upId === token.upId);
      return matchingValidProfile ?? matchingProfile;
    }
  }

  // Fallback: Return the first valid profile, or the first original profile if none are valid.
  const firstValid = profiles.find((p) => p.id !== null);
  return firstValid ?? profiles[0];
};<|MERGE_RESOLUTION|>--- conflicted
+++ resolved
@@ -1108,17 +1108,10 @@
               dub.track.lead({
                 clickId,
                 eventName: "Sign Up",
-<<<<<<< HEAD
-                customerId: safeUserId,
-                customerName: safeUserName,
-                customerEmail: safeUserEmail,
-                customerAvatar: safeUserImage,
-=======
                 externalId: user.id.toString(),
                 customerName: user.name,
                 customerEmail: user.email,
                 customerAvatar: user.image,
->>>>>>> e6959f3c
               })
             );
           }
