--- conflicted
+++ resolved
@@ -100,13 +100,10 @@
       belongsToActiveTeam: token.belongsToActiveTeam,
       org: token.org,
       locale: user.locale ?? undefined,
-<<<<<<< HEAD
+      profile: user.profile,
       currentWorkspace: token.user.currentWorkspace,
       funnelhubId: token.user.id,
       funnelhubToken: token.user.apiToken,
-=======
-      profile: user.profile,
->>>>>>> 51428087
     },
     profileId: token.profileId,
     upId,
