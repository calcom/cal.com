--- conflicted
+++ resolved
@@ -76,12 +76,9 @@
       impersonatedByUID: token.impersonatedByUID ?? undefined,
       belongsToActiveTeam: token.belongsToActiveTeam,
       organizationId: token.organizationId,
-<<<<<<< HEAD
       twoFactorEnabled: user.twoFactorEnabled,
       requireTwoFactor: user?.organization?.requireTwoFactor,
-=======
       locale: user.locale ?? undefined,
->>>>>>> 3223beb9
     },
   };
 
