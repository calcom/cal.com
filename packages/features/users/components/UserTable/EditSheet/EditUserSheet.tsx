--- conflicted
+++ resolved
@@ -18,9 +18,6 @@
   return url.replace(/^(https?:\/\/)/, "");
 }
 
-<<<<<<< HEAD
-export function EditUserSheet({ state, dispatch }: { state: State; dispatch: Dispatch<Action> }) {
-=======
 export function EditUserSheet({
   state,
   dispatch,
@@ -28,19 +25,13 @@
   state: UserTableState;
   dispatch: Dispatch<UserTableAction>;
 }) {
->>>>>>> 00ee1ef4
   const { t } = useLocale();
   const { user: selectedUser } = state.editSheet;
   const orgBranding = useOrgBranding();
   const [editMode, setEditMode] = useEditMode((state) => [state.editMode, state.setEditMode], shallow);
   const { data: loadedUser, isPending } = trpc.viewer.organizations.getUser.useQuery(
     {
-<<<<<<< HEAD
-      // @ts-expect-error we obly enable the query if the user is selected
-      userId: selectedUser.id,
-=======
       userId: selectedUser?.id,
->>>>>>> 00ee1ef4
     },
     {
       enabled: !!selectedUser?.id,
@@ -50,13 +41,8 @@
   const { data: usersAttributes, isPending: usersAttributesPending } =
     trpc.viewer.attributes.getByUserId.useQuery(
       {
-<<<<<<< HEAD
-        // @ts-expect-error we obly enable the query if the user is selected
-        userId: selectedUser.id,
-=======
         // @ts-expect-error We know it exists as it is only called when selectedUser is defined
         userId: selectedUser?.id,
->>>>>>> 00ee1ef4
       },
       {
         enabled: !!selectedUser?.id,
@@ -76,11 +62,7 @@
         setEditMode(false);
         dispatch({ type: "CLOSE_MODAL" });
       }}>
-<<<<<<< HEAD
-      <SheetContent className="bg-muted">
-=======
       <SheetContent className="bg-default">
->>>>>>> 00ee1ef4
         {!isPending && loadedUser ? (
           <>
             {!editMode ? (
@@ -89,16 +71,7 @@
                   <div className="border-sublte bg-default w-full rounded-xl border p-4">
                     <OrganizationBanner />
                     <div className="bg-default ml-3 w-fit translate-y-[-50%] rounded-full p-1 ring-1 ring-[#0000000F]">
-<<<<<<< HEAD
-                      <Avatar
-                        asChild
-                        size="lg"
-                        alt={`${loadedUser?.name} avatar`}
-                        imageSrc={loadedUser.avatarUrl}
-                      />
-=======
                       <Avatar asChild size="lg" alt={`${loadedUser?.name} avatar`} imageSrc={avatarURL} />
->>>>>>> 00ee1ef4
                     </div>
                     <h2 className="text-emphasis font-sans text-2xl font-semibold">
                       {loadedUser?.name || "Nameless User"}
