--- conflicted
+++ resolved
@@ -1,7 +1,7 @@
 import { zodResolver } from "@hookform/resolvers/zod";
 import { useSession } from "next-auth/react";
 import type { Dispatch } from "react";
-import { useMemo, useEffect } from "react";
+import { useMemo } from "react";
 import { Controller, useForm, useFormContext } from "react-hook-form";
 import { z } from "zod";
 import { shallow } from "zustand/shallow";
@@ -20,14 +20,10 @@
   showToast,
   Avatar,
   ImageUploader,
-<<<<<<< HEAD
-  Button,
   SelectField,
-=======
   SheetHeader,
   SheetBody,
   SheetFooter,
->>>>>>> 53c37a9d
 } from "@calcom/ui";
 
 import type { Action } from "../UserListTable";
@@ -140,42 +136,6 @@
   const watchTimezone = form.watch("timeZone");
 
   return (
-<<<<<<< HEAD
-    <Form
-      form={form}
-      id="edit-user-form"
-      handleSubmit={(values) => {
-        console.log(values);
-        // mutation.mutate({
-        //   userId: selectedUser?.id ?? "",
-        //   role: values.role,
-        //   username: values.username,
-        //   name: values.name,
-        //   email: values.email,
-        //   avatar: values.avatar,
-        //   bio: values.bio,
-        //   timeZone: values.timeZone,
-        // });
-      }}>
-      <div className="mt-4 flex flex-col gap-2">
-        <Controller
-          control={form.control}
-          name="avatar"
-          render={({ field: { value } }) => (
-            <div className="flex items-center">
-              <Avatar alt={`${selectedUser?.name} avatar`} imageSrc={value} size="lg" />
-              <div className="ml-4">
-                <ImageUploader
-                  target="avatar"
-                  id="avatar-upload"
-                  buttonMsg={t("change_avatar")}
-                  handleAvatarChange={(newAvatar) => {
-                    form.setValue("avatar", newAvatar, { shouldDirty: true });
-                  }}
-                  imageSrc={value || undefined}
-                />
-              </div>
-=======
     <>
       <Form
         form={form}
@@ -223,7 +183,6 @@
               <p className="subtle text-sm font-normal">
                 {domainUrl}/{selectedUser?.username}
               </p>
->>>>>>> 53c37a9d
             </div>
           </div>
         </SheetHeader>
@@ -232,45 +191,6 @@
           <TextField label={t("name")} {...form.register("name")} />
           <TextField label={t("email")} {...form.register("email")} />
 
-<<<<<<< HEAD
-        <TextAreaField label={t("bio")} {...form.register("bio")} className="min-h-52" />
-        <div>
-          <Label>{t("role")}</Label>
-          <ToggleGroup
-            isFullWidth
-            defaultValue={selectedUser?.role ?? "MEMBER"}
-            value={form.watch("role")}
-            options={membershipOptions}
-            onValueChange={(value: EditSchema["role"]) => {
-              form.setValue("role", value);
-            }}
-          />
-        </div>
-        <div>
-          <Label>{t("timezone")}</Label>
-          <TimezoneSelect value={watchTimezone ?? "America/Los_Angeles"} />
-        </div>
-        <AttributesList selectedUserId={selectedUser.id} />
-      </div>
-      <Button
-        color="secondary"
-        type="button"
-        className="justify-center md:w-1/5"
-        onClick={() => {
-          setEditMode(false);
-        }}>
-        {t("cancel")}
-      </Button>
-
-      <Button
-        type="submit"
-        className="w-full justify-center"
-        form="edit-user-form"
-        loading={mutation.isPending}>
-        {t("update")}
-      </Button>
-    </Form>
-=======
           <TextAreaField label={t("bio")} {...form.register("bio")} className="min-h-52" />
           <div>
             <Label>{t("role")}</Label>
@@ -294,7 +214,6 @@
         </SheetFooter>
       </Form>
     </>
->>>>>>> 53c37a9d
   );
 }
 
@@ -351,6 +270,7 @@
           <Controller
             name={`attributes.${attr.id}`}
             control={control}
+            key={attr.id}
             defaultValue={{ id: attr.id }}
             render={({ field }) => {
               return (
