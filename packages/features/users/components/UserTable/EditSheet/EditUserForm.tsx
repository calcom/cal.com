--- conflicted
+++ resolved
@@ -351,33 +351,10 @@
                       }}
                       label={attr.name}
                       options={getOptionsByAttributeId(attr.id)}
-<<<<<<< HEAD
-                      value={attr.type === "MULTI_SELECT" ? field.value?.options : field.value?.options[0]}
+                      value={attr.type === "MULTI_SELECT" ? fieldValue?.options : fieldValue?.options?.[0]}
                       onChange={(
                         value: { value: string; label: string } | { value: string; label: string }[]
                       ) => {
-                        if (attr.type === "MULTI_SELECT") {
-                          field.onChange({
-                            id: attr.id,
-                            options: (value as { value: string; label: string }[]).map((v: any) => ({
-                              label: v.label,
-                              value: v.value,
-                            })),
-                          });
-                        } else {
-                          field.onChange({
-                            id: attr.id,
-                            options: [
-                              {
-                                label: (value as { value: string; label: string }).label,
-                                value: (value as { value: string; label: string }).value,
-                              },
-                            ],
-                          });
-                        }
-=======
-                      value={attr.type === "MULTI_SELECT" ? fieldValue?.options : fieldValue?.options?.[0]}
-                      onChange={(value) => {
                         if (!value) return;
                         const valueAsArray = value instanceof Array ? value : [value];
 
@@ -394,7 +371,6 @@
                             updatedOptions,
                           }),
                         });
->>>>>>> 44115ac7
                       }}
                     />
                   )}
