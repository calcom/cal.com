--- conflicted
+++ resolved
@@ -26,10 +26,7 @@
   SheetFooter,
   Button,
   SheetTitle,
-<<<<<<< HEAD
-=======
   Divider,
->>>>>>> 00ee1ef4
 } from "@calcom/ui";
 
 import type { UserTableAction } from "../types";
@@ -44,9 +41,6 @@
 
 const attributeSchema = z.object({
   id: z.string(),
-<<<<<<< HEAD
-  options: z.array(z.object({ label: z.string().optional(), value: stringOrNumber.optional() })).optional(),
-=======
   options: z
     .array(
       z.object({
@@ -57,7 +51,6 @@
       })
     )
     .optional(),
->>>>>>> 00ee1ef4
   value: stringOrNumber.optional(),
 });
 
@@ -166,11 +159,7 @@
             avatar: values.avatar,
             bio: values.bio,
             timeZone: values.timeZone,
-<<<<<<< HEAD
-            // @ts-expect-error theyre there in local types but for some reason it errors?
-=======
             // @ts-expect-error they're there in local types but for some reason it errors?
->>>>>>> 00ee1ef4
             attributeOptions: values.attributes
               ? // @ts-expect-error  same as above
                 { userId: selectedUser?.id ?? "", attributes: values.attributes }
@@ -180,33 +169,21 @@
         }}>
         <SheetHeader>
           <SheetTitle>{t("update_profile")}</SheetTitle>
-<<<<<<< HEAD
-
-          <div className="mt-6 flex flex-col gap-2">
-=======
         </SheetHeader>
         <SheetBody className="bg-muted border-subtle mt-6 gap-4 rounded-xl border p-4">
           <div className="">
->>>>>>> 00ee1ef4
             <Controller
               control={form.control}
               name="avatar"
               render={({ field: { value } }) => (
                 <div className="flex items-center">
-<<<<<<< HEAD
-                  <Avatar alt={`${selectedUser?.name} avatar`} imageSrc={value} size="lg" />
-=======
                   <Avatar alt={`${selectedUser?.name} avatar`} imageSrc={value} size="mdLg" />
->>>>>>> 00ee1ef4
                   <div className="ml-4">
                     <ImageUploader
                       target="avatar"
                       id="avatar-upload"
                       buttonMsg={t("change_avatar")}
-<<<<<<< HEAD
-=======
                       buttonSize="sm"
->>>>>>> 00ee1ef4
                       handleAvatarChange={(newAvatar) => {
                         form.setValue("avatar", newAvatar, { shouldDirty: true });
                       }}
@@ -217,23 +194,11 @@
               )}
             />
           </div>
-<<<<<<< HEAD
-        </SheetHeader>
-        <SheetBody className="mt-4 flex h-full flex-col space-y-3 px-1">
-          <label className="text-emphasis mb-1 text-base font-semibold">{t("profile")}</label>
-          <TextField label={t("username")} {...form.register("username")} />
-          <TextField label={t("name")} {...form.register("name")} />
-          <TextField label={t("email")} {...form.register("email")} />
-
-          <TextAreaField label={t("bio")} {...form.register("bio")} className="min-h-24" />
-          <div>
-=======
           <Divider />
           <TextField label={t("name")} {...form.register("name")} className="mb-6" />
           <TextField label={t("username")} {...form.register("username")} className="mb-6" />
           <TextAreaField label={t("about")} {...form.register("bio")} className="min-h-24 mb-6" />
           <div className="mb-6">
->>>>>>> 00ee1ef4
             <Label>{t("role")}</Label>
             <ToggleGroup
               isFullWidth
@@ -245,18 +210,11 @@
               }}
             />
           </div>
-<<<<<<< HEAD
-          <div className="mb-4">
-            <Label>{t("timezone")}</Label>
-            <TimezoneSelect value={watchTimezone ?? "America/Los_Angeles"} />
-          </div>
-=======
           <div className="mb-6">
             <Label>{t("timezone")}</Label>
             <TimezoneSelect value={watchTimezone ?? "America/Los_Angeles"} />
           </div>
           <Divider />
->>>>>>> 00ee1ef4
           <AttributesList selectedUserId={selectedUser?.id} />
         </SheetBody>
         <SheetFooter>
@@ -279,17 +237,10 @@
   );
 }
 
-<<<<<<< HEAD
-type AttributeType = z.infer<typeof attributeSchema>;
-
-type DefaultValueType = {
-  [key: `attributes.${number}`]: AttributeType;
-=======
 type Attribute = z.infer<typeof attributeSchema>;
 
 type DefaultValueType = {
   [key: `attributes.${number}`]: Attribute;
->>>>>>> 00ee1ef4
 };
 
 function AttributesList(props: { selectedUserId: number }) {
@@ -297,19 +248,11 @@
     trpc.viewer.attributes.getByUserId.useQuery({
       userId: props.selectedUserId,
     });
-<<<<<<< HEAD
-  const { data: attributes, isPending: attributesPending } = trpc.viewer.attributes.list.useQuery();
-  const enabledAttributes = attributes?.filter((attr) => attr.enabled);
-
-  const { t } = useLocale();
-  const { control, watch, getFieldState, setValue } = useFormContext();
-=======
   const { data: attributes } = trpc.viewer.attributes.list.useQuery();
   const enabledAttributes = attributes?.filter((attr) => attr.enabled);
 
   const { t } = useLocale();
   const { control, getFieldState } = useFormContext();
->>>>>>> 00ee1ef4
 
   const getOptionsByAttributeId = (attributeId: string) => {
     const attribute = attributes?.find((attr) => attr.id === attributeId);
@@ -333,25 +276,16 @@
       } else if (attr.type === "MULTI_SELECT") {
         acc[key] = {
           id: attr.id,
-<<<<<<< HEAD
-          options: attr.options.map((option) => ({ label: option.value, value: option.id })),
-=======
           options: attr.options.map((option) => ({
             label: option.value,
             value: option.id,
             createdByDSyncId: option.createdByDSyncId ?? null,
             weight: option.weight ?? 100,
           })),
->>>>>>> 00ee1ef4
         };
       } else if (attr.type === "SINGLE_SELECT") {
         acc[key] = {
           id: attr.id,
-<<<<<<< HEAD
-          options: [{ label: attr.options[0]?.value, value: attr.options[0]?.id }],
-        };
-      } else {
-=======
           options: [
             {
               label: attr.options[0]?.value,
@@ -362,7 +296,6 @@
           ],
         };
       } else if (attr.type === "TEXT") {
->>>>>>> 00ee1ef4
         acc[key] = {
           id: attr.id,
           value: attr.options[0]?.value || "",
@@ -378,10 +311,6 @@
   return (
     <div className="flex flex-col overflow-visible">
       <div className="flex flex-col gap-3 rounded-lg">
-<<<<<<< HEAD
-        <label className="text-emphasis mb-1 mt-6 text-base font-semibold">{t("attributes")}</label>
-=======
->>>>>>> 00ee1ef4
         {attributeFieldState.error && (
           <p className="text-error mb-2 block text-sm font-medium leading-none">
             {JSON.stringify(attributeFieldState.error)}
@@ -393,16 +322,10 @@
             control={control}
             key={attr.id}
             defaultValue={defaultValues[`attributes.${index}`]}
-<<<<<<< HEAD
-            render={({ field }) => {
-              return (
-                <div className="flex w-full items-center justify-center gap-2" key={attr.id}>
-=======
             render={({ field: { value, ...field } }) => {
               const fieldValue = value as Attribute | undefined | null;
               return (
                 <div className="flex w-full items-center justify-center" key={attr.id}>
->>>>>>> 00ee1ef4
                   {["TEXT", "NUMBER"].includes(attr.type) && (
                     <InputField
                       {...field}
@@ -410,11 +333,7 @@
                       labelClassName="text-emphasis mb-2 block text-sm font-medium leading-none"
                       label={attr.name}
                       type={attr.type === "TEXT" ? "text" : "number"}
-<<<<<<< HEAD
-                      value={field.value?.value || ""}
-=======
                       value={fieldValue?.value || ""}
->>>>>>> 00ee1ef4
                       onChange={(e) => {
                         field.onChange({
                           id: attr.id,
@@ -424,32 +343,6 @@
                     />
                   )}
                   {["SINGLE_SELECT", "MULTI_SELECT"].includes(attr.type) && (
-<<<<<<< HEAD
-                    <SelectField
-                      name={field.name}
-                      containerClassName="w-full"
-                      isMulti={attr.type === "MULTI_SELECT"}
-                      labelProps={{
-                        className: "text-emphasis mb-2 block text-sm font-medium leading-none",
-                      }}
-                      label={attr.name}
-                      options={getOptionsByAttributeId(attr.id)}
-                      value={attr.type === "MULTI_SELECT" ? field.value?.options : field.value?.options[0]}
-                      onChange={(value) => {
-                        if (attr.type === "MULTI_SELECT") {
-                          field.onChange({
-                            id: attr.id,
-                            options: value.map((v: any) => ({ label: v.label, value: v.value })),
-                          });
-                        } else {
-                          field.onChange({
-                            id: attr.id,
-                            options: [{ label: value.label, value: value.value }],
-                          });
-                        }
-                      }}
-                    />
-=======
                     <div className="w-full">
                       <SelectField
                         isDisabled={attr.isLocked}
@@ -529,7 +422,6 @@
                         </div>
                       )}
                     </div>
->>>>>>> 00ee1ef4
                   )}
                 </div>
               );
