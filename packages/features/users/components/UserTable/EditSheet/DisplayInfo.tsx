--- conflicted
+++ resolved
@@ -11,39 +11,8 @@
 
 const badgeColors = ["warning", "success", "green", "gray", "blue", "red", "error"] as const;
 
-<<<<<<< HEAD
-  return (
-    <div className="flex flex-col">
-      <Label className="text-subtle mb-1 text-xs font-semibold uppercase leading-none">
-        {label} {displayCount && `(${displayCount})`}
-      </Label>
-      <div className={classNames(asBadge ? "mt-0.5 flex space-x-2" : "flex flex-col")}>
-        <>
-          {values.map((v) => {
-            const content = (
-              <span
-                key={v}
-                className={classNames(
-                  "text-emphasis inline-flex items-center gap-1 font-normal leading-5",
-                  asBadge ? "text-xs" : "text-sm"
-                )}>
-                {v}
-                {displayCopy && (
-                  <Button
-                    size="sm"
-                    variant="icon"
-                    onClick={() => copyToClipboard(v)}
-                    color="minimal"
-                    className="text-subtle rounded-md"
-                    StartIcon={isCopied ? "clipboard-check" : "clipboard"}
-                  />
-                )}
-              </span>
-            );
-=======
 export function DisplayInfo({ label, icon, value, coloredBadges }: DisplayInfoType) {
   const displayAsBadges = Array.isArray(value);
->>>>>>> e63edc9d
 
   return (
     <div className="flex items-center gap-6">
