--- conflicted
+++ resolved
@@ -70,11 +70,8 @@
           language: i18n.language,
           role: values.role,
           usernameOrEmail: values.emailOrUsername,
-<<<<<<< HEAD
-=======
           isPlatform: platformUser?.organization.isPlatform,
           creationSource: CreationSource.WEBAPP,
->>>>>>> 00ee1ef4
         });
       }}
     />
