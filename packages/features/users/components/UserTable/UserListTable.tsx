--- conflicted
+++ resolved
@@ -37,13 +37,9 @@
 import { useGetUserAttributes } from "@calcom/web/components/settings/platform/hooks/useGetUserAttributes";
 
 import { DeleteBulkUsers } from "./BulkActions/DeleteBulkUsers";
-<<<<<<< HEAD
-import { EventTypesList } from "./BulkActions/EventTypesList";
-=======
 import { DynamicLink } from "./BulkActions/DynamicLink";
 import { EventTypesList } from "./BulkActions/EventTypesList";
 import { MassAssignAttributesBulkAction } from "./BulkActions/MassAssignAttributes";
->>>>>>> 00ee1ef4
 import { TeamListBulkAction } from "./BulkActions/TeamList";
 import { ChangeUserRoleModal } from "./ChangeUserRoleModal";
 import { DeleteMemberModal } from "./DeleteMemberModal";
@@ -53,55 +49,7 @@
 import { TableActions } from "./UserTableActions";
 import type { UserTableState, UserTableAction, UserTableUser } from "./types";
 
-<<<<<<< HEAD
-export interface User {
-  id: number;
-  username: string | null;
-  email: string;
-  timeZone: string;
-  role: MembershipRole;
-  avatarUrl: string | null;
-  accepted: boolean;
-  disableImpersonation: boolean;
-  completedOnboarding: boolean;
-  teams: {
-    id: number;
-    name: string;
-    slug: string | null;
-  }[];
-}
-
-type Payload = {
-  showModal: boolean;
-  user?: User;
-};
-
-export type State = {
-  changeMemberRole: Payload;
-  deleteMember: Payload;
-  impersonateMember: Payload;
-  inviteMember: Payload;
-  editSheet: Payload & { user?: User };
-};
-
-export type Action =
-  | {
-      type:
-        | "SET_CHANGE_MEMBER_ROLE_ID"
-        | "SET_DELETE_ID"
-        | "SET_IMPERSONATE_ID"
-        | "INVITE_MEMBER"
-        | "EDIT_USER_SHEET";
-      payload: Payload;
-    }
-  | {
-      type: "CLOSE_MODAL";
-    };
-
-const initialState: State = {
-=======
 const initialState: UserTableState = {
->>>>>>> 00ee1ef4
   changeMemberRole: {
     showModal: false,
   },
@@ -543,57 +491,6 @@
 
   const numberOfSelectedRows = table.getSelectedRowModel().rows.length;
 
-<<<<<<< HEAD
-  return (
-    <>
-      <DataTable
-        onRowMouseclick={(row) => {
-          const user = row.original;
-          const canEdit = adminOrOwner;
-          if (canEdit) {
-            // dispatch({
-            //   type: "EDIT_USER_SHEET",
-            //   payload: {
-            //     showModal: true,
-            //     user,
-            //   },
-            // });
-          }
-        }}
-        data-testid="user-list-data-table"
-        onSearch={(value) => setDebouncedSearchTerm(value)}
-        selectionOptions={[
-          {
-            type: "render",
-            render: (table) => <TeamListBulkAction table={table} />,
-          },
-          {
-            type: "action",
-            icon: "handshake",
-            label: "Group Meeting",
-            needsXSelected: 2,
-            onClick: () => {
-              setDynamicLinkVisible((old) => !old);
-            },
-          },
-          {
-            type: "render",
-            render: (table) => <EventTypesList table={table} orgTeams={teams} />,
-          },
-          {
-            type: "render",
-            render: (table) => (
-              <DeleteBulkUsers
-                users={table.getSelectedRowModel().flatRows.map((row) => row.original)}
-                onRemove={() => table.toggleAllPageRowsSelected(false)}
-              />
-            ),
-          },
-        ]}
-        renderAboveSelection={(table: Table<User>) => {
-          const numberOfSelectedRows = table.getSelectedRowModel().rows.length;
-          const isVisible = numberOfSelectedRows >= 2 && dynamicLinkVisible;
-=======
   const handleDownload = async () => {
     try {
       if (!org?.slug || !org?.name) {
@@ -604,7 +501,6 @@
       if (!headers || !headers.length) {
         throw new Error("Header is missing.");
       }
->>>>>>> 00ee1ef4
 
       const result = await exportQuery.refetch();
       if (!result.data) {
