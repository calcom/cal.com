--- conflicted
+++ resolved
@@ -177,8 +177,7 @@
             );
             if (attributeValues.length === 0) return null;
             return (
-<<<<<<< HEAD
-              <>
+              <div className={classNames(attribute.type === "NUMBER" ? "flex w-full justify-center" : "")}>
                 {attributeValues.map((attributeValue, index) => {
                   const isAGroupOption = attributeValue.contains?.length > 0;
                   return (
@@ -187,16 +186,7 @@
                     </Badge>
                   );
                 })}
-              </>
-=======
-              <div className={classNames(attribute.type === "NUMBER" ? "flex w-full justify-center" : "")}>
-                {attributeValues.map((attributeValue, index) => (
-                  <Badge key={index} variant="gray" className="mr-1">
-                    {attributeValue.value}
-                  </Badge>
-                ))}
               </div>
->>>>>>> 693356d3
             );
           },
           filterFn: (row, id, filterValue) => {
