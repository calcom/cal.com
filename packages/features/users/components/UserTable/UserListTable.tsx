--- conflicted
+++ resolved
@@ -542,40 +542,9 @@
         }
         ToolbarRight={
           <>
-<<<<<<< HEAD
-            <DataTableToolbar.CTA
-              type="button"
-              color="secondary"
-              StartIcon="file-down"
-              loading={isDownloading}
-              onClick={() => handleDownload()}
-              data-testid="export-members-button">
-              {t("download")}
-            </DataTableToolbar.CTA>
-            <DataTableFilters.AddFilterButton table={table} />
-            <DataTableFilters.ColumnVisibilityButton table={table} />
-            {adminOrOwner && (
-              <DataTableToolbar.CTA
-                type="button"
-                color="primary"
-                StartIcon="plus"
-                onClick={() =>
-                  dispatch({
-                    type: "INVITE_MEMBER",
-                    payload: {
-                      showModal: true,
-                    },
-                  })
-                }
-                data-testid="new-organization-member-button">
-                {t("add")}
-              </DataTableToolbar.CTA>
-            )}
-=======
             <DataTableFilters.ClearFiltersButton />
             <SaveFilterSegmentButton />
             <FilterSegmentSelect />
->>>>>>> f15d3478
           </>
         }>
         {numberOfSelectedRows >= 2 && dynamicLinkVisible && (
@@ -584,15 +553,7 @@
           </DataTableSelectionBar.Root>
         )}
         {numberOfSelectedRows > 0 && (
-<<<<<<< HEAD
-          <DataTableSelectionBar.Root
-            className="justify-center"
-            style={{
-              width: "max-content",
-            }}>
-=======
           <DataTableSelectionBar.Root className="!bottom-16 justify-center md:w-max">
->>>>>>> f15d3478
             <p className="text-brand-subtle shrink-0 px-2 text-center text-xs leading-none sm:text-sm sm:font-medium">
               {t("number_selected", { count: numberOfSelectedRows })}
             </p>
