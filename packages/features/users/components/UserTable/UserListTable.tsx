--- conflicted
+++ resolved
@@ -29,17 +29,13 @@
   DataTableSelectionBar,
   DataTablePagination,
   showToast,
-  useFetchMoreOnBottomReached,
 } from "@calcom/ui";
-<<<<<<< HEAD
 import {
   useFetchMoreOnBottomReached,
   textFilter,
   isTextFilterValue,
   type FilterValue,
 } from "@calcom/ui/data-table";
-=======
->>>>>>> 65484e7d
 import { useGetUserAttributes } from "@calcom/web/components/settings/platform/hooks/useGetUserAttributes";
 
 import { DeleteBulkUsers } from "./BulkActions/DeleteBulkUsers";
