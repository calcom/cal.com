--- conflicted
+++ resolved
@@ -175,7 +175,6 @@
         return [];
       }
       return (
-<<<<<<< HEAD
         (attributes?.map((attribute) => {
           // TODO: We need to normalize AttributeOption table first
           // so that we can have `number_value` column for numeric operations.
@@ -200,12 +199,33 @@
               );
               if (attributeValues.length === 0) return null;
               return (
-                <div className={classNames(isNumber ? "flex w-full justify-center" : "")}>
-                  {attributeValues.map((attributeValue, index) => (
-                    <Badge key={index} variant="gray" className="mr-1">
-                      {attributeValue.value}
-                    </Badge>
-                  ))}
+                <div className={classNames(isNumber ? "flex w-full justify-center" : "flex flex-wrap")}>
+                  {attributeValues.map((attributeValue) => {
+                    const isAGroupOption = attributeValue.contains?.length > 0;
+                    const suffix = attribute.isWeightsEnabled
+                      ? `${attributeValue.weight || 100}%`
+                      : undefined;
+                    return (
+                      <div className="mr-1 inline-flex shrink-0" key={attributeValue.id}>
+                        <Badge
+                          variant={isAGroupOption ? "orange" : "gray"}
+                          className={classNames(suffix && "rounded-r-none")}>
+                          {attributeValue.value}
+                        </Badge>
+
+                        {suffix ? (
+                          <Badge
+                            variant={isAGroupOption ? "orange" : "gray"}
+                            style={{
+                              backgroundColor: "color-mix(in hsl, var(--cal-bg-emphasis), black 5%)",
+                            }}
+                            className="rounded-l-none">
+                            {suffix}
+                          </Badge>
+                        ) : null}
+                      </div>
+                    );
+                  })}
                 </div>
               );
             },
@@ -224,64 +244,6 @@
             },
           };
         }) as ColumnDef<UserTableUser>[]) ?? []
-=======
-        (attributes?.map((attribute) => ({
-          id: attribute.id,
-          header: attribute.name,
-          meta: {
-            filterType: attribute.type.toLowerCase() === "text" ? "text" : "select",
-          },
-          size: 120,
-          accessorFn: (data) => data.attributes.find((attr) => attr.attributeId === attribute.id)?.value,
-          cell: ({ row }) => {
-            const attributeValues = row.original.attributes.filter(
-              (attr) => attr.attributeId === attribute.id
-            );
-            if (attributeValues.length === 0) return null;
-            return (
-              <div
-                className={classNames(
-                  attribute.type === "NUMBER" ? "flex w-full justify-center" : "flex flex-wrap"
-                )}>
-                {attributeValues.map((attributeValue, index) => {
-                  const isAGroupOption = attributeValue.contains?.length > 0;
-                  const suffix = attribute.isWeightsEnabled ? `${attributeValue.weight || 100}%` : undefined;
-                  return (
-                    <div className="mr-1 inline-flex shrink-0" key={attributeValue.id}>
-                      <Badge
-                        variant={isAGroupOption ? "orange" : "gray"}
-                        className={classNames(suffix && "rounded-r-none")}>
-                        {attributeValue.value}
-                      </Badge>
-
-                      {suffix ? (
-                        <Badge
-                          variant={isAGroupOption ? "orange" : "gray"}
-                          style={{
-                            backgroundColor: "color-mix(in hsl, var(--cal-bg-emphasis), black 5%)",
-                          }}
-                          className="rounded-l-none">
-                          {suffix}
-                        </Badge>
-                      ) : null}
-                    </div>
-                  );
-                })}
-              </div>
-            );
-          },
-          filterFn: (row, id, filterValue) => {
-            const attributeValues = row.original.attributes.filter((attr) => attr.attributeId === id);
-
-            if (isTextFilterValue(filterValue)) {
-              return attributeValues.some((attr) => textFilter(attr.value, filterValue));
-            }
-
-            if (attributeValues.length === 0) return false;
-            return attributeValues.some((attr) => filterValue.includes(attr.value));
-          },
-        })) as ColumnDef<UserTableUser>[]) ?? []
->>>>>>> ee3c0891
       );
     };
     const cols: ColumnDef<UserTableUser>[] = [
