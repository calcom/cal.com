--- conflicted
+++ resolved
@@ -175,7 +175,6 @@
         return [];
       }
       return (
-<<<<<<< HEAD
         (attributes?.map((attribute) => {
           const isNumber = false; // attribute.type === "NUMBER";
           const isText = attribute.type === "TEXT";
@@ -219,45 +218,6 @@
             },
           };
         }) as ColumnDef<UserTableUser>[]) ?? []
-=======
-        (attributes?.map((attribute) => ({
-          id: attribute.id,
-          header: attribute.name,
-          meta: {
-            filterType: attribute.type.toLowerCase() === "text" ? "text" : "select",
-          },
-          size: 120,
-          accessorFn: (data) => data.attributes.find((attr) => attr.attributeId === attribute.id)?.value,
-          cell: ({ row }) => {
-            const attributeValues = row.original.attributes.filter(
-              (attr) => attr.attributeId === attribute.id
-            );
-            if (attributeValues.length === 0) return null;
-            return (
-              <div className={classNames(attribute.type === "NUMBER" ? "flex w-full justify-center" : "")}>
-                {attributeValues.map((attributeValue, index) => {
-                  const isAGroupOption = attributeValue.contains?.length > 0;
-                  return (
-                    <Badge key={index} variant={isAGroupOption ? "orange" : "gray"} className="mr-1">
-                      {attributeValue.value}
-                    </Badge>
-                  );
-                })}
-              </div>
-            );
-          },
-          filterFn: (row, id, filterValue) => {
-            const attributeValues = row.original.attributes.filter((attr) => attr.attributeId === id);
-
-            if (isTextFilterValue(filterValue)) {
-              return attributeValues.some((attr) => textFilter(attr.value, filterValue));
-            }
-
-            if (attributeValues.length === 0) return false;
-            return attributeValues.some((attr) => filterValue.includes(attr.value));
-          },
-        })) as ColumnDef<UserTableUser>[]) ?? []
->>>>>>> 046b7a0d
       );
     };
     const cols: ColumnDef<UserTableUser>[] = [
