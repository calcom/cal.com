--- conflicted
+++ resolved
@@ -1,18 +1,7 @@
 "use client";
 
 import { keepPreviousData } from "@tanstack/react-query";
-<<<<<<< HEAD
-import type { ColumnFiltersState } from "@tanstack/react-table";
 import { getCoreRowModel, getSortedRowModel, useReactTable, type ColumnDef } from "@tanstack/react-table";
-=======
-import {
-  getCoreRowModel,
-  getFilteredRowModel,
-  getSortedRowModel,
-  useReactTable,
-  type ColumnDef,
-} from "@tanstack/react-table";
->>>>>>> d4afa143
 import { useSession } from "next-auth/react";
 import { useQueryState, parseAsBoolean } from "nuqs";
 import { useMemo, useReducer, useRef, useState } from "react";
@@ -405,14 +394,6 @@
       rowSelection,
     },
     getCoreRowModel: getCoreRowModel(),
-    // TODO(SEAN): We need to move filter state to the server so we can fetch more data when the filters change if theyre not in client cache
-    // FIXME: How do I keep the filters working but still including the optionsGroup
-    // getFilteredRowModel: (table) => {
-    //   console.log("getFilteredRowModel", table);
-    //   const fn = getFilteredRowModel();
-    //   console.log("table:", fn(table));
-    //   return fn(table);
-    // },
     getSortedRowModel: getSortedRowModel(),
     onRowSelectionChange: setRowSelection,
     getRowId: (row) => `${row.id}`,
