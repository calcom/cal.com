"use client";

import type { Table } from "@tanstack/react-table";
import { forwardRef } from "react";
import { createPortal } from "react-dom";

import classNames from "@calcom/ui/classNames";
<<<<<<< HEAD
import { Button, type ButtonProps } from "@calcom/ui/components/button";
import { Icon, type IconName } from "@calcom/ui/components/icon";
=======
import type { ButtonProps } from "@calcom/ui/components/button";
import { Button } from "@calcom/ui/components/button";
import { Icon } from "@calcom/ui/components/icon";
import type { IconName } from "@calcom/ui/components/icon";
>>>>>>> e67e073f

export type ActionItem<TData> =
  | {
      type: "action";
      label: string;
      onClick: () => void;
      icon?: IconName;
      needsXSelected?: number;
    }
  | {
      type: "render";
      render: (table: Table<TData>) => React.ReactNode;
      needsXSelected?: number;
    };

type ResponsiveButtonProps = {
  className?: string;
  icon: IconName;
  onClick?: () => void;
  children: string;
} & ButtonProps;

const ResponsiveButton = forwardRef<HTMLButtonElement, ResponsiveButtonProps>(
  ({ icon, onClick, children, ...rest }, ref) => {
    return (
      <Button ref={ref} onClick={onClick} title={children} {...rest}>
        <Icon name={icon} size={18} className="sm:hidden" />
        <Icon name={icon} size={16} className="mr-2 hidden shrink-0 sm:inline" />
        <span className="sr-only shrink-0 md:not-sr-only">{children}</span>
      </Button>
    );
  }
);

ResponsiveButton.displayName = "ResponsiveButton";

const Root = forwardRef<
  HTMLDivElement,
  React.HTMLAttributes<HTMLDivElement> & { showSelectionCount?: boolean }
>(({ children, ...props }, ref) => {
  const { className, style, ...rest } = props;
  return createPortal(
    <div
      ref={ref}
      className={classNames(
        "bg-default text-emphasis shadow-outline-gray-rested border-subtle fixed left-0 right-0 flex items-center space-x-1 overflow-x-auto border px-2 py-2 sm:space-x-2 md:left-1/2 md:z-auto md:w-fit md:-translate-x-1/2 md:transform md:space-x-3 md:overflow-x-hidden md:rounded-lg md:px-4",
        className
      )}
      style={{ ...style }}
      {...rest}>
      {children}
    </div>,
    document.body
  );
});

Root.displayName = "Root";

export const DataTableSelectionBar = {
  Root,
  Button: ResponsiveButton,
};<|MERGE_RESOLUTION|>--- conflicted
+++ resolved
@@ -5,15 +5,8 @@
 import { createPortal } from "react-dom";
 
 import classNames from "@calcom/ui/classNames";
-<<<<<<< HEAD
 import { Button, type ButtonProps } from "@calcom/ui/components/button";
 import { Icon, type IconName } from "@calcom/ui/components/icon";
-=======
-import type { ButtonProps } from "@calcom/ui/components/button";
-import { Button } from "@calcom/ui/components/button";
-import { Icon } from "@calcom/ui/components/icon";
-import type { IconName } from "@calcom/ui/components/icon";
->>>>>>> e67e073f
 
 export type ActionItem<TData> =
   | {
