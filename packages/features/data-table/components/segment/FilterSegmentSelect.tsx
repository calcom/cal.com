<<<<<<< HEAD
import { Button } from "@calid/features/ui/components/button";
=======
import { useSession } from "next-auth/react";
import { useState, useMemo } from "react";

import { checkAdminOrOwner } from "@calcom/features/auth/lib/checkAdminOrOwner";
import { useLocale } from "@calcom/lib/hooks/useLocale";
import {Icon} from "@calcom/ui/components/icon"
import {Button} from "@calid/features/ui"
>>>>>>> bb709c11
import {
  DropdownMenu,
  DropdownMenuPortal,
  DropdownMenuContent,
  DropdownMenuItem,
  DropdownMenuTrigger,
  DropdownMenuLabel,
<<<<<<< HEAD
} from "@calid/features/ui/components/dropdown-menu";
import { Icon, type IconName } from "@calid/features/ui/components/icon/Icon";
import { useSession } from "next-auth/react";
import { useState, useMemo } from "react";

import { checkAdminOrOwner } from "@calcom/features/auth/lib/checkAdminOrOwner";
import { useLocale } from "@calcom/lib/hooks/useLocale";
=======
} from "@calcom/ui/components/dropdown";
import { type IconName } from "@calcom/ui/components/icon";
>>>>>>> bb709c11

import { useDataTable } from "../../hooks";
import type { FilterSegmentOutput } from "../../lib/types";
import { DeleteSegmentDialog } from "./DeleteSegmentDialog";
import { DuplicateSegmentDialog } from "./DuplicateSegmentDialog";
import { RenameSegmentDialog } from "./RenameSegmentDialog";

type SubmenuItem = {
  iconName: IconName;
  labelKey: string;
  onClick: (segment: FilterSegmentOutput) => void;
  isDestructive?: boolean;
  adminOnly: boolean;
};

export function FilterSegmentSelect() {
  const { t } = useLocale();
  const { segments, selectedSegment, segmentId, setSegmentId, isSegmentEnabled } = useDataTable();
  const [segmentToRename, setSegmentToRename] = useState<FilterSegmentOutput | undefined>();
  const [segmentToDuplicate, setSegmentToDuplicate] = useState<FilterSegmentOutput | undefined>();
  const [segmentToDelete, setSegmentToDelete] = useState<FilterSegmentOutput | undefined>();

  const submenuItems: SubmenuItem[] = [
    {
      iconName: "square-pen",
      labelKey: "rename",
      onClick: (segment) => setSegmentToRename(segment),
      adminOnly: true,
    },
    {
      iconName: "copy",
      labelKey: "duplicate",
      onClick: (segment) => setSegmentToDuplicate(segment),
      adminOnly: false,
    },
    {
      iconName: "trash-2",
      labelKey: "delete",
      onClick: (segment) => setSegmentToDelete(segment),
      isDestructive: true,
      adminOnly: true,
    },
  ];

  const segmentGroups = useMemo(() => {
    const sortFn = (a: FilterSegmentOutput, b: FilterSegmentOutput) => a.name.localeCompare(b.name);

    const personalSegments = segments?.filter((segment) => !segment.team) || [];
    const teamSegments =
      segments?.filter(
        (segment): segment is FilterSegmentOutput & { team: NonNullable<FilterSegmentOutput["team"]> } =>
          segment.team !== null
      ) || [];

    // Group team segments by team name
    const teamSegmentsByTeam = teamSegments.reduce<{ [teamName: string]: FilterSegmentOutput[] }>(
      (acc, segment) => {
        const teamName = segment.team.name;
        if (!acc[teamName]) {
          acc[teamName] = [];
        }
        acc[teamName].push(segment);
        return acc;
      },
      {}
    );

    return [
      ...(personalSegments.length > 0
        ? [
            {
              label: t("personal"),
              segments: personalSegments.sort(sortFn),
            },
          ]
        : []),
      ...Object.entries(teamSegmentsByTeam)
        .map(([teamName, segments]) => ({
          label: teamName,
          segments: segments.sort(sortFn),
        }))
        .sort((a, b) => a.label.localeCompare(b.label)),
    ];
  }, [segments, t]);

  if (!isSegmentEnabled) {
    return (
        <Button color="secondary" disabled className="flex items-center space-x-2" data-testid="save-filter-segment-button">
          <Icon name="bookmark" className="h-4 w-4" />
          <span>{t("segment")}</span>
        </Button>
    );
  }

  return (
    <>
      <DropdownMenu>
        <DropdownMenuTrigger asChild>
        <Button color="secondary" className="flex items-center space-x-2"  data-testid="filter-segment-select">
          <Icon name="list-filter" className="h-4 w-4" />
          <span>{selectedSegment?.name || t("segment")}</span>
          <Icon name="chevron-down" className="h-4 w-4" />
        </Button>

        </DropdownMenuTrigger>

        <DropdownMenuPortal>
          <DropdownMenuContent align="end" className="w-48" data-testid="filter-segment-select-content">
            {segmentGroups.length === 0 && <p className="text-subtle px-3 py-1">{t("no_segments")}</p>}

            {segmentGroups.map((group, index) => (
              <div key={index}>
                {group.label && (
                  <DropdownMenuLabel className={index === 0 ? "" : "mt-2"}>{group.label}</DropdownMenuLabel>
                )}

                {group.segments.map((segment) => (
                  <DropdownItemWithSubmenu
                    key={segment.id}
                    submenuItems={submenuItems}
                    segment={segment}
                    onSelect={() => {
                      if (segmentId === segment.id) {
                        setSegmentId(null);
                      } else {
                        setSegmentId(segment.id);
                      }
                    }}>
                    {segment.id === segmentId && <Icon name="check" className="h-4 w-4" />}
                    <span className={segment.id === segmentId ? "ml-2" : ""}>{segment.name}</span>
                  </DropdownItemWithSubmenu>
                ))}
              </div>
            ))}
          </DropdownMenuContent>
        </DropdownMenuPortal>
      </DropdownMenu>

      {segmentToRename && (
        <RenameSegmentDialog segment={segmentToRename} onClose={() => setSegmentToRename(undefined)} />
      )}

      {segmentToDuplicate && (
        <DuplicateSegmentDialog
          segment={segmentToDuplicate}
          onClose={() => setSegmentToDuplicate(undefined)}
        />
      )}

      {segmentToDelete && (
        <DeleteSegmentDialog segment={segmentToDelete} onClose={() => setSegmentToDelete(undefined)} />
      )}
    </>
  );
}

function DropdownItemWithSubmenu({
  onSelect,
  segment,
  submenuItems,
  children,
}: {
  onSelect: () => void;
  segment: FilterSegmentOutput;
  submenuItems: SubmenuItem[];
  children: React.ReactNode;
}) {
  const { t } = useLocale();
  const [isOpen, setIsOpen] = useState(false);
  const session = useSession();
  const isAdminOrOwner = checkAdminOrOwner(session.data?.user?.org?.role);

  // Filter submenu items based on segment type and user role
  const filteredSubmenuItems = submenuItems.filter((item) => {
    if (!segment.team) {
      // Personal segments: show all actions
      return true;
    }

    // Team segments: show if not admin-only or if user is admin/owner
    return !item.adminOnly || isAdminOrOwner;
  });

  return (
    <DropdownMenuItem className="cursor-pointer" onSelect={onSelect}>
      <div className="flex w-full items-center">
        {children}
        <div className="grow" />
        <DropdownMenu open={isOpen} onOpenChange={setIsOpen}>
          <DropdownMenuTrigger asChild>
            <Button
              StartIcon="ellipsis"
              variant="icon"
              color="minimal"
              data-testid="filter-segment-select-submenu-button"
              onClick={(event) => {
                event.preventDefault();
                setIsOpen((prev) => !prev);
              }}
            />
          </DropdownMenuTrigger>
          <DropdownMenuPortal>
            <DropdownMenuContent
              className="mt-1.5"
              align="end"
              side="bottom"
              sideOffset={8}
              data-testid="filter-segment-select-submenu-content">
              {filteredSubmenuItems.map((item, index) => (
                <DropdownMenuItem key={index}>
                  <DropdownMenuItem
                    color={item.isDestructive ? "destructive" : undefined}
                    StartIcon={item.iconName}
                    onClick={(event) => {
                      event.preventDefault();
                      item.onClick(segment);
                      setIsOpen(false);
                    }}>
                    {t(item.labelKey)}
                  </DropdownMenuItem>
                </DropdownMenuItem>
              ))}
            </DropdownMenuContent>
          </DropdownMenuPortal>
        </DropdownMenu>
      </div>
    </DropdownMenuItem>
  );
}<|MERGE_RESOLUTION|>--- conflicted
+++ resolved
@@ -1,14 +1,4 @@
-<<<<<<< HEAD
 import { Button } from "@calid/features/ui/components/button";
-=======
-import { useSession } from "next-auth/react";
-import { useState, useMemo } from "react";
-
-import { checkAdminOrOwner } from "@calcom/features/auth/lib/checkAdminOrOwner";
-import { useLocale } from "@calcom/lib/hooks/useLocale";
-import {Icon} from "@calcom/ui/components/icon"
-import {Button} from "@calid/features/ui"
->>>>>>> bb709c11
 import {
   DropdownMenu,
   DropdownMenuPortal,
@@ -16,7 +6,6 @@
   DropdownMenuItem,
   DropdownMenuTrigger,
   DropdownMenuLabel,
-<<<<<<< HEAD
 } from "@calid/features/ui/components/dropdown-menu";
 import { Icon, type IconName } from "@calid/features/ui/components/icon/Icon";
 import { useSession } from "next-auth/react";
@@ -24,10 +13,6 @@
 
 import { checkAdminOrOwner } from "@calcom/features/auth/lib/checkAdminOrOwner";
 import { useLocale } from "@calcom/lib/hooks/useLocale";
-=======
-} from "@calcom/ui/components/dropdown";
-import { type IconName } from "@calcom/ui/components/icon";
->>>>>>> bb709c11
 
 import { useDataTable } from "../../hooks";
 import type { FilterSegmentOutput } from "../../lib/types";
@@ -115,10 +100,14 @@
 
   if (!isSegmentEnabled) {
     return (
-        <Button color="secondary" disabled className="flex items-center space-x-2" data-testid="save-filter-segment-button">
-          <Icon name="bookmark" className="h-4 w-4" />
-          <span>{t("segment")}</span>
-        </Button>
+      <Button
+        color="secondary"
+        disabled
+        className="flex items-center space-x-2"
+        data-testid="save-filter-segment-button">
+        <Icon name="bookmark" className="h-4 w-4" />
+        <span>{t("segment")}</span>
+      </Button>
     );
   }
 
@@ -126,12 +115,14 @@
     <>
       <DropdownMenu>
         <DropdownMenuTrigger asChild>
-        <Button color="secondary" className="flex items-center space-x-2"  data-testid="filter-segment-select">
-          <Icon name="list-filter" className="h-4 w-4" />
-          <span>{selectedSegment?.name || t("segment")}</span>
-          <Icon name="chevron-down" className="h-4 w-4" />
-        </Button>
-
+          <Button
+            color="secondary"
+            className="flex items-center space-x-2"
+            data-testid="filter-segment-select">
+            <Icon name="list-filter" className="h-4 w-4" />
+            <span>{selectedSegment?.name || t("segment")}</span>
+            <Icon name="chevron-down" className="h-4 w-4" />
+          </Button>
         </DropdownMenuTrigger>
 
         <DropdownMenuPortal>
