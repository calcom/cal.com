--- conflicted
+++ resolved
@@ -7,9 +7,8 @@
   DialogTitle,
   DialogTrigger,
 } from "@calid/features/ui/components/dialog";
+import { Icon } from "@calid/feautes/ui/icon/Icon";
 import { useSession } from "next-auth/react";
-import {Icon} from "@calcom/ui/components/icon"
-import {Button} from "@calid/features/ui"
 import { useState, useEffect } from "react";
 import { useForm } from "react-hook-form";
 
@@ -17,16 +16,6 @@
 import { useLocale } from "@calcom/lib/hooks/useLocale";
 import { type FilterSegmentScope } from "@calcom/prisma/enums";
 import { trpc } from "@calcom/trpc/react";
-<<<<<<< HEAD
-=======
-import {
-  Dialog,
-  DialogContent,
-  DialogFooter,
-  DialogHeader,
-  DialogTrigger,
-} from "@calcom/ui/components/dialog";
->>>>>>> bb709c11
 import { Form, Input, Label, Select, Switch } from "@calcom/ui/components/form";
 import { RadioGroup, RadioField } from "@calcom/ui/components/radio";
 import { showToast } from "@calcom/ui/components/toast";
@@ -177,17 +166,21 @@
 
   if (!isSegmentEnabled) {
     return (
-        <Button color="secondary" disabled className="flex items-center space-x-2">
-          <Icon name="bookmark" className="h-4 w-4" />
-          <span>{t("save")}</span>
-        </Button>
+      <Button color="secondary" disabled className="flex items-center space-x-2">
+        <Icon name="bookmark" className="h-4 w-4" />
+        <span>{t("save")}</span>
+      </Button>
     );
   }
 
   return (
     <Dialog open={isOpen} onOpenChange={handleOpenChange}>
       <DialogTrigger asChild>
-        <Button color="secondary" disabled={!canSaveSegment} className="flex items-center space-x-2" data-testid="save-filter-segment-button">
+        <Button
+          color="secondary"
+          disabled={!canSaveSegment}
+          className="flex items-center space-x-2"
+          data-testid="save-filter-segment-button">
           <Icon name="bookmark" className="h-4 w-4" />
           <span>{t("save")}</span>
         </Button>
