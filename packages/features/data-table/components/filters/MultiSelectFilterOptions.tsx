--- conflicted
+++ resolved
@@ -31,11 +31,7 @@
     <Command data-testid={`multi-select-options-${column.id}`}>
       <CommandInput placeholder={t("search")} />
       <CommandList>
-<<<<<<< HEAD
         <CommandEmpty>{t("no_options_available")}</CommandEmpty>
-=======
-        <CommandEmpty>{t("no_options_found")}</CommandEmpty>
->>>>>>> 3d3acba8
         {column.options.map((option, index) => {
           if (!option) return null;
           const {
