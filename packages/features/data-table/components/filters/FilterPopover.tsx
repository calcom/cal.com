--- conflicted
+++ resolved
@@ -1,10 +1,5 @@
 // eslint-disable-next-line no-restricted-imports
-<<<<<<< HEAD
 import { Button } from "@calid/features/ui/components/button";
-=======
-import {Icon} from "@calcom/ui/components/icon"
-import {Button} from "@calid/features/ui"
->>>>>>> bb709c11
 import startCase from "lodash/startCase";
 
 import { Badge } from "@calcom/ui/components/badge";
@@ -143,17 +138,17 @@
   return (
     <Popover open={open} onOpenChange={onOpenChange}>
       <PopoverTrigger asChild>
-
-            <Button color="secondary" className="flex items-center space-x-2" data-testid={`filter-popover-trigger-${column.id}`}>
-              <Icon name={icon} className="h-4 w-4" />
+        <Button
+          color="secondary"
+          className="flex items-center space-x-2"
+          data-testid={`filter-popover-trigger-${column.id}`}>
+          <Icon name={icon} className="h-4 w-4" />
 
           <span>{startCase(column.title)}</span>
           <AppliedFilterValue column={column} filterValue={filterValue} />
 
-
-              <Icon name="chevron-down" className="h-4 w-4" />
-            </Button>
-
+          <Icon name="chevron-down" className="h-4 w-4" />
+        </Button>
 
         {/* <Button
           color="secondary"
