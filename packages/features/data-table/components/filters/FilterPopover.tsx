--- conflicted
+++ resolved
@@ -1,15 +1,10 @@
 // eslint-disable-next-line no-restricted-imports
 import startCase from "lodash/startCase";
 
-<<<<<<< HEAD
-import type { IconName } from "@calcom/ui";
-import { Button, Popover, PopoverContent, PopoverTrigger, Badge } from "@calcom/ui";
-=======
 import { Badge } from "@calcom/ui/components/badge";
 import { Button } from "@calcom/ui/components/button";
 import type { IconName } from "@calcom/ui/components/icon";
 import { Popover, PopoverContent, PopoverTrigger } from "@calcom/ui/components/popover";
->>>>>>> f15d3478
 
 import { useFilterValue } from "../../hooks";
 import { type FilterableColumn, type FilterValue, ZFilterValue, ColumnFilterType } from "../../lib/types";
@@ -141,16 +136,12 @@
   return (
     <Popover>
       <PopoverTrigger asChild>
-<<<<<<< HEAD
-        <Button color="secondary" className="items-center" StartIcon={icon} EndIcon="chevron-down">
-=======
         <Button
           color="secondary"
           className="h-[34px] items-center"
           StartIcon={icon}
           EndIcon="chevron-down"
           data-testid={`filter-popover-trigger-${column.id}`}>
->>>>>>> f15d3478
           <span>{startCase(column.title)}</span>
           <AppliedFilterValue column={column} filterValue={filterValue} />
         </Button>
