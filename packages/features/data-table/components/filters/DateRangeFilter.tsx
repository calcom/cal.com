--- conflicted
+++ resolved
@@ -175,18 +175,6 @@
   return (
     <Popover>
       <PopoverTrigger asChild>
-<<<<<<< HEAD
-        <Button color="secondary" className="items-center capitalize" EndIcon="chevron-down">
-          {!isCustomPreset && <span>{t(selectedPreset.labelKey, selectedPreset.i18nOptions)}</span>}
-          {isCustomPreset &&
-            (endDate ? (
-              <span>
-                {format(startDate.toDate(), "LLL dd, y")} - {format(endDate.toDate(), "LLL dd, y")}
-              </span>
-            ) : (
-              <span>{format(startDate.toDate(), "LLL dd, y")} - End</span>
-            ))}
-=======
         <Button
           color="secondary"
           className="items-center capitalize"
@@ -195,7 +183,6 @@
           data-testid={`filter-popover-trigger-${column.id}`}>
           {!isCustomPreset && <span>{t(selectedPreset.labelKey, selectedPreset.i18nOptions)}</span>}
           {isCustomPreset && <span>{customButtonLabel}</span>}
->>>>>>> f15d3478
         </Button>
       </PopoverTrigger>
       <PopoverContent className="flex w-fit p-0" align="end">
