import { format } from "date-fns";
import type { Dayjs } from "dayjs";
import { useState } from "react";

import dayjs from "@calcom/dayjs";
import { classNames } from "@calcom/lib";
import { useLocale } from "@calcom/lib/hooks/useLocale";
import {
  DateRangePicker,
  Button,
  Icon,
  Popover,
  PopoverContent,
  PopoverTrigger,
  Command,
  CommandList,
  CommandItem,
} from "@calcom/ui";

import { useDataTable, useFilterValue } from "../../hooks";
import type { FilterableColumn } from "../../lib/types";
import { ZDateRangeFilterValue, ColumnFilterType } from "../../lib/types";

type PresetOption = {
  labelKey: string;
  i18nOptions?: Record<string, string | number>;
  value: string;
};

type DateRangeFilterProps = {
<<<<<<< HEAD
  column: Extract<FilterableColumn, { type: "date_range" }>;
=======
  className?: string;
  column: Extract<FilterableColumn, { type: ColumnFilterType.DATE_RANGE }>;
>>>>>>> 4a93511f
};

const CUSTOM_PRESET_VALUE = "c" as const;

const DEFAULT_PRESET: PresetOption = {
  labelKey: "last_number_of_days",
  i18nOptions: { count: 7 },
  value: "w",
};
const CUSTOM_PRESET: PresetOption = { labelKey: "custom_range", value: CUSTOM_PRESET_VALUE };

const PRESET_OPTIONS: PresetOption[] = [
  { labelKey: "today", value: "tdy" },
  DEFAULT_PRESET,
  { labelKey: "last_number_of_days", i18nOptions: { count: 30 }, value: "t" },
  { labelKey: "month_to_date", value: "m" },
  { labelKey: "year_to_date", value: "y" },
  CUSTOM_PRESET,
];

const getDateRangeFromPreset = (val: string | null) => {
  let startDate;
  let endDate;
  const preset = PRESET_OPTIONS.find((o) => o.value === val);
  if (!preset) {
    return { startDate: getDefaultStartDate(), endDate: getDefaultEndDate(), preset: CUSTOM_PRESET };
  }

  switch (val) {
    case "tdy": // Today
      startDate = dayjs().startOf("day");
      endDate = dayjs().endOf("day");
      break;
    case "w": // Last 7 days
      startDate = dayjs().subtract(1, "week").startOf("day");
      endDate = dayjs().endOf("day");
      break;
    case "t": // Last 30 days
      startDate = dayjs().subtract(30, "day").startOf("day");
      endDate = dayjs().endOf("day");
      break;
    case "m": // Month to Date
      startDate = dayjs().startOf("month");
      endDate = dayjs().endOf("day");
      break;
    case "y": // Year to Date
      startDate = dayjs().startOf("year");
      endDate = dayjs().endOf("day");
      break;
    default:
      startDate = getDefaultStartDate();
      endDate = getDefaultEndDate();
      break;
  }

  return { startDate, endDate, preset };
};

const getDefaultStartDate = () => dayjs().subtract(1, "week").startOf("day");

const getDefaultEndDate = () => dayjs().endOf("day");

export const DateRangeFilter = ({ column }: DateRangeFilterProps) => {
  const filterValue = useFilterValue(column.id, ZDateRangeFilterValue);
  const { updateFilter } = useDataTable();

  const { t } = useLocale();
  const currentDate = dayjs();
  const [startDate, setStartDate] = useState<Dayjs>(
    filterValue?.data.startDate ? dayjs(filterValue.data.startDate) : getDefaultStartDate()
  );
  const [endDate, setEndDate] = useState<Dayjs | undefined>(
    filterValue?.data.endDate ? dayjs(filterValue.data.endDate) : getDefaultEndDate()
  );
  const [selectedPreset, setSelectedPreset] = useState<PresetOption>(DEFAULT_PRESET);

  const updateValues = ({
    preset,
    startDate,
    endDate,
  }: {
    preset: PresetOption;
    startDate: Dayjs;
    endDate?: Dayjs;
  }) => {
    setSelectedPreset(preset);
    setStartDate(startDate);
    setEndDate(endDate);

    if (startDate && endDate) {
      updateFilter(column.id, {
        type: ColumnFilterType.DATE_RANGE,
        data: {
          startDate: startDate.toDate().toISOString(),
          endDate: endDate.toDate().toISOString(),
          preset: preset.value,
        },
      });
    }
  };

  const updateDateRangeFromPreset = (val: string | null) => {
    if (val === CUSTOM_PRESET_VALUE) {
      updateValues({
        preset: CUSTOM_PRESET,
        startDate,
        endDate,
      });
    } else {
      const r = getDateRangeFromPreset(val);
      updateValues({
        preset: r.preset,
        startDate: r.startDate,
        endDate: r.endDate,
      });
    }
  };

  const updateDateRangeFromPicker = ({
    startDate,
    endDate,
  }: {
    startDate?: Date | undefined;
    endDate?: Date | undefined;
  }) => {
    updateValues({
      preset: CUSTOM_PRESET,
      startDate: startDate ? dayjs(startDate) : getDefaultStartDate(),
      endDate: endDate ? dayjs(endDate) : undefined,
    });
  };

  return (
    <Popover>
      <PopoverTrigger asChild>
        <Button color="secondary" className="items-center">
          {selectedPreset.value !== CUSTOM_PRESET_VALUE && (
            <span>{t(selectedPreset.labelKey, selectedPreset.i18nOptions)}</span>
          )}
          {selectedPreset.value === CUSTOM_PRESET_VALUE &&
            (endDate ? (
              <span>
                {format(startDate.toDate(), "LLL dd, y")} - {format(endDate.toDate(), "LLL dd, y")}
              </span>
            ) : (
              <span>{format(startDate.toDate(), "LLL dd, y")} - End</span>
            ))}
          <Icon name="chevron-down" className="ml-2 h-4 w-4" />
        </Button>
      </PopoverTrigger>
      <PopoverContent className="flex w-fit p-0" align="end">
        {selectedPreset.value === CUSTOM_PRESET_VALUE && (
          <div className="border-subtle border-r">
            <DateRangePicker
              dates={{
                startDate: startDate.toDate(),
                endDate: endDate?.toDate(),
              }}
              minDate={currentDate.subtract(2, "year").toDate()}
              maxDate={currentDate.toDate()}
              disabled={false}
              onDatesChange={updateDateRangeFromPicker}
              withoutPopover={true}
            />
          </div>
        )}
        <Command className="w-40">
          <CommandList>
            {PRESET_OPTIONS.map((option) => (
              <CommandItem
                key={option.value}
                className={classNames(
                  "cursor-pointer justify-between",
                  selectedPreset.value === option.value && "bg-emphasis"
                )}
                onSelect={() => {
                  updateDateRangeFromPreset(option.value);
                }}>
                <span className="capitalize">{t(option.labelKey, option.i18nOptions)}</span>
                {selectedPreset.value === option.value && <Icon name="check" />}
              </CommandItem>
            ))}
          </CommandList>
        </Command>
      </PopoverContent>
    </Popover>
  );
};<|MERGE_RESOLUTION|>--- conflicted
+++ resolved
@@ -28,12 +28,7 @@
 };
 
 type DateRangeFilterProps = {
-<<<<<<< HEAD
-  column: Extract<FilterableColumn, { type: "date_range" }>;
-=======
-  className?: string;
   column: Extract<FilterableColumn, { type: ColumnFilterType.DATE_RANGE }>;
->>>>>>> 4a93511f
 };
 
 const CUSTOM_PRESET_VALUE = "c" as const;
