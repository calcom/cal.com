--- conflicted
+++ resolved
@@ -3,15 +3,11 @@
 import { useState, useEffect, useCallback } from "react";
 
 import dayjs from "@calcom/dayjs";
-<<<<<<< HEAD
 import {
   FUTURE_PRESET_VALUES,
   getDefaultFutureEndDate,
   getDefaultFutureStartDate,
 } from "@calcom/features/data-table/lib/dateRange";
-import { classNames } from "@calcom/lib";
-=======
->>>>>>> f572a2b9
 import { useLocale } from "@calcom/lib/hooks/useLocale";
 import {
   DateRangePicker,
