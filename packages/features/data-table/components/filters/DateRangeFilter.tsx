<<<<<<< HEAD
import { Badge } from "@calid/features/ui/components/badge";
import { Button, buttonClasses } from "@calid/features/ui/components/button";
import { Icon } from "@calid/features/ui/components/icon/Icon";
import { Popover, PopoverContent, PopoverTrigger } from "@calid/features/ui/components/popover";
=======
import { Button } from "@calid/features/ui";
>>>>>>> bb709c11
import { format } from "date-fns";
import type { Dayjs } from "dayjs";
import { useState, useEffect, useCallback } from "react";

import dayjs from "@calcom/dayjs";
import { useLocale } from "@calcom/lib/hooks/useLocale";
import classNames from "@calcom/ui/classNames";
<<<<<<< HEAD
=======
import { Badge } from "@calcom/ui/components/badge";
import { buttonClasses } from "@calcom/ui/components/button";
>>>>>>> bb709c11
import {
  Command,
  CommandList,
  CommandItem,
  CommandGroup,
  CommandSeparator,
} from "@calcom/ui/components/command";
import { DateRangePicker } from "@calcom/ui/components/form";

import { useDataTable, useFilterValue } from "../../hooks";
import {
  CUSTOM_PRESET,
  CUSTOM_PRESET_VALUE,
  DEFAULT_PRESET,
  PRESET_OPTIONS,
  getDefaultStartDate,
  getDefaultEndDate,
  getDateRangeFromPreset,
  type PresetOption,
} from "../../lib/dateRange";
import type { FilterableColumn, DateRangeFilterOptions } from "../../lib/types";
import { ZDateRangeFilterValue, ColumnFilterType } from "../../lib/types";
import { useFilterPopoverOpen } from "./useFilterPopoverOpen";

type DateRangeFilterProps = {
  column: Extract<FilterableColumn, { type: ColumnFilterType.DATE_RANGE }>;
  options?: DateRangeFilterOptions;
  showColumnName?: boolean;
  showClearButton?: boolean;
};

export const DateRangeFilter = ({
  column,
  options,
  showColumnName = false,
  showClearButton = false,
}: DateRangeFilterProps) => {
  const { open, onOpenChange } = useFilterPopoverOpen(column.id);
  const filterValue = useFilterValue(column.id, ZDateRangeFilterValue);
  const { updateFilter, removeFilter } = useDataTable();
  const range = options?.range ?? "past";
  const endOfDay = options?.endOfDay ?? false;
  const forceCustom = range === "custom";
  const forcePast = range === "past";

  const { t } = useLocale();
  const currentDate = dayjs();
  const [startDate, setStartDate] = useState<Dayjs | undefined>(
    filterValue?.data.startDate ? dayjs(filterValue.data.startDate) : undefined
  );
  const [endDate, setEndDate] = useState<Dayjs | undefined>(
    filterValue?.data.endDate ? dayjs(filterValue.data.endDate) : undefined
  );
  const [selectedPreset, setSelectedPreset] = useState<PresetOption>(
    forceCustom
      ? CUSTOM_PRESET
      : filterValue?.data.preset
      ? PRESET_OPTIONS.find((o) => o.value === filterValue.data.preset) ?? DEFAULT_PRESET
      : DEFAULT_PRESET
  );

  const updateValues = useCallback(
    ({ preset, startDate, endDate }: { preset: PresetOption; startDate?: Dayjs; endDate?: Dayjs }) => {
      setSelectedPreset(preset);
      setStartDate(startDate);
      setEndDate(endDate);

      if (startDate && endDate) {
        updateFilter(column.id, {
          type: ColumnFilterType.DATE_RANGE,
          data: {
            startDate: startDate.toDate().toISOString(),
            endDate: (endOfDay ? endDate.endOf("day") : endDate).toDate().toISOString(),
            preset: preset.value,
          },
        });
      }
    },
    [column.id, endOfDay]
  );

  useEffect(() => {
    // initially apply the default value
    // if the query param is not set yet
    if (!filterValue && !forceCustom) {
      updateValues({
        preset: DEFAULT_PRESET,
        startDate: getDefaultStartDate(),
        endDate: getDefaultEndDate(),
      });
    }
  }, [filterValue, forceCustom, updateValues]);

  const updateDateRangeFromPreset = (val: string | null) => {
    if (val === CUSTOM_PRESET_VALUE) {
      updateValues({
        preset: CUSTOM_PRESET,
        startDate,
        endDate,
      });
    } else {
      const { preset, startDate, endDate } = getDateRangeFromPreset(val);
      updateValues({
        preset,
        startDate,
        endDate,
      });
    }
  };

  const updateDateRangeFromPicker = ({
    startDate,
    endDate,
  }: {
    startDate?: Date | undefined;
    endDate?: Date | undefined;
  }) => {
    updateValues({
      preset: CUSTOM_PRESET,
      startDate: startDate ? dayjs(startDate) : getDefaultStartDate(),
      endDate: endDate ? dayjs(endDate) : undefined,
    });
  };

  const isCustomPreset = selectedPreset.value === CUSTOM_PRESET_VALUE;

  let customButtonLabel = t("date_range");
  if (startDate && endDate) {
    customButtonLabel = `${format(startDate.toDate(), "LLL dd, y")} - ${format(
      endDate.toDate(),
      "LLL dd, y"
    )}`;
  } else if (startDate) {
    customButtonLabel = `${format(startDate.toDate(), "LLL dd, y")} - ?`;
  }

  const selectedValue = isCustomPreset
    ? customButtonLabel
    : t(selectedPreset.labelKey, selectedPreset.i18nOptions);

  return (
    <Popover open={open} onOpenChange={onOpenChange}>
      <PopoverTrigger asChild>
        <Button
          color="secondary"
          className="flex items-center space-x-2"
          data-testid={`filter-popover-trigger-${column.id}`}>
<<<<<<< HEAD
          {showColumnName ? (
            <>
              <span>{column.title}</span>
              <Badge variant="secondary" className="ml-2">
                {selectedValue}
              </Badge>
            </>
          ) : (
            <span>{selectedValue}</span>
          )}
=======
          <Icon name="calendar-range" className="h-4 w-4" />

          {showColumnName && <></>}
          {!showColumnName && <span>{selectedValue}</span>}

          {/* <Badge variant="gray" className="ml-2">
                {selectedValue}
              </Badge> */}

          <Icon name="chevron-down" className="h-4 w-4" />
>>>>>>> bb709c11
        </Button>

        {/* <Button
          color="secondary"
          StartIcon="calendar-range"
          EndIcon="chevron-down"
          data-testid={`filter-popover-trigger-${column.id}`}>
        </Button> */}
      </PopoverTrigger>
      <PopoverContent className="flex w-fit p-1" align="end">
        {isCustomPreset && (
          <div className="border-subtle border-r">
            <DateRangePicker
              dates={{
                startDate: startDate?.toDate(),
                endDate: endDate?.toDate(),
              }}
              data-testid="date-range-calendar"
              minDate={forcePast ? currentDate.subtract(2, "year").toDate() : null}
              maxDate={forcePast ? currentDate.toDate() : undefined}
              disabled={false}
              onDatesChange={updateDateRangeFromPicker}
              withoutPopover={true}
            />
            {forceCustom && (
              <div className="border-subtle border-t px-2 py-3">
                <Button
                  color="secondary"
                  className="w-full justify-center"
                  onClick={() => removeFilter(column.id)}>
                  {t("clear")}
                </Button>
              </div>
            )}
          </div>
        )}
        {!forceCustom && (
          <Command className={classNames("w-40", isCustomPreset && "rounded-b-none")}>
            <CommandList>
              {PRESET_OPTIONS.map((option) => (
                <CommandItem
                  key={option.value}
                  data-testid={`date-range-options-${option.value}`}
                  className={classNames(
                    "cursor-pointer justify-between px-3 py-2",
                    selectedPreset.value === option.value && "bg-emphasis"
                  )}
                  onSelect={() => {
                    updateDateRangeFromPreset(option.value);
                  }}>
                  <span className="capitalize">{t(option.labelKey, option.i18nOptions)}</span>
                  {selectedPreset.value === option.value && <Icon name="check" />}
                </CommandItem>
              ))}
            </CommandList>
            {showClearButton && (
              <>
                <CommandSeparator />
                <CommandGroup>
                  <CommandItem
                    onSelect={() => {
                      removeFilter(column.id);
                    }}
                    className={classNames(
                      "w-full justify-center text-center",
                      buttonClasses({ color: "secondary" })
                    )}>
                    {t("clear")}
                  </CommandItem>
                </CommandGroup>
              </>
            )}
          </Command>
        )}
      </PopoverContent>
    </Popover>
  );
};<|MERGE_RESOLUTION|>--- conflicted
+++ resolved
@@ -1,11 +1,7 @@
-<<<<<<< HEAD
 import { Badge } from "@calid/features/ui/components/badge";
 import { Button, buttonClasses } from "@calid/features/ui/components/button";
 import { Icon } from "@calid/features/ui/components/icon/Icon";
 import { Popover, PopoverContent, PopoverTrigger } from "@calid/features/ui/components/popover";
-=======
-import { Button } from "@calid/features/ui";
->>>>>>> bb709c11
 import { format } from "date-fns";
 import type { Dayjs } from "dayjs";
 import { useState, useEffect, useCallback } from "react";
@@ -13,11 +9,6 @@
 import dayjs from "@calcom/dayjs";
 import { useLocale } from "@calcom/lib/hooks/useLocale";
 import classNames from "@calcom/ui/classNames";
-<<<<<<< HEAD
-=======
-import { Badge } from "@calcom/ui/components/badge";
-import { buttonClasses } from "@calcom/ui/components/button";
->>>>>>> bb709c11
 import {
   Command,
   CommandList,
@@ -165,7 +156,23 @@
           color="secondary"
           className="flex items-center space-x-2"
           data-testid={`filter-popover-trigger-${column.id}`}>
-<<<<<<< HEAD
+          <Icon name="calendar-range" className="h-4 w-4" />
+
+          {showColumnName && <></>}
+          {!showColumnName && <span>{selectedValue}</span>}
+
+          {/* <Badge variant="gray" className="ml-2">
+                {selectedValue}
+              </Badge> */}
+
+          <Icon name="chevron-down" className="h-4 w-4" />
+        </Button>
+
+        <Button
+          color="secondary"
+          StartIcon="calendar-range"
+          EndIcon="chevron-down"
+          data-testid={`filter-popover-trigger-${column.id}`}>
           {showColumnName ? (
             <>
               <span>{column.title}</span>
@@ -176,26 +183,7 @@
           ) : (
             <span>{selectedValue}</span>
           )}
-=======
-          <Icon name="calendar-range" className="h-4 w-4" />
-
-          {showColumnName && <></>}
-          {!showColumnName && <span>{selectedValue}</span>}
-
-          {/* <Badge variant="gray" className="ml-2">
-                {selectedValue}
-              </Badge> */}
-
-          <Icon name="chevron-down" className="h-4 w-4" />
->>>>>>> bb709c11
         </Button>
-
-        {/* <Button
-          color="secondary"
-          StartIcon="calendar-range"
-          EndIcon="chevron-down"
-          data-testid={`filter-popover-trigger-${column.id}`}>
-        </Button> */}
       </PopoverTrigger>
       <PopoverContent className="flex w-fit p-1" align="end">
         {isCustomPreset && (
