import { format } from "date-fns";
import type { Dayjs } from "dayjs";
import { useState, useEffect, useCallback } from "react";

import dayjs from "@calcom/dayjs";
import { useLocale } from "@calcom/lib/hooks/useLocale";
import classNames from "@calcom/ui/classNames";
import { Badge } from "@calcom/ui/components/badge";
import { Button, buttonClasses } from "@calcom/ui/components/button";
import {
  Command,
  CommandList,
  CommandItem,
  CommandGroup,
  CommandSeparator,
} from "@calcom/ui/components/command";
import { DateRangePicker } from "@calcom/ui/components/form";
import { Icon } from "@calcom/ui/components/icon";
import { Popover, PopoverContent, PopoverTrigger } from "@calcom/ui/components/popover";

import { useDataTable, useFilterValue } from "../../hooks";
import {
  CUSTOM_PRESET,
  CUSTOM_PRESET_VALUE,
  DEFAULT_PRESET,
  PRESET_OPTIONS,
  getDefaultStartDate,
  getDefaultEndDate,
  getDateRangeFromPreset,
  type PresetOption,
} from "../../lib/dateRange";
import type { FilterableColumn, DateRangeFilterOptions } from "../../lib/types";
import { ZDateRangeFilterValue, ColumnFilterType } from "../../lib/types";
import { useFilterPopoverOpen } from "./useFilterPopoverOpen";

type DateRangeFilterProps = {
  column: Extract<FilterableColumn, { type: ColumnFilterType.DATE_RANGE }>;
  options?: DateRangeFilterOptions;
  showColumnName?: boolean;
  showClearButton?: boolean;
};

<<<<<<< HEAD
const getDateRangeFromPreset = (val: string | null) => {
  let startDate;
  let endDate;
  const preset = PRESET_OPTIONS.find((o) => o.value === val);
  if (!preset) {
    return { startDate: getDefaultStartDate(), endDate: getDefaultEndDate(), preset: CUSTOM_PRESET };
  }

  switch (val) {
    case "tdy": // Today
      startDate = dayjs().startOf("day");
      endDate = dayjs().endOf("day");
      break;
    case "w": // Last 7 days
      startDate = dayjs().subtract(1, "week").startOf("day");
      endDate = dayjs().endOf("day");
      break;
    case "t": // Last 30 days
      startDate = dayjs().subtract(30, "day").startOf("day");
      endDate = dayjs().endOf("day");
      break;
    case "m": // Month to Date
      startDate = dayjs().startOf("month");
      endDate = dayjs().endOf("day");
      break;
    case "y": // Year to Date
      startDate = dayjs().startOf("year");
      endDate = dayjs().endOf("day");
      break;
    default:
      startDate = getDefaultStartDate();
      endDate = getDefaultEndDate();
      break;
  }

  return { startDate, endDate, preset };
};

export const DateRangeFilter = ({
  column,
  options,
  showColumnName = false,
  showClearButton = false,
}: DateRangeFilterProps) => {
=======
export const DateRangeFilter = ({ column, options, showClearButton = false }: DateRangeFilterProps) => {
  const { open, onOpenChange } = useFilterPopoverOpen(column.id);
>>>>>>> e29f6af5
  const filterValue = useFilterValue(column.id, ZDateRangeFilterValue);
  const { updateFilter, removeFilter } = useDataTable();
  const range = options?.range ?? "past";
  const endOfDay = options?.endOfDay ?? false;
  const forceCustom = range === "custom";
  const forcePast = range === "past";

  const { t } = useLocale();
  const currentDate = dayjs();
  const [startDate, setStartDate] = useState<Dayjs | undefined>(
    filterValue?.data.startDate ? dayjs(filterValue.data.startDate) : undefined
  );
  const [endDate, setEndDate] = useState<Dayjs | undefined>(
    filterValue?.data.endDate ? dayjs(filterValue.data.endDate) : undefined
  );
  const [selectedPreset, setSelectedPreset] = useState<PresetOption>(
    forceCustom
      ? CUSTOM_PRESET
      : filterValue?.data.preset
      ? PRESET_OPTIONS.find((o) => o.value === filterValue.data.preset) ?? DEFAULT_PRESET
      : DEFAULT_PRESET
  );

  const updateValues = useCallback(
    ({ preset, startDate, endDate }: { preset: PresetOption; startDate?: Dayjs; endDate?: Dayjs }) => {
      setSelectedPreset(preset);
      setStartDate(startDate);
      setEndDate(endDate);

      if (startDate && endDate) {
        updateFilter(column.id, {
          type: ColumnFilterType.DATE_RANGE,
          data: {
            startDate: startDate.toDate().toISOString(),
            endDate: (endOfDay ? endDate.endOf("day") : endDate).toDate().toISOString(),
            preset: preset.value,
          },
        });
      }
    },
    [column.id, endOfDay]
  );

  useEffect(() => {
    // initially apply the default value
    // if the query param is not set yet
    if (!filterValue && !forceCustom) {
      updateValues({
        preset: DEFAULT_PRESET,
        startDate: getDefaultStartDate(),
        endDate: getDefaultEndDate(),
      });
    }
  }, [filterValue, forceCustom, updateValues]);

  const updateDateRangeFromPreset = (val: string | null) => {
    if (val === CUSTOM_PRESET_VALUE) {
      updateValues({
        preset: CUSTOM_PRESET,
        startDate,
        endDate,
      });
    } else {
      const { preset, startDate, endDate } = getDateRangeFromPreset(val);
      updateValues({
        preset,
        startDate,
        endDate,
      });
    }
  };

  const updateDateRangeFromPicker = ({
    startDate,
    endDate,
  }: {
    startDate?: Date | undefined;
    endDate?: Date | undefined;
  }) => {
    updateValues({
      preset: CUSTOM_PRESET,
      startDate: startDate ? dayjs(startDate) : getDefaultStartDate(),
      endDate: endDate ? dayjs(endDate) : undefined,
    });
  };

  const isCustomPreset = selectedPreset.value === CUSTOM_PRESET_VALUE;

  let customButtonLabel = t("date_range");
  if (startDate && endDate) {
    customButtonLabel = `${format(startDate.toDate(), "LLL dd, y")} - ${format(
      endDate.toDate(),
      "LLL dd, y"
    )}`;
  } else if (startDate) {
    customButtonLabel = `${format(startDate.toDate(), "LLL dd, y")} - ?`;
  }

  const selectedValue = isCustomPreset
    ? customButtonLabel
    : t(selectedPreset.labelKey, selectedPreset.i18nOptions);

  return (
    <Popover open={open} onOpenChange={onOpenChange}>
      <PopoverTrigger asChild>
        <Button
          color="secondary"
          className="items-center capitalize"
          StartIcon="calendar-range"
          EndIcon="chevron-down"
          data-testid={`filter-popover-trigger-${column.id}`}>
          {showColumnName && (
            <>
              <span>{column.title}</span>
              <Badge variant="gray" className="ml-2">
                {selectedValue}
              </Badge>
            </>
          )}
          {!showColumnName && <span>{selectedValue}</span>}
        </Button>
      </PopoverTrigger>
      <PopoverContent className="flex w-fit p-0" align="end">
        {isCustomPreset && (
          <div className="border-subtle border-r">
            <DateRangePicker
              dates={{
                startDate: startDate?.toDate(),
                endDate: endDate?.toDate(),
              }}
              data-testid="date-range-calendar"
              minDate={forcePast ? currentDate.subtract(2, "year").toDate() : null}
              maxDate={forcePast ? currentDate.toDate() : undefined}
              disabled={false}
              onDatesChange={updateDateRangeFromPicker}
              withoutPopover={true}
            />
            {forceCustom && (
              <div className="border-subtle border-t px-2 py-3">
                <Button
                  color="secondary"
                  className="w-full justify-center"
                  onClick={() => removeFilter(column.id)}>
                  {t("clear")}
                </Button>
              </div>
            )}
          </div>
        )}
        {!forceCustom && (
          <Command className={classNames("w-40", isCustomPreset && "rounded-b-none")}>
            <CommandList>
              {PRESET_OPTIONS.map((option) => (
                <CommandItem
                  key={option.value}
                  data-testid={`date-range-options-${option.value}`}
                  className={classNames(
                    "cursor-pointer justify-between px-3 py-2",
                    selectedPreset.value === option.value && "bg-emphasis"
                  )}
                  onSelect={() => {
                    updateDateRangeFromPreset(option.value);
                  }}>
                  <span className="capitalize">{t(option.labelKey, option.i18nOptions)}</span>
                  {selectedPreset.value === option.value && <Icon name="check" />}
                </CommandItem>
              ))}
            </CommandList>
            {showClearButton && (
              <>
                <CommandSeparator />
                <CommandGroup>
                  <CommandItem
                    onSelect={() => {
                      removeFilter(column.id);
                    }}
                    className={classNames(
                      "w-full justify-center text-center",
                      buttonClasses({ color: "secondary" })
                    )}>
                    {t("clear")}
                  </CommandItem>
                </CommandGroup>
              </>
            )}
          </Command>
        )}
      </PopoverContent>
    </Popover>
  );
};<|MERGE_RESOLUTION|>--- conflicted
+++ resolved
@@ -40,55 +40,13 @@
   showClearButton?: boolean;
 };
 
-<<<<<<< HEAD
-const getDateRangeFromPreset = (val: string | null) => {
-  let startDate;
-  let endDate;
-  const preset = PRESET_OPTIONS.find((o) => o.value === val);
-  if (!preset) {
-    return { startDate: getDefaultStartDate(), endDate: getDefaultEndDate(), preset: CUSTOM_PRESET };
-  }
-
-  switch (val) {
-    case "tdy": // Today
-      startDate = dayjs().startOf("day");
-      endDate = dayjs().endOf("day");
-      break;
-    case "w": // Last 7 days
-      startDate = dayjs().subtract(1, "week").startOf("day");
-      endDate = dayjs().endOf("day");
-      break;
-    case "t": // Last 30 days
-      startDate = dayjs().subtract(30, "day").startOf("day");
-      endDate = dayjs().endOf("day");
-      break;
-    case "m": // Month to Date
-      startDate = dayjs().startOf("month");
-      endDate = dayjs().endOf("day");
-      break;
-    case "y": // Year to Date
-      startDate = dayjs().startOf("year");
-      endDate = dayjs().endOf("day");
-      break;
-    default:
-      startDate = getDefaultStartDate();
-      endDate = getDefaultEndDate();
-      break;
-  }
-
-  return { startDate, endDate, preset };
-};
-
 export const DateRangeFilter = ({
   column,
   options,
   showColumnName = false,
   showClearButton = false,
 }: DateRangeFilterProps) => {
-=======
-export const DateRangeFilter = ({ column, options, showClearButton = false }: DateRangeFilterProps) => {
   const { open, onOpenChange } = useFilterPopoverOpen(column.id);
->>>>>>> e29f6af5
   const filterValue = useFilterValue(column.id, ZDateRangeFilterValue);
   const { updateFilter, removeFilter } = useDataTable();
   const range = options?.range ?? "past";
