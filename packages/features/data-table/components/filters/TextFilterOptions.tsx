"use client";

import { useForm, Controller } from "react-hook-form";

import { useLocale } from "@calcom/lib/hooks/useLocale";
import { Button } from "@calcom/ui/components/button";
<<<<<<< HEAD
import { Form, Select, Input } from "@calcom/ui/components/form";
=======
import { Select } from "@calcom/ui/components/form";
import { Form } from "@calcom/ui/components/form";
import { Input } from "@calcom/ui/components/form";
>>>>>>> d927662d

import { useFilterValue, useDataTable } from "../../hooks";
import type { FilterableColumn } from "../../lib/types";
import { ZTextFilterValue, ColumnFilterType } from "../../lib/types";
import { useTextFilterOperatorOptions } from "./utils";

export type TextFilterOptionsProps = {
  column: Extract<FilterableColumn, { type: ColumnFilterType.TEXT }>;
};

export function TextFilterOptions({ column }: TextFilterOptionsProps) {
  const { t } = useLocale();
  const textFilterOperatorOptions = useTextFilterOperatorOptions(column.textOptions?.allowedOperators);
  const filterValue = useFilterValue(column.id, ZTextFilterValue);
  const { updateFilter, removeFilter } = useDataTable();

  const form = useForm({
    defaultValues: {
      operatorOption: filterValue
        ? textFilterOperatorOptions.find((o) => o.value === filterValue.data.operator)
        : textFilterOperatorOptions[0],
      operand: filterValue?.data.operand || "",
    },
  });

  return (
    <div className="mx-3 my-2">
      <Form
        form={form}
        handleSubmit={({ operatorOption, operand }) => {
          if (operatorOption) {
            updateFilter(column.id, {
              type: ColumnFilterType.TEXT,
              data: {
                operator: operatorOption.value,
                operand: operatorOption.requiresOperand ? operand : "",
              },
            });
          }
        }}>
        <div>
          <Controller
            name="operatorOption"
            control={form.control}
            render={({ field: { value } }) => (
              <>
                <Select
                  options={textFilterOperatorOptions}
                  value={value}
                  isSearchable={false}
                  onChange={(event) => {
                    if (event) {
                      form.setValue("operatorOption", { ...event }, { shouldDirty: true });
                    }
                  }}
                />
                {value?.requiresOperand && (
                  <Input
                    className="mt-2"
                    {...form.register("operand")}
                    placeholder={column.textOptions?.placeholder}
                  />
                )}
              </>
            )}
          />

          <div className="bg-subtle -mx-3 my-2 h-px" role="separator" />

          <div className="flex items-center justify-between">
            <Button
              type="button"
              color="secondary"
              disabled={form.formState.isSubmitting}
              onClick={() => removeFilter(column.id)}>
              {t("clear")}
            </Button>
            <Button
              type="submit"
              color="primary"
              loading={form.formState.isSubmitting}
              disabled={form.formState.isSubmitting}>
              {t("apply")}
            </Button>
          </div>
        </div>
      </Form>
    </div>
  );
}<|MERGE_RESOLUTION|>--- conflicted
+++ resolved
@@ -4,13 +4,7 @@
 
 import { useLocale } from "@calcom/lib/hooks/useLocale";
 import { Button } from "@calcom/ui/components/button";
-<<<<<<< HEAD
 import { Form, Select, Input } from "@calcom/ui/components/form";
-=======
-import { Select } from "@calcom/ui/components/form";
-import { Form } from "@calcom/ui/components/form";
-import { Input } from "@calcom/ui/components/form";
->>>>>>> d927662d
 
 import { useFilterValue, useDataTable } from "../../hooks";
 import type { FilterableColumn } from "../../lib/types";
