--- conflicted
+++ resolved
@@ -37,10 +37,7 @@
   testId?: string;
   bodyTestId?: string;
   children?: React.ReactNode;
-<<<<<<< HEAD
   enableColumnResizing?: boolean;
-=======
->>>>>>> 21d87d5a
   className?: string;
   containerClassName?: string;
   headerClassName?: string;
@@ -52,7 +49,6 @@
   onRowMouseclick?: (row: Row<TData>) => void;
   onScroll?: (e: Pick<React.UIEvent<HTMLDivElement, UIEvent>, "target">) => void;
   tableOverlay?: React.ReactNode;
-  identifier?: string;
   enableColumnResizing?: boolean;
 };
 
@@ -64,11 +60,6 @@
   onRowMouseclick,
   onScroll,
   children,
-<<<<<<< HEAD
-  hideHeader,
-=======
-  identifier: _identifier,
->>>>>>> 21d87d5a
   enableColumnResizing,
   testId,
   bodyTestId,
