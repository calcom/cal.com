"use client";

import type { Row } from "@tanstack/react-table";
import { flexRender } from "@tanstack/react-table";
import type { Table as ReactTableType } from "@tanstack/react-table";
import { useVirtualizer, type Virtualizer } from "@tanstack/react-virtual";
// eslint-disable-next-line no-restricted-imports
import kebabCase from "lodash/kebabCase";
import { usePathname } from "next/navigation";
import { useEffect, memo } from "react";

import classNames from "@calcom/lib/classNames";
import { Icon, TableNew, TableBody, TableCell, TableHead, TableHeader, TableRow } from "@calcom/ui";

import { useColumnSizingVars } from "../hooks";
import { usePersistentColumnResizing } from "../lib/resizing";

export type DataTableProps<TData, TValue> = {
  table: ReactTableType<TData>;
  tableContainerRef: React.RefObject<HTMLDivElement>;
  isPending?: boolean;
  onRowMouseclick?: (row: Row<TData>) => void;
  onScroll?: (e: Pick<React.UIEvent<HTMLDivElement, UIEvent>, "target">) => void;
  tableOverlay?: React.ReactNode;
  variant?: "default" | "compact";
  "data-testid"?: string;
  children?: React.ReactNode;
  identifier?: string;
  enableColumnResizing?: boolean;
};

export function DataTable<TData, TValue>({
  table,
  tableContainerRef,
  isPending,
  variant,
  onRowMouseclick,
  onScroll,
  children,
  identifier: _identifier,
  enableColumnResizing,
  ...rest
}: DataTableProps<TData, TValue> & React.ComponentPropsWithoutRef<"div">) {
<<<<<<< HEAD
  const pathname = usePathname();
=======
  const pathname = usePathname() as string | null;
>>>>>>> c415b2d7
  const identifier = _identifier ?? pathname ?? undefined;

  const { rows } = table.getRowModel();

  // https://stackblitz.com/github/tanstack/table/tree/main/examples/react/virtualized-infinite-scrolling
  const rowVirtualizer = useVirtualizer({
    count: rows.length,
    estimateSize: () => 100,
    getScrollElement: () => tableContainerRef.current,
    // measure dynamic row height, except in firefox because it measures table border height incorrectly
    measureElement:
      typeof window !== "undefined" && navigator.userAgent.indexOf("Firefox") === -1
        ? (element) => element?.getBoundingClientRect().height
        : undefined,
    overscan: 10,
  });

  useEffect(() => {
    if (rowVirtualizer.getVirtualItems().length >= rows.length && tableContainerRef.current) {
      const target = tableContainerRef.current;
      // Right after the last row is rendered, tableContainer's scrollHeight is
      // temporarily larger than the actual height of the table, so we need to
      // wait for a short time before calling onScroll to ensure the scrollHeight
      // is correct.
      setTimeout(() => {
        onScroll?.({ target });
      }, 100);
    }
  }, [rowVirtualizer.getVirtualItems().length, rows.length, tableContainerRef.current]);

  const columnSizingVars = useColumnSizingVars({ table });

  usePersistentColumnResizing({
    enabled: Boolean(enableColumnResizing && identifier),
    table,
    tableContainerRef,
    identifier,
  });

  return (
    <div
      className={classNames("grid", rest.className)}
      style={{
        gridTemplateRows: "auto 1fr auto",
        gridTemplateAreas: "'header' 'body' 'footer'",
        ...rest.style,
      }}
      data-testid={rest["data-testid"] ?? "data-table"}>
      <div
        ref={tableContainerRef}
        onScroll={onScroll}
        className={classNames(
          "relative h-[80dvh] overflow-auto", // Set a fixed height for the container
          "scrollbar-thin border-subtle relative rounded-md border"
        )}
        style={{ gridArea: "body" }}>
        <TableNew
          className="grid border-0"
          style={{
            ...columnSizingVars,
            ...(Boolean(enableColumnResizing) && { width: table.getTotalSize() }),
          }}>
          <TableHeader className="sticky top-0 z-10">
            {table.getHeaderGroups().map((headerGroup) => (
              <TableRow key={headerGroup.id} className="hover:bg-subtle flex w-full">
                {headerGroup.headers.map((header) => {
                  const meta = header.column.columnDef.meta;
                  return (
                    <TableHead
                      key={header.id}
                      style={{
                        ...(meta?.sticky?.position === "left" && { left: `${meta.sticky.gap || 0}px` }),
                        ...(meta?.sticky?.position === "right" && { right: `${meta.sticky.gap || 0}px` }),
                        width: `var(--header-${kebabCase(header?.id)}-size)`,
                      }}
                      className={classNames(
<<<<<<< HEAD
                        "relative flex shrink-0 items-center",
                        header.column.getCanSort()
                          ? "bg-subtle hover:bg-muted cursor-pointer select-none"
                          : "",
                        meta?.sticky && "sticky top-0 z-20"
=======
                        "bg-subtle hover:bg-muted relative flex shrink-0 items-center",
                        header.column.getCanSort() ? "cursor-pointer select-none" : "",
                        meta?.sticky && "top-0 z-20 sm:sticky"
>>>>>>> c415b2d7
                      )}>
                      <div
                        className="flex h-full w-full items-center overflow-hidden"
                        onClick={header.column.getToggleSortingHandler()}>
                        {header.isPlaceholder
                          ? null
                          : flexRender(header.column.columnDef.header, header.getContext())}
                        {header.column.getIsSorted() && (
                          <Icon
                            name="arrow-up"
                            className="ml-2 h-4 w-4"
                            style={{
                              transform:
                                header.column.getIsSorted() === "asc" ? "rotate(0deg)" : "rotate(180deg)",
                              transition: "transform 0.2s ease-in-out",
                            }}
                          />
                        )}
                      </div>
                      {Boolean(enableColumnResizing) && header.column.getCanResize() && (
                        <div
                          onMouseDown={header.getResizeHandler()}
                          onTouchStart={header.getResizeHandler()}
                          className={classNames(
                            "bg-inverted absolute right-0 top-0 h-full w-[5px] cursor-col-resize touch-none select-none opacity-0 hover:opacity-50",
                            header.column.getIsResizing() && "!opacity-75"
                          )}
                        />
                      )}
                    </TableHead>
                  );
                })}
              </TableRow>
            ))}
          </TableHeader>
          {/* When resizing any column we will render this special memoized version of our table body */}
          {table.getState().columnSizingInfo.isResizingColumn ? (
            <MemoizedTableBody
              table={table}
              rowVirtualizer={rowVirtualizer}
              rows={rows}
              variant={variant}
              isPending={isPending}
              onRowMouseclick={onRowMouseclick}
            />
          ) : (
            <DataTableBody
              table={table}
              rowVirtualizer={rowVirtualizer}
              rows={rows}
              variant={variant}
              isPending={isPending}
              onRowMouseclick={onRowMouseclick}
            />
          )}
        </TableNew>
      </div>
      {children}
    </div>
  );
}

const MemoizedTableBody = memo(
  DataTableBody,
  (prev, next) =>
    prev.table.options.data === next.table.options.data &&
    prev.rowVirtualizer === next.rowVirtualizer &&
    prev.rows === next.rows &&
    prev.variant === next.variant &&
    prev.isPending === next.isPending &&
    prev.onRowMouseclick === next.onRowMouseclick
) as typeof DataTableBody;

type DataTableBodyProps<TData> = {
  table: ReactTableType<TData>;
  rowVirtualizer: Virtualizer<HTMLDivElement, Element>;
  rows: Row<TData>[];
  variant?: "default" | "compact";
  isPending?: boolean;
  onRowMouseclick?: (row: Row<TData>) => void;
};

function DataTableBody<TData>({
  table,
  rowVirtualizer,
  rows,
  variant,
  isPending,
  onRowMouseclick,
}: DataTableBodyProps<TData>) {
  const virtualRows = rowVirtualizer.getVirtualItems();
  return (
    <TableBody className="relative grid" style={{ height: `${rowVirtualizer.getTotalSize()}px` }}>
      {virtualRows && !isPending ? (
        virtualRows.map((virtualRow) => {
          const row = rows[virtualRow.index] as Row<TData>;
          return (
            <TableRow
              ref={(node) => rowVirtualizer.measureElement(node)} //measure dynamic row height
              key={row.id}
              data-index={virtualRow.index} //needed for dynamic row height measurement
              data-state={row.getIsSelected() && "selected"}
              onClick={() => onRowMouseclick && onRowMouseclick(row)}
              style={{
                display: "flex",
                position: "absolute",
                transform: `translateY(${virtualRow.start}px)`, //this should always be a `style` as it changes on scroll
                width: "100%",
              }}
              className={classNames(
                onRowMouseclick && "hover:cursor-pointer",
                variant === "compact" && "!border-0",
                "group"
              )}>
              {row.getVisibleCells().map((cell) => {
                const column = table.getColumn(cell.column.id);
                const meta = column?.columnDef.meta;
                return (
                  <TableCell
                    key={cell.id}
                    style={{
                      ...(meta?.sticky?.position === "left" && { left: `${meta.sticky.gap || 0}px` }),
                      ...(meta?.sticky?.position === "right" && { right: `${meta.sticky.gap || 0}px` }),
                      width: `var(--col-${kebabCase(cell.column.id)}-size)`,
                    }}
                    className={classNames(
                      "flex shrink-0 items-center overflow-hidden",
                      variant === "compact" && "p-1.5",
                      meta?.sticky &&
                        "bg-default group-hover:!bg-muted group-data-[state=selected]:bg-subtle sm:sticky"
                    )}>
                    {flexRender(cell.column.columnDef.cell, cell.getContext())}
                  </TableCell>
                );
              })}
            </TableRow>
          );
        })
      ) : (
        <TableRow>
          <TableCell colSpan={table.getAllColumns().length} className="h-24 text-center">
            No results.
          </TableCell>
        </TableRow>
      )}
    </TableBody>
  );
}<|MERGE_RESOLUTION|>--- conflicted
+++ resolved
@@ -41,11 +41,7 @@
   enableColumnResizing,
   ...rest
 }: DataTableProps<TData, TValue> & React.ComponentPropsWithoutRef<"div">) {
-<<<<<<< HEAD
-  const pathname = usePathname();
-=======
   const pathname = usePathname() as string | null;
->>>>>>> c415b2d7
   const identifier = _identifier ?? pathname ?? undefined;
 
   const { rows } = table.getRowModel();
@@ -122,17 +118,11 @@
                         width: `var(--header-${kebabCase(header?.id)}-size)`,
                       }}
                       className={classNames(
-<<<<<<< HEAD
                         "relative flex shrink-0 items-center",
                         header.column.getCanSort()
                           ? "bg-subtle hover:bg-muted cursor-pointer select-none"
                           : "",
-                        meta?.sticky && "sticky top-0 z-20"
-=======
-                        "bg-subtle hover:bg-muted relative flex shrink-0 items-center",
-                        header.column.getCanSort() ? "cursor-pointer select-none" : "",
                         meta?.sticky && "top-0 z-20 sm:sticky"
->>>>>>> c415b2d7
                       )}>
                       <div
                         className="flex h-full w-full items-center overflow-hidden"
