--- conflicted
+++ resolved
@@ -4,9 +4,9 @@
 import { flexRender } from "@tanstack/react-table";
 import type { Table as ReactTableType } from "@tanstack/react-table";
 import { useVirtualizer, type Virtualizer } from "@tanstack/react-virtual";
-import { useMemo, useEffect, memo } from "react";
 // eslint-disable-next-line no-restricted-imports
 import kebabCase from "lodash/kebabCase";
+import { useMemo, useEffect, memo } from "react";
 
 import classNames from "@calcom/lib/classNames";
 import { Icon, TableNew, TableBody, TableCell, TableHead, TableHeader, TableRow } from "@calcom/ui";
@@ -238,11 +238,7 @@
                     style={{
                       ...(meta?.sticky?.position === "left" && { left: `${meta.sticky.gap || 0}px` }),
                       ...(meta?.sticky?.position === "right" && { right: `${meta.sticky.gap || 0}px` }),
-<<<<<<< HEAD
-                      width: `calc(var(--col-${cell.column.id}-size))`,
-=======
-                      width: `calc(var(--col-${kebabCase(cell.column.id)}-size) * 1px)`,
->>>>>>> 588e9cdb
+                      width: `var(--col-${kebabCase(cell.column.id)}-size)`,
                     }}
                     data-sticky={Boolean(meta?.sticky)}
                     className={classNames(
