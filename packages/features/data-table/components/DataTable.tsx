"use client";

import type { Row } from "@tanstack/react-table";
import { flexRender } from "@tanstack/react-table";
import type { Table as ReactTableType } from "@tanstack/react-table";
import { useVirtualizer, type Virtualizer } from "@tanstack/react-virtual";
// eslint-disable-next-line no-restricted-imports
import kebabCase from "lodash/kebabCase";
import { usePathname } from "next/navigation";
import { useEffect, memo } from "react";

import classNames from "@calcom/lib/classNames";
import { Icon, TableNew, TableBody, TableCell, TableHead, TableHeader, TableRow } from "@calcom/ui";

import { useColumnSizingVars } from "../hooks";
import { usePersistentColumnResizing } from "../lib/resizing";

export type DataTableProps<TData, TValue> = {
  table: ReactTableType<TData>;
  tableContainerRef: React.RefObject<HTMLDivElement>;
  isPending?: boolean;
  onRowMouseclick?: (row: Row<TData>) => void;
  onScroll?: (e: Pick<React.UIEvent<HTMLDivElement, UIEvent>, "target">) => void;
  tableOverlay?: React.ReactNode;
  variant?: "default" | "compact";
  "data-testid"?: string;
  children?: React.ReactNode;
  identifier?: string;
  enableColumnResizing?: boolean;
};

export function DataTable<TData, TValue>({
  table,
  tableContainerRef,
  isPending,
  variant,
  onRowMouseclick,
  onScroll,
  children,
  identifier: _identifier,
  enableColumnResizing,
  ...rest
}: DataTableProps<TData, TValue> & React.ComponentPropsWithoutRef<"div">) {
  const pathname = usePathname();
  const identifier = _identifier ?? pathname;

  const { rows } = table.getRowModel();

  // https://stackblitz.com/github/tanstack/table/tree/main/examples/react/virtualized-infinite-scrolling
  const rowVirtualizer = useVirtualizer({
    count: rows.length,
    estimateSize: () => 100,
    getScrollElement: () => tableContainerRef.current,
    // measure dynamic row height, except in firefox because it measures table border height incorrectly
    measureElement:
      typeof window !== "undefined" && navigator.userAgent.indexOf("Firefox") === -1
        ? (element) => element?.getBoundingClientRect().height
        : undefined,
    overscan: 10,
  });

  useEffect(() => {
    if (rowVirtualizer.getVirtualItems().length >= rows.length && tableContainerRef.current) {
      const target = tableContainerRef.current;
      // Right after the last row is rendered, tableContainer's scrollHeight is
      // temporarily larger than the actual height of the table, so we need to
      // wait for a short time before calling onScroll to ensure the scrollHeight
      // is correct.
      setTimeout(() => {
        onScroll?.({ target });
      }, 100);
    }
  }, [rowVirtualizer.getVirtualItems().length, rows.length, tableContainerRef.current]);

  const columnSizingVars = useColumnSizingVars({ table });

  usePersistentColumnResizing({
    enabled: Boolean(enableColumnResizing),
    table,
<<<<<<< HEAD
    tableContainerRef,
    identifier,
=======
    // TODO: Figure out why 'identifier' somehow types to string | null
    identifier: identifier || undefined,
>>>>>>> 85f96f49
  });

  return (
    <div
      className={classNames("grid", rest.className)}
      style={{
        gridTemplateRows: "auto 1fr auto",
        gridTemplateAreas: "'header' 'body' 'footer'",
        ...rest.style,
      }}
      data-testid={rest["data-testid"] ?? "data-table"}>
      <div
        ref={tableContainerRef}
        onScroll={onScroll}
        className={classNames(
          "relative h-[80dvh] overflow-auto", // Set a fixed height for the container
          "scrollbar-thin border-subtle relative rounded-md border"
        )}
        style={{ gridArea: "body" }}>
        <TableNew
          className="grid border-0"
          style={{
            ...columnSizingVars,
            ...(Boolean(enableColumnResizing) && { width: table.getTotalSize() }),
          }}>
          <TableHeader className="sticky top-0 z-10">
            {table.getHeaderGroups().map((headerGroup) => (
              <TableRow key={headerGroup.id} className="hover:bg-subtle flex w-full">
                {headerGroup.headers.map((header) => {
                  const meta = header.column.columnDef.meta;
                  return (
                    <TableHead
                      key={header.id}
                      style={{
                        ...(meta?.sticky?.position === "left" && { left: `${meta.sticky.gap || 0}px` }),
                        ...(meta?.sticky?.position === "right" && { right: `${meta.sticky.gap || 0}px` }),
                        width: `var(--header-${kebabCase(header?.id)}-size)`,
                      }}
                      className={classNames(
                        "bg-subtle hover:bg-muted relative flex shrink-0 items-center",
                        header.column.getCanSort() ? "cursor-pointer select-none" : "",
                        meta?.sticky && "top-0 z-20 sm:sticky"
                      )}>
                      <div
                        className="flex h-full w-full items-center overflow-hidden"
                        onClick={header.column.getToggleSortingHandler()}>
                        {header.isPlaceholder
                          ? null
                          : flexRender(header.column.columnDef.header, header.getContext())}
                        {header.column.getIsSorted() && (
                          <Icon
                            name="arrow-up"
                            className="ml-2 h-4 w-4"
                            style={{
                              transform:
                                header.column.getIsSorted() === "asc" ? "rotate(0deg)" : "rotate(180deg)",
                              transition: "transform 0.2s ease-in-out",
                            }}
                          />
                        )}
                      </div>
                      {Boolean(enableColumnResizing) && header.column.getCanResize() && (
                        <div
                          onMouseDown={header.getResizeHandler()}
                          onTouchStart={header.getResizeHandler()}
                          className={classNames(
                            "bg-inverted absolute right-0 top-0 h-full w-[5px] cursor-col-resize touch-none select-none opacity-0 hover:opacity-50",
                            header.column.getIsResizing() && "!opacity-75"
                          )}
                        />
                      )}
                    </TableHead>
                  );
                })}
              </TableRow>
            ))}
          </TableHeader>
          {/* When resizing any column we will render this special memoized version of our table body */}
          {table.getState().columnSizingInfo.isResizingColumn ? (
            <MemoizedTableBody
              table={table}
              rowVirtualizer={rowVirtualizer}
              rows={rows}
              variant={variant}
              isPending={isPending}
              onRowMouseclick={onRowMouseclick}
            />
          ) : (
            <DataTableBody
              table={table}
              rowVirtualizer={rowVirtualizer}
              rows={rows}
              variant={variant}
              isPending={isPending}
              onRowMouseclick={onRowMouseclick}
            />
          )}
        </TableNew>
      </div>
      {children}
    </div>
  );
}

const MemoizedTableBody = memo(
  DataTableBody,
  (prev, next) =>
    prev.table.options.data === next.table.options.data &&
    prev.rowVirtualizer === next.rowVirtualizer &&
    prev.rows === next.rows &&
    prev.variant === next.variant &&
    prev.isPending === next.isPending &&
    prev.onRowMouseclick === next.onRowMouseclick
) as typeof DataTableBody;

type DataTableBodyProps<TData> = {
  table: ReactTableType<TData>;
  rowVirtualizer: Virtualizer<HTMLDivElement, Element>;
  rows: Row<TData>[];
  variant?: "default" | "compact";
  isPending?: boolean;
  onRowMouseclick?: (row: Row<TData>) => void;
};

function DataTableBody<TData>({
  table,
  rowVirtualizer,
  rows,
  variant,
  isPending,
  onRowMouseclick,
}: DataTableBodyProps<TData>) {
  const virtualRows = rowVirtualizer.getVirtualItems();
  return (
    <TableBody className="relative grid" style={{ height: `${rowVirtualizer.getTotalSize()}px` }}>
      {virtualRows && !isPending ? (
        virtualRows.map((virtualRow) => {
          const row = rows[virtualRow.index] as Row<TData>;
          return (
            <TableRow
              ref={(node) => rowVirtualizer.measureElement(node)} //measure dynamic row height
              key={row.id}
              data-index={virtualRow.index} //needed for dynamic row height measurement
              data-state={row.getIsSelected() && "selected"}
              onClick={() => onRowMouseclick && onRowMouseclick(row)}
              style={{
                display: "flex",
                position: "absolute",
                transform: `translateY(${virtualRow.start}px)`, //this should always be a `style` as it changes on scroll
                width: "100%",
              }}
              className={classNames(
                onRowMouseclick && "hover:cursor-pointer",
                variant === "compact" && "!border-0",
                "group"
              )}>
              {row.getVisibleCells().map((cell) => {
                const column = table.getColumn(cell.column.id);
                const meta = column?.columnDef.meta;
                return (
                  <TableCell
                    key={cell.id}
                    style={{
                      ...(meta?.sticky?.position === "left" && { left: `${meta.sticky.gap || 0}px` }),
                      ...(meta?.sticky?.position === "right" && { right: `${meta.sticky.gap || 0}px` }),
                      width: `var(--col-${kebabCase(cell.column.id)}-size)`,
                    }}
                    className={classNames(
                      "flex shrink-0 items-center overflow-hidden",
                      variant === "compact" && "p-1.5",
                      meta?.sticky &&
                        "bg-default group-hover:!bg-muted group-data-[state=selected]:bg-subtle sm:sticky"
                    )}>
                    {flexRender(cell.column.columnDef.cell, cell.getContext())}
                  </TableCell>
                );
              })}
            </TableRow>
          );
        })
      ) : (
        <TableRow>
          <TableCell colSpan={table.getAllColumns().length} className="h-24 text-center">
            No results.
          </TableCell>
        </TableRow>
      )}
    </TableBody>
  );
}<|MERGE_RESOLUTION|>--- conflicted
+++ resolved
@@ -77,13 +77,9 @@
   usePersistentColumnResizing({
     enabled: Boolean(enableColumnResizing),
     table,
-<<<<<<< HEAD
     tableContainerRef,
-    identifier,
-=======
     // TODO: Figure out why 'identifier' somehow types to string | null
     identifier: identifier || undefined,
->>>>>>> 85f96f49
   });
 
   return (
