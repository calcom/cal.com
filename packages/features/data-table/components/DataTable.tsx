"use client";

import type { Row } from "@tanstack/react-table";
import { flexRender } from "@tanstack/react-table";
import type { Table as ReactTableType } from "@tanstack/react-table";
import { useVirtualizer, type Virtualizer } from "@tanstack/react-virtual";
// eslint-disable-next-line no-restricted-imports
import kebabCase from "lodash/kebabCase";
import { usePathname } from "next/navigation";
import { useMemo, useEffect, memo } from "react";

import classNames from "@calcom/lib/classNames";
import { Icon, TableNew, TableBody, TableCell, TableHead, TableHeader, TableRow } from "@calcom/ui";

import { usePersistentColumnResizing } from "../lib/resizing";

export interface DataTableProps<TData, TValue> {
  table: ReactTableType<TData>;
  tableContainerRef: React.RefObject<HTMLDivElement>;
  isPending?: boolean;
  onRowMouseclick?: (row: Row<TData>) => void;
  onScroll?: (e: Pick<React.UIEvent<HTMLDivElement, UIEvent>, "target">) => void;
  tableOverlay?: React.ReactNode;
  variant?: "default" | "compact";
  "data-testid"?: string;
  children?: React.ReactNode;
<<<<<<< HEAD
  enableColumnResizing?: { name: string };
  hideHeader?: boolean;
=======
  identifier?: string;
  enableColumnResizing?: boolean;
>>>>>>> e558daaa
}

export function DataTable<TData, TValue>({
  table,
  tableContainerRef,
  isPending,
  variant,
  onRowMouseclick,
  onScroll,
  children,
  identifier: _identifier,
  enableColumnResizing,
  hideHeader,
  ...rest
}: DataTableProps<TData, TValue> & React.ComponentPropsWithoutRef<"div">) {
  const pathname = usePathname();
  const identifier = _identifier ?? pathname;

  const { rows } = table.getRowModel();

  // https://stackblitz.com/github/tanstack/table/tree/main/examples/react/virtualized-infinite-scrolling
  const rowVirtualizer = useVirtualizer({
    count: rows.length,
    estimateSize: () => 100,
    getScrollElement: () => tableContainerRef.current,
    // measure dynamic row height, except in firefox because it measures table border height incorrectly
    measureElement:
      typeof window !== "undefined" && navigator.userAgent.indexOf("Firefox") === -1
        ? (element) => element?.getBoundingClientRect().height
        : undefined,
    overscan: 10,
  });

  useEffect(() => {
    if (rowVirtualizer.getVirtualItems().length >= rows.length && tableContainerRef.current) {
      const target = tableContainerRef.current;
      // Right after the last row is rendered, tableContainer's scrollHeight is
      // temporarily larger than the actual height of the table, so we need to
      // wait for a short time before calling onScroll to ensure the scrollHeight
      // is correct.
      setTimeout(() => {
        onScroll?.({ target });
      }, 100);
    }
  }, [rowVirtualizer.getVirtualItems().length, rows.length, tableContainerRef.current]);

  const columnSizeVars = useMemo(() => {
    const headers = table.getFlatHeaders();
    const colSizes: { [key: string]: string } = {};
    for (let i = 0; i < headers.length; i++) {
      // eslint-disable-next-line @typescript-eslint/no-non-null-assertion
      const header = headers[i]!;
      const isAutoWidth = header.column.columnDef.meta?.autoWidth;
      colSizes[`--header-${kebabCase(header.id)}-size`] = isAutoWidth ? "auto" : `${header.getSize()}px`;
      colSizes[`--col-${kebabCase(header.column.id)}-size`] = isAutoWidth
        ? "auto"
        : `${header.column.getSize()}px`;
    }
    return colSizes;
  }, [table.getFlatHeaders(), table.getState().columnSizingInfo, table.getState().columnSizing]);

  usePersistentColumnResizing({
    enabled: Boolean(enableColumnResizing),
    table,
    identifier,
  });

  return (
    <div
      className={classNames("grid", rest.className)}
      style={{
        gridTemplateRows: "auto 1fr auto",
        gridTemplateAreas: "'header' 'body' 'footer'",
        ...rest.style,
      }}
      data-testid={rest["data-testid"] ?? "data-table"}>
      <div
        ref={tableContainerRef}
        onScroll={onScroll}
        className={classNames(
          "relative h-[80dvh] overflow-auto", // Set a fixed height for the container
          "scrollbar-thin border-subtle relative rounded-md border"
        )}
        style={{ gridArea: "body" }}>
        <TableNew
          className="grid border-0"
          style={{
            ...columnSizeVars,
            ...(Boolean(enableColumnResizing) && { width: table.getTotalSize() }),
          }}>
          {!hideHeader && (
            <TableHeader className="sticky top-0 z-10">
              {table.getHeaderGroups().map((headerGroup) => (
                <TableRow key={headerGroup.id} className="hover:bg-subtle flex w-full">
                  {headerGroup.headers.map((header) => {
                    const meta = header.column.columnDef.meta;
                    return (
                      <TableHead
                        key={header.id}
                        style={{
                          ...(meta?.sticky?.position === "left" && { left: `${meta.sticky.gap || 0}px` }),
                          ...(meta?.sticky?.position === "right" && { right: `${meta.sticky.gap || 0}px` }),
                          width: `var(--header-${kebabCase(header?.id)}-size)`,
                        }}
                        className={classNames(
                          "bg-subtle hover:bg-muted relative flex shrink-0 items-center",
                          header.column.getCanSort() ? "cursor-pointer select-none" : "",
                          meta?.sticky && "sticky top-0 z-20"
                        )}>
                        <div
                          className="flex h-full w-full items-center overflow-hidden"
                          onClick={header.column.getToggleSortingHandler()}>
                          {header.isPlaceholder
                            ? null
                            : flexRender(header.column.columnDef.header, header.getContext())}
                          {header.column.getIsSorted() && (
                            <Icon
                              name="arrow-up"
                              className="ml-2 h-4 w-4"
                              style={{
                                transform:
                                  header.column.getIsSorted() === "asc" ? "rotate(0deg)" : "rotate(180deg)",
                                transition: "transform 0.2s ease-in-out",
                              }}
                            />
                          )}
                        </div>
                        {Boolean(enableColumnResizing) && header.column.getCanResize() && (
                          <div
                            onMouseDown={header.getResizeHandler()}
                            onTouchStart={header.getResizeHandler()}
                            className={classNames(
                              "bg-inverted absolute right-0 top-0 h-full w-[5px] cursor-col-resize touch-none select-none opacity-0 hover:opacity-50",
                              header.column.getIsResizing() && "!opacity-75"
                            )}
                          />
                        )}
                      </TableHead>
                    );
                  })}
                </TableRow>
              ))}
            </TableHeader>
          )}
          {/* When resizing any column we will render this special memoized version of our table body */}
          {table.getState().columnSizingInfo.isResizingColumn ? (
            <MemoizedTableBody
              table={table}
              rowVirtualizer={rowVirtualizer}
              rows={rows}
              variant={variant}
              isPending={isPending}
              onRowMouseclick={onRowMouseclick}
            />
          ) : (
            <DataTableBody
              table={table}
              rowVirtualizer={rowVirtualizer}
              rows={rows}
              variant={variant}
              isPending={isPending}
              onRowMouseclick={onRowMouseclick}
            />
          )}
        </TableNew>
      </div>
      {children}
    </div>
  );
}

const MemoizedTableBody = memo(
  DataTableBody,
  (prev, next) =>
    prev.table.options.data === next.table.options.data &&
    prev.rowVirtualizer === next.rowVirtualizer &&
    prev.rows === next.rows &&
    prev.variant === next.variant &&
    prev.isPending === next.isPending &&
    prev.onRowMouseclick === next.onRowMouseclick
) as typeof DataTableBody;

type DataTableBodyProps<TData> = {
  table: ReactTableType<TData>;
  rowVirtualizer: Virtualizer<HTMLDivElement, Element>;
  rows: Row<TData>[];
  variant?: "default" | "compact";
  isPending?: boolean;
  onRowMouseclick?: (row: Row<TData>) => void;
};

function DataTableBody<TData>({
  table,
  rowVirtualizer,
  rows,
  variant,
  isPending,
  onRowMouseclick,
}: DataTableBodyProps<TData>) {
  const virtualRows = rowVirtualizer.getVirtualItems();
  return (
    <TableBody className="relative grid" style={{ height: `${rowVirtualizer.getTotalSize()}px` }}>
      {virtualRows && !isPending ? (
        virtualRows.map((virtualRow) => {
          const row = rows[virtualRow.index] as Row<TData>;
          return (
            <TableRow
              ref={(node) => rowVirtualizer.measureElement(node)} //measure dynamic row height
              key={row.id}
              data-index={virtualRow.index} //needed for dynamic row height measurement
              data-state={row.getIsSelected() && "selected"}
              onClick={() => onRowMouseclick && onRowMouseclick(row)}
              style={{
                display: "flex",
                position: "absolute",
                transform: `translateY(${virtualRow.start}px)`, //this should always be a `style` as it changes on scroll
                width: "100%",
              }}
              className={classNames(
                onRowMouseclick && "hover:cursor-pointer",
                variant === "compact" && "!border-0",
                "group"
              )}>
              {row.getVisibleCells().map((cell) => {
                const column = table.getColumn(cell.column.id);
                const meta = column?.columnDef.meta;
                return (
                  <TableCell
                    key={cell.id}
                    style={{
                      ...(meta?.sticky?.position === "left" && { left: `${meta.sticky.gap || 0}px` }),
                      ...(meta?.sticky?.position === "right" && { right: `${meta.sticky.gap || 0}px` }),
                      width: `var(--col-${kebabCase(cell.column.id)}-size)`,
                    }}
                    className={classNames(
                      "flex shrink-0 items-center overflow-hidden",
                      variant === "compact" && "p-1.5",
                      meta?.sticky &&
                        "bg-default group-hover:!bg-muted group-data-[state=selected]:bg-subtle sticky"
                    )}>
                    {flexRender(cell.column.columnDef.cell, cell.getContext())}
                  </TableCell>
                );
              })}
            </TableRow>
          );
        })
      ) : (
        <TableRow>
          <TableCell colSpan={table.getAllColumns().length} className="h-24 text-center">
            No results.
          </TableCell>
        </TableRow>
      )}
    </TableBody>
  );
}<|MERGE_RESOLUTION|>--- conflicted
+++ resolved
@@ -24,13 +24,9 @@
   variant?: "default" | "compact";
   "data-testid"?: string;
   children?: React.ReactNode;
-<<<<<<< HEAD
-  enableColumnResizing?: { name: string };
-  hideHeader?: boolean;
-=======
   identifier?: string;
   enableColumnResizing?: boolean;
->>>>>>> e558daaa
+  hideHeader?: boolean;
 }
 
 export function DataTable<TData, TValue>({
