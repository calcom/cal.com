--- conflicted
+++ resolved
@@ -27,12 +27,8 @@
   children?: React.ReactNode;
   identifier?: string;
   enableColumnResizing?: boolean;
-<<<<<<< HEAD
   hideHeader?: boolean;
-}
-=======
 };
->>>>>>> 65828545
 
 export function DataTable<TData, TValue>({
   table,
@@ -110,7 +106,6 @@
             ...columnSizingVars,
             ...(Boolean(enableColumnResizing) && { width: table.getTotalSize() }),
           }}>
-<<<<<<< HEAD
           {!hideHeader && (
             <TableHeader className="sticky top-0 z-10">
               {table.getHeaderGroups().map((headerGroup) => (
@@ -126,51 +121,12 @@
                           width: `var(--header-${kebabCase(header?.id)}-size)`,
                         }}
                         className={classNames(
-                          "bg-subtle hover:bg-muted relative flex shrink-0 items-center",
-                          header.column.getCanSort() ? "cursor-pointer select-none" : "",
-                          meta?.sticky && "sticky top-0 z-20"
+                          "relative flex shrink-0 items-center",
+                          header.column.getCanSort()
+                            ? "bg-subtle hover:bg-muted cursor-pointer select-none"
+                            : "",
+                          meta?.sticky && "top-0 z-20 sm:sticky"
                         )}>
-=======
-          <TableHeader className="sticky top-0 z-10">
-            {table.getHeaderGroups().map((headerGroup) => (
-              <TableRow key={headerGroup.id} className="hover:bg-subtle flex w-full">
-                {headerGroup.headers.map((header) => {
-                  const meta = header.column.columnDef.meta;
-                  return (
-                    <TableHead
-                      key={header.id}
-                      style={{
-                        ...(meta?.sticky?.position === "left" && { left: `${meta.sticky.gap || 0}px` }),
-                        ...(meta?.sticky?.position === "right" && { right: `${meta.sticky.gap || 0}px` }),
-                        width: `var(--header-${kebabCase(header?.id)}-size)`,
-                      }}
-                      className={classNames(
-                        "relative flex shrink-0 items-center",
-                        header.column.getCanSort()
-                          ? "bg-subtle hover:bg-muted cursor-pointer select-none"
-                          : "",
-                        meta?.sticky && "top-0 z-20 sm:sticky"
-                      )}>
-                      <div
-                        className="flex h-full w-full items-center overflow-hidden"
-                        onClick={header.column.getToggleSortingHandler()}>
-                        {header.isPlaceholder
-                          ? null
-                          : flexRender(header.column.columnDef.header, header.getContext())}
-                        {header.column.getIsSorted() && (
-                          <Icon
-                            name="arrow-up"
-                            className="ml-2 h-4 w-4"
-                            style={{
-                              transform:
-                                header.column.getIsSorted() === "asc" ? "rotate(0deg)" : "rotate(180deg)",
-                              transition: "transform 0.2s ease-in-out",
-                            }}
-                          />
-                        )}
-                      </div>
-                      {Boolean(enableColumnResizing) && header.column.getCanResize() && (
->>>>>>> 65828545
                         <div
                           className="flex h-full w-full items-center overflow-hidden"
                           onClick={header.column.getToggleSortingHandler()}>
