--- conflicted
+++ resolved
@@ -83,13 +83,12 @@
   const [pageIndex, setPageIndex] = useQueryState("page", parseAsInteger.withDefault(0));
   const [pageSize, setPageSize] = useQueryState("size", parseAsInteger.withDefault(defaultPageSize));
 
-<<<<<<< HEAD
   const pathname = usePathname() as string | null;
   const identifier = _tableIdentifier ?? pathname ?? undefined;
   if (!identifier) {
     throw new Error("tableIdentifier is required");
   }
-=======
+
   const addFilter = useCallback(
     (columnId: string) => {
       if (!activeFilters?.some((filter) => filter.f === columnId)) {
@@ -98,7 +97,6 @@
     },
     [activeFilters, setActiveFilters]
   );
->>>>>>> 21d87d5a
 
   const clearAll = useCallback(
     (exclude?: string[]) => {
