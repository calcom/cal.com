--- conflicted
+++ resolved
@@ -77,11 +77,8 @@
   ctaContainerClassName?: string;
   defaultPageSize?: number;
   segments?: FilterSegmentOutput[];
-<<<<<<< HEAD
   timeZone?: string;
-=======
   preferredSegmentId?: number | null;
->>>>>>> 842ba098
 }
 
 export function DataTableProvider({
@@ -91,11 +88,8 @@
   defaultPageSize = DEFAULT_PAGE_SIZE,
   ctaContainerClassName = CTA_CONTAINER_CLASS_NAME,
   segments: providedSegments,
-<<<<<<< HEAD
   timeZone,
-=======
   preferredSegmentId,
->>>>>>> 842ba098
 }: DataTableProviderProps) {
   const filterToOpen = useRef<string | undefined>(undefined);
   const [activeFilters, setActiveFilters] = useQueryState("activeFilters", activeFiltersParser);
