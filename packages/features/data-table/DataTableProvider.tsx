"use client";

import type { SortingState, OnChangeFn, VisibilityState, ColumnSizingState } from "@tanstack/react-table";
import { usePathname } from "next/navigation";
import { useQueryState, parseAsArrayOf, parseAsJson, parseAsInteger } from "nuqs";
import { createContext, useCallback, useEffect, useRef } from "react";

import { useSegments } from "./lib/segments";
import {
  type FilterValue,
  ZSorting,
  ZColumnVisibility,
  ZActiveFilter,
  ZColumnSizing,
  type FilterSegmentOutput,
  type ActiveFilters,
} from "./lib/types";

export type DataTableContextType = {
  tableIdentifier: string;
  ctaContainerRef?: React.RefObject<HTMLDivElement>;

  activeFilters: ActiveFilters;
  clearAll: (exclude?: string[]) => void;
  addFilter: (columnId: string) => void;
  updateFilter: (columnId: string, value: FilterValue) => void;
  removeFilter: (columnId: string) => void;

  sorting: SortingState;
  setSorting: OnChangeFn<SortingState>;

  columnVisibility: VisibilityState;
  setColumnVisibility: OnChangeFn<VisibilityState>;

<<<<<<< HEAD
  pageIndex: number | null;
  pageSize: number | null;
  setPageIndex: (pageIndex: number | null) => void;
  setPageSize: (pageSize: number | null) => void;
=======
  columnSizing: ColumnSizingState;
  setColumnSizing: OnChangeFn<ColumnSizingState>;

  pageIndex: number;
  pageSize: number;
  setPageIndex: (pageIndex: number) => void;
  setPageSize: (pageSize: number) => void;
>>>>>>> 69548e6e

  offset: number;
  limit: number;

  segments: FilterSegmentOutput[];
  selectedSegment: FilterSegmentOutput | undefined;
  segmentId: number | undefined;
  setSegmentId: (id: number | null) => void;
  canSaveSegment: boolean;
};

export const DataTableContext = createContext<DataTableContextType | null>(null);

const DEFAULT_ACTIVE_FILTERS: ActiveFilters = [];
const DEFAULT_SORTING: SortingState = [];
const DEFAULT_COLUMN_VISIBILITY: VisibilityState = {};
const DEFAULT_COLUMN_SIZING: ColumnSizingState = {};
const DEFAULT_PAGE_SIZE = 10;

interface DataTableProviderProps {
  tableIdentifier?: string;
  children: React.ReactNode;
  ctaContainerClassName?: string;
  defaultPageSize?: number;
}

export function DataTableProvider({
  tableIdentifier: _tableIdentifier,
  children,
  defaultPageSize = DEFAULT_PAGE_SIZE,
  ctaContainerClassName,
}: DataTableProviderProps) {
  const [activeFilters, setActiveFilters] = useQueryState(
    "activeFilters",
    parseAsArrayOf(parseAsJson(ZActiveFilter.parse)).withDefault(DEFAULT_ACTIVE_FILTERS)
  );
  const [sorting, setSorting] = useQueryState(
    "sorting",
    parseAsArrayOf(parseAsJson(ZSorting.parse)).withDefault(DEFAULT_SORTING)
  );
  const [columnVisibility, setColumnVisibility] = useQueryState<VisibilityState>(
    "cols",
    parseAsJson(ZColumnVisibility.parse).withDefault(DEFAULT_COLUMN_VISIBILITY)
  );
  const [columnSizing, setColumnSizing] = useQueryState<ColumnSizingState>(
    "widths",
    parseAsJson(ZColumnSizing.parse).withDefault(DEFAULT_COLUMN_SIZING)
  );
  const [segmentId, setSegmentId] = useQueryState("segment", parseAsInteger.withDefault(-1));
  const [pageIndex, setPageIndex] = useQueryState("page", parseAsInteger.withDefault(0));
  const [pageSize, setPageSize] = useQueryState("size", parseAsInteger.withDefault(defaultPageSize));

  const pathname = usePathname() as string | null;
  const tableIdentifier = _tableIdentifier ?? pathname ?? undefined;
  if (!tableIdentifier) {
    throw new Error("tableIdentifier is required");
  }

  const addFilter = useCallback(
    (columnId: string) => {
      if (!activeFilters?.some((filter) => filter.f === columnId)) {
        // do not reset the page to 0 here,
        // because we don't have the filter value yet (`v: undefined`)
        setActiveFilters([...activeFilters, { f: columnId, v: undefined }]);
      }
    },
    [activeFilters, setActiveFilters]
  );

  const clearAll = useCallback(
    (exclude?: string[]) => {
      setPageIndex(null);
      setActiveFilters((prev) => {
        const remainingFilters = prev.filter((filter) => exclude?.includes(filter.f));
        return remainingFilters.length == 0 ? null : remainingFilters;
      });
    },
    [setActiveFilters, setPageIndex]
  );

  const setPageIndexWrapper = (newPageIndex: number) => setPageIndex(newPageIndex || null);

  const updateFilter = useCallback(
    (columnId: string, value: FilterValue) => {
      setPageIndex(null);
      setActiveFilters((prev) => {
        let added = false;
        const newFilters = prev.map((item) => {
          if (item.f === columnId) {
            added = true;
            return { ...item, v: value };
          }
          return item;
        });
        if (!added) {
          newFilters.push({ f: columnId, v: value });
        }
        return newFilters;
      });
    },
    [setActiveFilters, setPageIndex]
  );

  const removeFilter = useCallback(
    (columnId: string) => {
      setPageIndex(null);
      setActiveFilters((prev) => {
        const remainingFilters = prev.filter((filter) => filter.f !== columnId);
        return remainingFilters.length == 0 ? null : remainingFilters;
      });
    },
    [setActiveFilters, setPageIndex]
  );

  const setPageSizeAndGoToFirstPage = useCallback(
    (newPageSize: number) => {
      setPageSize(newPageSize == DEFAULT_PAGE_SIZE ? null : newPageSize);
      setPageIndex(null);
    },
    [setPageSize, setPageIndex]
  );

  const { segments, selectedSegment, canSaveSegment, setSegmentIdAndSaveToLocalStorage } = useSegments({
    tableIdentifier,
    activeFilters,
    sorting,
    columnVisibility,
    columnSizing,
    pageSize,
    defaultPageSize,
    segmentId,
    setSegmentId,
    setActiveFilters,
    setSorting,
    setColumnVisibility,
    setColumnSizing,
    setPageSize,
    setPageIndex,
  });

  const ctaContainerRef = useRef<HTMLDivElement | null>(null);
  useEffect(() => {
    if (ctaContainerClassName) {
      const element = document.getElementsByClassName(ctaContainerClassName)[0] as HTMLDivElement;
      ctaContainerRef.current = element;
    }
  }, [ctaContainerClassName]);

  return (
    <DataTableContext.Provider
      value={{
        tableIdentifier,
        ctaContainerRef,
        activeFilters,
        addFilter,
        clearAll,
        updateFilter,
        removeFilter,
        sorting,
        setSorting,
        columnVisibility,
        setColumnVisibility,
        columnSizing,
        setColumnSizing,
        pageIndex,
        pageSize,
        setPageIndex: setPageIndexWrapper,
        setPageSize: setPageSizeAndGoToFirstPage,
        limit: pageSize,
        offset: pageIndex * pageSize,
        segments,
        selectedSegment,
        segmentId: segmentId || undefined,
        setSegmentId: setSegmentIdAndSaveToLocalStorage,
        canSaveSegment,
      }}>
      {children}
    </DataTableContext.Provider>
  );
}<|MERGE_RESOLUTION|>--- conflicted
+++ resolved
@@ -32,20 +32,13 @@
   columnVisibility: VisibilityState;
   setColumnVisibility: OnChangeFn<VisibilityState>;
 
-<<<<<<< HEAD
+  columnSizing: ColumnSizingState;
+  setColumnSizing: OnChangeFn<ColumnSizingState>;
+
   pageIndex: number | null;
   pageSize: number | null;
   setPageIndex: (pageIndex: number | null) => void;
   setPageSize: (pageSize: number | null) => void;
-=======
-  columnSizing: ColumnSizingState;
-  setColumnSizing: OnChangeFn<ColumnSizingState>;
-
-  pageIndex: number;
-  pageSize: number;
-  setPageIndex: (pageIndex: number) => void;
-  setPageSize: (pageSize: number) => void;
->>>>>>> 69548e6e
 
   offset: number;
   limit: number;
