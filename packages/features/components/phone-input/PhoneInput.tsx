--- conflicted
+++ resolved
@@ -6,11 +6,6 @@
 import PhoneInput from "react-phone-input-2";
 import "react-phone-input-2/lib/style.css";
 
-<<<<<<< HEAD
-=======
-import { useIsPlatform } from "@calcom/atoms/hooks/useIsPlatform";
-import { useBookerStore, type CountryCode } from "@calcom/features/bookings/Booker/store";
->>>>>>> 7f1b94ad
 import { trpc } from "@calcom/trpc/react";
 import classNames from "@calcom/ui/classNames";
 
@@ -36,15 +31,8 @@
   inputStyle,
   flagButtonStyle,
   ...rest
-<<<<<<< HEAD
 }: Omit<PhoneInputProps, "defaultCountry">) {
   const defaultCountry = useDefaultCountry();
-=======
-}: PhoneInputProps) {
-  const isPlatform = useIsPlatform();
-  const defaultPhoneCountryFromStore = useBookerStore((state) => state.defaultPhoneCountry);
-  const effectiveDefaultCountry = defaultPhoneCountryFromStore || defaultCountry;
->>>>>>> 7f1b94ad
 
   // This is to trigger validation on prefill value changes
   useEffect(() => {
@@ -63,66 +51,6 @@
     // eslint-disable-next-line react-hooks/exhaustive-deps
   }, []);
 
-<<<<<<< HEAD
-=======
-  if (!isPlatform) {
-    return (
-      <BasePhoneInputWeb name={name} className={className} onChange={onChange} value={value} {...rest} />
-    );
-  }
-
-  return (
-    <PhoneInput
-      {...rest}
-      value={value ? value.trim().replace(/^\+?/, "+") : undefined}
-      enableSearch
-      disableSearchIcon
-      country={effectiveDefaultCountry}
-      inputProps={{
-        name,
-        required: rest.required,
-        placeholder: rest.placeholder,
-        autoComplete: "tel",
-      }}
-      onChange={(val: string) => {
-        onChange(`+${val}`);
-      }}
-      containerClass={classNames(
-        "hover:border-emphasis dark:focus:border-emphasis border-default !bg-default rounded-md border focus-within:outline-none focus-within:ring-2 focus-within:ring-brand-default disabled:cursor-not-allowed",
-        className
-      )}
-      inputClass="text-sm focus:ring-0 !bg-default text-default placeholder:text-muted"
-      buttonClass="text-emphasis !bg-default hover:!bg-emphasis"
-      searchClass="!text-default !bg-default hover:!bg-emphasis"
-      dropdownClass="!text-default !bg-default"
-      inputStyle={{ width: "inherit", border: 0 }}
-      searchStyle={{
-        display: "flex",
-        flexDirection: "row",
-        alignItems: "center",
-        padding: "6px 12px",
-        gap: "8px",
-        width: "296px",
-        height: "28px",
-        marginLeft: "-4px",
-      }}
-      dropdownStyle={{ width: "max-content" }}
-    />
-  );
-}
-
-function BasePhoneInputWeb({
-  name,
-  className = "",
-  onChange,
-  value,
-  inputStyle,
-  flagButtonStyle,
-  ...rest
-}: Omit<PhoneInputProps, "defaultCountry">) {
-  const defaultCountry = useDefaultCountry();
-
->>>>>>> 7f1b94ad
   return (
     <PhoneInput
       {...rest}
