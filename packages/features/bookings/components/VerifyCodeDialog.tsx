import type { Dispatch, SetStateAction } from "react";
import { useCallback, useEffect, useState } from "react";
import useDigitInput from "react-digit-input";

import { useLocale } from "@calcom/lib/hooks/useLocale";
import {
  Button,
  Dialog,
  DialogClose,
  DialogContent,
  DialogFooter,
  DialogHeader,
  Icon,
  Input,
  Label,
} from "@calcom/ui";

export const VerifyCodeDialog = ({
  isOpenDialog,
  setIsOpenDialog,
  email,
  isUserSessionRequiredToVerify = true,
  verifyCodeWithSessionNotRequired,
  verifyCodeWithSessionRequired,
  resetErrors,
  setIsPending,
  isPending,
  error,
}: {
  isOpenDialog: boolean;
  setIsOpenDialog: Dispatch<SetStateAction<boolean>>;
  email: string;
  isUserSessionRequiredToVerify?: boolean;
  verifyCodeWithSessionNotRequired: (code: string, email: string) => void;
  verifyCodeWithSessionRequired: (code: string, email: string) => void;
  resetErrors: () => void;
  isPending: boolean;
  setIsPending: (status: boolean) => void;
  error: string;
}) => {
  const { t } = useLocale();
  const [value, setValue] = useState("");
  const [hasVerified, setHasVerified] = useState(false);

  const digits = useDigitInput({
    acceptedCharacters: /^[0-9]$/,
    length: 6,
    value,
    onChange: useCallback((value: string) => {
      // whenever there's a change in the input, we reset the error value.
      resetErrors();
      setValue(value);
    }, []),
  });

  const verifyCode = useCallback(() => {
    resetErrors();
    setIsPending(true);
    if (isUserSessionRequiredToVerify) {
      verifyCodeWithSessionRequired(value, email);
    } else {
      verifyCodeWithSessionNotRequired(value, email);
    }
    setHasVerified(true);
  }, [
    resetErrors,
    setIsPending,
    isUserSessionRequiredToVerify,
    verifyCodeWithSessionRequired,
    value,
    email,
    verifyCodeWithSessionNotRequired,
  ]);

  useEffect(() => {
    // trim the input value because "react-digit-input" creates a string of the given length,
    // even when some digits are missing. And finally we use regex to check if the value consists
    // of 6 non-empty digits.
    if (hasVerified || error || isPending || !/^\d{6}$/.test(value.trim())) return;

    verifyCode();
  }, [error, isPending, value, verifyCode, hasVerified]);

  useEffect(() => setValue(""), [isOpenDialog]);

  const digitClassName = "h-12 w-12 !text-xl text-center";

  return (
    <Dialog
      open={isOpenDialog}
      onOpenChange={() => {
        setValue("");
        resetErrors();
      }}>
      <DialogContent className="sm:max-w-md">
        <div className="flex flex-row">
          <div className="w-full">
            <DialogHeader title={t("verify_your_email")} subtitle={t("enter_digit_code", { email })} />
            <Label htmlFor="code">{t("code")}</Label>
            <div className="flex flex-row justify-between">
              <Input
                className={digitClassName}
                name="2fa1"
                inputMode="decimal"
                {...digits[0]}
                autoFocus
                autoComplete="one-time-code"
              />
              <Input className={digitClassName} name="2fa2" inputMode="decimal" {...digits[1]} />
              <Input className={digitClassName} name="2fa3" inputMode="decimal" {...digits[2]} />
              <Input className={digitClassName} name="2fa4" inputMode="decimal" {...digits[3]} />
              <Input className={digitClassName} name="2fa5" inputMode="decimal" {...digits[4]} />
              <Input className={digitClassName} name="2fa6" inputMode="decimal" {...digits[5]} />
            </div>
            {error && (
              <div className="mt-2 flex items-center gap-x-2 text-sm text-red-700">
                <div>
                  <Icon name="info" className="h-3 w-3" />
                </div>
                <p>{error}</p>
              </div>
            )}
<<<<<<< HEAD
            <DialogFooter>
=======
            <DialogFooter noSticky>
>>>>>>> 00ee1ef4
              <DialogClose onClick={() => setIsOpenDialog(false)} />
              <Button type="submit" onClick={verifyCode} loading={isPending}>
                {t("submit")}
              </Button>
            </DialogFooter>
          </div>
        </div>
      </DialogContent>
    </Dialog>
  );
};<|MERGE_RESOLUTION|>--- conflicted
+++ resolved
@@ -120,11 +120,7 @@
                 <p>{error}</p>
               </div>
             )}
-<<<<<<< HEAD
-            <DialogFooter>
-=======
             <DialogFooter noSticky>
->>>>>>> 00ee1ef4
               <DialogClose onClick={() => setIsOpenDialog(false)} />
               <Button type="submit" onClick={verifyCode} loading={isPending}>
                 {t("submit")}
