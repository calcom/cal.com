import type { Dispatch, SetStateAction } from "react";
import { useCallback, useEffect, useState } from "react";
import useDigitInput from "react-digit-input";

import { Dialog } from "@calcom/features/components/controlled-dialog";
import { useLocale } from "@calcom/lib/hooks/useLocale";
<<<<<<< HEAD
import {
  Button,
  DialogClose,
  DialogContent,
  DialogFooter,
  DialogHeader,
  Icon,
  Input,
  Label,
} from "@calcom/ui";
=======
import { Input } from "@calcom/ui/components/form";
import { Button } from "@calcom/ui/components/button";
import { Dialog, DialogContent, DialogFooter, DialogHeader, DialogClose } from "@calcom/ui/components/dialog";
import { Label } from "@calcom/ui/components/form";
import { Icon } from "@calcom/ui/components/icon";
>>>>>>> 1789aef7

export const VerifyCodeDialog = ({
  isOpenDialog,
  setIsOpenDialog,
  email,
  isUserSessionRequiredToVerify = true,
  verifyCodeWithSessionNotRequired,
  verifyCodeWithSessionRequired,
  resetErrors,
  setIsPending,
  isPending,
  error,
}: {
  isOpenDialog: boolean;
  setIsOpenDialog: Dispatch<SetStateAction<boolean>>;
  email: string;
  isUserSessionRequiredToVerify?: boolean;
  verifyCodeWithSessionNotRequired: (code: string, email: string) => void;
  verifyCodeWithSessionRequired: (code: string, email: string) => void;
  resetErrors: () => void;
  isPending: boolean;
  setIsPending: (status: boolean) => void;
  error: string;
}) => {
  const { t } = useLocale();
  const [value, setValue] = useState("");
  const [hasVerified, setHasVerified] = useState(false);

  const digits = useDigitInput({
    acceptedCharacters: /^[0-9]$/,
    length: 6,
    value,
    onChange: useCallback((value: string) => {
      // whenever there's a change in the input, we reset the error value.
      resetErrors();
      setValue(value);
    }, []),
  });

  const verifyCode = useCallback(() => {
    resetErrors();
    setIsPending(true);
    if (isUserSessionRequiredToVerify) {
      verifyCodeWithSessionRequired(value, email);
    } else {
      verifyCodeWithSessionNotRequired(value, email);
    }
    setHasVerified(true);
  }, [
    resetErrors,
    setIsPending,
    isUserSessionRequiredToVerify,
    verifyCodeWithSessionRequired,
    value,
    email,
    verifyCodeWithSessionNotRequired,
  ]);

  useEffect(() => {
    // trim the input value because "react-digit-input" creates a string of the given length,
    // even when some digits are missing. And finally we use regex to check if the value consists
    // of 6 non-empty digits.
    if (hasVerified || error || isPending || !/^\d{6}$/.test(value.trim())) return;

    verifyCode();
  }, [error, isPending, value, verifyCode, hasVerified]);

  useEffect(() => setValue(""), [isOpenDialog]);

  const digitClassName = "h-12 w-12 !text-xl text-center";

  return (
    <Dialog
      open={isOpenDialog}
      onOpenChange={() => {
        setValue("");
        resetErrors();
      }}>
      <DialogContent className="sm:max-w-md">
        <div className="flex flex-row">
          <div className="w-full">
            <DialogHeader title={t("verify_your_email")} subtitle={t("enter_digit_code", { email })} />
            <Label htmlFor="code">{t("code")}</Label>
            <div className="flex flex-row justify-between">
              <Input
                className={digitClassName}
                name="2fa1"
                inputMode="decimal"
                {...digits[0]}
                autoFocus
                autoComplete="one-time-code"
              />
              <Input className={digitClassName} name="2fa2" inputMode="decimal" {...digits[1]} />
              <Input className={digitClassName} name="2fa3" inputMode="decimal" {...digits[2]} />
              <Input className={digitClassName} name="2fa4" inputMode="decimal" {...digits[3]} />
              <Input className={digitClassName} name="2fa5" inputMode="decimal" {...digits[4]} />
              <Input className={digitClassName} name="2fa6" inputMode="decimal" {...digits[5]} />
            </div>
            {error && (
              <div className="mt-2 flex items-center gap-x-2 text-sm text-red-700">
                <div>
                  <Icon name="info" className="h-3 w-3" />
                </div>
                <p>{error}</p>
              </div>
            )}
            <DialogFooter noSticky>
              <DialogClose onClick={() => setIsOpenDialog(false)} />
              <Button type="submit" onClick={verifyCode} loading={isPending}>
                {t("submit")}
              </Button>
            </DialogFooter>
          </div>
        </div>
      </DialogContent>
    </Dialog>
  );
};<|MERGE_RESOLUTION|>--- conflicted
+++ resolved
@@ -4,24 +4,11 @@
 
 import { Dialog } from "@calcom/features/components/controlled-dialog";
 import { useLocale } from "@calcom/lib/hooks/useLocale";
-<<<<<<< HEAD
-import {
-  Button,
-  DialogClose,
-  DialogContent,
-  DialogFooter,
-  DialogHeader,
-  Icon,
-  Input,
-  Label,
-} from "@calcom/ui";
-=======
+import { Button } from "@calcom/ui/components/button";
+import { DialogContent, DialogFooter, DialogHeader, DialogClose } from "@calcom/ui/components/dialog";
 import { Input } from "@calcom/ui/components/form";
-import { Button } from "@calcom/ui/components/button";
-import { Dialog, DialogContent, DialogFooter, DialogHeader, DialogClose } from "@calcom/ui/components/dialog";
 import { Label } from "@calcom/ui/components/form";
 import { Icon } from "@calcom/ui/components/icon";
->>>>>>> 1789aef7
 
 export const VerifyCodeDialog = ({
   isOpenDialog,
