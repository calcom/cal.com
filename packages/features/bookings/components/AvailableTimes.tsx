// We do not need to worry about importing framer-motion here as it is lazy imported in Booker.
import * as HoverCard from "@radix-ui/react-hover-card";
import { AnimatePresence, m } from "framer-motion";
import { useMemo } from "react";

import { useIsPlatform } from "@calcom/atoms/monorepo";
import type { IOutOfOfficeData } from "@calcom/core/getUserAvailability";
import dayjs from "@calcom/dayjs";
import { OutOfOfficeInSlots } from "@calcom/features/bookings/Booker/components/OutOfOfficeInSlots";
import type { IUseBookingLoadingStates } from "@calcom/features/bookings/Booker/components/hooks/useBookings";
import type { BookerEvent } from "@calcom/features/bookings/types";
import type { Slot } from "@calcom/features/schedules";
import { classNames } from "@calcom/lib";
import { getPaymentAppData } from "@calcom/lib/getPaymentAppData";
import { useLocale } from "@calcom/lib/hooks/useLocale";
import { localStorage } from "@calcom/lib/webstorage";
import type { IGetAvailableSlots } from "@calcom/trpc/server/routers/viewer/slots/util";
import { Button, Icon, SkeletonText } from "@calcom/ui";

import { useBookerTime } from "../Booker/components/hooks/useBookerTime";
import { useBookerStore } from "../Booker/store";
import { getQueryParam } from "../Booker/utils/query-param";
import { useCheckOverlapWithOverlay } from "../lib/useCheckOverlapWithOverlay";
import { SeatsAvailabilityText } from "./SeatsAvailabilityText";

type TOnTimeSelect = (
  time: string,
  attendees: number,
  seatsPerTimeSlot?: number | null,
  bookingUid?: string
) => void;

type TOnTentativeTimeSelect = ({
  time,
  attendees,
  seatsPerTimeSlot,
  bookingUid,
}: {
  time: string;
  attendees: number;
  seatsPerTimeSlot?: number | null;
  bookingUid?: string;
}) => void;

export type AvailableTimesProps = {
  slots: IGetAvailableSlots["slots"][string];
  showTimeFormatToggle?: boolean;
  className?: string;
  // It is called when a slot is selected, but it is not a confirmation and a confirm button will be shown besides it.
  onTentativeTimeSelect?: TOnTentativeTimeSelect;
  unavailableTimeSlots?: string[];
} & Omit<SlotItemProps, "slot">;

type SlotItemProps = {
  slot: Slot;
  seatsPerTimeSlot?: number | null;
  selectedSlots?: string[];
<<<<<<< HEAD
  onTimeSelect?: TOnTimeSelect;
=======
  onTimeSelect: TOnTimeSelect;
  onTentativeTimeSelect?: TOnTentativeTimeSelect;
>>>>>>> e437dfa0
  showAvailableSeatsCount?: boolean | null;
  event: {
    data?: Pick<BookerEvent, "length" | "bookingFields" | "price" | "currency" | "metadata"> | null;
  };
  customClassNames?: string;
  loadingStates?: IUseBookingLoadingStates;
  isVerificationCodeSending?: boolean;
  renderConfirmNotVerifyEmailButtonCond?: boolean;
  skipConfirmStep?: boolean;
  shouldRenderCaptcha?: boolean;
  watchedCfToken?: string;
  unavailableTimeSlots?: string[];
  handleSlotClick?: (slot: Slot, isOverlapping: boolean) => void;
};

const SlotItem = ({
  slot,
  seatsPerTimeSlot,
  selectedSlots,
  onTimeSelect,
  showAvailableSeatsCount,
  event,
  customClassNames,
  loadingStates,
  renderConfirmNotVerifyEmailButtonCond,
  isVerificationCodeSending,
  skipConfirmStep,
  shouldRenderCaptcha,
  watchedCfToken,
  handleSlotClick,
  onTentativeTimeSelect,
  unavailableTimeSlots = [],
}: SlotItemProps) => {
  const { t } = useLocale();

  const { data: eventData } = event;

  const isPaidEvent = useMemo(() => {
    if (!eventData?.price) return false;
    const paymentAppData = getPaymentAppData(eventData);
    return eventData?.price > 0 && !Number.isNaN(paymentAppData.price) && paymentAppData.price > 0;
  }, [eventData]);

  const overlayCalendarToggled =
    getQueryParam("overlayCalendar") === "true" || localStorage.getItem("overlayCalendarSwitchDefault");

  const { timeFormat, timezone } = useBookerTime();
  const bookingData = useBookerStore((state) => state.bookingData);
  const layout = useBookerStore((state) => state.layout);
  const hasTimeSlots = !!seatsPerTimeSlot;
  const computedDateWithUsersTimezone = dayjs.utc(slot.time).tz(timezone);

  const bookingFull = !!(hasTimeSlots && slot.attendees && slot.attendees >= seatsPerTimeSlot);
  const isHalfFull = slot.attendees && seatsPerTimeSlot && slot.attendees / seatsPerTimeSlot >= 0.5;
  const isNearlyFull = slot.attendees && seatsPerTimeSlot && slot.attendees / seatsPerTimeSlot >= 0.83;
  const colorClass = isNearlyFull ? "bg-rose-600" : isHalfFull ? "bg-yellow-500" : "bg-emerald-400";

  const nowDate = dayjs();
  const usersTimezoneDate = nowDate.tz(timezone);

  const offset = (usersTimezoneDate.utcOffset() - nowDate.utcOffset()) / 60;

  const selectedTimeslot = useBookerStore((state) => state.selectedTimeslot);

  const { isOverlapping, overlappingTimeEnd, overlappingTimeStart } = useCheckOverlapWithOverlay({
    start: computedDateWithUsersTimezone,
    selectedDuration: eventData?.length ?? 0,
    offset,
  });

  const onButtonClick = () => {
    if (handleSlotClick) {
      handleSlotClick(slot, isOverlapping);
    }
    if (onTentativeTimeSelect) {
      onTentativeTimeSelect({
        time: slot.time,
        attendees: slot.attendees || 0,
        seatsPerTimeSlot,
      });
    }
  };

  const isTimeslotUnavailable = unavailableTimeSlots.includes(slot.time);
  return (
    <AnimatePresence>
      <div className="flex gap-2">
        <Button
          key={slot.time}
          disabled={
            bookingFull ||
            !!(slot.bookingUid && slot.bookingUid === bookingData?.uid) ||
            loadingStates?.creatingBooking ||
            loadingStates?.creatingRecurringBooking ||
            isVerificationCodeSending ||
            loadingStates?.creatingInstantBooking ||
            (skipConfirmStep && !!shouldRenderCaptcha && !watchedCfToken) ||
            isTimeslotUnavailable
          }
          data-testid="time"
          data-disabled={bookingFull}
          data-time={slot.time}
          onClick={onButtonClick}
          className={classNames(
            `hover:border-brand-default min-h-9 mb-2 flex h-auto w-full flex-grow flex-col justify-center py-2`,
            selectedSlots?.includes(slot.time) && "border-brand-default",
            `${customClassNames}`
          )}
          color="secondary">
          <div className="flex items-center gap-2">
            {!hasTimeSlots && overlayCalendarToggled && (
              <span
                className={classNames(
                  "inline-block h-2 w-2 rounded-full",
                  isOverlapping ? "bg-rose-600" : "bg-emerald-400"
                )}
              />
            )}
            {computedDateWithUsersTimezone.format(timeFormat)}
          </div>
          {bookingFull && <p className="text-sm">{t("booking_full")}</p>}
          {hasTimeSlots && !bookingFull && (
            <p className="flex items-center text-sm">
              <span
                className={classNames(colorClass, "mr-1 inline-block h-2 w-2 rounded-full")}
                aria-hidden
              />
              <SeatsAvailabilityText
                showExact={!!showAvailableSeatsCount}
                totalSeats={seatsPerTimeSlot}
                bookedSeats={slot.attendees || 0}
              />
            </p>
          )}
        </Button>
        {!!slot.showConfirmButton && (
          <HoverCard.Root>
            <HoverCard.Trigger asChild>
              <m.div key={slot.time} initial={{ width: 0 }} animate={{ width: "auto" }} exit={{ width: 0 }}>
                <Button
                  variant={layout === "column_view" ? "icon" : "button"}
                  StartIcon={layout === "column_view" ? "chevron-right" : undefined}
                  type="button"
                  onClick={() =>
                    onTimeSelect &&
                    onTimeSelect(slot.time, slot?.attendees || 0, seatsPerTimeSlot, slot.bookingUid)
                  }
                  data-testid="skip-confirm-book-button"
                  disabled={
                    isTimeslotUnavailable ||
                    (!!shouldRenderCaptcha && !watchedCfToken) ||
                    loadingStates?.creatingBooking ||
                    loadingStates?.creatingRecurringBooking ||
                    isVerificationCodeSending ||
                    loadingStates?.creatingInstantBooking
                  }
                  color="primary"
                  loading={
                    (selectedTimeslot === slot.time && loadingStates?.creatingBooking) ||
                    loadingStates?.creatingRecurringBooking ||
                    isVerificationCodeSending ||
                    loadingStates?.creatingInstantBooking
                  }>
                  {(() => {
                    if (layout === "column_view") return "";
                    if (isTimeslotUnavailable) return t("timeslot_unavailable_short");
                    if (!renderConfirmNotVerifyEmailButtonCond) return t("verify_email_email_button");
                    return isPaidEvent ? t("pay_and_book") : t("confirm");
                  })()}
                </Button>
              </m.div>
            </HoverCard.Trigger>
            {isOverlapping && (
              <HoverCard.Portal>
                <HoverCard.Content side="top" align="end" sideOffset={2}>
                  <div className="text-emphasis bg-inverted w-[var(--booker-timeslots-width)] rounded-md p-3">
                    <div className="flex items-center gap-2">
                      <p>Busy</p>
                    </div>
                    <p className="text-muted">
                      {overlappingTimeStart} - {overlappingTimeEnd}
                    </p>
                  </div>
                </HoverCard.Content>
              </HoverCard.Portal>
            )}
          </HoverCard.Root>
        )}
      </div>
    </AnimatePresence>
  );
};

export const AvailableTimes = ({
  slots,
  showTimeFormatToggle = true,
  className,
  ...props
}: AvailableTimesProps) => {
  const { t } = useLocale();

  const oooAllDay = slots.every((slot) => slot.away);
  if (oooAllDay) {
    return <OOOSlot {...slots[0]} />;
  }

  // Display ooo in slots once but after or before slots
  const oooBeforeSlots = slots[0] && slots[0].away;
  const oooAfterSlots = slots[slots.length - 1] && slots[slots.length - 1].away;

  return (
    <div className={classNames("text-default flex flex-col", className)}>
      <div className="h-full pb-4">
        {!slots.length && (
          <div
            data-testId="no-slots-available"
            className="bg-subtle border-subtle flex h-full flex-col items-center rounded-md border p-6 dark:bg-transparent">
            <Icon name="calendar-x-2" className="text-muted mb-2 h-4 w-4" />
            <p className={classNames("text-muted", showTimeFormatToggle ? "-mt-1 text-lg" : "text-sm")}>
              {t("all_booked_today")}
            </p>
          </div>
        )}
        {oooBeforeSlots && !oooAfterSlots && <OOOSlot {...slots[0]} />}
        {slots.map((slot) => {
          if (slot.away) return null;
          return <SlotItem key={slot.time} slot={slot} {...props} />;
        })}
        {oooAfterSlots && !oooBeforeSlots && <OOOSlot {...slots[slots.length - 1]} className="pb-0" />}
      </div>
    </div>
  );
};

interface IOOOSlotProps {
  fromUser?: IOutOfOfficeData["anyDate"]["fromUser"];
  toUser?: IOutOfOfficeData["anyDate"]["toUser"];
  reason?: string;
  emoji?: string;
  time?: string;
  className?: string;
}

const OOOSlot: React.FC<IOOOSlotProps> = (props) => {
  const isPlatform = useIsPlatform();
  const { fromUser, toUser, reason, emoji, time, className = "" } = props;

  if (isPlatform) return <></>;
  return (
    <OutOfOfficeInSlots
      fromUser={fromUser}
      toUser={toUser}
      date={dayjs(time).format("YYYY-MM-DD")}
      reason={reason}
      emoji={emoji}
      borderDashed
      className={className}
    />
  );
};

export const AvailableTimesSkeleton = () => (
  <div className="flex w-[20%] flex-col only:w-full">
    {/* Random number of elements between 1 and 6. */}
    {Array.from({ length: Math.floor(Math.random() * 6) + 1 }).map((_, i) => (
      <SkeletonText className="mb-4 h-6 w-full" key={i} />
    ))}
  </div>
);<|MERGE_RESOLUTION|>--- conflicted
+++ resolved
@@ -55,12 +55,8 @@
   slot: Slot;
   seatsPerTimeSlot?: number | null;
   selectedSlots?: string[];
-<<<<<<< HEAD
   onTimeSelect?: TOnTimeSelect;
-=======
-  onTimeSelect: TOnTimeSelect;
   onTentativeTimeSelect?: TOnTentativeTimeSelect;
->>>>>>> e437dfa0
   showAvailableSeatsCount?: boolean | null;
   event: {
     data?: Pick<BookerEvent, "length" | "bookingFields" | "price" | "currency" | "metadata"> | null;
