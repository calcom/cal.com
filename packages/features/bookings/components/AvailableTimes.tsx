--- conflicted
+++ resolved
@@ -26,11 +26,8 @@
   seatsPerTimeSlot?: number | null;
   showTimeFormatToggle?: boolean;
   className?: string;
-<<<<<<< HEAD
   availableMonth?: String | undefined;
-=======
   selectedSlots?: string[];
->>>>>>> f1acedff
 };
 
 export const AvailableTimes = ({
@@ -40,11 +37,8 @@
   seatsPerTimeSlot,
   showTimeFormatToggle = true,
   className,
-<<<<<<< HEAD
   availableMonth,
-=======
   selectedSlots,
->>>>>>> f1acedff
 }: AvailableTimesProps) => {
   const { t, i18n } = useLocale();
   const [timeFormat, timezone] = useTimePreferences((state) => [state.timeFormat, state.timezone]);
