// We do not need to worry about importing framer-motion here as it is lazy imported in Booker.
import * as HoverCard from "@radix-ui/react-hover-card";
import { AnimatePresence, m } from "framer-motion";
import { useMemo } from "react";

import { useIsPlatform } from "@calcom/atoms/hooks/useIsPlatform";
import dayjs from "@calcom/dayjs";
import { OutOfOfficeInSlots } from "@calcom/features/bookings/Booker/components/OutOfOfficeInSlots";
<<<<<<< HEAD
import type { BookerEvent } from "@calcom/features/bookings/types";
import type { Slots } from "@calcom/features/schedules";
import { classNames } from "@calcom/lib";
=======
import type { IUseBookingLoadingStates } from "@calcom/features/bookings/Booker/components/hooks/useBookings";
import type { BookerEvent } from "@calcom/features/bookings/types";
import type { Slot } from "@calcom/features/schedules";
import { getPaymentAppData } from "@calcom/lib/getPaymentAppData";
import type { IOutOfOfficeData } from "@calcom/lib/getUserAvailability";
>>>>>>> 00ee1ef4
import { useLocale } from "@calcom/lib/hooks/useLocale";
import { localStorage } from "@calcom/lib/webstorage";
import type { IGetAvailableSlots } from "@calcom/trpc/server/routers/viewer/slots/util";
import { Button, Icon, SkeletonText } from "@calcom/ui";
import classNames from "@calcom/ui/classNames";

import { useBookerTime } from "../Booker/components/hooks/useBookerTime";
import { useBookerStore } from "../Booker/store";
import { getQueryParam } from "../Booker/utils/query-param";
import { useCheckOverlapWithOverlay } from "../lib/useCheckOverlapWithOverlay";
import { SeatsAvailabilityText } from "./SeatsAvailabilityText";

type TOnTimeSelect = (
  time: string,
  attendees: number,
  seatsPerTimeSlot?: number | null,
  bookingUid?: string
) => void;

type TOnTentativeTimeSelect = ({
  time,
  attendees,
  seatsPerTimeSlot,
  bookingUid,
}: {
  time: string;
  attendees: number;
  seatsPerTimeSlot?: number | null;
  bookingUid?: string;
}) => void;

export type AvailableTimesProps = {
  slots: IGetAvailableSlots["slots"][string];
  showTimeFormatToggle?: boolean;
  className?: string;
  // It is called when a slot is selected, but it is not a confirmation and a confirm button will be shown besides it.
  onTentativeTimeSelect?: TOnTentativeTimeSelect;
  unavailableTimeSlots?: string[];
} & Omit<SlotItemProps, "slot">;

type SlotItemProps = {
  slot: Slot;
  seatsPerTimeSlot?: number | null;
  selectedSlots?: string[];
<<<<<<< HEAD
  event: {
    data?: Pick<BookerEvent, "length"> | null;
=======
  onTimeSelect?: TOnTimeSelect;
  onTentativeTimeSelect?: TOnTentativeTimeSelect;
  showAvailableSeatsCount?: boolean | null;
  event: {
    data?: Pick<BookerEvent, "length" | "bookingFields" | "price" | "currency" | "metadata"> | null;
>>>>>>> 00ee1ef4
  };
  customClassNames?: string;
  loadingStates?: IUseBookingLoadingStates;
  isVerificationCodeSending?: boolean;
  renderConfirmNotVerifyEmailButtonCond?: boolean;
  skipConfirmStep?: boolean;
  shouldRenderCaptcha?: boolean;
  watchedCfToken?: string;
  unavailableTimeSlots?: string[];
  handleSlotClick?: (slot: Slot, isOverlapping: boolean) => void;
};

const SlotItem = ({
  slot,
  seatsPerTimeSlot,
  selectedSlots,
  onTimeSelect,
  showAvailableSeatsCount,
  event,
  customClassNames,
<<<<<<< HEAD
}: {
  slot: Slots[string][number];
  seatsPerTimeSlot?: number | null;
  selectedSlots?: string[];
  onTimeSelect: TOnTimeSelect;
  showAvailableSeatsCount?: boolean | null;
  event: {
    data?: Pick<BookerEvent, "length"> | null;
  };
  customClassNames?: string;
}) => {
=======
  loadingStates,
  renderConfirmNotVerifyEmailButtonCond,
  isVerificationCodeSending,
  skipConfirmStep,
  shouldRenderCaptcha,
  watchedCfToken,
  handleSlotClick,
  onTentativeTimeSelect,
  unavailableTimeSlots = [],
}: SlotItemProps) => {
>>>>>>> 00ee1ef4
  const { t } = useLocale();

  const { data: eventData } = event;

  const isPaidEvent = useMemo(() => {
    if (!eventData?.price) return false;
    const paymentAppData = getPaymentAppData(eventData);
    return eventData?.price > 0 && !Number.isNaN(paymentAppData.price) && paymentAppData.price > 0;
  }, [eventData]);

  const overlayCalendarToggled =
    getQueryParam("overlayCalendar") === "true" || localStorage.getItem("overlayCalendarSwitchDefault");

  const { timeFormat, timezone } = useBookerTime();
  const bookingData = useBookerStore((state) => state.bookingData);
  const layout = useBookerStore((state) => state.layout);
  const hasTimeSlots = !!seatsPerTimeSlot;
  const computedDateWithUsersTimezone = dayjs.utc(slot.time).tz(timezone);

  const bookingFull = !!(hasTimeSlots && slot.attendees && slot.attendees >= seatsPerTimeSlot);
  const isHalfFull = slot.attendees && seatsPerTimeSlot && slot.attendees / seatsPerTimeSlot >= 0.5;
  const isNearlyFull = slot.attendees && seatsPerTimeSlot && slot.attendees / seatsPerTimeSlot >= 0.83;
  const colorClass = isNearlyFull ? "bg-rose-600" : isHalfFull ? "bg-yellow-500" : "bg-emerald-400";

  const nowDate = dayjs();
  const usersTimezoneDate = nowDate.tz(timezone);

  const offset = (usersTimezoneDate.utcOffset() - nowDate.utcOffset()) / 60;

  const selectedTimeslot = useBookerStore((state) => state.selectedTimeslot);

  const { isOverlapping, overlappingTimeEnd, overlappingTimeStart } = useCheckOverlapWithOverlay({
    start: computedDateWithUsersTimezone,
    selectedDuration: eventData?.length ?? 0,
    offset,
  });

  const onButtonClick = () => {
    if (handleSlotClick) {
      handleSlotClick(slot, isOverlapping);
    }
    if (onTentativeTimeSelect) {
      onTentativeTimeSelect({
        time: slot.time,
        attendees: slot.attendees || 0,
        seatsPerTimeSlot,
      });
    }
  };

  const isTimeslotUnavailable = unavailableTimeSlots.includes(slot.time);
  return (
    <AnimatePresence>
      <div className="flex gap-2">
        <Button
          key={slot.time}
          disabled={
            bookingFull ||
            !!(slot.bookingUid && slot.bookingUid === bookingData?.uid) ||
            loadingStates?.creatingBooking ||
            loadingStates?.creatingRecurringBooking ||
            isVerificationCodeSending ||
            loadingStates?.creatingInstantBooking ||
            (skipConfirmStep && !!shouldRenderCaptcha && !watchedCfToken) ||
            isTimeslotUnavailable
          }
          data-testid="time"
          data-disabled={bookingFull}
          data-time={slot.time}
          onClick={onButtonClick}
          className={classNames(
<<<<<<< HEAD
            `hover:border-brand-default mb-2 flex h-auto min-h-9 w-full flex-grow flex-col justify-center py-2`,
=======
            `hover:border-brand-default min-h-9 mb-2 flex h-auto w-full flex-grow flex-col justify-center py-2`,
>>>>>>> 00ee1ef4
            selectedSlots?.includes(slot.time) && "border-brand-default",
            `${customClassNames}`
          )}
          color="secondary">
          <div className="flex items-center gap-2">
            {!hasTimeSlots && overlayCalendarToggled && (
              <span
                className={classNames(
                  "inline-block h-2 w-2 rounded-full",
                  isOverlapping ? "bg-rose-600" : "bg-emerald-400"
                )}
              />
            )}
            {computedDateWithUsersTimezone.format(timeFormat)}
          </div>
          {bookingFull && <p className="text-sm">{t("booking_full")}</p>}
          {hasTimeSlots && !bookingFull && (
            <p className="flex items-center text-sm">
              <span
                className={classNames(colorClass, "mr-1 inline-block h-2 w-2 rounded-full")}
                aria-hidden
              />
              <SeatsAvailabilityText
                showExact={!!showAvailableSeatsCount}
                totalSeats={seatsPerTimeSlot}
                bookedSeats={slot.attendees || 0}
              />
            </p>
          )}
        </Button>
        {!!slot.showConfirmButton && (
          <HoverCard.Root>
            <HoverCard.Trigger asChild>
              <m.div key={slot.time} initial={{ width: 0 }} animate={{ width: "auto" }} exit={{ width: 0 }}>
                <Button
                  variant={layout === "column_view" ? "icon" : "button"}
                  StartIcon={layout === "column_view" ? "chevron-right" : undefined}
                  type="button"
                  onClick={() =>
                    onTimeSelect &&
                    onTimeSelect(slot.time, slot?.attendees || 0, seatsPerTimeSlot, slot.bookingUid)
                  }
                  data-testid="skip-confirm-book-button"
                  disabled={
                    isTimeslotUnavailable ||
                    (!!shouldRenderCaptcha && !watchedCfToken) ||
                    loadingStates?.creatingBooking ||
                    loadingStates?.creatingRecurringBooking ||
                    isVerificationCodeSending ||
                    loadingStates?.creatingInstantBooking
                  }
                  color="primary"
                  loading={
                    (selectedTimeslot === slot.time && loadingStates?.creatingBooking) ||
                    loadingStates?.creatingRecurringBooking ||
                    isVerificationCodeSending ||
                    loadingStates?.creatingInstantBooking
                  }>
                  {(() => {
                    if (layout === "column_view") return "";
                    if (isTimeslotUnavailable) return t("timeslot_unavailable_short");
                    if (!renderConfirmNotVerifyEmailButtonCond) return t("verify_email_email_button");
                    return isPaidEvent ? t("pay_and_book") : t("confirm");
                  })()}
                </Button>
              </m.div>
            </HoverCard.Trigger>
            {isOverlapping && (
              <HoverCard.Portal>
                <HoverCard.Content side="top" align="end" sideOffset={2}>
                  <div className="text-emphasis bg-inverted w-[var(--booker-timeslots-width)] rounded-md p-3">
                    <div className="flex items-center gap-2">
                      <p>Busy</p>
                    </div>
                    <p className="text-muted">
                      {overlappingTimeStart} - {overlappingTimeEnd}
                    </p>
                  </div>
                </HoverCard.Content>
              </HoverCard.Portal>
            )}
          </HoverCard.Root>
        )}
      </div>
    </AnimatePresence>
  );
};

export const AvailableTimes = ({
  slots,
  showTimeFormatToggle = true,
  className,
  ...props
}: AvailableTimesProps) => {
  const { t } = useLocale();

  const oooAllDay = slots.every((slot) => slot.away);
  if (oooAllDay) {
    return <OOOSlot {...slots[0]} />;
  }

  // Display ooo in slots once but after or before slots
  const oooBeforeSlots = slots[0] && slots[0].away;
  const oooAfterSlots = slots[slots.length - 1] && slots[slots.length - 1].away;

  return (
    <div className={classNames("text-default flex flex-col", className)}>
      <div className="h-full pb-4">
        {!slots.length && (
          <div
            data-testId="no-slots-available"
            className="bg-subtle border-subtle flex h-full flex-col items-center rounded-md border p-6 dark:bg-transparent">
            <Icon name="calendar-x-2" className="text-muted mb-2 h-4 w-4" />
            <p className={classNames("text-muted", showTimeFormatToggle ? "-mt-1 text-lg" : "text-sm")}>
              {t("all_booked_today")}
            </p>
          </div>
        )}
        {oooBeforeSlots && !oooAfterSlots && <OOOSlot {...slots[0]} />}
        {slots.map((slot) => {
          if (slot.away) return null;
          return <SlotItem key={slot.time} slot={slot} {...props} />;
        })}
        {oooAfterSlots && !oooBeforeSlots && <OOOSlot {...slots[slots.length - 1]} className="pb-0" />}
      </div>
    </div>
  );
};

interface IOOOSlotProps {
  fromUser?: IOutOfOfficeData["anyDate"]["fromUser"];
  toUser?: IOutOfOfficeData["anyDate"]["toUser"];
  reason?: string;
  emoji?: string;
  time?: string;
  className?: string;
}

const OOOSlot: React.FC<IOOOSlotProps> = (props) => {
  const isPlatform = useIsPlatform();
  const { fromUser, toUser, reason, emoji, time, className = "" } = props;

  if (isPlatform) return <></>;
  return (
    <OutOfOfficeInSlots
      fromUser={fromUser}
      toUser={toUser}
      date={dayjs(time).format("YYYY-MM-DD")}
      reason={reason}
      emoji={emoji}
      borderDashed
      className={className}
    />
  );
};

export const AvailableTimesSkeleton = () => (
  <div className="flex w-[20%] flex-col only:w-full">
    {/* Random number of elements between 1 and 6. */}
    {Array.from({ length: Math.floor(Math.random() * 6) + 1 }).map((_, i) => (
      <SkeletonText className="mb-4 h-6 w-full" key={i} />
    ))}
  </div>
);<|MERGE_RESOLUTION|>--- conflicted
+++ resolved
@@ -6,17 +6,11 @@
 import { useIsPlatform } from "@calcom/atoms/hooks/useIsPlatform";
 import dayjs from "@calcom/dayjs";
 import { OutOfOfficeInSlots } from "@calcom/features/bookings/Booker/components/OutOfOfficeInSlots";
-<<<<<<< HEAD
-import type { BookerEvent } from "@calcom/features/bookings/types";
-import type { Slots } from "@calcom/features/schedules";
-import { classNames } from "@calcom/lib";
-=======
 import type { IUseBookingLoadingStates } from "@calcom/features/bookings/Booker/components/hooks/useBookings";
 import type { BookerEvent } from "@calcom/features/bookings/types";
 import type { Slot } from "@calcom/features/schedules";
 import { getPaymentAppData } from "@calcom/lib/getPaymentAppData";
 import type { IOutOfOfficeData } from "@calcom/lib/getUserAvailability";
->>>>>>> 00ee1ef4
 import { useLocale } from "@calcom/lib/hooks/useLocale";
 import { localStorage } from "@calcom/lib/webstorage";
 import type { IGetAvailableSlots } from "@calcom/trpc/server/routers/viewer/slots/util";
@@ -61,16 +55,11 @@
   slot: Slot;
   seatsPerTimeSlot?: number | null;
   selectedSlots?: string[];
-<<<<<<< HEAD
-  event: {
-    data?: Pick<BookerEvent, "length"> | null;
-=======
   onTimeSelect?: TOnTimeSelect;
   onTentativeTimeSelect?: TOnTentativeTimeSelect;
   showAvailableSeatsCount?: boolean | null;
   event: {
     data?: Pick<BookerEvent, "length" | "bookingFields" | "price" | "currency" | "metadata"> | null;
->>>>>>> 00ee1ef4
   };
   customClassNames?: string;
   loadingStates?: IUseBookingLoadingStates;
@@ -91,19 +80,6 @@
   showAvailableSeatsCount,
   event,
   customClassNames,
-<<<<<<< HEAD
-}: {
-  slot: Slots[string][number];
-  seatsPerTimeSlot?: number | null;
-  selectedSlots?: string[];
-  onTimeSelect: TOnTimeSelect;
-  showAvailableSeatsCount?: boolean | null;
-  event: {
-    data?: Pick<BookerEvent, "length"> | null;
-  };
-  customClassNames?: string;
-}) => {
-=======
   loadingStates,
   renderConfirmNotVerifyEmailButtonCond,
   isVerificationCodeSending,
@@ -114,7 +90,6 @@
   onTentativeTimeSelect,
   unavailableTimeSlots = [],
 }: SlotItemProps) => {
->>>>>>> 00ee1ef4
   const { t } = useLocale();
 
   const { data: eventData } = event;
@@ -186,11 +161,7 @@
           data-time={slot.time}
           onClick={onButtonClick}
           className={classNames(
-<<<<<<< HEAD
-            `hover:border-brand-default mb-2 flex h-auto min-h-9 w-full flex-grow flex-col justify-center py-2`,
-=======
             `hover:border-brand-default min-h-9 mb-2 flex h-auto w-full flex-grow flex-col justify-center py-2`,
->>>>>>> 00ee1ef4
             selectedSlots?.includes(slot.time) && "border-brand-default",
             `${customClassNames}`
           )}
