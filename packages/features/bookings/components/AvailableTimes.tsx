--- conflicted
+++ resolved
@@ -96,13 +96,8 @@
               data-testid="time"
               data-disabled={bookingFull}
               data-time={slot.time}
-<<<<<<< HEAD
-              onClick={() => onTimeSelect(slot.time, slot.attendees || 0, seatsPerTimeSlot, slot?.bookingUid)}
-              className="min-h-9 mb-2 flex h-auto w-full flex-col justify-center py-2"
-=======
               onClick={() => onTimeSelect(slot.time)}
               className="min-h-9 hover:border-brand-default mb-2 flex h-auto w-full flex-col justify-center py-2"
->>>>>>> a36f2aa8
               color="secondary">
               {dayjs.utc(slot.time).tz(timezone).format(timeFormat)}
               {bookingFull && <p className="text-sm">{t("booking_full")}</p>}
