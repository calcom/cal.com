--- conflicted
+++ resolved
@@ -10,12 +10,8 @@
 import { classNames } from "@calcom/lib";
 import { useLocale } from "@calcom/lib/hooks/useLocale";
 import { localStorage } from "@calcom/lib/webstorage";
-<<<<<<< HEAD
 import type { IGetAvailableSlots } from "@calcom/trpc/server/routers/viewer/slots/util";
-import { Button, SkeletonText } from "@calcom/ui";
-=======
 import { Button, Icon, SkeletonText } from "@calcom/ui";
->>>>>>> b50318fb
 
 import { useBookerStore } from "../Booker/store";
 import type { useEventReturnType } from "../Booker/utils/event";
@@ -161,9 +157,7 @@
               <m.div initial={{ width: 0 }} animate={{ width: "auto" }} exit={{ width: 0 }}>
                 <Button
                   variant={layout === "column_view" ? "icon" : "button"}
-                  StartIcon={
-                    layout === "column_view" ? "chevron-right" : undefined
-                  }
+                  StartIcon={layout === "column_view" ? "chevron-right" : undefined}
                   onClick={() =>
                     onTimeSelect(slot.time, slot?.attendees || 0, seatsPerTimeSlot, slot.bookingUid)
                   }>
