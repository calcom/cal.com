import { CalendarX2 } from "lucide-react";
import { shallow } from "zustand/shallow";

import type { Dayjs } from "@calcom/dayjs";
import dayjs from "@calcom/dayjs";
import type { Slots } from "@calcom/features/schedules";
import { classNames } from "@calcom/lib";
import { useLocale } from "@calcom/lib/hooks/useLocale";
import { nameOfDay } from "@calcom/lib/weekday";
import { Button, SkeletonText } from "@calcom/ui";

import { useBookerStore } from "../Booker/store";
import { useTimePreferences } from "../lib";
import { TimeFormatToggle } from "./TimeFormatToggle";

type AvailableTimesProps = {
  date: Dayjs;
  slots: Slots[string];
  onTimeSelect: (time: string) => void;
  seatsPerTimeslot?: number | null;
  showTimeformatToggle?: boolean;
  className?: string;
};

export const AvailableTimes = ({
  date,
  slots,
  onTimeSelect,
  seatsPerTimeslot,
  showTimeformatToggle = true,
  className,
}: AvailableTimesProps) => {
  const { t, i18n } = useLocale();
  const [timeFormat, timezone] = useTimePreferences((state) => [state.timeFormat, state.timezone]);
  const hasTimeSlots = !!seatsPerTimeslot;
  const [layout] = useBookerStore((state) => [state.layout], shallow);
  const isLargeTimeslots = layout === "large_timeslots";
  const isToday = dayjs().isSame(date, "day");

  return (
<<<<<<< HEAD
    <div className={classNames("text-default flex flex-col", className)}>
      <header className="bg-muted before:bg-muted mb-5 flex w-full flex-row items-center font-medium">
=======
    <div className={classNames("text-default", className)}>
      <header className="bg-default before:bg-default dark:bg-muted dark:before:bg-muted mb-5 flex w-full flex-row items-center font-medium">
>>>>>>> c182091f
        <span className={classNames(isLargeTimeslots && "w-full text-center")}>
          <span className="text-emphasis font-semibold">
            {nameOfDay(i18n.language, Number(date.format("d")), "short")}
          </span>
          <span
            className={classNames(
              isLargeTimeslots && isToday ? "bg-brand-default text-brand ml-2" : "text-default",
              "inline-flex items-center justify-center rounded-3xl px-1 pt-0.5 text-sm font-medium"
            )}>
            {date.format("DD")}
          </span>
        </span>

        {showTimeformatToggle && (
          <div className="ml-auto">
            <TimeFormatToggle />
          </div>
        )}
      </header>
      <div className="h-full pb-4">
        {!slots.length && (
          <div className="bg-subtle flex h-full flex-col items-center rounded-md p-6">
            <CalendarX2 className="text-muted mb-2 h-4 w-4" />
            <p className={classNames("text-muted", showTimeformatToggle ? "-mt-1 text-lg" : "text-sm")}>
              {t("all_booked_today")}
            </p>
          </div>
        )}

        {slots.map((slot) => {
          const bookingFull = !!(hasTimeSlots && slot.attendees && slot.attendees >= seatsPerTimeslot);
          return (
            <Button
              key={slot.time}
              disabled={bookingFull}
              data-testid="time"
              data-time={slot.time}
              onClick={() => onTimeSelect(slot.time)}
              className="min-h-9 mb-2 flex h-auto w-full flex-col justify-center py-2"
              color="secondary">
              {dayjs.utc(slot.time).tz(timezone).format(timeFormat)}
              {bookingFull && <p className="text-sm">{t("booking_full")}</p>}
              {hasTimeSlots && !bookingFull && (
                <p className="flex items-center text-sm lowercase">
                  <span
                    className={classNames(
                      slot.attendees && slot.attendees / seatsPerTimeslot >= 0.8
                        ? "bg-rose-600"
                        : slot.attendees && slot.attendees / seatsPerTimeslot >= 0.33
                        ? "bg-yellow-500"
                        : "bg-emerald-400",
                      "mr-1 inline-block h-2 w-2 rounded-full"
                    )}
                    aria-hidden
                  />
                  {slot.attendees ? seatsPerTimeslot - slot.attendees : seatsPerTimeslot}{" "}
                  {t("seats_available", {
                    count: slot.attendees ? seatsPerTimeslot - slot.attendees : seatsPerTimeslot,
                  })}
                </p>
              )}
            </Button>
          );
        })}
      </div>
    </div>
  );
};

export const AvailableTimesSkeleton = () => (
  <div className="mt-8 flex w-[20%] flex-col only:w-full">
    {/* Random number of elements between 1 and 6. */}
    {Array.from({ length: Math.floor(Math.random() * 6) + 1 }).map((_, i) => (
      <SkeletonText className="mb-4 h-6 w-full" key={i} />
    ))}
  </div>
);<|MERGE_RESOLUTION|>--- conflicted
+++ resolved
@@ -38,13 +38,8 @@
   const isToday = dayjs().isSame(date, "day");
 
   return (
-<<<<<<< HEAD
     <div className={classNames("text-default flex flex-col", className)}>
-      <header className="bg-muted before:bg-muted mb-5 flex w-full flex-row items-center font-medium">
-=======
-    <div className={classNames("text-default", className)}>
       <header className="bg-default before:bg-default dark:bg-muted dark:before:bg-muted mb-5 flex w-full flex-row items-center font-medium">
->>>>>>> c182091f
         <span className={classNames(isLargeTimeslots && "w-full text-center")}>
           <span className="text-emphasis font-semibold">
             {nameOfDay(i18n.language, Number(date.format("d")), "short")}
