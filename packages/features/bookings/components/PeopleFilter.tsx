--- conflicted
+++ resolved
@@ -20,11 +20,7 @@
       text={userNames && userNames.length > 0 ? `${userNames.join(", ")}` : t("all_users_filter_label")}>
       <div className="item-center flex px-4 py-[6px] focus-within:bg-gray-100 hover:cursor-pointer hover:bg-gray-50">
         <div className="flex h-6 w-6 items-center justify-center ltr:mr-2 rtl:ml-2">
-<<<<<<< HEAD
-          <Icon.FiUser className="h-5 w-5" />
-=======
           <FiUser className="h-5 w-5" />
->>>>>>> 5f351230
         </div>
         <label htmlFor="allUsers" className="mr-auto self-center truncate text-sm font-medium text-gray-700">
           {t("all_users_filter_label")}
