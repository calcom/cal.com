--- conflicted
+++ resolved
@@ -31,7 +31,7 @@
     !users.length ||
     (profile.name !== users[0].name && schedulingType === SchedulingType.COLLECTIVE);
 
-  const orgAvatarItem = entity.orgSlug
+  const orgAvatarItem = entity.orgSlug && !isDynamic
     ? [
         {
           // We don't want booker to be able to see the list of other users or teams inside the embed
@@ -49,21 +49,7 @@
         size="sm"
         className="border-muted"
         items={[
-<<<<<<< HEAD
           ...orgAvatarItem,
-=======
-          ...(isDynamic
-            ? []
-            : [
-                {
-                  // We don't want booker to be able to see the list of other users or teams inside the embed
-                  href: isEmbed ? null : getBookerBaseUrlSync(entity.orgSlug),
-                  image: profile.image || "",
-                  alt: profile.name || "",
-                  title: profile.name || "",
-                },
-              ]),
->>>>>>> 490540ac
           ...shownUsers.map((user) => ({
             href: `${getBookerBaseUrlSync(user.profile?.organization?.slug ?? null)}/${
               user.profile?.username
