import type { TFunction } from "next-i18next";
import { useEffect } from "react";

import { useIsPlatform } from "@calcom/atoms/monorepo";
import { useBookerStore } from "@calcom/features/bookings/Booker/store";
<<<<<<< HEAD
=======
import type { BookerEvent } from "@calcom/features/bookings/types";
import classNames from "@calcom/lib/classNames";
>>>>>>> 2707adbb
import { useLocale } from "@calcom/lib/hooks/useLocale";
import { ToggleGroup } from "@calcom/ui";

/** Render X mins as X hours or X hours Y mins instead of in minutes once >= 60 minutes */
export const getDurationFormatted = (mins: number | undefined, t: TFunction) => {
  if (!mins) return null;

  const hours = Math.floor(mins / 60);
  mins %= 60;
  // format minutes string
  let minStr = "";
  if (mins > 0) {
    minStr =
      mins === 1
        ? t("minute_one_short", { count: 1 })
        : t("multiple_duration_timeUnit_short", { count: mins, unit: "minute" });
  }
  // format hours string
  let hourStr = "";
  if (hours > 0) {
    hourStr =
      hours === 1
        ? t("hour_one_short", { count: 1 })
        : t("multiple_duration_timeUnit_short", { count: hours, unit: "hour" });
  }

  if (hourStr && minStr) return `${hourStr} ${minStr}`;
  return hourStr || minStr;
};

export const EventDuration = ({
  event,
}: {
  event: Pick<BookerEvent, "length" | "metadata" | "isDynamic">;
}) => {
  const { t } = useLocale();
  const isPlatform = useIsPlatform();
  const [selectedDuration, setSelectedDuration, state] = useBookerStore((state) => [
    state.selectedDuration,
    state.setSelectedDuration,
    state.state,
  ]);

  const isDynamicEvent = "isDynamic" in event && event.isDynamic;

  // Sets initial value of selected duration to the default duration.
  useEffect(() => {
    // Only store event duration in url if event has multiple durations.
    if (!selectedDuration && (event.metadata?.multipleDuration || isDynamicEvent))
      setSelectedDuration(event.length);
  }, [selectedDuration, setSelectedDuration, event.metadata?.multipleDuration, event.length, isDynamicEvent]);

  if ((!event?.metadata?.multipleDuration && !isDynamicEvent) || isPlatform)
    return <>{getDurationFormatted(event.length, t)}</>;

  const durations = event?.metadata?.multipleDuration || [15, 30, 60, 90];

  return selectedDuration ? (
    <ToggleGroup
      className="md:block"
      onValueChange={(duration) => setSelectedDuration(Number(duration))}
      defaultValue={selectedDuration.toString()}
      options={durations
        .filter((dur) => state !== "booking" || dur === selectedDuration)
        .map((duration) => ({
          value: duration.toString(),
          label: getDurationFormatted(duration, t),
        }))}
    />
  ) : null;
};<|MERGE_RESOLUTION|>--- conflicted
+++ resolved
@@ -3,11 +3,7 @@
 
 import { useIsPlatform } from "@calcom/atoms/monorepo";
 import { useBookerStore } from "@calcom/features/bookings/Booker/store";
-<<<<<<< HEAD
-=======
 import type { BookerEvent } from "@calcom/features/bookings/types";
-import classNames from "@calcom/lib/classNames";
->>>>>>> 2707adbb
 import { useLocale } from "@calcom/lib/hooks/useLocale";
 import { ToggleGroup } from "@calcom/ui";
 
