--- conflicted
+++ resolved
@@ -3,12 +3,7 @@
 import { useBookerStore } from "@calcom/features/bookings/Booker/store";
 import { PriceIcon } from "@calcom/features/bookings/components/event-meta/PriceIcon";
 import type { BookerEvent } from "@calcom/features/bookings/types";
-<<<<<<< HEAD
-import classNames from "@calcom/lib/classNames";
-import getPaymentAppData from "@calcom/lib/getPaymentAppData";
-=======
 import { getPaymentAppData } from "@calcom/lib/getPaymentAppData";
->>>>>>> 00ee1ef4
 import { useLocale } from "@calcom/lib/hooks/useLocale";
 import { Icon, type IconName } from "@calcom/ui";
 import classNames from "@calcom/ui/classNames";
@@ -157,17 +152,9 @@
         switch (block) {
           case EventDetailBlocks.DURATION:
             return (
-<<<<<<< HEAD
-              <div className="-mb-4">
-                <EventMetaBlock key={block} icon="clock">
-                  <EventDuration event={event} />
-                </EventMetaBlock>
-              </div>
-=======
               <EventMetaBlock key={block} icon="clock" className="items-center">
                 <EventDuration event={event} />
               </EventMetaBlock>
->>>>>>> 00ee1ef4
             );
 
           case EventDetailBlocks.LOCATION:
