import { getEventLocationType, getTranslatedLocation } from "@calcom/app-store/locations";
import type { BookerEvent } from "@calcom/features/bookings/types";
<<<<<<< HEAD
import { classNames } from "@calcom/lib";
=======
>>>>>>> 00ee1ef4
import { useLocale } from "@calcom/lib/hooks/useLocale";
import { Tooltip } from "@calcom/ui";
import classNames from "@calcom/ui/classNames";

import { EventMetaBlock } from "./Details";

export const EventLocations = ({ event }: { event: BookerEvent }) => {
  const { t } = useLocale();
  const locations = event.locations;

  if (!locations?.length) return null;

  const getLocationToDisplay = (location: BookerEvent["locations"][number]) => {
    const eventLocationType = getEventLocationType(location.type);
    const translatedLocation = getTranslatedLocation(location, eventLocationType, t);

    return translatedLocation;
  };
  const eventLocationType = getEventLocationType(locations[0].type);
  const iconUrl = locations.length > 1 || !eventLocationType?.iconUrl ? undefined : eventLocationType.iconUrl;
  const icon = locations.length > 1 || !eventLocationType?.iconUrl ? "map-pin" : undefined;

  return (
    <EventMetaBlock iconUrl={iconUrl} icon={icon} isDark={eventLocationType?.iconUrl?.includes("-dark")}>
      {locations.length === 1 && (
        <Tooltip content={getLocationToDisplay(locations[0])}>
          <div className="" key={locations[0].type}>
            {getLocationToDisplay(locations[0])}
          </div>
        </Tooltip>
      )}
      {locations.length > 1 && (
        <div
          key={locations[0].type}
          className="before:bg-subtle relative before:pointer-events-none before:absolute before:inset-0 before:bottom-[-5px] before:left-[-30px] before:top-[-5px] before:w-[calc(100%_+_35px)] before:rounded-md before:py-3 before:opacity-0 before:transition-opacity hover:before:opacity-100">
          <Tooltip
            content={
              <>
                <p className="mb-2">{t("select_on_next_step")}</p>
                <ul className="pl-1">
                  {locations.map((location, index) => (
                    <li key={`${location.type}-${index}`} className="mt-1">
                      <div className="flex flex-row items-center">
                        <img
                          src={getEventLocationType(location.type)?.iconUrl}
                          className={classNames(
                            "h-3 w-3 opacity-70 ltr:mr-[10px] rtl:ml-[10px] dark:opacity-100 ",
                            !getEventLocationType(location.type)?.iconUrl?.startsWith("/app-store")
                              ? "dark:invert-[.65]"
                              : ""
                          )}
                          alt={`${getEventLocationType(location.type)?.label} icon`}
                        />
                        <span>{getLocationToDisplay(location)}</span>
                      </div>
                    </li>
                  ))}
                </ul>
              </>
            }>
            <span className="relative z-[2] py-2">{t("num_locations", { num: locations.length })}</span>
          </Tooltip>
        </div>
      )}
    </EventMetaBlock>
  );
};<|MERGE_RESOLUTION|>--- conflicted
+++ resolved
@@ -1,9 +1,5 @@
 import { getEventLocationType, getTranslatedLocation } from "@calcom/app-store/locations";
 import type { BookerEvent } from "@calcom/features/bookings/types";
-<<<<<<< HEAD
-import { classNames } from "@calcom/lib";
-=======
->>>>>>> 00ee1ef4
 import { useLocale } from "@calcom/lib/hooks/useLocale";
 import { Tooltip } from "@calcom/ui";
 import classNames from "@calcom/ui/classNames";
