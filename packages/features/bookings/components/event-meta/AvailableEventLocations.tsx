import type {
  DefaultEventLocationType,
  EventLocationTypeFromApp,
  LocationObject,
} from "@calcom/app-store/locations";
import { getEventLocationType, getTranslatedLocation } from "@calcom/app-store/locations";
import { useIsPlatform } from "@calcom/atoms/hooks/useIsPlatform";
import { useLocale } from "@calcom/lib/hooks/useLocale";
import invertLogoOnDark from "@calcom/lib/invertLogoOnDark";
import { Icon, Tooltip } from "@calcom/ui";
import classNames from "@calcom/ui/classNames";

const excludeNullValues = (value: unknown) => !!value;

function RenderIcon({
  eventLocationType,
  isTooltip,
}: {
  eventLocationType: DefaultEventLocationType | EventLocationTypeFromApp;
  isTooltip: boolean;
}) {
  const isPlatform = useIsPlatform();

<<<<<<< HEAD
  if (isPlatform) {
    if (eventLocationType.type === "conferencing") return <Icon name="video" className="me-[10px] h-4 w-4" />;
    if (eventLocationType.type === "attendeeInPerson" || eventLocationType.type === "inPerson")
      return <Icon name="map-pin" className="me-[10px] h-4 w-4" />;
    if (eventLocationType.type === "phone" || eventLocationType.type === "userPhone")
      return <Icon name="phone" className="me-[10px] h-4 w-4" />;
    if (eventLocationType.type === "link") return <Icon name="link" className="me-[10px] h-4 w-4" />;
    return <Icon name="book-user" className="me-[10px] h-4 w-4" />;
  }

=======
>>>>>>> 00ee1ef4
  return (
    <img
      src={`${isPlatform ? process.env.NEXT_PUBLIC_WEBAPP_URL : ""}${eventLocationType.iconUrl}`}
      className={classNames(invertLogoOnDark(eventLocationType?.iconUrl, isTooltip), "me-[10px] h-4 w-4")}
      alt={`${eventLocationType.label} icon`}
    />
  );
}

function RenderLocationTooltip({ locations }: { locations: LocationObject[] }) {
  const { t } = useLocale();

  return (
    <div className="my-2 me-2 flex w-full flex-col space-y-3 break-words">
      <p>{t("select_on_next_step")}</p>
      {locations.map(
        (
          location: Pick<Partial<LocationObject>, "link" | "address"> &
            Omit<LocationObject, "link" | "address">,
          index: number
        ) => {
          const eventLocationType = getEventLocationType(location.type);
          if (!eventLocationType) {
            return null;
          }
          const translatedLocation = getTranslatedLocation(location, eventLocationType, t);
          return (
            <div key={`${location.type}-${index}`} className="font-sm flex flex-row items-center">
              <RenderIcon eventLocationType={eventLocationType} isTooltip />
              <p className="line-clamp-1">{translatedLocation}</p>
            </div>
          );
        }
      )}
    </div>
  );
}

export function AvailableEventLocations({ locations }: { locations: LocationObject[] }) {
  const { t } = useLocale();
  const isPlatform = useIsPlatform();

  const renderLocations = locations.map(
    (
      location: Pick<Partial<LocationObject>, "link" | "address"> & Omit<LocationObject, "link" | "address">,
      index: number
    ) => {
      const eventLocationType = getEventLocationType(location.type);
      if (!eventLocationType) {
        // It's possible that the location app got uninstalled
        return null;
      }
      if (eventLocationType.variable === "hostDefault") {
        return null;
      }

      const translatedLocation = getTranslatedLocation(location, eventLocationType, t);

      return (
        <div key={`${location.type}-${index}`} className="flex flex-row items-center text-sm font-medium">
          {eventLocationType.iconUrl === "/link.svg" ? (
            <Icon name="link" className="text-default h-4 w-4 ltr:mr-[10px] rtl:ml-[10px]" />
          ) : (
            <RenderIcon eventLocationType={eventLocationType} isTooltip={false} />
          )}
          <Tooltip content={translatedLocation}>
            <p className="line-clamp-1">{translatedLocation}</p>
          </Tooltip>
        </div>
      );
    }
  );

  const filteredLocations = renderLocations.filter(excludeNullValues) as JSX.Element[];

  return filteredLocations.length > 1 ? (
    <div className="flex flex-row items-center text-sm font-medium">
      {isPlatform ? (
        <Icon name="map-pin" className={classNames("me-[10px] h-4 w-4 opacity-70 dark:invert")} />
      ) : (
        <img
          src="/map-pin-dark.svg"
          className={classNames("me-[10px] h-4 w-4 opacity-70 dark:invert")}
          alt="map-pin"
        />
      )}
      <Tooltip content={<RenderLocationTooltip locations={locations} />}>
        <p className="line-clamp-1">
          {t("location_options", {
            locationCount: filteredLocations.length,
          })}
        </p>
      </Tooltip>
    </div>
  ) : filteredLocations.length === 1 ? (
    <div className="text-default mr-6 flex w-full flex-col space-y-4 break-words text-sm rtl:mr-2">
      {filteredLocations}
    </div>
  ) : null;
}<|MERGE_RESOLUTION|>--- conflicted
+++ resolved
@@ -21,19 +21,6 @@
 }) {
   const isPlatform = useIsPlatform();
 
-<<<<<<< HEAD
-  if (isPlatform) {
-    if (eventLocationType.type === "conferencing") return <Icon name="video" className="me-[10px] h-4 w-4" />;
-    if (eventLocationType.type === "attendeeInPerson" || eventLocationType.type === "inPerson")
-      return <Icon name="map-pin" className="me-[10px] h-4 w-4" />;
-    if (eventLocationType.type === "phone" || eventLocationType.type === "userPhone")
-      return <Icon name="phone" className="me-[10px] h-4 w-4" />;
-    if (eventLocationType.type === "link") return <Icon name="link" className="me-[10px] h-4 w-4" />;
-    return <Icon name="book-user" className="me-[10px] h-4 w-4" />;
-  }
-
-=======
->>>>>>> 00ee1ef4
   return (
     <img
       src={`${isPlatform ? process.env.NEXT_PUBLIC_WEBAPP_URL : ""}${eventLocationType.iconUrl}`}
