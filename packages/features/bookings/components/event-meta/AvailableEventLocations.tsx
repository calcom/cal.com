--- conflicted
+++ resolved
@@ -4,12 +4,7 @@
   LocationObject,
 } from "@calcom/app-store/locations";
 import { getEventLocationType, getTranslatedLocation } from "@calcom/app-store/locations";
-<<<<<<< HEAD
-import { useIsPlatform } from "@calcom/atoms/monorepo";
-=======
 import { useIsPlatform } from "@calcom/atoms/hooks/useIsPlatform";
-import { classNames } from "@calcom/lib";
->>>>>>> fd6effa6
 import { useLocale } from "@calcom/lib/hooks/useLocale";
 import invertLogoOnDark from "@calcom/lib/invertLogoOnDark";
 import { Icon, Tooltip } from "@calcom/ui";
