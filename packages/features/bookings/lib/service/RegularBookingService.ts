--- conflicted
+++ resolved
@@ -538,14 +538,10 @@
     eventType,
   });
 
-<<<<<<< HEAD
   const bookingStartUtc = new Date(dayjs(reqBody.start).utc().format());
   const bookingEndUtc = new Date(dayjs(reqBody.end).utc().format());
   const loggerWithEventDetails = createLoggerWithEventDetails(eventTypeId, reqBody.user, eventTypeSlug);
-  const emailsAndSmsHandler = new BookingEmailSmsHandler({ logger: loggerWithEventDetails });
-=======
   const emailsAndSmsHandler = new BookingEmailSmsHandler({ logger: tracingLogger });
->>>>>>> 908e5e05
 
   try {
     await checkIfBookerEmailIsBlocked({
