import short, { uuid } from "short-uuid";
import { v5 as uuidv5 } from "uuid";

import processExternalId from "@calcom/app-store/_utils/calendars/processExternalId";
import { getPaymentAppData } from "@calcom/app-store/_utils/payments/getPaymentAppData";
import {
  enrichHostsWithDelegationCredentials,
  getFirstDelegationConferencingCredentialAppLocation,
} from "@calcom/app-store/delegationCredential";
import { metadata as GoogleMeetMetadata } from "@calcom/app-store/googlevideo/_metadata";
import {
  getLocationValueForDB,
  MeetLocationType,
  OrganizerDefaultConferencingAppType,
} from "@calcom/app-store/locations";
import { getAppFromSlug } from "@calcom/app-store/utils";
import {
  eventTypeMetaDataSchemaWithTypedApps,
  eventTypeAppMetadataOptionalSchema,
} from "@calcom/app-store/zod-utils";
import dayjs from "@calcom/dayjs";
import { scheduleMandatoryReminder } from "@calcom/ee/workflows/lib/reminders/scheduleMandatoryReminder";
import getICalUID from "@calcom/emails/lib/getICalUID";
import { CalendarEventBuilder } from "@calcom/features/CalendarEventBuilder";
import EventManager, { placeholderCreatedEvent } from "@calcom/features/bookings/lib/EventManager";
import type { BookingDataSchemaGetter } from "@calcom/features/bookings/lib/dto/types";
import type {
  CreateRegularBookingData,
  CreateBookingMeta,
  BookingHandlerInput,
} from "@calcom/features/bookings/lib/dto/types";
import type { CheckBookingAndDurationLimitsService } from "@calcom/features/bookings/lib/handleNewBooking/checkBookingAndDurationLimits";
import { handlePayment } from "@calcom/features/bookings/lib/handlePayment";
import { handleWebhookTrigger } from "@calcom/features/bookings/lib/handleWebhookTrigger";
import { isEventTypeLoggingEnabled } from "@calcom/features/bookings/lib/isEventTypeLoggingEnabled";
import { BookingEventHandlerService } from "@calcom/features/bookings/lib/onBookingEvents/BookingEventHandlerService";
import { BookingEmailAndSmsTasker } from "@calcom/features/bookings/lib/tasker/BookingEmailAndSmsTasker";
import type { BookingRescheduledPayload } from "@calcom/features/bookings/lib/onBookingEvents/types.d";
import { getSpamCheckService } from "@calcom/features/di/watchlist/containers/SpamCheckService.container";
import { CreditService } from "@calcom/features/ee/billing/credit-service";
import { getBookerBaseUrl } from "@calcom/features/ee/organizations/lib/getBookerUrlServer";
import AssignmentReasonRecorder from "@calcom/features/ee/round-robin/assignmentReason/AssignmentReasonRecorder";
import { WorkflowService } from "@calcom/features/ee/workflows/lib/service/WorkflowService";
import { WorkflowRepository } from "@calcom/features/ee/workflows/repositories/WorkflowRepository";
import { getUsernameList } from "@calcom/features/eventtypes/lib/defaultEvents";
import { getEventName, updateHostInEventName } from "@calcom/features/eventtypes/lib/eventNaming";
import { FeaturesRepository } from "@calcom/features/flags/features.repository";
import { getFullName } from "@calcom/features/form-builder/utils";
import type { HashedLinkService } from "@calcom/features/hashedLink/lib/service/HashedLinkService";
import { ProfileRepository } from "@calcom/features/profile/repositories/ProfileRepository";
import { handleAnalyticsEvents } from "@calcom/features/tasker/tasks/analytics/handleAnalyticsEvents";
import type { UserRepository } from "@calcom/features/users/repositories/UserRepository";
import { UsersRepository } from "@calcom/features/users/users.repository";
import type { GetSubscriberOptions } from "@calcom/features/webhooks/lib/getWebhooks";
import getWebhooks from "@calcom/features/webhooks/lib/getWebhooks";
import {
  deleteWebhookScheduledTriggers,
  cancelNoShowTasksForBooking,
  scheduleTrigger,
} from "@calcom/features/webhooks/lib/scheduleTrigger";
import type { EventPayloadType, EventTypeInfo } from "@calcom/features/webhooks/lib/sendPayload";
import { getVideoCallUrlFromCalEvent } from "@calcom/lib/CalEventParser";
import { groupHostsByGroupId } from "@calcom/lib/bookings/hostGroupUtils";
import { shouldIgnoreContactOwner } from "@calcom/lib/bookings/routing/utils";
import { DEFAULT_GROUP_ID, ENABLE_ASYNC_TASKER } from "@calcom/lib/constants";
import { ErrorCode } from "@calcom/lib/errorCodes";
import { ErrorWithCode } from "@calcom/lib/errors";
import { extractBaseEmail } from "@calcom/lib/extract-base-email";
import getOrgIdFromMemberOrTeamId from "@calcom/lib/getOrgIdFromMemberOrTeamId";
import { getTeamIdFromEventType } from "@calcom/lib/getTeamIdFromEventType";
import { HttpError } from "@calcom/lib/http-error";
import { criticalLogger } from "@calcom/lib/logger.server";
import { getPiiFreeCalendarEvent, getPiiFreeEventType } from "@calcom/lib/piiFreeData";
import { safeStringify } from "@calcom/lib/safeStringify";
import { getServerErrorFromUnknown } from "@calcom/lib/server/getServerErrorFromUnknown";
import { getTranslation } from "@calcom/lib/server/i18n";
import { getTimeFormatStringFromUserTimeFormat } from "@calcom/lib/timeFormat";
import { distributedTracing } from "@calcom/lib/tracing/factory";
import type { PrismaClient } from "@calcom/prisma";
import type { DestinationCalendar, Prisma, User, AssignmentReasonEnum } from "@calcom/prisma/client";
import {
  BookingStatus,
  SchedulingType,
  WebhookTriggerEvents,
  WorkflowTriggerEvents,
  CreationSource,
} from "@calcom/prisma/enums";
import { userMetadata as userMetadataSchema } from "@calcom/prisma/zod-utils";
import { verifyCodeUnAuthenticated } from "@calcom/trpc/server/routers/viewer/auth/util";
import { getAllWorkflowsFromEventType } from "@calcom/trpc/server/routers/viewer/workflows/util";
import type {
  AdditionalInformation,
  AppsStatus,
  CalendarEvent,
  CalEventResponses,
} from "@calcom/types/Calendar";
import type { CredentialForCalendarService } from "@calcom/types/Credential";
import type { EventResult, PartialReference } from "@calcom/types/EventManager";

import type { BookingRepository } from "../../repositories/BookingRepository";
import { BookingActionMap, BookingEmailSmsHandler, type BookingActionType } from "../BookingEmailSmsHandler";
import { getAllCredentialsIncludeServiceAccountKey } from "../getAllCredentialsForUsersOnEvent/getAllCredentials";
import { refreshCredentials } from "../getAllCredentialsForUsersOnEvent/refreshCredentials";
import getBookingDataSchema from "../getBookingDataSchema";
import { LuckyUserService } from "../getLuckyUser";
import { addVideoCallDataToEvent } from "../handleNewBooking/addVideoCallDataToEvent";
import { checkActiveBookingsLimitForBooker } from "../handleNewBooking/checkActiveBookingsLimitForBooker";
import { checkIfBookerEmailIsBlocked } from "../handleNewBooking/checkIfBookerEmailIsBlocked";
import { createBooking } from "../handleNewBooking/createBooking";
import type { Booking } from "../handleNewBooking/createBooking";
import { ensureAvailableUsers } from "../handleNewBooking/ensureAvailableUsers";
import { getBookingData } from "../handleNewBooking/getBookingData";
import { getCustomInputsResponses } from "../handleNewBooking/getCustomInputsResponses";
import { getEventType } from "../handleNewBooking/getEventType";
import type { getEventTypeResponse } from "../handleNewBooking/getEventTypesFromDB";
import { getLocationValuesForDb } from "../handleNewBooking/getLocationValuesForDb";
import { getRequiresConfirmationFlags } from "../handleNewBooking/getRequiresConfirmationFlags";
import { getSeatedBooking } from "../handleNewBooking/getSeatedBooking";
import { getVideoCallDetails } from "../handleNewBooking/getVideoCallDetails";
import { handleAppsStatus } from "../handleNewBooking/handleAppsStatus";
import { loadAndValidateUsers } from "../handleNewBooking/loadAndValidateUsers";
import { getOriginalRescheduledBooking } from "../handleNewBooking/originalRescheduledBookingUtils";
import type { BookingType } from "../handleNewBooking/originalRescheduledBookingUtils";
import { scheduleNoShowTriggers } from "../handleNewBooking/scheduleNoShowTriggers";
import type { IEventTypePaymentCredentialType, Invitee, IsFixedAwareUser } from "../handleNewBooking/types";
import { validateBookingTimeIsNotOutOfBounds } from "../handleNewBooking/validateBookingTimeIsNotOutOfBounds";
import { validateEventLength } from "../handleNewBooking/validateEventLength";
import handleSeats from "../handleSeats/handleSeats";
import type { IBookingService } from "../interfaces/IBookingService";
import { makeGuestActor } from "../types/actor";

const translator = short();

type IsFixedAwareUserWithCredentials = Omit<IsFixedAwareUser, "credentials"> & {
  credentials: CredentialForCalendarService[];
};

function assertNonEmptyArray<T>(arr: T[]): asserts arr is [T, ...T[]] {
  if (arr.length === 0) {
    throw new Error("Array should have at least one item, but it's empty");
  }
}

function getICalSequence(originalRescheduledBooking: BookingType | null) {
  // If new booking set the sequence to 0
  if (!originalRescheduledBooking) {
    return 0;
  }

  // If rescheduling and there is no sequence set, assume sequence should be 1
  if (!originalRescheduledBooking.iCalSequence) {
    return 1;
  }

  // If rescheduling then increment sequence by 1
  return originalRescheduledBooking.iCalSequence + 1;
}

type CreatedBooking = Booking & {
  isShortCircuitedBooking?: boolean;
} & { appsStatus?: AppsStatus[]; paymentUid?: string; paymentId?: number };
type ReturnTypeCreateBooking = Awaited<ReturnType<typeof createBooking>>;
export const buildDryRunBooking = ({
  eventTypeId,
  organizerUser,
  eventName,
  startTime,
  endTime,
  contactOwnerFromReq,
  contactOwnerEmail,
  allHostUsers,
  isManagedEventType,
}: {
  eventTypeId: number;
  organizerUser: {
    id: number;
    name: string | null;
    username: string | null;
    email: string;
    timeZone: string;
  };
  eventName: string;
  startTime: string;
  endTime: string;
  contactOwnerFromReq: string | null;
  contactOwnerEmail: string | null;
  allHostUsers: { id: number }[];
  isManagedEventType: boolean;
}) => {
  const sanitizedOrganizerUser = {
    id: organizerUser.id,
    name: organizerUser.name,
    username: organizerUser.username,
    email: organizerUser.email,
    timeZone: organizerUser.timeZone,
  };
  const booking = {
    id: -101,
    uid: "DRY_RUN_UID",
    iCalUID: "DRY_RUN_ICAL_UID",
    status: BookingStatus.ACCEPTED,
    eventTypeId: eventTypeId,
    user: sanitizedOrganizerUser,
    userId: sanitizedOrganizerUser.id,
    title: eventName,
    startTime: new Date(startTime),
    endTime: new Date(endTime),
    createdAt: new Date(),
    updatedAt: new Date(),
    attendees: [],
    oneTimePassword: null,
    smsReminderNumber: null,
    metadata: {},
    idempotencyKey: null,
    userPrimaryEmail: null,
    description: null,
    customInputs: null,
    responses: null,
    location: null,
    paid: false,
    cancellationReason: null,
    rejectionReason: null,
    dynamicEventSlugRef: null,
    dynamicGroupSlugRef: null,
    fromReschedule: null,
    recurringEventId: null,
    scheduledJobs: [],
    rescheduledBy: null,
    destinationCalendarId: null,
    reassignReason: null,
    reassignById: null,
    rescheduled: false,
    isRecorded: false,
    iCalSequence: 0,
    rating: null,
    ratingFeedback: null,
    noShowHost: null,
    cancelledBy: null,
    creationSource: CreationSource.WEBAPP,
    references: [],
    payment: [],
  } satisfies ReturnTypeCreateBooking;

  /**
   * Troubleshooting data
   */
  const troubleshooterData = {
    organizerUserId: organizerUser.id,
    eventTypeId,
    askedContactOwnerEmail: contactOwnerFromReq,
    usedContactOwnerEmail: contactOwnerEmail,
    allHostUsers: allHostUsers.map((user) => user.id),
    isManagedEventType: isManagedEventType,
  };

  return {
    booking,
    troubleshooterData,
  };
};

const buildDryRunEventManager = () => {
  return {
    create: async () => ({ results: [], referencesToCreate: [] }),
    reschedule: async () => ({ results: [], referencesToCreate: [] }),
  };
};

export const buildEventForTeamEventType = async ({
  existingEvent: evt,
  users,
  organizerUser,
  schedulingType,
  team,
}: {
  existingEvent: Partial<CalendarEvent>;
  users: (Pick<User, "id" | "name" | "timeZone" | "locale" | "email"> & {
    destinationCalendar: DestinationCalendar | null;
    isFixed?: boolean;
  })[];
  organizerUser: { email: string };
  schedulingType: SchedulingType | null;
  team?: {
    id: number;
    name: string;
  } | null;
}) => {
  // not null assertion.
  if (!schedulingType) {
    throw new Error("Scheduling type is required for team event type");
  }
  const teamDestinationCalendars: DestinationCalendar[] = [];
  const fixedUsers = users.filter((user) => user.isFixed);
  const nonFixedUsers = users.filter((user) => !user.isFixed);
  const filteredUsers =
    schedulingType === SchedulingType.ROUND_ROBIN ? [...fixedUsers, ...nonFixedUsers] : users;

  // Organizer or user owner of this event type it's not listed as a team member.
  const teamMemberPromises = filteredUsers
    .filter((user) => user.email !== organizerUser.email)
    .map(async (user) => {
      // TODO: Add back once EventManager tests are ready https://github.com/calcom/cal.com/pull/14610#discussion_r1567817120
      // push to teamDestinationCalendars if it's a team event but collective only
      if (schedulingType === "COLLECTIVE" && user.destinationCalendar) {
        teamDestinationCalendars.push({
          ...user.destinationCalendar,
          externalId: processExternalId(user.destinationCalendar),
        });
      }

      return {
        id: user.id,
        email: user.email ?? "",
        name: user.name ?? "",
        firstName: "",
        lastName: "",
        timeZone: user.timeZone,
        language: {
          translate: await getTranslation(user.locale ?? "en", "common"),
          locale: user.locale ?? "en",
        },
      };
    });

  const teamMembers = await Promise.all(teamMemberPromises);

  const updatedEvt = CalendarEventBuilder.fromEvent(evt)
    ?.withDestinationCalendar([...(evt.destinationCalendar ?? []), ...teamDestinationCalendars])
    .build();

  if (!updatedEvt) {
    throw new HttpError({
      statusCode: 400,
      message: "Failed to build event with destination calendar due to missing required fields",
    });
  }

  evt = updatedEvt;

  const teamEvt = CalendarEventBuilder.fromEvent(evt)
    ?.withTeam({
      members: teamMembers,
      name: team?.name || "Nameless",
      id: team?.id ?? 0,
    })
    .build();

  if (!teamEvt) {
    throw new HttpError({
      statusCode: 400,
      message: "Failed to build team event due to missing required fields",
    });
  }

  return teamEvt;
};

function buildTroubleshooterData({
  eventType,
}: {
  eventType: {
    id: number;
    slug: string;
  };
}) {
  const troubleshooterData: {
    organizerUser: {
      id: number;
    } | null;
    eventType: {
      id: number;
      slug: string;
    };
    allHostUsers: number[];
    luckyUsers: number[];
    luckyUserPool: number[];
    fixedUsers: number[];
    luckyUsersFromFirstBooking: number[];
    usedContactOwnerEmail: string | null;
    askedContactOwnerEmail: string | null;
    isManagedEventType: boolean;
  } = {
    organizerUser: null,
    eventType: {
      id: eventType.id,
      slug: eventType.slug,
    },
    luckyUsers: [],
    luckyUserPool: [],
    fixedUsers: [],
    luckyUsersFromFirstBooking: [],
    usedContactOwnerEmail: null,
    allHostUsers: [],
    askedContactOwnerEmail: null,
    isManagedEventType: false,
  };
  return troubleshooterData;
}

function formatAvailabilitySnapshot(data: {
  dateRanges: { start: dayjs.Dayjs; end: dayjs.Dayjs }[];
  oooExcludedDateRanges: { start: dayjs.Dayjs; end: dayjs.Dayjs }[];
}) {
  return {
    ...data,
    dateRanges: data.dateRanges.map(({ start, end }) => ({
      start: start.toISOString(),
      end: end.toISOString(),
    })),
    oooExcludedDateRanges: data.oooExcludedDateRanges.map(({ start, end }) => ({
      start: start.toISOString(),
      end: end.toISOString(),
    })),
  };
}

function buildBookingCreatedPayload({
  booking,
  organizerUserId,
  hashedLink,
  isDryRun,
  organizationId,
}: {
  booking: {
    id: number;
    uid: string;
    startTime: Date;
    endTime: Date;
    status: BookingStatus;
    userId: number | null;
  };
  organizerUserId: number;
  hashedLink: string | null;
  isDryRun: boolean;
  organizationId: number | null;
}) {
  return {
    config: {
      isDryRun,
    },
    bookingFormData: {
      hashedLink,
    },
    booking: {
      id: booking.id,
      uid: booking.uid,
      startTime: booking.startTime,
      endTime: booking.endTime,
      status: booking.status,
      userId: booking.userId,
      user: {
        id: organizerUserId,
      },
    },
    organizationId,
  };
}


export interface IBookingServiceDependencies {
  checkBookingAndDurationLimitsService: CheckBookingAndDurationLimitsService;
  prismaClient: PrismaClient;
  bookingRepository: BookingRepository;
  luckyUserService: LuckyUserService;
  userRepository: UserRepository;
  hashedLinkService: HashedLinkService;
  bookingEmailAndSmsTasker: BookingEmailAndSmsTasker;
  featuresRepository: FeaturesRepository;
  bookingEventHandler: BookingEventHandlerService;
}

/**
 * TODO: Ideally we should send organizationId directly to handleNewBooking.
 * webapp can derive from domain and API V2 knows it already through its endpoint URL
 */
async function getEventOrganizationId({
  eventType,
}: {
  eventType: {
    userId: number | null;
    team: {
      parentId: number | null;
    } | null;
    parent: {
      team: {
        parentId: number | null;
      } | null;
    } | null;
  };
}) {
  let eventOrganizationId: number | null = null;
  const team = eventType.team ?? eventType.parent?.team ?? null;
  eventOrganizationId = team?.parentId ?? null;

  if (eventOrganizationId) {
    return eventOrganizationId;
  }

  if (eventType.userId) {
    // TODO: Moving it to instance based access through DI in a followup
    const profile = await ProfileRepository.findFirstForUserId({
      userId: eventType.userId,
    });
    eventOrganizationId = profile?.organizationId ?? null;
    return eventOrganizationId;
  }

  return eventOrganizationId;
}

async function handler(
  input: BookingHandlerInput,
  deps: IBookingServiceDependencies,
  bookingDataSchemaGetter: BookingDataSchemaGetter = getBookingDataSchema
) {
  const {
    bookingData: rawBookingData,
    userId,
    platformClientId,
    platformCancelUrl,
    platformBookingUrl,
    platformRescheduleUrl,
    platformBookingLocation,
    hostname,
    forcedSlug,
    areCalendarEventsEnabled = true,
    skipAvailabilityCheck = false,
    skipEventLimitsCheck = false,
    skipCalendarSyncTaskCreation = false,
    traceContext: passedTraceContext,
  } = input;
  let bookingEmailsAndSmsTaskerAction: BookingActionType = BookingActionMap.requested;

  const traceContext = passedTraceContext
    ? passedTraceContext
    : distributedTracing.createTrace("booking_creation");

  const tracingLogger = distributedTracing.getTracingLogger(traceContext, {
    eventTypeId: rawBookingData.eventTypeId,
    userId: userId,
    eventTypeSlug: rawBookingData.eventTypeSlug,
  });

  const isPlatformBooking = !!platformClientId;

  const eventType = await getEventType({
    eventTypeId: rawBookingData.eventTypeId,
    eventTypeSlug: rawBookingData.eventTypeSlug,
  });

  const bookingDataSchema = bookingDataSchemaGetter({
    view: rawBookingData.rescheduleUid ? "reschedule" : "booking",
    bookingFields: eventType.bookingFields,
  });

  const bookingData = await getBookingData({
    reqBody: rawBookingData,
    eventType,
    schema: bookingDataSchema,
  });

  const {
    recurringCount,
    noEmail,
    eventTypeId,
    eventTypeSlug,
    hasHashedBookingLink,
    language,
    appsStatus: reqAppsStatus,
    name: bookerName,
    attendeePhoneNumber: bookerPhoneNumber,
    email: bookerEmail,
    guests: reqGuests,
    location,
    notes: additionalNotes,
    smsReminderNumber,
    rescheduleReason,
    luckyUsers,
    routedTeamMemberIds,
    reroutingFormResponses,
    routingFormResponseId,
    _isDryRun: isDryRun = false,
    ...reqBody
  } = bookingData;

  let troubleshooterData = buildTroubleshooterData({
    eventType,
  });

  const emailsAndSmsHandler = new BookingEmailSmsHandler({ logger: tracingLogger });

  try {
    await checkIfBookerEmailIsBlocked({
      loggedInUserId: userId,
      bookerEmail,
      verificationCode: reqBody.verificationCode,
      isReschedule: !!rawBookingData.rescheduleUid,
    });
  } catch (error) {
    if (error instanceof ErrorWithCode) {
      throw new HttpError({ statusCode: 403, message: error.message });
    }
    throw error;
  }

  const spamCheckService = getSpamCheckService();
  const eventOrganizationId = await getEventOrganizationId({
    eventType,
  });

  spamCheckService.startCheck({ email: bookerEmail, organizationId: eventOrganizationId });

  if (!rawBookingData.rescheduleUid) {
    await checkActiveBookingsLimitForBooker({
      eventTypeId,
      maxActiveBookingsPerBooker: eventType.maxActiveBookingsPerBooker,
      bookerEmail,
      offerToRescheduleLastBooking: eventType.maxActiveBookingPerBookerOfferReschedule,
    });
  }

  if (eventType.requiresBookerEmailVerification && !rawBookingData.rescheduleUid) {
    const verificationCode = reqBody.verificationCode;
    if (!verificationCode) {
      throw new HttpError({
        statusCode: 400,
        message: "email_verification_required",
      });
    }

    try {
      await verifyCodeUnAuthenticated(bookerEmail, verificationCode);
    } catch {
      throw new HttpError({
        statusCode: 400,
        message: "invalid_verification_code",
      });
    }
  }

  if (isEventTypeLoggingEnabled({ eventTypeId, usernameOrTeamName: reqBody.user })) {
    tracingLogger.settings.minLevel = 0;
  }

  const fullName = getFullName(bookerName);
  // Why are we only using "en" locale
  const tGuests = await getTranslation("en", "common");

  const dynamicUserList = Array.isArray(reqBody.user) ? reqBody.user : getUsernameList(reqBody.user);
  if (!eventType)
    throw new HttpError({
      statusCode: 404,
      message: "event_type_not_found",
    });

  if (eventType.seatsPerTimeSlot && eventType.recurringEvent) {
    throw new HttpError({
      statusCode: 400,
      message: "recurring_event_seats_error",
    });
  }

  const bookingSeat = reqBody.rescheduleUid ? await getSeatedBooking(reqBody.rescheduleUid) : null;
  const rescheduleUid = bookingSeat ? bookingSeat.booking.uid : reqBody.rescheduleUid;
  const isNormalBookingOrFirstRecurringSlot = input.bookingData.allRecurringDates
    ? !!input.bookingData.isFirstRecurringSlot
    : true;

  let originalRescheduledBooking = rescheduleUid
    ? await getOriginalRescheduledBooking(rescheduleUid, !!eventType.seatsPerTimeSlot)
    : null;

  const paymentAppData = getPaymentAppData({
    ...eventType,
    metadata: eventTypeMetaDataSchemaWithTypedApps.parse(eventType.metadata),
  });

  const { userReschedulingIsOwner, isConfirmedByDefault } = await getRequiresConfirmationFlags({
    eventType,
    bookingStartTime: reqBody.start,
    userId,
    originalRescheduledBookingOrganizerId: originalRescheduledBooking?.user?.id,
    paymentAppData,
    bookerEmail,
  });

  // For unconfirmed bookings or round robin bookings with the same attendee and timeslot, return the original booking
  if (
    (!isConfirmedByDefault && !userReschedulingIsOwner) ||
    eventType.schedulingType === SchedulingType.ROUND_ROBIN
  ) {
    const requiresPayment = !Number.isNaN(paymentAppData.price) && paymentAppData.price > 0;

    const existingBooking = await deps.bookingRepository.getValidBookingFromEventTypeForAttendee({
      eventTypeId,
      bookerEmail,
      bookerPhoneNumber,
      startTime: new Date(dayjs(reqBody.start).utc().format()),
      filterForUnconfirmed: !isConfirmedByDefault,
    });

    if (existingBooking) {
      const hasPayments = existingBooking.payment.length > 0;
      const isPaidBooking = existingBooking.paid || !hasPayments;

      const shouldShowPaymentForm = requiresPayment && !isPaidBooking;

      const firstPayment = shouldShowPaymentForm ? existingBooking.payment[0] : undefined;

      const bookingResponse = {
        ...existingBooking,
        user: {
          ...existingBooking.user,
          email: null,
        },
        paymentRequired: shouldShowPaymentForm,
        seatReferenceUid: "",
      };

      return {
        ...bookingResponse,
        luckyUsers: bookingResponse.userId ? [bookingResponse.userId] : [],
        isDryRun,
        ...(isDryRun ? { troubleshooterData } : {}),
        paymentUid: firstPayment?.uid,
        paymentId: firstPayment?.id,
      };
    }
  }

  const isTeamEventType =
    !!eventType.schedulingType && ["COLLECTIVE", "ROUND_ROBIN"].includes(eventType.schedulingType);

  const shouldServeCache = false;

  tracingLogger.info(
    `Booking eventType ${eventTypeId} started`,
    safeStringify({
      reqBody: {
        user: reqBody.user,
        eventTypeId,
        eventTypeSlug,
        startTime: reqBody.start,
        endTime: reqBody.end,
        rescheduleUid: reqBody.rescheduleUid,
        location: location,
        timeZone: reqBody.timeZone,
      },
      isTeamEventType,
      eventType: getPiiFreeEventType(eventType),
      dynamicUserList,
      paymentAppData: {
        enabled: paymentAppData.enabled,
        price: paymentAppData.price,
        paymentOption: paymentAppData.paymentOption,
        currency: paymentAppData.currency,
        appId: paymentAppData.appId,
      },
    })
  );

  const user = eventType.users.find((user) => user.id === eventType.userId);
  const userSchedule = user?.schedules.find((schedule) => schedule.id === user?.defaultScheduleId);
  const eventTimeZone = eventType.schedule?.timeZone ?? userSchedule?.timeZone;

  await validateBookingTimeIsNotOutOfBounds<typeof eventType>(
    reqBody.start,
    reqBody.timeZone,
    eventType,
    eventTimeZone,
    tracingLogger
  );

  validateEventLength({
    reqBodyStart: reqBody.start,
    reqBodyEnd: reqBody.end,
    eventTypeMultipleDuration: eventType.metadata?.multipleDuration,
    eventTypeLength: eventType.length,
    logger: tracingLogger,
  });

  const contactOwnerFromReq = reqBody.teamMemberEmail ?? null;

  const skipContactOwner = shouldIgnoreContactOwner({
    skipContactOwner: reqBody.skipContactOwner ?? null,
    rescheduleUid: reqBody.rescheduleUid ?? null,
    routedTeamMemberIds: routedTeamMemberIds ?? null,
  });

  const contactOwnerEmail = skipContactOwner ? null : contactOwnerFromReq;
  const crmRecordId: string | undefined = reqBody.crmRecordId ?? undefined;

  let routingFormResponse = null;

  if (routedTeamMemberIds) {
    //routingFormResponseId could be 0 for dry run. So, we just avoid undefined value
    if (routingFormResponseId === undefined) {
      throw new HttpError({
        statusCode: 400,
        message: "Missing routingFormResponseId",
      });
    }
    routingFormResponse = await deps.prismaClient.app_RoutingForms_FormResponse.findUnique({
      where: {
        id: routingFormResponseId,
      },
      select: {
        response: true,
        form: {
          select: {
            routes: true,
            fields: true,
          },
        },
        chosenRouteId: true,
      },
    });
  }

  const { qualifiedRRUsers, additionalFallbackRRUsers, fixedUsers } = await loadAndValidateUsers({
    hostname,
    forcedSlug,
    isPlatform: isPlatformBooking,
    eventType,
    eventTypeId,
    dynamicUserList,
    logger: tracingLogger,
    routedTeamMemberIds: routedTeamMemberIds ?? null,
    contactOwnerEmail,
    rescheduleUid: reqBody.rescheduleUid || null,
    routingFormResponse,
  });

  // We filter out users but ensure allHostUsers remain same.
  let users = [...qualifiedRRUsers, ...additionalFallbackRRUsers, ...fixedUsers];

  const firstUser = users[0];

  let { locationBodyString, organizerOrFirstDynamicGroupMemberDefaultLocationUrl } = getLocationValuesForDb({
    dynamicUserList,
    users,
    location,
  });

  if (!skipEventLimitsCheck) {
    await deps.checkBookingAndDurationLimitsService.checkBookingAndDurationLimits({
      eventType,
      reqBodyStart: reqBody.start,
      reqBodyRescheduleUid: reqBody.rescheduleUid,
    });
  }

  let luckyUserResponse;
  let isFirstSeat = true;
  let availableUsers: IsFixedAwareUser[] = [];

  if (eventType.seatsPerTimeSlot) {
    const booking = await deps.prismaClient.booking.findFirst({
      where: {
        eventTypeId: eventType.id,
        startTime: new Date(dayjs(reqBody.start).utc().format()),
        status: BookingStatus.ACCEPTED,
      },
      select: {
        userId: true,
        attendees: { select: { email: true } },
      },
    });

    if (booking) {
      isFirstSeat = false;
      if (eventType.schedulingType === SchedulingType.ROUND_ROBIN) {
        const fixedHosts = users.filter((user) => user.isFixed);
        const originalNonFixedHost = users.find((user) => !user.isFixed && user.id === booking.userId);

        if (originalNonFixedHost) {
          users = [...fixedHosts, originalNonFixedHost];
        } else {
          const attendeeEmailSet = new Set(booking.attendees.map((attendee) => attendee.email));

          // In this case, the first booking user is a fixed host, so the chosen non-fixed host is added as an attendee of the booking
          const nonFixedAttendeeHost = users.find(
            (user) => !user.isFixed && attendeeEmailSet.has(user.email)
          );
          users = [...fixedHosts, ...(nonFixedAttendeeHost ? [nonFixedAttendeeHost] : [])];
        }
      }
    }
  }

  //checks what users are available
  if (isFirstSeat) {
    const eventTypeWithUsers: Omit<getEventTypeResponse, "users"> & {
      users: IsFixedAwareUserWithCredentials[];
    } = {
      ...eventType,
      users: users as IsFixedAwareUserWithCredentials[],
      ...(eventType.recurringEvent && {
        recurringEvent: {
          ...eventType.recurringEvent,
          count: recurringCount || eventType.recurringEvent.count,
        },
      }),
    };
    if (
      input.bookingData.allRecurringDates &&
      input.bookingData.isFirstRecurringSlot &&
      input.bookingData.numSlotsToCheckForAvailability
    ) {
      const isTeamEvent =
        eventType.schedulingType === SchedulingType.COLLECTIVE ||
        eventType.schedulingType === SchedulingType.ROUND_ROBIN;

      const fixedUsers = isTeamEvent
        ? eventTypeWithUsers.users.filter((user: IsFixedAwareUserWithCredentials) => user.isFixed)
        : [];

      for (
        let i = 0;
        i < input.bookingData.allRecurringDates.length &&
        i < input.bookingData.numSlotsToCheckForAvailability;
        i++
      ) {
        const start = input.bookingData.allRecurringDates[i].start;
        const end = input.bookingData.allRecurringDates[i].end;
        if (isTeamEvent) {
          // each fixed user must be available
          for (const key in fixedUsers) {
            if (!skipAvailabilityCheck) {
              await ensureAvailableUsers(
                { ...eventTypeWithUsers, users: [fixedUsers[key]] },
                {
                  dateFrom: dayjs(start).tz(reqBody.timeZone).format(),
                  dateTo: dayjs(end).tz(reqBody.timeZone).format(),
                  timeZone: reqBody.timeZone,
                  originalRescheduledBooking: originalRescheduledBooking ?? null,
                },
                tracingLogger,
                shouldServeCache
              );
            }
          }
        } else {
          if (!skipAvailabilityCheck) {
            await ensureAvailableUsers(
              eventTypeWithUsers,
              {
                dateFrom: dayjs(start).tz(reqBody.timeZone).format(),
                dateTo: dayjs(end).tz(reqBody.timeZone).format(),
                timeZone: reqBody.timeZone,
                originalRescheduledBooking,
              },
              tracingLogger,
              shouldServeCache
            );
          }
        }
      }
    }

    if (!input.bookingData.allRecurringDates || input.bookingData.isFirstRecurringSlot) {
      try {
        if (!skipAvailabilityCheck) {
          availableUsers = await ensureAvailableUsers(
            { ...eventTypeWithUsers, users: [...qualifiedRRUsers, ...fixedUsers] as IsFixedAwareUser[] },
            {
              dateFrom: dayjs(reqBody.start).tz(reqBody.timeZone).format(),
              dateTo: dayjs(reqBody.end).tz(reqBody.timeZone).format(),
              timeZone: reqBody.timeZone,
              originalRescheduledBooking,
            },
            tracingLogger,
            shouldServeCache
          );
        } else {
          availableUsers = [...qualifiedRRUsers, ...fixedUsers] as IsFixedAwareUser[];
        }
      } catch {
        if (additionalFallbackRRUsers.length) {
          tracingLogger.debug(
            "Qualified users not available, check for fallback users",
            safeStringify({
              qualifiedRRUsers: qualifiedRRUsers.map((user) => user.id),
              additionalFallbackRRUsers: additionalFallbackRRUsers.map((user) => user.id),
            })
          );
          // can happen when contact owner not available for 2 weeks or fairness would block at least 2 weeks
          // use fallback instead
          if (!skipAvailabilityCheck) {
            availableUsers = await ensureAvailableUsers(
              {
                ...eventTypeWithUsers,
                users: [...additionalFallbackRRUsers, ...fixedUsers] as IsFixedAwareUser[],
              },
              {
                dateFrom: dayjs(reqBody.start).tz(reqBody.timeZone).format(),
                dateTo: dayjs(reqBody.end).tz(reqBody.timeZone).format(),
                timeZone: reqBody.timeZone,
                originalRescheduledBooking,
              },
              tracingLogger,
              shouldServeCache
            );
          } else {
            availableUsers = [...additionalFallbackRRUsers, ...fixedUsers] as IsFixedAwareUser[];
          }
        } else {
          tracingLogger.debug(
            "Qualified users not available, no fallback users",
            safeStringify({
              qualifiedRRUsers: qualifiedRRUsers.map((user) => user.id),
            })
          );
          throw new Error(ErrorCode.NoAvailableUsersFound);
        }
      }

      const fixedUserPool: IsFixedAwareUser[] = [];
      const nonFixedUsers: IsFixedAwareUser[] = [];

      availableUsers.forEach((user) => {
        if (user.isFixed) {
          fixedUserPool.push(user);
        } else {
          nonFixedUsers.push(user);
        }
      });

      // Group non-fixed users by their group IDs
      const luckyUserPools = groupHostsByGroupId({
        hosts: nonFixedUsers,
        hostGroups: eventType.hostGroups,
      });

      const notAvailableLuckyUsers: typeof users = [];

      tracingLogger.debug(
        "Computed available users",
        safeStringify({
          availableUsers: availableUsers.map((user) => user.id),
          luckyUserPools: Object.fromEntries(
            Object.entries(luckyUserPools).map(([groupId, users]) => [groupId, users.map((user) => user.id)])
          ),
        })
      );

      const luckyUsers: typeof users = [];
      // loop through all non-fixed hosts and get the lucky users
      // This logic doesn't run when contactOwner is used because in that case, luckUsers.length === 1
      for (const [groupId, luckyUserPool] of Object.entries(luckyUserPools)) {
        let luckUserFound = false;
        while (luckyUserPool.length > 0 && !luckUserFound) {
          const freeUsers = luckyUserPool.filter(
            (user) => !luckyUsers.concat(notAvailableLuckyUsers).find((existing) => existing.id === user.id)
          );
          // no more freeUsers after subtracting notAvailableLuckyUsers from luckyUsers :(
          if (freeUsers.length === 0) break;
          assertNonEmptyArray(freeUsers); // make sure TypeScript knows it too with an assertion; the error will never be thrown.
          // freeUsers is ensured

          const userIdsSet = new Set(users.map((user) => user.id));
          const firstUserOrgId = await getOrgIdFromMemberOrTeamId({
            memberId: eventTypeWithUsers.users[0].id ?? null,
            teamId: eventType.teamId,
          });
          const newLuckyUser = await deps.luckyUserService.getLuckyUser({
            // find a lucky user that is not already in the luckyUsers array
            availableUsers: freeUsers,
            // only hosts from the same group
            allRRHosts: (
              await enrichHostsWithDelegationCredentials({
                orgId: firstUserOrgId ?? null,
                hosts: eventTypeWithUsers.hosts,
              })
            ).filter(
              (host) =>
                !host.isFixed &&
                userIdsSet.has(host.user.id) &&
                (host.groupId === groupId || (!host.groupId && groupId === DEFAULT_GROUP_ID))
            ),
            eventType,
            routingFormResponse,
            meetingStartTime: new Date(reqBody.start),
          });
          if (!newLuckyUser) {
            break; // prevent infinite loop
          }
          if (
            input.bookingData.isFirstRecurringSlot &&
            eventType.schedulingType === SchedulingType.ROUND_ROBIN &&
            input.bookingData.numSlotsToCheckForAvailability &&
            input.bookingData.allRecurringDates
          ) {
            // for recurring round robin events check if lucky user is available for next slots
            try {
              for (
                let i = 0;
                i < input.bookingData.allRecurringDates.length &&
                i < input.bookingData.numSlotsToCheckForAvailability;
                i++
              ) {
                const start = input.bookingData.allRecurringDates[i].start;
                const end = input.bookingData.allRecurringDates[i].end;

                if (!skipAvailabilityCheck) {
                  await ensureAvailableUsers(
                    { ...eventTypeWithUsers, users: [newLuckyUser] },
                    {
                      dateFrom: dayjs(start).tz(reqBody.timeZone).format(),
                      dateTo: dayjs(end).tz(reqBody.timeZone).format(),
                      timeZone: reqBody.timeZone,
                      originalRescheduledBooking,
                    },
                    tracingLogger,
                    shouldServeCache
                  );
                }
              }
              // if no error, then lucky user is available for the next slots
              luckyUsers.push(newLuckyUser);
              luckUserFound = true;
            } catch {
              notAvailableLuckyUsers.push(newLuckyUser);
              tracingLogger.info(
                `Round robin host ${newLuckyUser.name} not available for first two slots. Trying to find another host.`
              );
            }
          } else {
            luckyUsers.push(newLuckyUser);
            luckUserFound = true;
          }
        }
      }

      // ALL fixed users must be available
      if (fixedUserPool.length !== users.filter((user) => user.isFixed).length) {
        throw new Error(ErrorCode.FixedHostsUnavailableForBooking);
      }

      const roundRobinHosts = eventType.hosts.filter((host) => !host.isFixed);

      const hostGroups = groupHostsByGroupId({
        hosts: roundRobinHosts,
        hostGroups: eventType.hostGroups,
      });

      // Filter out host groups that have no hosts in them
      const nonEmptyHostGroups = Object.fromEntries(
        Object.entries(hostGroups).filter(([, hosts]) => hosts.length > 0)
      );
      // If there are RR hosts, we need to find a lucky user
      if (
        [...qualifiedRRUsers, ...additionalFallbackRRUsers].length > 0 &&
        luckyUsers.length !== (Object.keys(nonEmptyHostGroups).length || 1)
      ) {
        throw new Error(ErrorCode.RoundRobinHostsUnavailableForBooking);
      }

      // Pushing fixed user before the luckyUser guarantees the (first) fixed user as the organizer.
      users = [...fixedUserPool, ...luckyUsers];
      luckyUserResponse = { luckyUsers: luckyUsers.map((u) => u.id) };
      troubleshooterData = {
        ...troubleshooterData,
        luckyUsers: luckyUsers.map((u) => u.id),
        fixedUsers: fixedUserPool.map((u) => u.id),
        luckyUserPool: Object.values(luckyUserPools)
          .flat()
          .map((u) => u.id),
      };
    } else if (
      input.bookingData.allRecurringDates &&
      eventType.schedulingType === SchedulingType.ROUND_ROBIN
    ) {
      // all recurring slots except the first one
      const luckyUsersFromFirstBooking = luckyUsers
        ? eventTypeWithUsers.users.filter((user) => luckyUsers.find((luckyUserId) => luckyUserId === user.id))
        : [];
      const fixedHosts = eventTypeWithUsers.users.filter((user: IsFixedAwareUser) => user.isFixed);
      users = [...fixedHosts, ...luckyUsersFromFirstBooking];
      troubleshooterData = {
        ...troubleshooterData,
        luckyUsersFromFirstBooking: luckyUsersFromFirstBooking.map((u) => u.id),
        fixedUsers: fixedHosts.map((u) => u.id),
      };
    }
  }

  if (users.length === 0 && eventType.schedulingType === SchedulingType.ROUND_ROBIN) {
    tracingLogger.error(`No available users found for round robin event.`);
    throw new Error(ErrorCode.RoundRobinHostsUnavailableForBooking);
  }

  // If the team member is requested then they should be the organizer
  const organizerUser = reqBody.teamMemberEmail
    ? users.find((user) => user.email === reqBody.teamMemberEmail) ?? users[0]
    : users[0];

  const tOrganizer = await getTranslation(organizerUser?.locale ?? "en", "common");
  const allCredentials = await getAllCredentialsIncludeServiceAccountKey(organizerUser, eventType);

  // If the Organizer himself is rescheduling, the booker should be sent the communication in his timezone and locale.
  const attendeeInfoOnReschedule =
    userReschedulingIsOwner && originalRescheduledBooking
      ? originalRescheduledBooking.attendees.find((attendee) => attendee.email === bookerEmail)
      : null;

  const attendeeLanguage = attendeeInfoOnReschedule ? attendeeInfoOnReschedule.locale : language;
  const attendeeTimezone = attendeeInfoOnReschedule ? attendeeInfoOnReschedule.timeZone : reqBody.timeZone;

  const tAttendees = await getTranslation(attendeeLanguage ?? "en", "common");

  const isManagedEventType = !!eventType.parentId;

  // If location passed is empty , use default location of event
  // If location of event is not set , use host default
  if (locationBodyString.trim().length == 0) {
    if (eventType.locations.length > 0) {
      locationBodyString = eventType.locations[0].type;
    } else {
      locationBodyString = OrganizerDefaultConferencingAppType;
    }
  }

  const organizationDefaultLocation = getFirstDelegationConferencingCredentialAppLocation({
    credentials: firstUser.credentials,
  });

  // use host default
  if (locationBodyString == OrganizerDefaultConferencingAppType) {
    const metadataParseResult = userMetadataSchema.safeParse(organizerUser.metadata);
    const organizerMetadata = metadataParseResult.success ? metadataParseResult.data : undefined;
    if (organizerMetadata?.defaultConferencingApp?.appSlug) {
      const app = getAppFromSlug(organizerMetadata?.defaultConferencingApp?.appSlug);
      locationBodyString = app?.appData?.location?.type || locationBodyString;
      if (isManagedEventType || isTeamEventType) {
        organizerOrFirstDynamicGroupMemberDefaultLocationUrl =
          organizerMetadata?.defaultConferencingApp?.appLink;
      }
    } else if (organizationDefaultLocation) {
      locationBodyString = organizationDefaultLocation;
    } else {
      locationBodyString = "integrations:daily";
    }
  }

  const invitee: Invitee = [
    {
      email: bookerEmail,
      name: fullName,
      phoneNumber: bookerPhoneNumber,
      firstName: (typeof bookerName === "object" && bookerName.firstName) || "",
      lastName: (typeof bookerName === "object" && bookerName.lastName) || "",
      timeZone: attendeeTimezone,
      language: { translate: tAttendees, locale: attendeeLanguage ?? "en" },
    },
  ];

  const blacklistedGuestEmails = process.env.BLACKLISTED_GUEST_EMAILS
    ? process.env.BLACKLISTED_GUEST_EMAILS.split(",")
    : [];

  const guestEmails = (reqGuests || []).map((email) => extractBaseEmail(email).toLowerCase());
  const guestUsers = await deps.userRepository.findManyByEmailsWithEmailVerificationSettings({
    emails: guestEmails,
  });

  const emailToRequiresVerification = new Map<string, boolean>();
  for (const user of guestUsers) {
    const matchedBase = extractBaseEmail(user.matchedEmail ?? user.email).toLowerCase();
    emailToRequiresVerification.set(matchedBase, user.requiresBookerEmailVerification === true);
  }

  const guestsRemoved: string[] = [];
  const guests = (reqGuests || []).reduce((guestArray, guest) => {
    const baseGuestEmail = extractBaseEmail(guest).toLowerCase();

    if (blacklistedGuestEmails.some((e) => e.toLowerCase() === baseGuestEmail)) {
      guestsRemoved.push(guest);
      return guestArray;
    }

    if (emailToRequiresVerification.get(baseGuestEmail)) {
      guestsRemoved.push(guest);
      return guestArray;
    }

    // If it's a team event, remove the team member from guests
    if (isTeamEventType && users.some((user) => user.email === guest)) {
      return guestArray;
    }
    guestArray.push({
      email: guest,
      name: "",
      firstName: "",
      lastName: "",
      timeZone: attendeeTimezone,
      language: { translate: tGuests, locale: "en" },
    });
    return guestArray;
  }, [] as Invitee);

  if (guestsRemoved.length > 0) {
    tracingLogger.info("Removed guests from the booking", guestsRemoved);
  }

  const seed = `${organizerUser.username}:${dayjs(reqBody.start).utc().format()}:${new Date().getTime()}`;
  const uid = translator.fromUUID(uuidv5(seed, uuidv5.URL));

  // For static link based video apps, it would have the static URL value instead of it's type(e.g. integrations:campfire_video)
  // This ensures that createMeeting isn't called for static video apps as bookingLocation becomes just a regular value for them.
  const { bookingLocation, conferenceCredentialId } = organizerOrFirstDynamicGroupMemberDefaultLocationUrl
    ? {
      bookingLocation: organizerOrFirstDynamicGroupMemberDefaultLocationUrl,
      conferenceCredentialId: undefined,
    }
    : getLocationValueForDB(locationBodyString, eventType.locations);

  tracingLogger.info("locationBodyString", locationBodyString);
  tracingLogger.info("event type locations", eventType.locations);

  const customInputs = getCustomInputsResponses(reqBody, eventType.customInputs);
  const attendeesList = [...invitee, ...guests];

  const responses = reqBody.responses || null;
  const evtName = !eventType?.isDynamic ? eventType.eventName : responses?.title;
  const eventNameObject = {
    //TODO: Can we have an unnamed attendee? If not, I would really like to throw an error here.
    attendeeName: fullName || "Nameless",
    eventType: eventType.title,
    eventName: evtName,
    // we send on behalf of team if >1 round robin attendee | collective
    teamName: eventType.schedulingType === "COLLECTIVE" || users.length > 1 ? eventType.team?.name : null,
    // TODO: Can we have an unnamed organizer? If not, I would really like to throw an error here.
    host: organizerUser.name || "Nameless",
    location: bookingLocation,
    eventDuration: dayjs(reqBody.end).diff(reqBody.start, "minutes"),
    bookingFields: { ...responses },
    t: tOrganizer,
  };

  const iCalUID = getICalUID({
    event: { iCalUID: originalRescheduledBooking?.iCalUID, uid: originalRescheduledBooking?.uid },
    uid,
  });
  // For bookings made before introducing iCalSequence, assume that the sequence should start at 1. For new bookings start at 0.
  const iCalSequence = getICalSequence(originalRescheduledBooking);
  const organizerOrganizationProfile = await deps.prismaClient.profile.findFirst({
    where: {
      userId: organizerUser.id,
    },
  });

  const organizerOrganizationId = organizerOrganizationProfile?.organizationId;
  const bookerUrl = eventType.team
    ? await getBookerBaseUrl(eventType.team.parentId)
    : await getBookerBaseUrl(organizerOrganizationId ?? null);

  const destinationCalendar = eventType.destinationCalendar
    ? [eventType.destinationCalendar]
    : organizerUser.destinationCalendar
      ? [organizerUser.destinationCalendar]
      : null;

  let organizerEmail = organizerUser.email || "Email-less";
  if (eventType.useEventTypeDestinationCalendarEmail && destinationCalendar?.[0]?.primaryEmail) {
    organizerEmail = destinationCalendar[0].primaryEmail;
  } else if (eventType.secondaryEmailId && eventType.secondaryEmail?.email) {
    organizerEmail = eventType.secondaryEmail.email;
  }

  //update cal event responses with latest location value , later used by webhook
  if (reqBody.calEventResponses)
    reqBody.calEventResponses["location"].value = {
      value: platformBookingLocation ?? bookingLocation,
      optionValue: "",
    };

  const eventName = getEventName(eventNameObject);

  const builtEvt = new CalendarEventBuilder()
    .withBasicDetails({
      bookerUrl,
      title: eventName,
      startTime: dayjs(reqBody.start).utc().format(),
      endTime: dayjs(reqBody.end).utc().format(),
      additionalNotes,
    })
    .withEventType({
      slug: eventType.slug,
      description: eventType.description,
      id: eventType.id,
      hideCalendarNotes: eventType.hideCalendarNotes,
      hideCalendarEventDetails: eventType.hideCalendarEventDetails,
      hideOrganizerEmail: eventType.hideOrganizerEmail,
      schedulingType: eventType.schedulingType,
      seatsPerTimeSlot: eventType.seatsPerTimeSlot,
      // if seats are not enabled we should default true
      seatsShowAttendees: eventType.seatsPerTimeSlot ? eventType.seatsShowAttendees : true,
      seatsShowAvailabilityCount: eventType.seatsPerTimeSlot ? eventType.seatsShowAvailabilityCount : true,
      customReplyToEmail: eventType.customReplyToEmail,
      disableRescheduling: eventType.disableRescheduling ?? false,
      disableCancelling: eventType.disableCancelling ?? false,
    })
    .withOrganizer({
      id: organizerUser.id,
      name: organizerUser.name || "Nameless",
      email: organizerEmail,
      username: organizerUser.username || undefined,
      usernameInOrg: organizerOrganizationProfile?.username || undefined,
      timeZone: organizerUser.timeZone,
      language: { translate: tOrganizer, locale: organizerUser.locale ?? "en" },
      timeFormat: getTimeFormatStringFromUserTimeFormat(organizerUser.timeFormat),
    })
    .withAttendees(attendeesList)
    .withMetadataAndResponses({
      additionalNotes,
      customInputs,
      responses: reqBody.calEventResponses || null,
      userFieldsResponses: reqBody.calEventUserFieldsResponses || null,
    })
    .withLocation({
      location: platformBookingLocation ?? bookingLocation, // Will be processed by the EventManager later.
      conferenceCredentialId,
    })
    .withDestinationCalendar(destinationCalendar)
    .withIdentifiers({ iCalUID, iCalSequence })
    .withConfirmation({
      requiresConfirmation: !isConfirmedByDefault,
      isConfirmedByDefault,
    })
    .withPlatformVariables({
      platformClientId,
      platformRescheduleUrl,
      platformCancelUrl,
      platformBookingUrl,
    })
    .withOrganization(organizerOrganizationId)
    .withHashedLink(hasHashedBookingLink ? reqBody.hashedLink ?? null : null)
    .build();

  if (!builtEvt) {
    throw new HttpError({
      statusCode: 400,
      message: "Failed to build calendar event due to missing required fields",
    });
  }

  let evt: CalendarEvent = builtEvt;

  if (input.bookingData.thirdPartyRecurringEventId) {
    const updatedEvt = CalendarEventBuilder.fromEvent(evt)
      ?.withRecurringEventId(input.bookingData.thirdPartyRecurringEventId)
      .build();

    if (!updatedEvt) {
      throw new HttpError({
        statusCode: 400,
        message: "Failed to build event with recurring event ID due to missing required fields",
      });
    }

    evt = updatedEvt;
  }

  if (isTeamEventType) {
    const teamEvt = await buildEventForTeamEventType({
      existingEvent: evt,
      schedulingType: eventType.schedulingType,
      users,
      team: eventType.team,
      organizerUser,
    });

    if (!teamEvt) {
      throw new HttpError({ statusCode: 400, message: "Failed to build team event" });
    }

    evt = teamEvt;
  }

  // data needed for triggering webhooks
  const eventTypeInfo: EventTypeInfo = {
    eventTitle: eventType.title,
    eventDescription: eventType.description,
    price: paymentAppData.price,
    currency: eventType.currency,
    length: dayjs(reqBody.end).diff(dayjs(reqBody.start), "minutes"),
  };

  const teamId = await getTeamIdFromEventType({ eventType });

  const triggerForUser = !teamId || (teamId && eventType.parentId);

  const organizerUserId = triggerForUser ? organizerUser.id : null;

  const orgId = await getOrgIdFromMemberOrTeamId({ memberId: organizerUserId, teamId });

  const subscriberOptions: GetSubscriberOptions = {
    userId: organizerUserId,
    eventTypeId,
    triggerEvent: WebhookTriggerEvents.BOOKING_CREATED,
    teamId,
    orgId,
    oAuthClientId: platformClientId,
  };

  const eventTrigger: WebhookTriggerEvents = rescheduleUid
    ? WebhookTriggerEvents.BOOKING_RESCHEDULED
    : WebhookTriggerEvents.BOOKING_CREATED;

  subscriberOptions.triggerEvent = eventTrigger;

  const subscriberOptionsMeetingEnded = {
    userId: triggerForUser ? organizerUser.id : null,
    eventTypeId,
    triggerEvent: WebhookTriggerEvents.MEETING_ENDED,
    teamId,
    orgId,
    oAuthClientId: platformClientId,
  };

  const subscriberOptionsMeetingStarted = {
    userId: triggerForUser ? organizerUser.id : null,
    eventTypeId,
    triggerEvent: WebhookTriggerEvents.MEETING_STARTED,
    teamId,
    orgId,
    oAuthClientId: platformClientId,
  };

  const workflows = await getAllWorkflowsFromEventType(
    {
      ...eventType,
      metadata: eventTypeMetaDataSchemaWithTypedApps.parse(eventType.metadata),
    },
    organizerUser.id
  );

  const spamCheckResult = await spamCheckService.waitForCheck();

  if (spamCheckResult.isBlocked) {
    const DECOY_ORGANIZER_NAMES = ["Alex Smith", "Jordan Taylor", "Sam Johnson", "Chris Morgan"];
    const randomOrganizerName =
      DECOY_ORGANIZER_NAMES[Math.floor(Math.random() * DECOY_ORGANIZER_NAMES.length)];

    const eventName = getEventName({
      ...eventNameObject,
      host: randomOrganizerName,
    });

    return {
      id: 0,
      uid,
      iCalUID: "",
      status: BookingStatus.ACCEPTED,
      eventTypeId: eventType.id,
      user: {
        name: randomOrganizerName,
        timeZone: "UTC",
        email: null,
      },
      userId: null,
      title: eventName,
      startTime: new Date(reqBody.start),
      endTime: new Date(reqBody.end),
      createdAt: new Date(),
      updatedAt: new Date(),
      attendees: [
        {
          id: 0,
          email: bookerEmail,
          name: fullName,
          timeZone: reqBody.timeZone,
          locale: null,
          phoneNumber: null,
          bookingId: null,
          noShow: null,
        },
      ],
      oneTimePassword: null,
      smsReminderNumber: null,
      metadata: {},
      idempotencyKey: null,
      userPrimaryEmail: null,
      description: eventType.description || null,
      customInputs: null,
      responses: null,
      location: bookingLocation,
      paid: false,
      cancellationReason: null,
      rejectionReason: null,
      dynamicEventSlugRef: null,
      dynamicGroupSlugRef: null,
      fromReschedule: null,
      recurringEventId: null,
      scheduledJobs: [],
      rescheduledBy: null,
      destinationCalendarId: null,
      reassignReason: null,
      reassignById: null,
      rescheduled: false,
      isRecorded: false,
      iCalSequence: 0,
      rating: null,
      ratingFeedback: null,
      noShowHost: null,
      cancelledBy: null,
      creationSource: CreationSource.WEBAPP,
      references: [],
      payment: [],
      isDryRun: false,
      paymentRequired: false,
      paymentUid: undefined,
      luckyUsers: [],
      paymentId: undefined,
      seatReferenceUid: undefined,
      isShortCircuitedBooking: true, // Renamed from isSpamDecoy to avoid exposing spam detection to blocked users
    };
  }

  // For seats, if the booking already exists then we want to add the new attendee to the existing booking
  if (eventType.seatsPerTimeSlot) {
    const newBooking = await handleSeats({
      rescheduleUid,
      reqBookingUid: reqBody.bookingUid,
      eventType,
      evt: { ...evt, seatsPerTimeSlot: eventType.seatsPerTimeSlot, bookerUrl },
      invitee,
      allCredentials,
      organizerUser,
      originalRescheduledBooking,
      bookerEmail,
      bookerPhoneNumber,
      tAttendees,
      bookingSeat,
      reqUserId: input.userId,
      rescheduleReason,
      reqBodyUser: reqBody.user,
      noEmail,
      isConfirmedByDefault,
      additionalNotes,
      reqAppsStatus,
      attendeeLanguage,
      paymentAppData,
      fullName,
      smsReminderNumber,
      eventTypeInfo,
      uid,
      eventTypeId,
      reqBodyMetadata: reqBody.metadata,
      subscriberOptions,
      eventTrigger,
      responses,
      workflows,
      rescheduledBy: reqBody.rescheduledBy,
      isDryRun,
    });

    if (newBooking) {
      const bookingResponse = {
        ...newBooking,
        user: {
          ...newBooking.user,
          email: null,
        },
        paymentRequired: false,
        isDryRun: isDryRun,
        ...(isDryRun ? { troubleshooterData } : {}),
      };
      return {
        ...bookingResponse,
        ...luckyUserResponse,
      };
    } else {
      // Rescheduling logic for the original seated event was handled in handleSeats
      // We want to use new booking logic for the new time slot
      originalRescheduledBooking = null;
      const updatedEvt = CalendarEventBuilder.fromEvent(evt)
        ?.withIdentifiers({
          iCalUID: getICalUID({
            attendeeId: bookingSeat?.attendeeId,
          }),
        })
        .build();

      if (!updatedEvt) {
        throw new HttpError({
          statusCode: 400,
          message: "Failed to build event with new identifiers due to missing required fields",
        });
      }

      evt = updatedEvt;
    }
  }

  if (reqBody.recurringEventId && eventType.recurringEvent) {
    // Overriding the recurring event configuration count to be the actual number of events booked for
    // the recurring event (equal or less than recurring event configuration count)
    eventType.recurringEvent = Object.assign({}, eventType.recurringEvent, { count: recurringCount });
    evt.recurringEvent = eventType.recurringEvent;
  }

  const changedOrganizer =
    !!originalRescheduledBooking &&
    (eventType.schedulingType === SchedulingType.ROUND_ROBIN ||
      eventType.schedulingType === SchedulingType.COLLECTIVE) &&
    originalRescheduledBooking.userId !== evt.organizer.id;

  const skipDeleteEventsAndMeetings = changedOrganizer;

  const isBookingRequestedReschedule =
    !!originalRescheduledBooking &&
    !!originalRescheduledBooking.rescheduled &&
    originalRescheduledBooking.status === BookingStatus.CANCELLED;

  if (
    changedOrganizer &&
    originalRescheduledBooking &&
    originalRescheduledBooking?.user?.name &&
    organizerUser?.name
  ) {
    evt.title = updateHostInEventName(
      originalRescheduledBooking.title,
      originalRescheduledBooking.user.name,
      organizerUser.name
    );
  }

  let results: EventResult<AdditionalInformation & { url?: string; iCalUID?: string }>[] = [];
  let referencesToCreate: PartialReference[] = [];

  let booking: CreatedBooking | null = null;

  tracingLogger.debug(
    "Going to create booking in DB now",
    safeStringify({
      organizerUser: organizerUser.id,
      attendeesList: attendeesList.map((guest) => ({ timeZone: guest.timeZone })),
      requiresConfirmation: evt.requiresConfirmation,
      isConfirmedByDefault,
      userReschedulingIsOwner,
    })
  );

  let assignmentReason: { reasonEnum: AssignmentReasonEnum; reasonString: string } | undefined;

  try {
    if (!isDryRun) {
      booking = await createBooking({
        uid,
        rescheduledBy: reqBody.rescheduledBy,
        routingFormResponseId: routingFormResponseId,
        reroutingFormResponses: reroutingFormResponses ?? null,
        reqBody: {
          user: reqBody.user,
          metadata: reqBody.metadata,
          recurringEventId: reqBody.recurringEventId,
        },
        eventType: {
          eventTypeData: eventType,
          id: eventTypeId,
          slug: eventTypeSlug,
          organizerUser,
          isConfirmedByDefault,
          paymentAppData,
        },
        input: {
          bookerEmail,
          rescheduleReason,
          smsReminderNumber,
          responses,
        },
        evt,
        originalRescheduledBooking,
        creationSource: input.bookingData.creationSource,
        tracking: reqBody.tracking,
      });

      if (booking?.userId) {
        const usersRepository = new UsersRepository();
        await usersRepository.updateLastActiveAt(booking.userId);
        const organizerUserAvailability = availableUsers.find((user) => user.id === booking?.userId);

        criticalLogger.info(`Booking created`, {
          bookingUid: booking.uid,
          selectedCalendarIds: organizerUser.allSelectedCalendars?.map((c) => c.id) ?? [],
          availabilitySnapshot: organizerUserAvailability?.availabilityData
            ? formatAvailabilitySnapshot(organizerUserAvailability.availabilityData)
            : null,
        });
      }

      // If it's a round robin event, record the reason for the host assignment
      if (eventType.schedulingType === SchedulingType.ROUND_ROBIN) {
        if (reqBody.crmOwnerRecordType && reqBody.crmAppSlug && contactOwnerEmail && routingFormResponseId) {
          assignmentReason = await AssignmentReasonRecorder.CRMOwnership({
            bookingId: booking.id,
            crmAppSlug: reqBody.crmAppSlug,
            teamMemberEmail: contactOwnerEmail,
            recordType: reqBody.crmOwnerRecordType,
            routingFormResponseId,
            recordId: crmRecordId,
          });
        } else if (routingFormResponseId && teamId) {
          assignmentReason = await AssignmentReasonRecorder.routingFormRoute({
            bookingId: booking.id,
            routingFormResponseId,
            organizerId: organizerUser.id,
            teamId,
            isRerouting: !!reroutingFormResponses,
            reroutedByEmail: reqBody.rescheduledBy,
          });
        }
      }

      const updatedEvtWithUid = CalendarEventBuilder.fromEvent(evt)
        ?.withUid(booking.uid ?? null)
        .build();

      if (!updatedEvtWithUid) {
        throw new HttpError({
          statusCode: 400,
          message: "Failed to build event with UID due to missing required fields",
        });
      }

      evt = updatedEvtWithUid;

      const updatedEvtWithPassword = CalendarEventBuilder.fromEvent(evt)
        ?.withOneTimePassword(booking.oneTimePassword ?? null)
        .build();

      if (!updatedEvtWithPassword) {
        throw new HttpError({
          statusCode: 400,
          message: "Failed to build event with one-time password due to missing required fields",
        });
      }

      evt = updatedEvtWithPassword;

      if (booking && booking.id && eventType.seatsPerTimeSlot) {
        const currentAttendee = booking.attendees.find(
          (attendee) =>
            attendee.email === bookingData.responses.email ||
            (bookingData.responses.attendeePhoneNumber &&
              attendee.phoneNumber === bookingData.responses.attendeePhoneNumber)
        );

        // Save description to bookingSeat
        const uniqueAttendeeId = uuid();
        await deps.prismaClient.bookingSeat.create({
          data: {
            referenceUid: uniqueAttendeeId,
            data: {
              description: additionalNotes,
              responses,
            },
            metadata: reqBody.metadata,
            booking: {
              connect: {
                id: booking.id,
              },
            },
            attendee: {
              connect: {
                id: currentAttendee?.id,
              },
            },
          },
        });
        evt.attendeeSeatId = uniqueAttendeeId;
      }
    } else {
      const { booking: dryRunBooking, troubleshooterData: _troubleshooterData } = buildDryRunBooking({
        eventTypeId,
        organizerUser,
        eventName,
        startTime: reqBody.start,
        endTime: reqBody.end,
        contactOwnerFromReq,
        contactOwnerEmail,
        allHostUsers: users,
        isManagedEventType,
      });

      booking = dryRunBooking;
      troubleshooterData = {
        ...troubleshooterData,
        ..._troubleshooterData,
      };
    }
  } catch (_err) {
    const err = getServerErrorFromUnknown(_err);
    tracingLogger.error(`Booking ${eventTypeId} failed`, "Error when saving booking to db", err.message);
    if (err.cause && typeof err.cause === "object" && "code" in err.cause && err.cause.code === "P2002") {
      throw new HttpError({
        statusCode: 409,
        message: ErrorCode.BookingConflict,
      });
    }
    throw err;
  }

  // After polling videoBusyTimes, credentials might have been changed due to refreshment, so query them again.
  const credentials = await refreshCredentials(allCredentials);
  const apps = eventTypeAppMetadataOptionalSchema.parse(eventType?.metadata?.apps);
  const eventManager =
    !isDryRun && !skipCalendarSyncTaskCreation
      ? new EventManager({ ...organizerUser, credentials }, apps)
      : buildDryRunEventManager();

  let videoCallUrl;

  // this is the actual rescheduling logic
  if (!eventType.seatsPerTimeSlot && originalRescheduledBooking?.uid) {
    tracingLogger.silly("Rescheduling booking", originalRescheduledBooking.uid);
    // cancel workflow reminders from previous rescheduled booking
    await WorkflowRepository.deleteAllWorkflowReminders(originalRescheduledBooking.workflowReminders);

    evt = addVideoCallDataToEvent(originalRescheduledBooking.references, evt);
    evt.rescheduledBy = reqBody.rescheduledBy;

    // If organizer is changed in RR event then we need to delete the previous host destination calendar events
    const previousHostDestinationCalendar = originalRescheduledBooking?.destinationCalendar
      ? [originalRescheduledBooking?.destinationCalendar]
      : [];

    if (changedOrganizer) {
      // location might changed and will be new created in eventManager.create (organizer default location)
      evt.videoCallData = undefined;
      // To prevent "The requested identifier already exists" error while updating event, we need to remove iCalUID
      evt.iCalUID = undefined;
      evt.hasOrganizerChanged = true;
    }

    if (changedOrganizer && originalRescheduledBooking?.user) {
      const originalHostCredentials = await getAllCredentialsIncludeServiceAccountKey(
        originalRescheduledBooking.user,
        eventType
      );
      const refreshedOriginalHostCredentials = await refreshCredentials(originalHostCredentials);

      // Create EventManager with original host's credentials for deletion operations
      const originalHostEventManager = new EventManager(
        { ...originalRescheduledBooking.user, credentials: refreshedOriginalHostCredentials },
        apps
      );
      tracingLogger.debug("RescheduleOrganizerChanged: Deleting Event and Meeting for previous booking");
      // Create deletion event with original host's organizer info and original booking properties
      const deletionEvent = {
        ...evt,
        organizer: {
          id: originalRescheduledBooking.user.id,
          name: originalRescheduledBooking.user.name || "",
          email: originalRescheduledBooking.user.email,
          username: originalRescheduledBooking.user.username || undefined,
          timeZone: originalRescheduledBooking.user.timeZone,
          language: { translate: tOrganizer, locale: originalRescheduledBooking.user.locale ?? "en" },
          timeFormat: getTimeFormatStringFromUserTimeFormat(originalRescheduledBooking.user.timeFormat),
        },
        destinationCalendar: previousHostDestinationCalendar,
        // Override with original booking properties used by deletion operations
        startTime: originalRescheduledBooking.startTime.toISOString(),
        endTime: originalRescheduledBooking.endTime.toISOString(),
        uid: originalRescheduledBooking.uid,
        location: originalRescheduledBooking.location,
        responses: originalRescheduledBooking.responses
          ? (originalRescheduledBooking.responses as CalEventResponses)
          : evt.responses,
      };

      if (!skipCalendarSyncTaskCreation) {
        await originalHostEventManager.deleteEventsAndMeetings({
          event: deletionEvent,
          bookingReferences: originalRescheduledBooking.references,
        });
      }
    }
    const updateManager = !skipCalendarSyncTaskCreation
      ? await eventManager.reschedule(
        evt,
        originalRescheduledBooking.uid,
        undefined,
        changedOrganizer,
        previousHostDestinationCalendar,
        isBookingRequestedReschedule,
        skipDeleteEventsAndMeetings
      )
      : placeholderCreatedEvent;
    // This gets overridden when updating the event - to check if notes have been hidden or not. We just reset this back
    // to the default description when we are sending the emails.
    evt.description = eventType.description;

    results = updateManager.results;
    referencesToCreate = updateManager.referencesToCreate;

    videoCallUrl = evt.videoCallData && evt.videoCallData.url ? evt.videoCallData.url : null;

    // This gets overridden when creating the event - to check if notes have been hidden or not. We just reset this back
    // to the default description when we are sending the emails.
    evt.description = eventType.description;

    const { metadata: videoMetadata, videoCallUrl: _videoCallUrl } = getVideoCallDetails({
      results,
    });

    let metadata: AdditionalInformation = {};
    metadata = videoMetadata;
    videoCallUrl = _videoCallUrl;

    const isThereAnIntegrationError = results && results.some((res) => !res.success);

    if (isThereAnIntegrationError) {
      const error = {
        errorCode: "BookingReschedulingMeetingFailed",
        message: "Booking Rescheduling failed",
      };

      tracingLogger.error(
        `EventManager.reschedule failure in some of the integrations ${organizerUser.username}`,
        safeStringify({ error, results })
      );
    } else {
      if (results.length) {
        // Handle Google Meet results
        // We use the original booking location since the evt location changes to daily
        if (bookingLocation === MeetLocationType) {
          const googleMeetResult = {
            appName: GoogleMeetMetadata.name,
            type: "conferencing",
            uid: results[0].uid,
            originalEvent: results[0].originalEvent,
          };

          // Find index of google_calendar inside createManager.referencesToCreate
          const googleCalIndex = updateManager.referencesToCreate.findIndex(
            (ref) => ref.type === "google_calendar"
          );
          const googleCalResult = results[googleCalIndex];

          if (!googleCalResult) {
            tracingLogger.warn("Google Calendar not installed but using Google Meet as location");
            results.push({
              ...googleMeetResult,
              success: false,
              calWarnings: [tOrganizer("google_meet_warning")],
            });
          }

          const googleHangoutLink = Array.isArray(googleCalResult?.updatedEvent)
            ? googleCalResult.updatedEvent[0]?.hangoutLink
            : googleCalResult?.updatedEvent?.hangoutLink ?? googleCalResult?.createdEvent?.hangoutLink;

          if (googleHangoutLink) {
            results.push({
              ...googleMeetResult,
              success: true,
            });

            // Add google_meet to referencesToCreate in the same index as google_calendar
            updateManager.referencesToCreate[googleCalIndex] = {
              ...updateManager.referencesToCreate[googleCalIndex],
              meetingUrl: googleHangoutLink,
            };

            // Also create a new referenceToCreate with type video for google_meet
            updateManager.referencesToCreate.push({
              type: "google_meet_video",
              meetingUrl: googleHangoutLink,
              uid: googleCalResult.uid,
              credentialId: updateManager.referencesToCreate[googleCalIndex].credentialId,
            });
          } else if (googleCalResult && !googleHangoutLink) {
            results.push({
              ...googleMeetResult,
              success: false,
            });
          }
        }
        const createdOrUpdatedEvent = Array.isArray(results[0]?.updatedEvent)
          ? results[0]?.updatedEvent[0]
          : results[0]?.updatedEvent ?? results[0]?.createdEvent;
        metadata.hangoutLink = createdOrUpdatedEvent?.hangoutLink;
        metadata.conferenceData = createdOrUpdatedEvent?.conferenceData;
        metadata.entryPoints = createdOrUpdatedEvent?.entryPoints;
        evt.appsStatus = handleAppsStatus(results, booking, reqAppsStatus);
        videoCallUrl =
          metadata.hangoutLink ||
          createdOrUpdatedEvent?.url ||
          organizerOrFirstDynamicGroupMemberDefaultLocationUrl ||
          getVideoCallUrlFromCalEvent(evt) ||
          videoCallUrl;
      }

      const calendarResult = results.find((result) => result.type.includes("_calendar"));

      evt.iCalUID = Array.isArray(calendarResult?.updatedEvent)
        ? calendarResult?.updatedEvent[0]?.iCalUID
        : calendarResult?.updatedEvent?.iCalUID || undefined;
    }

    evt.appsStatus = handleAppsStatus(results, booking, reqAppsStatus);

    if (!noEmail && isConfirmedByDefault && !isDryRun) {
      await emailsAndSmsHandler.send({
        action: BookingActionMap.rescheduled,
        data: {
          evt,
          eventType,
          additionalInformation: metadata,
          additionalNotes,
          iCalUID,
          originalRescheduledBooking,
          rescheduleReason,
          isRescheduledByBooker: reqBody.rescheduledBy === bookerEmail,
          users,
          changedOrganizer,
        },
      });
      bookingEmailsAndSmsTaskerAction = BookingActionMap.rescheduled;
    }
    // If it's not a reschedule, doesn't require confirmation and there's no price,
    // Create a booking
  } else if (isConfirmedByDefault) {
    // Use EventManager to conditionally use all needed integrations.
    const createManager =
      areCalendarEventsEnabled && !skipCalendarSyncTaskCreation
        ? await eventManager.create(evt)
        : placeholderCreatedEvent;
    if (evt.location) {
      booking.location = evt.location;
    }
    // This gets overridden when creating the event - to check if notes have been hidden or not. We just reset this back
    // to the default description when we are sending the emails.
    evt.description = eventType.description;

    results = createManager.results;
    referencesToCreate = createManager.referencesToCreate;
    videoCallUrl = evt.videoCallData && evt.videoCallData.url ? evt.videoCallData.url : null;

    if (results.length > 0 && results.every((res) => !res.success)) {
      const error = {
        errorCode: "BookingCreatingMeetingFailed",
        message: "Booking failed",
      };

      tracingLogger.error(
        `EventManager.create failure in some of the integrations ${organizerUser.username}`,
        safeStringify({ error, results })
      );
    } else {
      const additionalInformation: AdditionalInformation = {};

      if (results.length) {
        // Handle Google Meet results
        // We use the original booking location since the evt location changes to daily
        if (bookingLocation === MeetLocationType) {
          const googleMeetResult = {
            appName: GoogleMeetMetadata.name,
            type: "conferencing",
            uid: results[0].uid,
            originalEvent: results[0].originalEvent,
          };

          // Find index of google_calendar inside createManager.referencesToCreate
          const googleCalIndex = createManager.referencesToCreate.findIndex(
            (ref) => ref.type === "google_calendar"
          );
          const googleCalResult = results[googleCalIndex];

          if (!googleCalResult) {
            tracingLogger.warn("Google Calendar not installed but using Google Meet as location");
            results.push({
              ...googleMeetResult,
              success: false,
              calWarnings: [tOrganizer("google_meet_warning")],
            });
          }

          if (googleCalResult?.createdEvent?.hangoutLink) {
            results.push({
              ...googleMeetResult,
              success: true,
            });

            // Add google_meet to referencesToCreate in the same index as google_calendar
            createManager.referencesToCreate[googleCalIndex] = {
              ...createManager.referencesToCreate[googleCalIndex],
              meetingUrl: googleCalResult.createdEvent.hangoutLink,
            };

            // Also create a new referenceToCreate with type video for google_meet
            createManager.referencesToCreate.push({
              type: "google_meet_video",
              meetingUrl: googleCalResult.createdEvent.hangoutLink,
              uid: googleCalResult.uid,
              credentialId: createManager.referencesToCreate[googleCalIndex].credentialId,
            });
          } else if (googleCalResult && !googleCalResult.createdEvent?.hangoutLink) {
            results.push({
              ...googleMeetResult,
              success: false,
            });
          }
        }
        // TODO: Handle created event metadata more elegantly
        additionalInformation.hangoutLink = results[0].createdEvent?.hangoutLink;
        additionalInformation.conferenceData = results[0].createdEvent?.conferenceData;
        additionalInformation.entryPoints = results[0].createdEvent?.entryPoints;
        evt.appsStatus = handleAppsStatus(results, booking, reqAppsStatus);
        videoCallUrl =
          additionalInformation.hangoutLink ||
          organizerOrFirstDynamicGroupMemberDefaultLocationUrl ||
          videoCallUrl;

        if (!isDryRun && evt.iCalUID !== booking.iCalUID) {
          // The eventManager could change the iCalUID. At this point we can update the DB record
          await deps.prismaClient.booking.update({
            where: {
              id: booking.id,
            },
            data: {
              iCalUID: evt.iCalUID || booking.iCalUID,
            },
          });
        }
      }
      if (!noEmail) {
        if (!isDryRun && !(eventType.seatsPerTimeSlot && rescheduleUid)) {
          await emailsAndSmsHandler.send({
            action: BookingActionMap.confirmed,
            data: {
              eventType: {
                metadata: eventType.metadata,
                schedulingType: eventType.schedulingType,
              },
              eventNameObject,
              workflows,
              evt,
              additionalInformation,
              additionalNotes,
              customInputs,
            },
          });
          bookingEmailsAndSmsTaskerAction = BookingActionMap.confirmed;
        }
      }
    }
  } else {
    // If isConfirmedByDefault is false, then booking can't be considered ACCEPTED and thus EventManager has no role to play. Booking is created as PENDING
    tracingLogger.debug(
      `EventManager doesn't need to create or reschedule event for booking ${organizerUser.username}`,
      safeStringify({
        calEvent: getPiiFreeCalendarEvent(evt),
        isConfirmedByDefault,
        paymentValue: paymentAppData.price,
      })
    );
  }

  const bookingRequiresPayment =
    !Number.isNaN(paymentAppData.price) &&
    paymentAppData.price > 0 &&
    !originalRescheduledBooking?.paid &&
    !!booking;

  if (!isConfirmedByDefault && noEmail !== true && !bookingRequiresPayment) {
    tracingLogger.debug(
      `Emails: Booking ${organizerUser.username} requires confirmation, sending request emails`,
      safeStringify({
        calEvent: getPiiFreeCalendarEvent(evt),
      })
    );
    if (!isDryRun) {
      await emailsAndSmsHandler.send({
        action: BookingActionMap.requested,
        data: { evt, attendees: attendeesList, eventType, additionalNotes },
      });
      bookingEmailsAndSmsTaskerAction = BookingActionMap.requested;
    }
  }

  if (booking.location?.startsWith("http")) {
    videoCallUrl = booking.location;
  }

  const metadata = videoCallUrl
    ? {
      videoCallUrl: getVideoCallUrlFromCalEvent(evt) || videoCallUrl,
    }
    : undefined;

  const bookingCreatedPayload = buildBookingCreatedPayload({
    booking,
    organizerUserId: organizerUser.id,
    // FIXME: It looks like hasHashedBookingLink is set to true based on the value of hashedLink when sending the request. So, technically we could remove hasHashedBookingLink usage completely
    hashedLink: hasHashedBookingLink ? reqBody.hashedLink ?? null : null,
    isDryRun,
    organizationId: eventOrganizationId,
  });

<<<<<<< HEAD
  const bookingCreatedPayload = buildBookingCreatedPayload({
    booking,
    organizerUserId: organizerUser.id,
    // FIXME: It looks like hasHashedBookingLink is set to true based on the value of hashedLink when sending the request. So, technically we could remove hasHashedBookingLink usage completely
    hashedLink: hasHashedBookingLink ? reqBody.hashedLink ?? null : null,
    isDryRun,
    organizationId: eventOrganizationId,
  });

  const bookingRescheduledPayload: BookingRescheduledPayload = {
    ...bookingCreatedPayload,
    oldBooking: originalRescheduledBooking ? {
      startTime: originalRescheduledBooking.startTime,
      endTime: originalRescheduledBooking.endTime,
    } : undefined,
  };

=======
  const bookingRescheduledPayload: BookingRescheduledPayload = {
    ...bookingCreatedPayload,
    oldBooking: originalRescheduledBooking ? {
      startTime: originalRescheduledBooking.startTime,
      endTime: originalRescheduledBooking.endTime,
    } : undefined,
  };

>>>>>>> b92ca4b5
  const bookingEventHandler = deps.bookingEventHandler;

  // TODO: Incrementally move all stuff that happens after a booking is created to these handlers
  if (originalRescheduledBooking) {
    await bookingEventHandler.onBookingRescheduled(bookingRescheduledPayload);
  } else {
<<<<<<< HEAD
    await bookingEventHandler.onBookingCreated(bookingCreatedPayload, makeGuestActor({ email: bookerEmail }));
=======
    // TODO: We need to check session in booking flow and accordingly create USER actor if applicable.
    const auditActor = makeGuestActor({ email: bookerEmail, name: fullName });
    await bookingEventHandler.onBookingCreated(bookingCreatedPayload, auditActor);
>>>>>>> b92ca4b5
  }

  const webhookData: EventPayloadType = {
    ...evt,
    ...eventTypeInfo,
    bookingId: booking?.id,
    rescheduleId: originalRescheduledBooking?.id || undefined,
    rescheduleUid,
    rescheduleStartTime: originalRescheduledBooking?.startTime
      ? dayjs(originalRescheduledBooking?.startTime).utc().format()
      : undefined,
    rescheduleEndTime: originalRescheduledBooking?.endTime
      ? dayjs(originalRescheduledBooking?.endTime).utc().format()
      : undefined,
    metadata: { ...metadata, ...reqBody.metadata },
    eventTypeId,
    status: "ACCEPTED",
    smsReminderNumber: booking?.smsReminderNumber || undefined,
    rescheduledBy: reqBody.rescheduledBy,
    ...(assignmentReason ? { assignmentReason: [assignmentReason] } : {}),
  };

  if (bookingRequiresPayment) {
    tracingLogger.debug(`Booking ${organizerUser.username} requires payment`);
    // Load credentials.app.categories
    const credentialPaymentAppCategories = await deps.prismaClient.credential.findMany({
      where: {
        ...(paymentAppData.credentialId ? { id: paymentAppData.credentialId } : { userId: organizerUser.id }),
        app: {
          categories: {
            hasSome: ["payment"],
          },
        },
      },
      select: {
        key: true,
        appId: true,
        app: {
          select: {
            categories: true,
            dirName: true,
          },
        },
      },
    });
    const eventTypePaymentAppCredential = credentialPaymentAppCategories.find((credential) => {
      return credential.appId === paymentAppData.appId;
    });

    if (!eventTypePaymentAppCredential) {
      throw new HttpError({
        statusCode: 400,
        message: "Missing payment credentials",
      });
    }

    // Convert type of eventTypePaymentAppCredential to appId: EventTypeAppList
    if (!booking.user) booking.user = organizerUser;
    const payment = await handlePayment({
      evt,
      selectedEventType: {
        ...eventType,
        metadata: eventType.metadata
          ? {
            ...eventType.metadata,
            apps: eventType.metadata?.apps as Prisma.JsonValue,
          }
          : {},
      },
      paymentAppCredentials: eventTypePaymentAppCredential as IEventTypePaymentCredentialType,
      booking,
      bookerName: fullName,
      bookerEmail,
      bookerPhoneNumber,
      isDryRun,
      bookingFields: eventType.bookingFields,
      locale: language,
    });
    const subscriberOptionsPaymentInitiated: GetSubscriberOptions = {
      userId: triggerForUser ? organizerUser.id : null,
      eventTypeId,
      triggerEvent: WebhookTriggerEvents.BOOKING_PAYMENT_INITIATED,
      teamId,
      orgId,
      oAuthClientId: platformClientId,
    };
    await handleWebhookTrigger({
      subscriberOptions: subscriberOptionsPaymentInitiated,
      eventTrigger: WebhookTriggerEvents.BOOKING_PAYMENT_INITIATED,
      webhookData: {
        ...webhookData,
        paymentId: payment?.id,
      },
      isDryRun,
    });

    try {
      const calendarEventForWorkflow = {
        ...evt,
        rescheduleReason,
        metadata,
        eventType: {
          slug: eventType.slug,
          schedulingType: eventType.schedulingType,
          hosts: eventType.hosts,
        },
        bookerUrl,
      };

      if (isNormalBookingOrFirstRecurringSlot) {
        const creditService = new CreditService();

        await WorkflowService.scheduleWorkflowsFilteredByTriggerEvent({
          workflows,
          smsReminderNumber: smsReminderNumber || null,
          calendarEvent: calendarEventForWorkflow,
          hideBranding: !!eventType.owner?.hideBranding,
          seatReferenceUid: evt.attendeeSeatId,
          isDryRun,
          triggers: [WorkflowTriggerEvents.BOOKING_PAYMENT_INITIATED],
          creditCheckFn: creditService.hasAvailableCredits.bind(creditService),
        });
      }
    } catch (error) {
      tracingLogger.error(
        "Error while scheduling workflow reminders for booking payment initiated",
        JSON.stringify({ error })
      );
    }

    // TODO: Refactor better so this booking object is not passed
    // all around and instead the individual fields are sent as args.
    const bookingResponse = {
      ...booking,
      user: {
        ...booking.user,
        email: null,
      },
      videoCallUrl: metadata?.videoCallUrl,
      // Ensure seatReferenceUid is properly typed as string | null
      seatReferenceUid: evt.attendeeSeatId,
    };

    return {
      ...bookingResponse,
      ...luckyUserResponse,
      message: "Payment required",
      paymentRequired: true,
      paymentUid: payment?.uid,
      paymentId: payment?.id,
      isDryRun,
      ...(isDryRun ? { troubleshooterData } : {}),
    };
  }

  tracingLogger.debug(`Booking ${organizerUser.username} completed`);

  // We are here so, booking doesn't require payment and booking is also created in DB already, through createBooking call
  if (isConfirmedByDefault) {
    const subscribersMeetingEnded = await getWebhooks(subscriberOptionsMeetingEnded);
    const subscribersMeetingStarted = await getWebhooks(subscriberOptionsMeetingStarted);

    const deleteWebhookScheduledTriggerPromises: Promise<unknown>[] = [];
    const scheduleTriggerPromises = [];

    if (rescheduleUid && originalRescheduledBooking) {
      //delete all scheduled triggers for meeting ended and meeting started of booking
      deleteWebhookScheduledTriggerPromises.push(
        deleteWebhookScheduledTriggers({
          booking: originalRescheduledBooking,
          isDryRun,
        })
      );
      deleteWebhookScheduledTriggerPromises.push(
        cancelNoShowTasksForBooking({
          bookingUid: originalRescheduledBooking.uid,
        })
      );
    }

    if (booking && booking.status === BookingStatus.ACCEPTED) {
      const bookingWithCalEventResponses = {
        ...booking,
        responses: reqBody.calEventResponses,
      };
      for (const subscriber of subscribersMeetingEnded) {
        scheduleTriggerPromises.push(
          scheduleTrigger({
            booking: bookingWithCalEventResponses,
            subscriberUrl: subscriber.subscriberUrl,
            subscriber,
            triggerEvent: WebhookTriggerEvents.MEETING_ENDED,
            isDryRun,
          })
        );
      }

      for (const subscriber of subscribersMeetingStarted) {
        scheduleTriggerPromises.push(
          scheduleTrigger({
            booking: bookingWithCalEventResponses,
            subscriberUrl: subscriber.subscriberUrl,
            subscriber,
            triggerEvent: WebhookTriggerEvents.MEETING_STARTED,
            isDryRun,
          })
        );
      }
    }

    const scheduledTriggerResults = await Promise.allSettled([
      ...deleteWebhookScheduledTriggerPromises,
      ...scheduleTriggerPromises,
    ]);
    const failures = scheduledTriggerResults.filter((result) => result.status === "rejected");

    if (failures.length > 0) {
      tracingLogger.error(
        "Error while scheduling or canceling webhook triggers",
        safeStringify({
          errors: failures.map((f) => f.reason),
        })
      );
    }

    // Send Webhook call if hooked to BOOKING_CREATED & BOOKING_RESCHEDULED
    await handleWebhookTrigger({
      subscriberOptions,
      eventTrigger,
      webhookData,
      isDryRun,
    });
  } else {
    // if eventType requires confirmation we will trigger the BOOKING REQUESTED Webhook
    const eventTrigger: WebhookTriggerEvents = WebhookTriggerEvents.BOOKING_REQUESTED;
    subscriberOptions.triggerEvent = eventTrigger;
    webhookData.status = "PENDING";
    await handleWebhookTrigger({
      subscriberOptions,
      eventTrigger,
      webhookData,
      isDryRun,
    });
  }

  if (!booking) throw new HttpError({ statusCode: 400, message: "Booking failed" });

  try {
    if (!isDryRun) {
      await deps.prismaClient.booking.update({
        where: {
          uid: booking.uid,
        },
        data: {
          location: evt.location,
          metadata: { ...(typeof booking.metadata === "object" && booking.metadata), ...metadata },
          references: {
            createMany: {
              data: referencesToCreate,
            },
          },
        },
      });
    }
  } catch (error) {
    tracingLogger.error("Error while creating booking references", JSON.stringify({ error }));
  }

  const evtWithMetadata = {
    ...evt,
    rescheduleReason,
    metadata,
    eventType: { slug: eventType.slug, schedulingType: eventType.schedulingType, hosts: eventType.hosts },
    bookerUrl,
  };

  if (!eventType.metadata?.disableStandardEmails?.all?.attendee) {
    await scheduleMandatoryReminder({
      evt: evtWithMetadata,
      workflows,
      requiresConfirmation: !isConfirmedByDefault,
      hideBranding: !!eventType.owner?.hideBranding,
      seatReferenceUid: evt.attendeeSeatId,
      isPlatformNoEmail: noEmail && Boolean(platformClientId),
      isDryRun,
    });
  }

  try {
    const creditService = new CreditService();

    await WorkflowService.scheduleWorkflowsForNewBooking({
      workflows,
      smsReminderNumber: smsReminderNumber || null,
      calendarEvent: evtWithMetadata,
      hideBranding: !!eventType.owner?.hideBranding,
      seatReferenceUid: evt.attendeeSeatId,
      isDryRun,
      isConfirmedByDefault,
      isNormalBookingOrFirstRecurringSlot,
      isRescheduleEvent: !!rescheduleUid,
      creditCheckFn: creditService.hasAvailableCredits.bind(creditService),
    });
  } catch (error) {
    tracingLogger.error("Error while scheduling workflow reminders", JSON.stringify({ error }));
  }

  try {
    if (isConfirmedByDefault) {
      await scheduleNoShowTriggers({
        booking: {
          startTime: booking.startTime,
          id: booking.id,
          location: booking.location,
          uid: booking.uid,
        },
        triggerForUser,
        organizerUser: { id: organizerUser.id },
        eventTypeId,
        teamId,
        orgId,
        isDryRun,
      });
    }
  } catch (error) {
    tracingLogger.error("Error while scheduling no show triggers", JSON.stringify({ error }));
  }

  if (!isDryRun) {
    await handleAnalyticsEvents({
      credentials: allCredentials,
      rawBookingData,
      bookingInfo: {
        name: fullName,
        email: bookerEmail,
        eventName: "Cal.com lead",
      },
      isTeamEventType,
    });

    // Unused until we deploy to trigger.dev production
    // for now we only enable for cal.com org and we keep our current email system
    // cal.com org members will see emails in double while we test
    if (ENABLE_ASYNC_TASKER && !noEmail) {
      try {
        if (orgId) {
          const hasTeamFeature = await deps.featuresRepository.checkIfTeamHasFeature(
            orgId,
            "booking-email-sms-tasker"
          );
          if (hasTeamFeature) {
            await deps.bookingEmailAndSmsTasker.send({
              action: bookingEmailsAndSmsTaskerAction,
              schedulingType: evtWithMetadata.eventType.schedulingType,
              payload: {
                bookingId: booking.id,
                conferenceCredentialId,
                platformClientId,
                platformRescheduleUrl,
                platformCancelUrl,
                platformBookingUrl,
                isRescheduledByBooker: reqBody.rescheduledBy === bookerEmail,
              },
            });
          }
        }
      } catch (err) {
        tracingLogger.error("bookingEmailAndSmsTasker error:", err);
      }
    }
  }

  // TODO: Refactor better so this booking object is not passed
  // all around and instead the individual fields are sent as args.
  const bookingResponse = {
    ...booking,
    user: {
      ...booking.user,
      email: null,
    },
    paymentRequired: false,
  };

  return {
    ...bookingResponse,
    ...luckyUserResponse,
    isDryRun,
    ...(isDryRun ? { troubleshooterData } : {}),
    references: referencesToCreate,
    seatReferenceUid: evt.attendeeSeatId,
    videoCallUrl: metadata?.videoCallUrl,
  };
}

/**
 * Takes care of creating/rescheduling non-recurring, non-instant bookings. Such bookings could be TeamBooking, UserBooking, SeatedUserBooking, SeatedTeamBooking, etc.
 * We can't name it CoreBookingService because non-instant booking also creates a booking but it is entirely different from the regular booking.
 * We are open to renaming it to something more descriptive.
 */
export class RegularBookingService implements IBookingService {
  constructor(private readonly deps: IBookingServiceDependencies) { }

  async createBooking(input: { bookingData: CreateRegularBookingData; bookingMeta?: CreateBookingMeta }) {
    return handler({ bookingData: input.bookingData, ...input.bookingMeta }, this.deps);
  }

  async rescheduleBooking(input: { bookingData: CreateRegularBookingData; bookingMeta?: CreateBookingMeta }) {
    return handler({ bookingData: input.bookingData, ...input.bookingMeta }, this.deps);
  }

  /**
   * @deprecated Exists only till API v1 is removed.
   */
  async createBookingForApiV1(input: {
    bookingData: CreateRegularBookingData;
    bookingMeta?: CreateBookingMeta;
    bookingDataSchemaGetter: BookingDataSchemaGetter;
  }) {
    const bookingMeta = input.bookingMeta ?? {};
    return handler(
      {
        bookingData: input.bookingData,
        ...bookingMeta,
      },
      this.deps,
      input.bookingDataSchemaGetter
    );
  }
}<|MERGE_RESOLUTION|>--- conflicted
+++ resolved
@@ -2301,16 +2301,6 @@
     organizationId: eventOrganizationId,
   });
 
-<<<<<<< HEAD
-  const bookingCreatedPayload = buildBookingCreatedPayload({
-    booking,
-    organizerUserId: organizerUser.id,
-    // FIXME: It looks like hasHashedBookingLink is set to true based on the value of hashedLink when sending the request. So, technically we could remove hasHashedBookingLink usage completely
-    hashedLink: hasHashedBookingLink ? reqBody.hashedLink ?? null : null,
-    isDryRun,
-    organizationId: eventOrganizationId,
-  });
-
   const bookingRescheduledPayload: BookingRescheduledPayload = {
     ...bookingCreatedPayload,
     oldBooking: originalRescheduledBooking ? {
@@ -2319,29 +2309,15 @@
     } : undefined,
   };
 
-=======
-  const bookingRescheduledPayload: BookingRescheduledPayload = {
-    ...bookingCreatedPayload,
-    oldBooking: originalRescheduledBooking ? {
-      startTime: originalRescheduledBooking.startTime,
-      endTime: originalRescheduledBooking.endTime,
-    } : undefined,
-  };
-
->>>>>>> b92ca4b5
   const bookingEventHandler = deps.bookingEventHandler;
 
   // TODO: Incrementally move all stuff that happens after a booking is created to these handlers
   if (originalRescheduledBooking) {
     await bookingEventHandler.onBookingRescheduled(bookingRescheduledPayload);
   } else {
-<<<<<<< HEAD
-    await bookingEventHandler.onBookingCreated(bookingCreatedPayload, makeGuestActor({ email: bookerEmail }));
-=======
     // TODO: We need to check session in booking flow and accordingly create USER actor if applicable.
     const auditActor = makeGuestActor({ email: bookerEmail, name: fullName });
     await bookingEventHandler.onBookingCreated(bookingCreatedPayload, auditActor);
->>>>>>> b92ca4b5
   }
 
   const webhookData: EventPayloadType = {
