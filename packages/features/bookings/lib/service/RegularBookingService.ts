--- conflicted
+++ resolved
@@ -128,7 +128,6 @@
 import { validateEventLength } from "../handleNewBooking/validateEventLength";
 import handleSeats from "../handleSeats/handleSeats";
 import type { IBookingService } from "../interfaces/IBookingService";
-import { makeGuestActor } from "../types/actor";
 
 const translator = short();
 const log = logger.getSubLogger({ prefix: ["[api] book:user"] });
@@ -458,10 +457,6 @@
   };
 }
 
-<<<<<<< HEAD
-
-=======
->>>>>>> 3618b5a0
 export interface IBookingServiceDependencies {
   checkBookingAndDurationLimitsService: CheckBookingAndDurationLimitsService;
   prismaClient: PrismaClient;
@@ -642,15 +637,7 @@
   const tGuests = await getTranslation("en", "common");
 
   const dynamicUserList = Array.isArray(reqBody.user) ? reqBody.user : getUsernameList(reqBody.user);
-<<<<<<< HEAD
-  if (!eventType)
-    throw new HttpError({
-      statusCode: 404,
-      message: "event_type_not_found",
-    });
-=======
   if (!eventType) throw new HttpError({ statusCode: 404, message: "event_type_not_found" });
->>>>>>> 3618b5a0
 
   if (eventType.seatsPerTimeSlot && eventType.recurringEvent) {
     throw new HttpError({
@@ -794,14 +781,7 @@
   if (routedTeamMemberIds) {
     //routingFormResponseId could be 0 for dry run. So, we just avoid undefined value
     if (routingFormResponseId === undefined) {
-<<<<<<< HEAD
-      throw new HttpError({
-        statusCode: 400,
-        message: "Missing routingFormResponseId",
-      });
-=======
       throw new HttpError({ statusCode: 400, message: "Missing routingFormResponseId" });
->>>>>>> 3618b5a0
     }
     routingFormResponse = await deps.prismaClient.app_RoutingForms_FormResponse.findUnique({
       where: {
@@ -1437,7 +1417,6 @@
       platformCancelUrl,
       platformBookingUrl,
     })
-    .withOrganization(organizerOrganizationId)
     .withHashedLink(hasHashedBookingLink ? reqBody.hashedLink ?? null : null)
     .build();
 
@@ -1901,6 +1880,7 @@
       throw new HttpError({
         statusCode: 409,
         message: ErrorCode.BookingConflict,
+        data: { traceId: traceContext.traceId },
       });
     }
     throw err;
@@ -2303,18 +2283,6 @@
     isDryRun,
     organizationId: eventOrganizationId,
   });
-<<<<<<< HEAD
-
-  const bookingRescheduledPayload: BookingRescheduledPayload = {
-    ...bookingCreatedPayload,
-    oldBooking: originalRescheduledBooking ? {
-      startTime: originalRescheduledBooking.startTime,
-      endTime: originalRescheduledBooking.endTime,
-    } : undefined,
-  };
-
-  const bookingEventHandler = deps.bookingEventHandler;
-=======
 
 
   const bookingRescheduledPayload: BookingRescheduledPayload = {
@@ -2325,19 +2293,12 @@
       endTime: originalRescheduledBooking.endTime,
     } : undefined,
   };
->>>>>>> 3618b5a0
 
   // TODO: Incrementally move all stuff that happens after a booking is created to these handlers
   if (originalRescheduledBooking) {
     await deps.bookingEventHandler.onBookingRescheduled(bookingRescheduledPayload);
   } else {
-<<<<<<< HEAD
-    // TODO: We need to check session in booking flow and accordingly create USER actor if applicable.
-    const auditActor = makeGuestActor({ email: bookerEmail, name: fullName });
-    await bookingEventHandler.onBookingCreated(bookingCreatedPayload, auditActor);
-=======
     await deps.bookingEventHandler.onBookingCreated(bookingCreatedPayload);
->>>>>>> 3618b5a0
   }
 
   const webhookData: EventPayloadType = {
@@ -2388,14 +2349,7 @@
     });
 
     if (!eventTypePaymentAppCredential) {
-<<<<<<< HEAD
-      throw new HttpError({
-        statusCode: 400,
-        message: "Missing payment credentials",
-      });
-=======
       throw new HttpError({ statusCode: 400, message: "Missing payment credentials" });
->>>>>>> 3618b5a0
     }
 
     // Convert type of eventTypePaymentAppCredential to appId: EventTypeAppList
