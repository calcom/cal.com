import short, { uuid } from "short-uuid";
import { v5 as uuidv5 } from "uuid";



import processExternalId from "@calcom/app-store/_utils/calendars/processExternalId";
import { getPaymentAppData } from "@calcom/app-store/_utils/payments/getPaymentAppData";
import {
  enrichHostsWithDelegationCredentials,
  getFirstDelegationConferencingCredentialAppLocation,
} from "@calcom/app-store/delegationCredential";
import { metadata as GoogleMeetMetadata } from "@calcom/app-store/googlevideo/_metadata";
import {
  getLocationValueForDB,
  MeetLocationType,
  OrganizerDefaultConferencingAppType,
} from "@calcom/app-store/locations";
import { getAppFromSlug } from "@calcom/app-store/utils";
import {
  eventTypeMetaDataSchemaWithTypedApps,
  eventTypeAppMetadataOptionalSchema,
} from "@calcom/app-store/zod-utils";
import dayjs from "@calcom/dayjs";
import { scheduleMandatoryReminder } from "@calcom/ee/workflows/lib/reminders/scheduleMandatoryReminder";
import getICalUID from "@calcom/emails/lib/getICalUID";
import { CalendarEventBuilder } from "@calcom/features/CalendarEventBuilder";
import EventManager, { placeholderCreatedEvent } from "@calcom/features/bookings/lib/EventManager";
import type { BookingDataSchemaGetter } from "@calcom/features/bookings/lib/dto/types";
import type {
  CreateRegularBookingData,
  CreateBookingMeta,
  BookingHandlerInput,
} from "@calcom/features/bookings/lib/dto/types";
import type { CheckBookingAndDurationLimitsService } from "@calcom/features/bookings/lib/handleNewBooking/checkBookingAndDurationLimits";
import { handlePayment } from "@calcom/features/bookings/lib/handlePayment";
import { handleWebhookTrigger } from "@calcom/features/bookings/lib/handleWebhookTrigger";
import { isEventTypeLoggingEnabled } from "@calcom/features/bookings/lib/isEventTypeLoggingEnabled";
import { BookingEventHandlerService } from "@calcom/features/bookings/lib/onBookingEvents/BookingEventHandlerService";
import type { CacheService } from "@calcom/features/calendar-cache/lib/getShouldServeCache";
import { getSpamCheckService } from "@calcom/features/di/watchlist/containers/SpamCheckService.container";
import { getBookerBaseUrl } from "@calcom/features/ee/organizations/lib/getBookerUrlServer";
import AssignmentReasonRecorder from "@calcom/features/ee/round-robin/assignmentReason/AssignmentReasonRecorder";
import { WorkflowService } from "@calcom/features/ee/workflows/lib/service/WorkflowService";
import { WorkflowRepository } from "@calcom/features/ee/workflows/repositories/WorkflowRepository";
import { getUsernameList } from "@calcom/features/eventtypes/lib/defaultEvents";
import { getEventName, updateHostInEventName } from "@calcom/features/eventtypes/lib/eventNaming";
import { getFullName } from "@calcom/features/form-builder/utils";
import type { HashedLinkService } from "@calcom/features/hashedLink/lib/service/HashedLinkService";
import { ProfileRepository } from "@calcom/features/profile/repositories/ProfileRepository";
import { handleAnalyticsEvents } from "@calcom/features/tasker/tasks/analytics/handleAnalyticsEvents";
import type { UserRepository } from "@calcom/features/users/repositories/UserRepository";
import { UsersRepository } from "@calcom/features/users/users.repository";
import type { GetSubscriberOptions } from "@calcom/features/webhooks/lib/getWebhooks";
import getWebhooks from "@calcom/features/webhooks/lib/getWebhooks";
import {
  deleteWebhookScheduledTriggers,
  cancelNoShowTasksForBooking,
  scheduleTrigger,
} from "@calcom/features/webhooks/lib/scheduleTrigger";
import type { EventPayloadType, EventTypeInfo } from "@calcom/features/webhooks/lib/sendPayload";
import { getVideoCallUrlFromCalEvent } from "@calcom/lib/CalEventParser";
import { groupHostsByGroupId } from "@calcom/lib/bookings/hostGroupUtils";
import { shouldIgnoreContactOwner } from "@calcom/lib/bookings/routing/utils";
import { DEFAULT_GROUP_ID } from "@calcom/lib/constants";
import { ErrorCode } from "@calcom/lib/errorCodes";
import { getErrorFromUnknown, ErrorWithCode } from "@calcom/lib/errors";
import { extractBaseEmail } from "@calcom/lib/extract-base-email";
import getOrgIdFromMemberOrTeamId from "@calcom/lib/getOrgIdFromMemberOrTeamId";
import { getTeamIdFromEventType } from "@calcom/lib/getTeamIdFromEventType";
import { HttpError } from "@calcom/lib/http-error";
import { criticalLogger } from "@calcom/lib/logger.server";
import { getPiiFreeCalendarEvent, getPiiFreeEventType } from "@calcom/lib/piiFreeData";
import { safeStringify } from "@calcom/lib/safeStringify";
import { getTranslation } from "@calcom/lib/server/i18n";
import { getTimeFormatStringFromUserTimeFormat } from "@calcom/lib/timeFormat";
import { distributedTracing } from "@calcom/lib/tracing/factory";
import type { PrismaClient } from "@calcom/prisma";
import type { DestinationCalendar, Prisma, User, AssignmentReasonEnum } from "@calcom/prisma/client";
import {
  BookingStatus,
  SchedulingType,
  WebhookTriggerEvents,
  WorkflowTriggerEvents,
  CreationSource,
} from "@calcom/prisma/enums";
import { userMetadata as userMetadataSchema } from "@calcom/prisma/zod-utils";
import { verifyCodeUnAuthenticated } from "@calcom/trpc/server/routers/viewer/auth/util";
import { getAllWorkflowsFromEventType } from "@calcom/trpc/server/routers/viewer/workflows/util";
import type {
  AdditionalInformation,
  AppsStatus,
  CalendarEvent,
  CalEventResponses,
} from "@calcom/types/Calendar";
import type { CredentialForCalendarService } from "@calcom/types/Credential";
import type { EventResult, PartialReference } from "@calcom/types/EventManager";

import type { BookingRepository } from "../../repositories/BookingRepository";
import { BookingActionMap, BookingEmailSmsHandler } from "../BookingEmailSmsHandler";
import { getAllCredentialsIncludeServiceAccountKey } from "../getAllCredentialsForUsersOnEvent/getAllCredentials";
import { refreshCredentials } from "../getAllCredentialsForUsersOnEvent/refreshCredentials";
import getBookingDataSchema from "../getBookingDataSchema";
import { LuckyUserService } from "../getLuckyUser";
import { addVideoCallDataToEvent } from "../handleNewBooking/addVideoCallDataToEvent";
import { checkActiveBookingsLimitForBooker } from "../handleNewBooking/checkActiveBookingsLimitForBooker";
import { checkIfBookerEmailIsBlocked } from "../handleNewBooking/checkIfBookerEmailIsBlocked";
import { createBooking } from "../handleNewBooking/createBooking";
import type { Booking } from "../handleNewBooking/createBooking";
import { ensureAvailableUsers } from "../handleNewBooking/ensureAvailableUsers";
import { getBookingData } from "../handleNewBooking/getBookingData";
import { getCustomInputsResponses } from "../handleNewBooking/getCustomInputsResponses";
import { getEventType } from "../handleNewBooking/getEventType";
import type { getEventTypeResponse } from "../handleNewBooking/getEventTypesFromDB";
import { getLocationValuesForDb } from "../handleNewBooking/getLocationValuesForDb";
import { getRequiresConfirmationFlags } from "../handleNewBooking/getRequiresConfirmationFlags";
import { getSeatedBooking } from "../handleNewBooking/getSeatedBooking";
import { getVideoCallDetails } from "../handleNewBooking/getVideoCallDetails";
import { handleAppsStatus } from "../handleNewBooking/handleAppsStatus";
import { loadAndValidateUsers } from "../handleNewBooking/loadAndValidateUsers";
<<<<<<< HEAD
import { loadAndProcessUsersWithSeats } from "../handleNewBooking/loadAndProcessUsersWithSeats";
import { createLoggerWithEventDetails } from "../handleNewBooking/logger";
=======
>>>>>>> 1012f2f1
import { getOriginalRescheduledBooking } from "../handleNewBooking/originalRescheduledBookingUtils";
import type { BookingType } from "../handleNewBooking/originalRescheduledBookingUtils";
import { scheduleNoShowTriggers } from "../handleNewBooking/scheduleNoShowTriggers";
import type { IEventTypePaymentCredentialType, Invitee, IsFixedAwareUser } from "../handleNewBooking/types";
import { validateBookingTimeIsNotOutOfBounds } from "../handleNewBooking/validateBookingTimeIsNotOutOfBounds";
import { validateEventLength } from "../handleNewBooking/validateEventLength";
import handleSeats from "../handleSeats/handleSeats";
import type { IBookingService } from "../interfaces/IBookingService";

const translator = short();

export type IsFixedAwareUserWithCredentials = Omit<IsFixedAwareUser, "credentials"> & {
  credentials: CredentialForCalendarService[];
};

function assertNonEmptyArray<T>(arr: T[]): asserts arr is [T, ...T[]] {
  if (arr.length === 0) {
    throw new Error("Array should have at least one item, but it's empty");
  }
}

function getICalSequence(originalRescheduledBooking: BookingType | null) {
  // If new booking set the sequence to 0
  if (!originalRescheduledBooking) {
    return 0;
  }

  // If rescheduling and there is no sequence set, assume sequence should be 1
  if (!originalRescheduledBooking.iCalSequence) {
    return 1;
  }

  // If rescheduling then increment sequence by 1
  return originalRescheduledBooking.iCalSequence + 1;
}

type CreatedBooking = Booking & {
  isShortCircuitedBooking?: boolean;
} & { appsStatus?: AppsStatus[]; paymentUid?: string; paymentId?: number };
type ReturnTypeCreateBooking = Awaited<ReturnType<typeof createBooking>>;
export const buildDryRunBooking = ({
  eventTypeId,
  organizerUser,
  eventName,
  startTime,
  endTime,
  contactOwnerFromReq,
  contactOwnerEmail,
  allHostUsers,
  isManagedEventType,
}: {
  eventTypeId: number;
  organizerUser: {
    id: number;
    name: string | null;
    username: string | null;
    email: string;
    timeZone: string;
  };
  eventName: string;
  startTime: string;
  endTime: string;
  contactOwnerFromReq: string | null;
  contactOwnerEmail: string | null;
  allHostUsers: { id: number }[];
  isManagedEventType: boolean;
}) => {
  const sanitizedOrganizerUser = {
    id: organizerUser.id,
    name: organizerUser.name,
    username: organizerUser.username,
    email: organizerUser.email,
    timeZone: organizerUser.timeZone,
  };
  const booking = {
    id: -101,
    uid: "DRY_RUN_UID",
    iCalUID: "DRY_RUN_ICAL_UID",
    status: BookingStatus.ACCEPTED,
    eventTypeId: eventTypeId,
    user: sanitizedOrganizerUser,
    userId: sanitizedOrganizerUser.id,
    title: eventName,
    startTime: new Date(startTime),
    endTime: new Date(endTime),
    createdAt: new Date(),
    updatedAt: new Date(),
    attendees: [],
    oneTimePassword: null,
    smsReminderNumber: null,
    metadata: {},
    idempotencyKey: null,
    userPrimaryEmail: null,
    description: null,
    customInputs: null,
    responses: null,
    location: null,
    paid: false,
    cancellationReason: null,
    rejectionReason: null,
    dynamicEventSlugRef: null,
    dynamicGroupSlugRef: null,
    fromReschedule: null,
    recurringEventId: null,
    scheduledJobs: [],
    rescheduledBy: null,
    destinationCalendarId: null,
    reassignReason: null,
    reassignById: null,
    rescheduled: false,
    isRecorded: false,
    iCalSequence: 0,
    rating: null,
    ratingFeedback: null,
    noShowHost: null,
    cancelledBy: null,
    creationSource: CreationSource.WEBAPP,
    references: [],
    payment: [],
  } satisfies ReturnTypeCreateBooking;

  /**
   * Troubleshooting data
   */
  const troubleshooterData = {
    organizerUserId: organizerUser.id,
    eventTypeId,
    askedContactOwnerEmail: contactOwnerFromReq,
    usedContactOwnerEmail: contactOwnerEmail,
    allHostUsers: allHostUsers.map((user) => user.id),
    isManagedEventType: isManagedEventType,
  };

  return {
    booking,
    troubleshooterData,
  };
};

const buildDryRunEventManager = () => {
  return {
    create: async () => ({ results: [], referencesToCreate: [] }),
    reschedule: async () => ({ results: [], referencesToCreate: [] }),
  };
};

export const buildEventForTeamEventType = async ({
  existingEvent: evt,
  users,
  organizerUser,
  schedulingType,
  team,
}: {
  existingEvent: Partial<CalendarEvent>;
  users: (Pick<User, "id" | "name" | "timeZone" | "locale" | "email"> & {
    destinationCalendar: DestinationCalendar | null;
    isFixed?: boolean;
  })[];
  organizerUser: { email: string };
  schedulingType: SchedulingType | null;
  team?: {
    id: number;
    name: string;
  } | null;
}) => {
  // not null assertion.
  if (!schedulingType) {
    throw new Error("Scheduling type is required for team event type");
  }
  const teamDestinationCalendars: DestinationCalendar[] = [];
  const fixedUsers = users.filter((user) => user.isFixed);
  const nonFixedUsers = users.filter((user) => !user.isFixed);
  const filteredUsers =
    schedulingType === SchedulingType.ROUND_ROBIN ? [...fixedUsers, ...nonFixedUsers] : users;

  // Organizer or user owner of this event type it's not listed as a team member.
  const teamMemberPromises = filteredUsers
    .filter((user) => user.email !== organizerUser.email)
    .map(async (user) => {
      // TODO: Add back once EventManager tests are ready https://github.com/calcom/cal.com/pull/14610#discussion_r1567817120
      // push to teamDestinationCalendars if it's a team event but collective only
      if (schedulingType === "COLLECTIVE" && user.destinationCalendar) {
        teamDestinationCalendars.push({
          ...user.destinationCalendar,
          externalId: processExternalId(user.destinationCalendar),
        });
      }

      return {
        id: user.id,
        email: user.email ?? "",
        name: user.name ?? "",
        firstName: "",
        lastName: "",
        timeZone: user.timeZone,
        language: {
          translate: await getTranslation(user.locale ?? "en", "common"),
          locale: user.locale ?? "en",
        },
      };
    });

  const teamMembers = await Promise.all(teamMemberPromises);

  const updatedEvt = CalendarEventBuilder.fromEvent(evt)
    ?.withDestinationCalendar([...(evt.destinationCalendar ?? []), ...teamDestinationCalendars])
    .build();

  if (!updatedEvt) {
    throw new HttpError({
      statusCode: 400,
      message: "Failed to build event with destination calendar due to missing required fields",
    });
  }

  evt = updatedEvt;

  const teamEvt = CalendarEventBuilder.fromEvent(evt)
    ?.withTeam({
      members: teamMembers,
      name: team?.name || "Nameless",
      id: team?.id ?? 0,
    })
    .build();

  if (!teamEvt) {
    throw new HttpError({
      statusCode: 400,
      message: "Failed to build team event due to missing required fields",
    });
  }

  return teamEvt;
};

function buildTroubleshooterData({
  eventType,
}: {
  eventType: {
    id: number;
    slug: string;
  };
}) {
  const troubleshooterData: {
    organizerUser: {
      id: number;
    } | null;
    eventType: {
      id: number;
      slug: string;
    };
    allHostUsers: number[];
    luckyUsers: number[];
    luckyUserPool: number[];
    fixedUsers: number[];
    luckyUsersFromFirstBooking: number[];
    usedContactOwnerEmail: string | null;
    askedContactOwnerEmail: string | null;
    isManagedEventType: boolean;
  } = {
    organizerUser: null,
    eventType: {
      id: eventType.id,
      slug: eventType.slug,
    },
    luckyUsers: [],
    luckyUserPool: [],
    fixedUsers: [],
    luckyUsersFromFirstBooking: [],
    usedContactOwnerEmail: null,
    allHostUsers: [],
    askedContactOwnerEmail: null,
    isManagedEventType: false,
  };
  return troubleshooterData;
}

function formatAvailabilitySnapshot(data: {
  dateRanges: { start: dayjs.Dayjs; end: dayjs.Dayjs }[];
  oooExcludedDateRanges: { start: dayjs.Dayjs; end: dayjs.Dayjs }[];
}) {
  return {
    ...data,
    dateRanges: data.dateRanges.map(({ start, end }) => ({
      start: start.toISOString(),
      end: end.toISOString(),
    })),
    oooExcludedDateRanges: data.oooExcludedDateRanges.map(({ start, end }) => ({
      start: start.toISOString(),
      end: end.toISOString(),
    })),
  };
}

export interface IBookingServiceDependencies {
  cacheService: CacheService;
  checkBookingAndDurationLimitsService: CheckBookingAndDurationLimitsService;
  prismaClient: PrismaClient;
  bookingRepository: BookingRepository;
  luckyUserService: LuckyUserService;
  userRepository: UserRepository;
  hashedLinkService: HashedLinkService;
}

/**
 * TODO: Ideally we should send organizationId directly to handleNewBooking.
 * webapp can derive from domain and API V2 knows it already through its endpoint URL
 */
async function getEventOrganizationId({
  eventType,
}: {
  eventType: {
    userId: number | null;
    team: {
      parentId: number | null;
    } | null;
    parent: {
      team: {
        parentId: number | null;
      } | null;
    } | null;
  };
}) {
  let eventOrganizationId: number | null = null;
  const team = eventType.team ?? eventType.parent?.team ?? null;
  eventOrganizationId = team?.parentId ?? null;

  if (eventOrganizationId) {
    return eventOrganizationId;
  }

  if (eventType.userId) {
    // TODO: Moving it to instance based access through DI in a followup
    const profile = await ProfileRepository.findFirstForUserId({
      userId: eventType.userId,
    });
    eventOrganizationId = profile?.organizationId ?? null;
    return eventOrganizationId;
  }

  return eventOrganizationId;
}

async function handler(
  input: BookingHandlerInput,
  deps: IBookingServiceDependencies,
  bookingDataSchemaGetter: BookingDataSchemaGetter = getBookingDataSchema
) {
  const {
    bookingData: rawBookingData,
    userId,
    platformClientId,
    platformCancelUrl,
    platformBookingUrl,
    platformRescheduleUrl,
    platformBookingLocation,
    hostname,
    forcedSlug,
    areCalendarEventsEnabled = true,
    skipAvailabilityCheck = false,
    skipEventLimitsCheck = false,
    skipCalendarSyncTaskCreation = false,
    traceContext: passedTraceContext,
  } = input;

  const traceContext = passedTraceContext
    ? passedTraceContext
    : distributedTracing.createTrace("booking_creation");

  const tracingLogger = distributedTracing.getTracingLogger(traceContext, {
    eventTypeId: rawBookingData.eventTypeId,
    userId: userId,
    eventTypeSlug: rawBookingData.eventTypeSlug,
  });

  const isPlatformBooking = !!platformClientId;

  const eventType = await getEventType({
    eventTypeId: rawBookingData.eventTypeId,
    eventTypeSlug: rawBookingData.eventTypeSlug,
  });

  const bookingDataSchema = bookingDataSchemaGetter({
    view: rawBookingData.rescheduleUid ? "reschedule" : "booking",
    bookingFields: eventType.bookingFields,
  });

  const bookingData = await getBookingData({
    reqBody: rawBookingData,
    eventType,
    schema: bookingDataSchema,
  });

  const {
    recurringCount,
    noEmail,
    eventTypeId,
    eventTypeSlug,
    hasHashedBookingLink,
    language,
    appsStatus: reqAppsStatus,
    name: bookerName,
    attendeePhoneNumber: bookerPhoneNumber,
    email: bookerEmail,
    guests: reqGuests,
    location,
    notes: additionalNotes,
    smsReminderNumber,
    rescheduleReason,
    luckyUsers,
    routedTeamMemberIds,
    reroutingFormResponses,
    routingFormResponseId,
    _isDryRun: isDryRun = false,
    ...reqBody
  } = bookingData;

  let troubleshooterData = buildTroubleshooterData({
    eventType,
  });

  const emailsAndSmsHandler = new BookingEmailSmsHandler({ logger: tracingLogger });

  try {
    await checkIfBookerEmailIsBlocked({
      loggedInUserId: userId,
      bookerEmail,
      verificationCode: reqBody.verificationCode,
    });
  } catch (error) {
    if (error instanceof ErrorWithCode) {
      throw new HttpError({ statusCode: 403, message: error.message });
    }
    throw error;
  }

  const spamCheckService = getSpamCheckService();
  const eventOrganizationId = await getEventOrganizationId({
    eventType,
  });

  spamCheckService.startCheck({ email: bookerEmail, organizationId: eventOrganizationId });

  if (!rawBookingData.rescheduleUid) {
    await checkActiveBookingsLimitForBooker({
      eventTypeId,
      maxActiveBookingsPerBooker: eventType.maxActiveBookingsPerBooker,
      bookerEmail,
      offerToRescheduleLastBooking: eventType.maxActiveBookingPerBookerOfferReschedule,
    });
  }

  if (eventType.requiresBookerEmailVerification && !rawBookingData.rescheduleUid) {
    const verificationCode = reqBody.verificationCode;
    if (!verificationCode) {
      throw new HttpError({
        statusCode: 400,
        message: "email_verification_required",
        data: { traceId: traceContext.traceId },
      });
    }

    try {
      await verifyCodeUnAuthenticated(bookerEmail, verificationCode);
    } catch {
      throw new HttpError({
        statusCode: 400,
        message: "invalid_verification_code",
        data: { traceId: traceContext.traceId },
      });
    }
  }

  if (isEventTypeLoggingEnabled({ eventTypeId, usernameOrTeamName: reqBody.user })) {
    tracingLogger.settings.minLevel = 0;
  }

  const fullName = getFullName(bookerName);
  // Why are we only using "en" locale
  const tGuests = await getTranslation("en", "common");

  const dynamicUserList = Array.isArray(reqBody.user) ? reqBody.user : getUsernameList(reqBody.user);
  if (!eventType)
    throw new HttpError({
      statusCode: 404,
      message: "event_type_not_found",
      data: { traceId: traceContext.traceId },
    });

  if (eventType.seatsPerTimeSlot && eventType.recurringEvent) {
    throw new HttpError({
      statusCode: 400,
      message: "recurring_event_seats_error",
      data: { traceId: traceContext.traceId },
    });
  }

  const bookingSeat = reqBody.rescheduleUid ? await getSeatedBooking(reqBody.rescheduleUid) : null;
  const rescheduleUid = bookingSeat ? bookingSeat.booking.uid : reqBody.rescheduleUid;
  const isNormalBookingOrFirstRecurringSlot = input.bookingData.allRecurringDates
    ? !!input.bookingData.isFirstRecurringSlot
    : true;

  let originalRescheduledBooking = rescheduleUid
    ? await getOriginalRescheduledBooking(rescheduleUid, !!eventType.seatsPerTimeSlot)
    : null;

  const paymentAppData = getPaymentAppData({
    ...eventType,
    metadata: eventTypeMetaDataSchemaWithTypedApps.parse(eventType.metadata),
  });

  const { userReschedulingIsOwner, isConfirmedByDefault: baseIsConfirmedByDefault } =
    await getRequiresConfirmationFlags({
      eventType,
      bookingStartTime: reqBody.start,
      userId,
      originalRescheduledBookingOrganizerId: originalRescheduledBooking?.user?.id,
      paymentAppData,
      bookerEmail,
    });

  // Override isConfirmedByDefault if availability check from parent indicates slot is not available
  // This forces the booking to be created as PENDING instead of ACCEPTED
  const isConfirmedByDefault =
    input.bookingData._availabilityOverride?.isAvailable === false ? false : baseIsConfirmedByDefault;

  // For unconfirmed bookings or round robin bookings with the same attendee and timeslot, return the original booking
  if (
    (!isConfirmedByDefault && !userReschedulingIsOwner) ||
    eventType.schedulingType === SchedulingType.ROUND_ROBIN
  ) {
    const requiresPayment = !Number.isNaN(paymentAppData.price) && paymentAppData.price > 0;

    const existingBooking = await deps.bookingRepository.getValidBookingFromEventTypeForAttendee({
      eventTypeId,
      bookerEmail,
      bookerPhoneNumber,
      startTime: new Date(dayjs(reqBody.start).utc().format()),
      filterForUnconfirmed: !isConfirmedByDefault,
    });

    if (existingBooking) {
      const hasPayments = existingBooking.payment.length > 0;
      const isPaidBooking = existingBooking.paid || !hasPayments;

      const shouldShowPaymentForm = requiresPayment && !isPaidBooking;

      const firstPayment = shouldShowPaymentForm ? existingBooking.payment[0] : undefined;

      const bookingResponse = {
        ...existingBooking,
        user: {
          ...existingBooking.user,
          email: null,
        },
        paymentRequired: shouldShowPaymentForm,
        seatReferenceUid: "",
      };

      return {
        ...bookingResponse,
        luckyUsers: bookingResponse.userId ? [bookingResponse.userId] : [],
        isDryRun,
        ...(isDryRun ? { troubleshooterData } : {}),
        paymentUid: firstPayment?.uid,
        paymentId: firstPayment?.id,
      };
    }
  }

  const isTeamEventType =
    !!eventType.schedulingType && ["COLLECTIVE", "ROUND_ROBIN"].includes(eventType.schedulingType);

  const shouldServeCache = false;

  tracingLogger.info(
    `Booking eventType ${eventTypeId} started`,
    safeStringify({
      reqBody: {
        user: reqBody.user,
        eventTypeId,
        eventTypeSlug,
        startTime: reqBody.start,
        endTime: reqBody.end,
        rescheduleUid: reqBody.rescheduleUid,
        location: location,
        timeZone: reqBody.timeZone,
      },
      isTeamEventType,
      eventType: getPiiFreeEventType(eventType),
      dynamicUserList,
      paymentAppData: {
        enabled: paymentAppData.enabled,
        price: paymentAppData.price,
        paymentOption: paymentAppData.paymentOption,
        currency: paymentAppData.currency,
        appId: paymentAppData.appId,
      },
    })
  );

  const user = eventType.users.find((user) => user.id === eventType.userId);
  const userSchedule = user?.schedules.find((schedule) => schedule.id === user?.defaultScheduleId);
  const eventTimeZone = eventType.schedule?.timeZone ?? userSchedule?.timeZone;

  await validateBookingTimeIsNotOutOfBounds<typeof eventType>(
    reqBody.start,
    reqBody.timeZone,
    eventType,
    eventTimeZone,
    tracingLogger
  );

  validateEventLength({
    reqBodyStart: reqBody.start,
    reqBodyEnd: reqBody.end,
    eventTypeMultipleDuration: eventType.metadata?.multipleDuration,
    eventTypeLength: eventType.length,
    logger: tracingLogger,
  });

  const contactOwnerFromReq = reqBody.teamMemberEmail ?? null;

  const skipContactOwner = shouldIgnoreContactOwner({
    skipContactOwner: reqBody.skipContactOwner ?? null,
    rescheduleUid: reqBody.rescheduleUid ?? null,
    routedTeamMemberIds: routedTeamMemberIds ?? null,
  });

  const contactOwnerEmail = skipContactOwner ? null : contactOwnerFromReq;
  const crmRecordId: string | undefined = reqBody.crmRecordId ?? undefined;

  let routingFormResponse = null;

  if (routedTeamMemberIds) {
    //routingFormResponseId could be 0 for dry run. So, we just avoid undefined value
    if (routingFormResponseId === undefined) {
      throw new HttpError({
        statusCode: 400,
        message: "Missing routingFormResponseId",
        data: { traceId: traceContext.traceId },
      });
    }
    routingFormResponse = await deps.prismaClient.app_RoutingForms_FormResponse.findUnique({
      where: {
        id: routingFormResponseId,
      },
      select: {
        response: true,
        form: {
          select: {
            routes: true,
            fields: true,
          },
        },
        chosenRouteId: true,
      },
    });
  }

  const { qualifiedRRUsers, additionalFallbackRRUsers, fixedUsers } = await loadAndValidateUsers({
    hostname,
    forcedSlug,
    isPlatform: isPlatformBooking,
    eventType,
    eventTypeId,
    dynamicUserList,
    logger: tracingLogger,
    routedTeamMemberIds: routedTeamMemberIds ?? null,
    contactOwnerEmail,
    rescheduleUid: reqBody.rescheduleUid || null,
    routingFormResponse,
  });

  const processedUsersResult = await loadAndProcessUsersWithSeats({
    qualifiedRRUsers,
    additionalFallbackRRUsers,
    fixedUsers,
    eventType,
    reqBodyStart: reqBody.start,
    prismaClient: deps.prismaClient,
  });
  
  let users = processedUsersResult.users;
  const isFirstSeat = processedUsersResult.isFirstSeat;

  const firstUser = users[0];

  let { locationBodyString, organizerOrFirstDynamicGroupMemberDefaultLocationUrl } = getLocationValuesForDb({
    dynamicUserList,
    users,
    location,
  });

  if (!skipEventLimitsCheck) {
    await deps.checkBookingAndDurationLimitsService.checkBookingAndDurationLimits({
      eventType,
      reqBodyStart: reqBody.start,
      reqBodyRescheduleUid: reqBody.rescheduleUid,
    });
  }

  let luckyUserResponse;
  let availableUsers: IsFixedAwareUser[] = [];

  //checks what users are available
  if (isFirstSeat) {
    const eventTypeWithUsers: Omit<getEventTypeResponse, "users"> & {
      users: IsFixedAwareUserWithCredentials[];
    } = {
      ...eventType,
      users: users as IsFixedAwareUserWithCredentials[],
      ...(eventType.recurringEvent && {
        recurringEvent: {
          ...eventType.recurringEvent,
          count: recurringCount || eventType.recurringEvent.count,
        },
      }),
    };
    // Skip this availability check if we have an override from parent recurring booking
    const hasAvailabilityOverride = !!input.bookingData._availabilityOverride;

    if (
      input.bookingData.allRecurringDates &&
      input.bookingData.isFirstRecurringSlot &&
      input.bookingData.numSlotsToCheckForAvailability &&
      !hasAvailabilityOverride // Skip if parent already checked
    ) {
      const isTeamEvent =
        eventType.schedulingType === SchedulingType.COLLECTIVE ||
        eventType.schedulingType === SchedulingType.ROUND_ROBIN;

      const fixedUsers = isTeamEvent
        ? eventTypeWithUsers.users.filter((user: IsFixedAwareUserWithCredentials) => user.isFixed)
        : [];

      for (
        let i = 0;
        i < input.bookingData.allRecurringDates.length &&
        i < input.bookingData.numSlotsToCheckForAvailability;
        i++
      ) {
        const start = input.bookingData.allRecurringDates[i].start;
        const end = input.bookingData.allRecurringDates[i].end;
        if (isTeamEvent) {
          // each fixed user must be available
          for (const key in fixedUsers) {
            if (!skipAvailabilityCheck) {
              await ensureAvailableUsers(
                { ...eventTypeWithUsers, users: [fixedUsers[key]] },
                {
                  dateFrom: dayjs(start).tz(reqBody.timeZone).format(),
                  dateTo: dayjs(end).tz(reqBody.timeZone).format(),
                  timeZone: reqBody.timeZone,
                  originalRescheduledBooking: originalRescheduledBooking ?? null,
                },
                tracingLogger,
                shouldServeCache
              );
            }
          }
        } else {
          if (!skipAvailabilityCheck) {
            await ensureAvailableUsers(
              eventTypeWithUsers,
              {
                dateFrom: dayjs(start).tz(reqBody.timeZone).format(),
                dateTo: dayjs(end).tz(reqBody.timeZone).format(),
                timeZone: reqBody.timeZone,
                originalRescheduledBooking,
              },
              tracingLogger,
              shouldServeCache
            );
          }
        }
      }
    }

    if (!input.bookingData.allRecurringDates && input.bookingData.isFirstRecurringSlot) {
      try {
        if (!skipAvailabilityCheck) {
          availableUsers = await ensureAvailableUsers(
            { ...eventTypeWithUsers, users: [...qualifiedRRUsers, ...fixedUsers] as IsFixedAwareUser[] },
            {
              dateFrom: dayjs(reqBody.start).tz(reqBody.timeZone).format(),
              dateTo: dayjs(reqBody.end).tz(reqBody.timeZone).format(),
              timeZone: reqBody.timeZone,
              originalRescheduledBooking,
            },
            tracingLogger,
            shouldServeCache
          );
        } else {
          availableUsers = [...qualifiedRRUsers, ...fixedUsers] as IsFixedAwareUser[];
        }
      } catch {
        if (additionalFallbackRRUsers.length) {
          tracingLogger.debug(
            "Qualified users not available, check for fallback users",
            safeStringify({
              qualifiedRRUsers: qualifiedRRUsers.map((user) => user.id),
              additionalFallbackRRUsers: additionalFallbackRRUsers.map((user) => user.id),
            })
          );
          // can happen when contact owner not available for 2 weeks or fairness would block at least 2 weeks
          // use fallback instead
          if (!skipAvailabilityCheck) {
            availableUsers = await ensureAvailableUsers(
              {
                ...eventTypeWithUsers,
                users: [...additionalFallbackRRUsers, ...fixedUsers] as IsFixedAwareUser[],
              },
              {
                dateFrom: dayjs(reqBody.start).tz(reqBody.timeZone).format(),
                dateTo: dayjs(reqBody.end).tz(reqBody.timeZone).format(),
                timeZone: reqBody.timeZone,
                originalRescheduledBooking,
              },
              tracingLogger,
              shouldServeCache
            );
          } else {
            availableUsers = [...additionalFallbackRRUsers, ...fixedUsers] as IsFixedAwareUser[];
          }
        } else {
          tracingLogger.debug(
            "Qualified users not available, no fallback users",
            safeStringify({
              qualifiedRRUsers: qualifiedRRUsers.map((user) => user.id),
            })
          );
          throw new Error(ErrorCode.NoAvailableUsersFound);
        }
      }

      const fixedUserPool: IsFixedAwareUser[] = [];
      const nonFixedUsers: IsFixedAwareUser[] = [];

      availableUsers.forEach((user) => {
        if (user.isFixed) {
          fixedUserPool.push(user);
        } else {
          nonFixedUsers.push(user);
        }
      });

      // Group non-fixed users by their group IDs
      const luckyUserPools = groupHostsByGroupId({
        hosts: nonFixedUsers,
        hostGroups: eventType.hostGroups,
      });

      const notAvailableLuckyUsers: typeof users = [];

      tracingLogger.debug(
        "Computed available users",
        safeStringify({
          availableUsers: availableUsers.map((user) => user.id),
          luckyUserPools: Object.fromEntries(
            Object.entries(luckyUserPools).map(([groupId, users]) => [groupId, users.map((user) => user.id)])
          ),
        })
      );

      const luckyUsers: typeof users = [];
      // loop through all non-fixed hosts and get the lucky users
      // This logic doesn't run when contactOwner is used because in that case, luckUsers.length === 1
      for (const [groupId, luckyUserPool] of Object.entries(luckyUserPools)) {
        let luckUserFound = false;
        while (luckyUserPool.length > 0 && !luckUserFound) {
          const freeUsers = luckyUserPool.filter(
            (user) => !luckyUsers.concat(notAvailableLuckyUsers).find((existing) => existing.id === user.id)
          );
          // no more freeUsers after subtracting notAvailableLuckyUsers from luckyUsers :(
          if (freeUsers.length === 0) break;
          assertNonEmptyArray(freeUsers); // make sure TypeScript knows it too with an assertion; the error will never be thrown.
          // freeUsers is ensured

          const userIdsSet = new Set(users.map((user) => user.id));
          const firstUserOrgId = await getOrgIdFromMemberOrTeamId({
            memberId: eventTypeWithUsers.users[0].id ?? null,
            teamId: eventType.teamId,
          });
          const newLuckyUser = await deps.luckyUserService.getLuckyUser({
            // find a lucky user that is not already in the luckyUsers array
            availableUsers: freeUsers,
            // only hosts from the same group
            allRRHosts: (
              await enrichHostsWithDelegationCredentials({
                orgId: firstUserOrgId ?? null,
                hosts: eventTypeWithUsers.hosts,
              })
            ).filter(
              (host) =>
                !host.isFixed &&
                userIdsSet.has(host.user.id) &&
                (host.groupId === groupId || (!host.groupId && groupId === DEFAULT_GROUP_ID))
            ),
            eventType,
            routingFormResponse,
            meetingStartTime: new Date(reqBody.start),
          });
          if (!newLuckyUser) {
            break; // prevent infinite loop
          }
          if (
            input.bookingData.isFirstRecurringSlot &&
            eventType.schedulingType === SchedulingType.ROUND_ROBIN &&
            input.bookingData.numSlotsToCheckForAvailability &&
            input.bookingData.allRecurringDates
          ) {
            // for recurring round robin events check if lucky user is available for next slots
            try {
              for (
                let i = 0;
                i < input.bookingData.allRecurringDates.length &&
                i < input.bookingData.numSlotsToCheckForAvailability;
                i++
              ) {
                const start = input.bookingData.allRecurringDates[i].start;
                const end = input.bookingData.allRecurringDates[i].end;

                if (!skipAvailabilityCheck) {
                  await ensureAvailableUsers(
                    { ...eventTypeWithUsers, users: [newLuckyUser] },
                    {
                      dateFrom: dayjs(start).tz(reqBody.timeZone).format(),
                      dateTo: dayjs(end).tz(reqBody.timeZone).format(),
                      timeZone: reqBody.timeZone,
                      originalRescheduledBooking,
                    },
                    tracingLogger,
                    shouldServeCache
                  );
                }
              }
              // if no error, then lucky user is available for the next slots
              luckyUsers.push(newLuckyUser);
              luckUserFound = true;
            } catch {
              notAvailableLuckyUsers.push(newLuckyUser);
              tracingLogger.info(
                `Round robin host ${newLuckyUser.name} not available for first two slots. Trying to find another host.`
              );
            }
          } else {
            luckyUsers.push(newLuckyUser);
            luckUserFound = true;
          }
        }
      }

      // ALL fixed users must be available
      if (fixedUserPool.length !== users.filter((user) => user.isFixed).length) {
        throw new Error(ErrorCode.FixedHostsUnavailableForBooking);
      }

      const roundRobinHosts = eventType.hosts.filter((host) => !host.isFixed);

      const hostGroups = groupHostsByGroupId({
        hosts: roundRobinHosts,
        hostGroups: eventType.hostGroups,
      });

      // Filter out host groups that have no hosts in them
      const nonEmptyHostGroups = Object.fromEntries(
        Object.entries(hostGroups).filter(([, hosts]) => hosts.length > 0)
      );
      // If there are RR hosts, we need to find a lucky user
      if (
        [...qualifiedRRUsers, ...additionalFallbackRRUsers].length > 0 &&
        luckyUsers.length !== (Object.keys(nonEmptyHostGroups).length || 1)
      ) {
        throw new Error(ErrorCode.RoundRobinHostsUnavailableForBooking);
      }

      // Pushing fixed user before the luckyUser guarantees the (first) fixed user as the organizer.
      users = [...fixedUserPool, ...luckyUsers];
      luckyUserResponse = { luckyUsers: luckyUsers.map((u) => u.id) };
      troubleshooterData = {
        ...troubleshooterData,
        luckyUsers: luckyUsers.map((u) => u.id),
        fixedUsers: fixedUserPool.map((u) => u.id),
        luckyUserPool: Object.values(luckyUserPools)
          .flat()
          .map((u) => u.id),
      };
    } else if (
      input.bookingData.allRecurringDates &&
      eventType.schedulingType === SchedulingType.ROUND_ROBIN
    ) {
      // all recurring slots except the first one
      const luckyUsersFromFirstBooking = luckyUsers
        ? eventTypeWithUsers.users.filter((user) => luckyUsers.find((luckyUserId) => luckyUserId === user.id))
        : [];
      const fixedHosts = eventTypeWithUsers.users.filter((user: IsFixedAwareUser) => user.isFixed);
      users = [...fixedHosts, ...luckyUsersFromFirstBooking];
      troubleshooterData = {
        ...troubleshooterData,
        luckyUsersFromFirstBooking: luckyUsersFromFirstBooking.map((u) => u.id),
        fixedUsers: fixedHosts.map((u) => u.id),
      };
    }
  }

  if (users.length === 0 && eventType.schedulingType === SchedulingType.ROUND_ROBIN) {
    tracingLogger.error(`No available users found for round robin event.`);
    throw new Error(ErrorCode.RoundRobinHostsUnavailableForBooking);
  }

  // If the team member is requested then they should be the organizer
  const organizerUser = reqBody.teamMemberEmail
    ? users.find((user) => user.email === reqBody.teamMemberEmail) ?? users[0]
    : users[0];

  const tOrganizer = await getTranslation(organizerUser?.locale ?? "en", "common");
  const allCredentials = await getAllCredentialsIncludeServiceAccountKey(organizerUser, eventType);

  // If the Organizer himself is rescheduling, the booker should be sent the communication in his timezone and locale.
  const attendeeInfoOnReschedule =
    userReschedulingIsOwner && originalRescheduledBooking
      ? originalRescheduledBooking.attendees.find((attendee) => attendee.email === bookerEmail)
      : null;

  const attendeeLanguage = attendeeInfoOnReschedule ? attendeeInfoOnReschedule.locale : language;
  const attendeeTimezone = attendeeInfoOnReschedule ? attendeeInfoOnReschedule.timeZone : reqBody.timeZone;

  const tAttendees = await getTranslation(attendeeLanguage ?? "en", "common");

  const isManagedEventType = !!eventType.parentId;

  // If location passed is empty , use default location of event
  // If location of event is not set , use host default
  if (locationBodyString.trim().length == 0) {
    if (eventType.locations.length > 0) {
      locationBodyString = eventType.locations[0].type;
    } else {
      locationBodyString = OrganizerDefaultConferencingAppType;
    }
  }

  const organizationDefaultLocation = getFirstDelegationConferencingCredentialAppLocation({
    credentials: firstUser.credentials,
  });

  // use host default
  if (locationBodyString == OrganizerDefaultConferencingAppType) {
    const metadataParseResult = userMetadataSchema.safeParse(organizerUser.metadata);
    const organizerMetadata = metadataParseResult.success ? metadataParseResult.data : undefined;
    if (organizerMetadata?.defaultConferencingApp?.appSlug) {
      const app = getAppFromSlug(organizerMetadata?.defaultConferencingApp?.appSlug);
      locationBodyString = app?.appData?.location?.type || locationBodyString;
      if (isManagedEventType || isTeamEventType) {
        organizerOrFirstDynamicGroupMemberDefaultLocationUrl =
          organizerMetadata?.defaultConferencingApp?.appLink;
      }
    } else if (organizationDefaultLocation) {
      locationBodyString = organizationDefaultLocation;
    } else {
      locationBodyString = "integrations:daily";
    }
  }

  const invitee: Invitee = [
    {
      email: bookerEmail,
      name: fullName,
      phoneNumber: bookerPhoneNumber,
      firstName: (typeof bookerName === "object" && bookerName.firstName) || "",
      lastName: (typeof bookerName === "object" && bookerName.lastName) || "",
      timeZone: attendeeTimezone,
      language: { translate: tAttendees, locale: attendeeLanguage ?? "en" },
    },
  ];

  const blacklistedGuestEmails = process.env.BLACKLISTED_GUEST_EMAILS
    ? process.env.BLACKLISTED_GUEST_EMAILS.split(",")
    : [];

  const guestEmails = (reqGuests || []).map((email) => extractBaseEmail(email).toLowerCase());
  const guestUsers = await deps.userRepository.findManyByEmailsWithEmailVerificationSettings({
    emails: guestEmails,
  });

  const emailToRequiresVerification = new Map<string, boolean>();
  for (const user of guestUsers) {
    const matchedBase = extractBaseEmail(user.matchedEmail ?? user.email).toLowerCase();
    emailToRequiresVerification.set(matchedBase, user.requiresBookerEmailVerification === true);
  }

  const guestsRemoved: string[] = [];
  const guests = (reqGuests || []).reduce((guestArray, guest) => {
    const baseGuestEmail = extractBaseEmail(guest).toLowerCase();

    if (blacklistedGuestEmails.some((e) => e.toLowerCase() === baseGuestEmail)) {
      guestsRemoved.push(guest);
      return guestArray;
    }

    if (emailToRequiresVerification.get(baseGuestEmail)) {
      guestsRemoved.push(guest);
      return guestArray;
    }

    // If it's a team event, remove the team member from guests
    if (isTeamEventType && users.some((user) => user.email === guest)) {
      return guestArray;
    }
    guestArray.push({
      email: guest,
      name: "",
      firstName: "",
      lastName: "",
      timeZone: attendeeTimezone,
      language: { translate: tGuests, locale: "en" },
    });
    return guestArray;
  }, [] as Invitee);

  if (guestsRemoved.length > 0) {
    tracingLogger.info("Removed guests from the booking", guestsRemoved);
  }

  const seed = `${organizerUser.username}:${dayjs(reqBody.start).utc().format()}:${new Date().getTime()}`;
  const uid = translator.fromUUID(uuidv5(seed, uuidv5.URL));

  // For static link based video apps, it would have the static URL value instead of it's type(e.g. integrations:campfire_video)
  // This ensures that createMeeting isn't called for static video apps as bookingLocation becomes just a regular value for them.
  const { bookingLocation, conferenceCredentialId } = organizerOrFirstDynamicGroupMemberDefaultLocationUrl
    ? {
      bookingLocation: organizerOrFirstDynamicGroupMemberDefaultLocationUrl,
      conferenceCredentialId: undefined,
    }
    : getLocationValueForDB(locationBodyString, eventType.locations);

  tracingLogger.info("locationBodyString", locationBodyString);
  tracingLogger.info("event type locations", eventType.locations);

  const customInputs = getCustomInputsResponses(reqBody, eventType.customInputs);
  const attendeesList = [...invitee, ...guests];

  const responses = reqBody.responses || null;
  const evtName = !eventType?.isDynamic ? eventType.eventName : responses?.title;
  const eventNameObject = {
    //TODO: Can we have an unnamed attendee? If not, I would really like to throw an error here.
    attendeeName: fullName || "Nameless",
    eventType: eventType.title,
    eventName: evtName,
    // we send on behalf of team if >1 round robin attendee | collective
    teamName: eventType.schedulingType === "COLLECTIVE" || users.length > 1 ? eventType.team?.name : null,
    // TODO: Can we have an unnamed organizer? If not, I would really like to throw an error here.
    host: organizerUser.name || "Nameless",
    location: bookingLocation,
    eventDuration: dayjs(reqBody.end).diff(reqBody.start, "minutes"),
    bookingFields: { ...responses },
    t: tOrganizer,
  };

  const iCalUID = getICalUID({
    event: { iCalUID: originalRescheduledBooking?.iCalUID, uid: originalRescheduledBooking?.uid },
    uid,
  });
  // For bookings made before introducing iCalSequence, assume that the sequence should start at 1. For new bookings start at 0.
  const iCalSequence = getICalSequence(originalRescheduledBooking);
  const organizerOrganizationProfile = await deps.prismaClient.profile.findFirst({
    where: {
      userId: organizerUser.id,
    },
  });

  const organizerOrganizationId = organizerOrganizationProfile?.organizationId;
  const bookerUrl = eventType.team
    ? await getBookerBaseUrl(eventType.team.parentId)
    : await getBookerBaseUrl(organizerOrganizationId ?? null);

  const destinationCalendar = eventType.destinationCalendar
    ? [eventType.destinationCalendar]
    : organizerUser.destinationCalendar
      ? [organizerUser.destinationCalendar]
      : null;

  let organizerEmail = organizerUser.email || "Email-less";
  if (eventType.useEventTypeDestinationCalendarEmail && destinationCalendar?.[0]?.primaryEmail) {
    organizerEmail = destinationCalendar[0].primaryEmail;
  } else if (eventType.secondaryEmailId && eventType.secondaryEmail?.email) {
    organizerEmail = eventType.secondaryEmail.email;
  }

  //update cal event responses with latest location value , later used by webhook
  if (reqBody.calEventResponses)
    reqBody.calEventResponses["location"].value = {
      value: platformBookingLocation ?? bookingLocation,
      optionValue: "",
    };

  const eventName = getEventName(eventNameObject);

  const builtEvt = new CalendarEventBuilder()
    .withBasicDetails({
      bookerUrl,
      title: eventName,
      startTime: dayjs(reqBody.start).utc().format(),
      endTime: dayjs(reqBody.end).utc().format(),
      additionalNotes,
    })
    .withEventType({
      slug: eventType.slug,
      description: eventType.description,
      id: eventType.id,
      hideCalendarNotes: eventType.hideCalendarNotes,
      hideCalendarEventDetails: eventType.hideCalendarEventDetails,
      hideOrganizerEmail: eventType.hideOrganizerEmail,
      schedulingType: eventType.schedulingType,
      seatsPerTimeSlot: eventType.seatsPerTimeSlot,
      // if seats are not enabled we should default true
      seatsShowAttendees: eventType.seatsPerTimeSlot ? eventType.seatsShowAttendees : true,
      seatsShowAvailabilityCount: eventType.seatsPerTimeSlot ? eventType.seatsShowAvailabilityCount : true,
      customReplyToEmail: eventType.customReplyToEmail,
      disableRescheduling: eventType.disableRescheduling ?? false,
      disableCancelling: eventType.disableCancelling ?? false,
    })
    .withOrganizer({
      id: organizerUser.id,
      name: organizerUser.name || "Nameless",
      email: organizerEmail,
      username: organizerUser.username || undefined,
      usernameInOrg: organizerOrganizationProfile?.username || undefined,
      timeZone: organizerUser.timeZone,
      language: { translate: tOrganizer, locale: organizerUser.locale ?? "en" },
      timeFormat: getTimeFormatStringFromUserTimeFormat(organizerUser.timeFormat),
    })
    .withAttendees(attendeesList)
    .withMetadataAndResponses({
      additionalNotes,
      customInputs,
      responses: reqBody.calEventResponses || null,
      userFieldsResponses: reqBody.calEventUserFieldsResponses || null,
    })
    .withLocation({
      location: platformBookingLocation ?? bookingLocation, // Will be processed by the EventManager later.
      conferenceCredentialId,
    })
    .withDestinationCalendar(destinationCalendar)
    .withIdentifiers({ iCalUID, iCalSequence })
    .withConfirmation({
      requiresConfirmation: !isConfirmedByDefault,
      isConfirmedByDefault,
    })
    .withPlatformVariables({
      platformClientId,
      platformRescheduleUrl,
      platformCancelUrl,
      platformBookingUrl,
    })
    .build();

  if (!builtEvt) {
    throw new HttpError({
      statusCode: 400,
      message: "Failed to build calendar event due to missing required fields",
    });
  }

  let evt: CalendarEvent = builtEvt;

  if (input.bookingData.thirdPartyRecurringEventId) {
    const updatedEvt = CalendarEventBuilder.fromEvent(evt)
      ?.withRecurringEventId(input.bookingData.thirdPartyRecurringEventId)
      .build();

    if (!updatedEvt) {
      throw new HttpError({
        statusCode: 400,
        message: "Failed to build event with recurring event ID due to missing required fields",
      });
    }

    evt = updatedEvt;
  }

  if (isTeamEventType) {
    const teamEvt = await buildEventForTeamEventType({
      existingEvent: evt,
      schedulingType: eventType.schedulingType,
      users,
      team: eventType.team,
      organizerUser,
    });

    if (!teamEvt) {
      throw new HttpError({ statusCode: 400, message: "Failed to build team event" });
    }

    evt = teamEvt;
  }

  // data needed for triggering webhooks
  const eventTypeInfo: EventTypeInfo = {
    eventTitle: eventType.title,
    eventDescription: eventType.description,
    price: paymentAppData.price,
    currency: eventType.currency,
    length: dayjs(reqBody.end).diff(dayjs(reqBody.start), "minutes"),
  };

  const teamId = await getTeamIdFromEventType({ eventType });

  const triggerForUser = !teamId || (teamId && eventType.parentId);

  const organizerUserId = triggerForUser ? organizerUser.id : null;

  const orgId = await getOrgIdFromMemberOrTeamId({ memberId: organizerUserId, teamId });

  const subscriberOptions: GetSubscriberOptions = {
    userId: organizerUserId,
    eventTypeId,
    triggerEvent: WebhookTriggerEvents.BOOKING_CREATED,
    teamId,
    orgId,
    oAuthClientId: platformClientId,
  };

  const eventTrigger: WebhookTriggerEvents = rescheduleUid
    ? WebhookTriggerEvents.BOOKING_RESCHEDULED
    : WebhookTriggerEvents.BOOKING_CREATED;

  subscriberOptions.triggerEvent = eventTrigger;

  const subscriberOptionsMeetingEnded = {
    userId: triggerForUser ? organizerUser.id : null,
    eventTypeId,
    triggerEvent: WebhookTriggerEvents.MEETING_ENDED,
    teamId,
    orgId,
    oAuthClientId: platformClientId,
  };

  const subscriberOptionsMeetingStarted = {
    userId: triggerForUser ? organizerUser.id : null,
    eventTypeId,
    triggerEvent: WebhookTriggerEvents.MEETING_STARTED,
    teamId,
    orgId,
    oAuthClientId: platformClientId,
  };

  const workflows = await getAllWorkflowsFromEventType(
    {
      ...eventType,
      metadata: eventTypeMetaDataSchemaWithTypedApps.parse(eventType.metadata),
    },
    organizerUser.id
  );

  const spamCheckResult = await spamCheckService.waitForCheck();

  if (spamCheckResult.isBlocked) {
    const DECOY_ORGANIZER_NAMES = ["Alex Smith", "Jordan Taylor", "Sam Johnson", "Chris Morgan"];
    const randomOrganizerName =
      DECOY_ORGANIZER_NAMES[Math.floor(Math.random() * DECOY_ORGANIZER_NAMES.length)];

    const eventName = getEventName({
      ...eventNameObject,
      host: randomOrganizerName,
    });

    return {
      id: 0,
      uid,
      iCalUID: "",
      status: BookingStatus.ACCEPTED,
      eventTypeId: eventType.id,
      user: {
        name: randomOrganizerName,
        timeZone: "UTC",
        email: null,
      },
      userId: null,
      title: eventName,
      startTime: new Date(reqBody.start),
      endTime: new Date(reqBody.end),
      createdAt: new Date(),
      updatedAt: new Date(),
      attendees: [
        {
          id: 0,
          email: bookerEmail,
          name: fullName,
          timeZone: reqBody.timeZone,
          locale: null,
          phoneNumber: null,
          bookingId: null,
          noShow: null,
        },
      ],
      oneTimePassword: null,
      smsReminderNumber: null,
      metadata: {},
      idempotencyKey: null,
      userPrimaryEmail: null,
      description: eventType.description || null,
      customInputs: null,
      responses: null,
      location: bookingLocation,
      paid: false,
      cancellationReason: null,
      rejectionReason: null,
      dynamicEventSlugRef: null,
      dynamicGroupSlugRef: null,
      fromReschedule: null,
      recurringEventId: null,
      scheduledJobs: [],
      rescheduledBy: null,
      destinationCalendarId: null,
      reassignReason: null,
      reassignById: null,
      rescheduled: false,
      isRecorded: false,
      iCalSequence: 0,
      rating: null,
      ratingFeedback: null,
      noShowHost: null,
      cancelledBy: null,
      creationSource: CreationSource.WEBAPP,
      references: [],
      payment: [],
      isDryRun: false,
      paymentRequired: false,
      paymentUid: undefined,
      luckyUsers: [],
      paymentId: undefined,
      seatReferenceUid: undefined,
      isShortCircuitedBooking: true, // Renamed from isSpamDecoy to avoid exposing spam detection to blocked users
    };
  }

  // For seats, if the booking already exists then we want to add the new attendee to the existing booking
  if (eventType.seatsPerTimeSlot) {
    const newBooking = await handleSeats({
      rescheduleUid,
      reqBookingUid: reqBody.bookingUid,
      eventType,
      evt: { ...evt, bookerUrl },
      invitee,
      allCredentials,
      organizerUser,
      originalRescheduledBooking,
      bookerEmail,
      bookerPhoneNumber,
      tAttendees,
      bookingSeat,
      reqUserId: input.userId,
      rescheduleReason,
      reqBodyUser: reqBody.user,
      noEmail,
      isConfirmedByDefault,
      additionalNotes,
      reqAppsStatus,
      attendeeLanguage,
      paymentAppData,
      fullName,
      smsReminderNumber,
      eventTypeInfo,
      uid,
      eventTypeId,
      reqBodyMetadata: reqBody.metadata,
      subscriberOptions,
      eventTrigger,
      responses,
      workflows,
      rescheduledBy: reqBody.rescheduledBy,
      isDryRun,
    });

    if (newBooking) {
      const bookingResponse = {
        ...newBooking,
        user: {
          ...newBooking.user,
          email: null,
        },
        paymentRequired: false,
        isDryRun: isDryRun,
        ...(isDryRun ? { troubleshooterData } : {}),
      };
      return {
        ...bookingResponse,
        ...luckyUserResponse,
      };
    } else {
      // Rescheduling logic for the original seated event was handled in handleSeats
      // We want to use new booking logic for the new time slot
      originalRescheduledBooking = null;
      const updatedEvt = CalendarEventBuilder.fromEvent(evt)
        ?.withIdentifiers({
          iCalUID: getICalUID({
            attendeeId: bookingSeat?.attendeeId,
          }),
        })
        .build();

      if (!updatedEvt) {
        throw new HttpError({
          statusCode: 400,
          message: "Failed to build event with new identifiers due to missing required fields",
        });
      }

      evt = updatedEvt;
    }
  }

  if (reqBody.recurringEventId && eventType.recurringEvent) {
    // Overriding the recurring event configuration count to be the actual number of events booked for
    // the recurring event (equal or less than recurring event configuration count)
    eventType.recurringEvent = Object.assign({}, eventType.recurringEvent, { count: recurringCount });
    evt.recurringEvent = eventType.recurringEvent;
  }

  const changedOrganizer =
    !!originalRescheduledBooking &&
    (eventType.schedulingType === SchedulingType.ROUND_ROBIN ||
      eventType.schedulingType === SchedulingType.COLLECTIVE) &&
    originalRescheduledBooking.userId !== evt.organizer.id;

  const skipDeleteEventsAndMeetings = changedOrganizer;

  const isBookingRequestedReschedule =
    !!originalRescheduledBooking &&
    !!originalRescheduledBooking.rescheduled &&
    originalRescheduledBooking.status === BookingStatus.CANCELLED;

  if (
    changedOrganizer &&
    originalRescheduledBooking &&
    originalRescheduledBooking?.user?.name &&
    organizerUser?.name
  ) {
    evt.title = updateHostInEventName(
      originalRescheduledBooking.title,
      originalRescheduledBooking.user.name,
      organizerUser.name
    );
  }

  let results: EventResult<AdditionalInformation & { url?: string; iCalUID?: string }>[] = [];
  let referencesToCreate: PartialReference[] = [];

  let booking: CreatedBooking | null = null;

<<<<<<< HEAD
  // Log if availability override is forcing PENDING status
  if (input.bookingData._availabilityOverride?.isAvailable === false) {
    loggerWithEventDetails.info(
      "Creating booking as PENDING due to availability override from parent recurring booking",
      safeStringify({
        reason: input.bookingData._availabilityOverride.reason,
        originalIsConfirmedByDefault: baseIsConfirmedByDefault,
        overriddenIsConfirmedByDefault: isConfirmedByDefault,
      })
    );
  }

  loggerWithEventDetails.debug(
=======
  tracingLogger.debug(
>>>>>>> 1012f2f1
    "Going to create booking in DB now",
    safeStringify({
      organizerUser: organizerUser.id,
      attendeesList: attendeesList.map((guest) => ({ timeZone: guest.timeZone })),
      requiresConfirmation: evt.requiresConfirmation,
      isConfirmedByDefault,
      userReschedulingIsOwner,
    })
  );

  let assignmentReason: { reasonEnum: AssignmentReasonEnum; reasonString: string } | undefined;

  try {
    if (!isDryRun) {
      booking = await createBooking({
        uid,
        rescheduledBy: reqBody.rescheduledBy,
        routingFormResponseId: routingFormResponseId,
        reroutingFormResponses: reroutingFormResponses ?? null,
        reqBody: {
          user: reqBody.user,
          metadata: reqBody.metadata,
          recurringEventId: reqBody.recurringEventId,
        },
        eventType: {
          eventTypeData: eventType,
          id: eventTypeId,
          slug: eventTypeSlug,
          organizerUser,
          isConfirmedByDefault,
          paymentAppData,
        },
        input: {
          bookerEmail,
          rescheduleReason,
          smsReminderNumber,
          responses,
        },
        evt,
        originalRescheduledBooking,
        creationSource: input.bookingData.creationSource,
        tracking: reqBody.tracking,
      });

      if (booking?.userId) {
        const usersRepository = new UsersRepository();
        await usersRepository.updateLastActiveAt(booking.userId);
        const organizerUserAvailability = availableUsers.find((user) => user.id === booking?.userId);

        criticalLogger.info(`Booking created`, {
          bookingUid: booking.uid,
          selectedCalendarIds: organizerUser.allSelectedCalendars?.map((c) => c.id) ?? [],
          availabilitySnapshot: organizerUserAvailability?.availabilityData
            ? formatAvailabilitySnapshot(organizerUserAvailability.availabilityData)
            : null,
        });
      }

      // If it's a round robin event, record the reason for the host assignment
      if (eventType.schedulingType === SchedulingType.ROUND_ROBIN) {
        if (reqBody.crmOwnerRecordType && reqBody.crmAppSlug && contactOwnerEmail && routingFormResponseId) {
          assignmentReason = await AssignmentReasonRecorder.CRMOwnership({
            bookingId: booking.id,
            crmAppSlug: reqBody.crmAppSlug,
            teamMemberEmail: contactOwnerEmail,
            recordType: reqBody.crmOwnerRecordType,
            routingFormResponseId,
            recordId: crmRecordId,
          });
        } else if (routingFormResponseId && teamId) {
          assignmentReason = await AssignmentReasonRecorder.routingFormRoute({
            bookingId: booking.id,
            routingFormResponseId,
            organizerId: organizerUser.id,
            teamId,
            isRerouting: !!reroutingFormResponses,
            reroutedByEmail: reqBody.rescheduledBy,
          });
        }
      }

      const updatedEvtWithUid = CalendarEventBuilder.fromEvent(evt)
        ?.withUid(booking.uid ?? null)
        .build();

      if (!updatedEvtWithUid) {
        throw new HttpError({
          statusCode: 400,
          message: "Failed to build event with UID due to missing required fields",
        });
      }

      evt = updatedEvtWithUid;

      const updatedEvtWithPassword = CalendarEventBuilder.fromEvent(evt)
        ?.withOneTimePassword(booking.oneTimePassword ?? null)
        .build();

      if (!updatedEvtWithPassword) {
        throw new HttpError({
          statusCode: 400,
          message: "Failed to build event with one-time password due to missing required fields",
        });
      }

      evt = updatedEvtWithPassword;

      if (booking && booking.id && eventType.seatsPerTimeSlot) {
        const currentAttendee = booking.attendees.find(
          (attendee) =>
            attendee.email === bookingData.responses.email ||
            (bookingData.responses.attendeePhoneNumber &&
              attendee.phoneNumber === bookingData.responses.attendeePhoneNumber)
        );

        // Save description to bookingSeat
        const uniqueAttendeeId = uuid();
        await deps.prismaClient.bookingSeat.create({
          data: {
            referenceUid: uniqueAttendeeId,
            data: {
              description: additionalNotes,
              responses,
            },
            metadata: reqBody.metadata,
            booking: {
              connect: {
                id: booking.id,
              },
            },
            attendee: {
              connect: {
                id: currentAttendee?.id,
              },
            },
          },
        });
        evt.attendeeSeatId = uniqueAttendeeId;
      }
    } else {
      const { booking: dryRunBooking, troubleshooterData: _troubleshooterData } = buildDryRunBooking({
        eventTypeId,
        organizerUser,
        eventName,
        startTime: reqBody.start,
        endTime: reqBody.end,
        contactOwnerFromReq,
        contactOwnerEmail,
        allHostUsers: users,
        isManagedEventType,
      });

      booking = dryRunBooking;
      troubleshooterData = {
        ...troubleshooterData,
        ..._troubleshooterData,
      };
    }
  } catch (_err) {
    const err = getErrorFromUnknown(_err);
    tracingLogger.error(`Booking ${eventTypeId} failed`, "Error when saving booking to db", err.message);
    if (err.code === "P2002") {
      throw new HttpError({
        statusCode: 409,
        message: ErrorCode.BookingConflict,
        data: { traceId: traceContext.traceId },
      });
    }
    throw err;
  }

  // After polling videoBusyTimes, credentials might have been changed due to refreshment, so query them again.
  const credentials = await refreshCredentials(allCredentials);
  const apps = eventTypeAppMetadataOptionalSchema.parse(eventType?.metadata?.apps);
  const eventManager =
    !isDryRun && !skipCalendarSyncTaskCreation
      ? new EventManager({ ...organizerUser, credentials }, apps)
      : buildDryRunEventManager();

  let videoCallUrl;

  // this is the actual rescheduling logic
  if (!eventType.seatsPerTimeSlot && originalRescheduledBooking?.uid) {
    tracingLogger.silly("Rescheduling booking", originalRescheduledBooking.uid);
    // cancel workflow reminders from previous rescheduled booking
    await WorkflowRepository.deleteAllWorkflowReminders(originalRescheduledBooking.workflowReminders);

    evt = addVideoCallDataToEvent(originalRescheduledBooking.references, evt);
    evt.rescheduledBy = reqBody.rescheduledBy;

    // If organizer is changed in RR event then we need to delete the previous host destination calendar events
    const previousHostDestinationCalendar = originalRescheduledBooking?.destinationCalendar
      ? [originalRescheduledBooking?.destinationCalendar]
      : [];

    if (changedOrganizer) {
      // location might changed and will be new created in eventManager.create (organizer default location)
      evt.videoCallData = undefined;
      // To prevent "The requested identifier already exists" error while updating event, we need to remove iCalUID
      evt.iCalUID = undefined;
    }

    if (changedOrganizer && originalRescheduledBooking?.user) {
      const originalHostCredentials = await getAllCredentialsIncludeServiceAccountKey(
        originalRescheduledBooking.user,
        eventType
      );
      const refreshedOriginalHostCredentials = await refreshCredentials(originalHostCredentials);

      // Create EventManager with original host's credentials for deletion operations
      const originalHostEventManager = new EventManager(
        { ...originalRescheduledBooking.user, credentials: refreshedOriginalHostCredentials },
        apps
      );
      tracingLogger.debug("RescheduleOrganizerChanged: Deleting Event and Meeting for previous booking");
      // Create deletion event with original host's organizer info and original booking properties
      const deletionEvent = {
        ...evt,
        organizer: {
          id: originalRescheduledBooking.user.id,
          name: originalRescheduledBooking.user.name || "",
          email: originalRescheduledBooking.user.email,
          username: originalRescheduledBooking.user.username || undefined,
          timeZone: originalRescheduledBooking.user.timeZone,
          language: { translate: tOrganizer, locale: originalRescheduledBooking.user.locale ?? "en" },
          timeFormat: getTimeFormatStringFromUserTimeFormat(originalRescheduledBooking.user.timeFormat),
        },
        destinationCalendar: previousHostDestinationCalendar,
        // Override with original booking properties used by deletion operations
        startTime: originalRescheduledBooking.startTime.toISOString(),
        endTime: originalRescheduledBooking.endTime.toISOString(),
        uid: originalRescheduledBooking.uid,
        location: originalRescheduledBooking.location,
        responses: originalRescheduledBooking.responses
          ? (originalRescheduledBooking.responses as CalEventResponses)
          : evt.responses,
      };

      if (!skipCalendarSyncTaskCreation) {
        await originalHostEventManager.deleteEventsAndMeetings({
          event: deletionEvent,
          bookingReferences: originalRescheduledBooking.references,
        });
      }
    }
    const updateManager = !skipCalendarSyncTaskCreation
      ? await eventManager.reschedule(
        evt,
        originalRescheduledBooking.uid,
        undefined,
        changedOrganizer,
        previousHostDestinationCalendar,
        isBookingRequestedReschedule,
        skipDeleteEventsAndMeetings
      )
      : placeholderCreatedEvent;
    // This gets overridden when updating the event - to check if notes have been hidden or not. We just reset this back
    // to the default description when we are sending the emails.
    evt.description = eventType.description;

    results = updateManager.results;
    referencesToCreate = updateManager.referencesToCreate;

    videoCallUrl = evt.videoCallData && evt.videoCallData.url ? evt.videoCallData.url : null;

    // This gets overridden when creating the event - to check if notes have been hidden or not. We just reset this back
    // to the default description when we are sending the emails.
    evt.description = eventType.description;

    const { metadata: videoMetadata, videoCallUrl: _videoCallUrl } = getVideoCallDetails({
      results,
    });

    let metadata: AdditionalInformation = {};
    metadata = videoMetadata;
    videoCallUrl = _videoCallUrl;

    const isThereAnIntegrationError = results && results.some((res) => !res.success);

    if (isThereAnIntegrationError) {
      const error = {
        errorCode: "BookingReschedulingMeetingFailed",
        message: "Booking Rescheduling failed",
      };

      tracingLogger.error(
        `EventManager.reschedule failure in some of the integrations ${organizerUser.username}`,
        safeStringify({ error, results })
      );
    } else {
      if (results.length) {
        // Handle Google Meet results
        // We use the original booking location since the evt location changes to daily
        if (bookingLocation === MeetLocationType) {
          const googleMeetResult = {
            appName: GoogleMeetMetadata.name,
            type: "conferencing",
            uid: results[0].uid,
            originalEvent: results[0].originalEvent,
          };

          // Find index of google_calendar inside createManager.referencesToCreate
          const googleCalIndex = updateManager.referencesToCreate.findIndex(
            (ref) => ref.type === "google_calendar"
          );
          const googleCalResult = results[googleCalIndex];

          if (!googleCalResult) {
            tracingLogger.warn("Google Calendar not installed but using Google Meet as location");
            results.push({
              ...googleMeetResult,
              success: false,
              calWarnings: [tOrganizer("google_meet_warning")],
            });
          }

          const googleHangoutLink = Array.isArray(googleCalResult?.updatedEvent)
            ? googleCalResult.updatedEvent[0]?.hangoutLink
            : googleCalResult?.updatedEvent?.hangoutLink ?? googleCalResult?.createdEvent?.hangoutLink;

          if (googleHangoutLink) {
            results.push({
              ...googleMeetResult,
              success: true,
            });

            // Add google_meet to referencesToCreate in the same index as google_calendar
            updateManager.referencesToCreate[googleCalIndex] = {
              ...updateManager.referencesToCreate[googleCalIndex],
              meetingUrl: googleHangoutLink,
            };

            // Also create a new referenceToCreate with type video for google_meet
            updateManager.referencesToCreate.push({
              type: "google_meet_video",
              meetingUrl: googleHangoutLink,
              uid: googleCalResult.uid,
              credentialId: updateManager.referencesToCreate[googleCalIndex].credentialId,
            });
          } else if (googleCalResult && !googleHangoutLink) {
            results.push({
              ...googleMeetResult,
              success: false,
            });
          }
        }
        const createdOrUpdatedEvent = Array.isArray(results[0]?.updatedEvent)
          ? results[0]?.updatedEvent[0]
          : results[0]?.updatedEvent ?? results[0]?.createdEvent;
        metadata.hangoutLink = createdOrUpdatedEvent?.hangoutLink;
        metadata.conferenceData = createdOrUpdatedEvent?.conferenceData;
        metadata.entryPoints = createdOrUpdatedEvent?.entryPoints;
        evt.appsStatus = handleAppsStatus(results, booking, reqAppsStatus);
        videoCallUrl =
          metadata.hangoutLink ||
          createdOrUpdatedEvent?.url ||
          organizerOrFirstDynamicGroupMemberDefaultLocationUrl ||
          getVideoCallUrlFromCalEvent(evt) ||
          videoCallUrl;
      }

      const calendarResult = results.find((result) => result.type.includes("_calendar"));

      evt.iCalUID = Array.isArray(calendarResult?.updatedEvent)
        ? calendarResult?.updatedEvent[0]?.iCalUID
        : calendarResult?.updatedEvent?.iCalUID || undefined;
    }

    evt.appsStatus = handleAppsStatus(results, booking, reqAppsStatus);

    if (!noEmail && isConfirmedByDefault && !isDryRun) {
      await emailsAndSmsHandler.send({
        action: BookingActionMap.rescheduled,
        data: {
          evt,
          eventType,
          additionalInformation: metadata,
          additionalNotes,
          iCalUID,
          originalRescheduledBooking,
          rescheduleReason,
          isRescheduledByBooker: reqBody.rescheduledBy === bookerEmail,
          users,
          changedOrganizer,
        },
      });
    }
    // If it's not a reschedule, doesn't require confirmation and there's no price,
    // Create a booking
  } else if (isConfirmedByDefault) {
    // Use EventManager to conditionally use all needed integrations.
    const createManager =
      areCalendarEventsEnabled && !skipCalendarSyncTaskCreation
        ? await eventManager.create(evt)
        : placeholderCreatedEvent;
    if (evt.location) {
      booking.location = evt.location;
    }
    // This gets overridden when creating the event - to check if notes have been hidden or not. We just reset this back
    // to the default description when we are sending the emails.
    evt.description = eventType.description;

    results = createManager.results;
    referencesToCreate = createManager.referencesToCreate;
    videoCallUrl = evt.videoCallData && evt.videoCallData.url ? evt.videoCallData.url : null;

    if (results.length > 0 && results.every((res) => !res.success)) {
      const error = {
        errorCode: "BookingCreatingMeetingFailed",
        message: "Booking failed",
        data: { traceId: traceContext.traceId },
      };

      tracingLogger.error(
        `EventManager.create failure in some of the integrations ${organizerUser.username}`,
        safeStringify({ error, results })
      );
    } else {
      const additionalInformation: AdditionalInformation = {};

      if (results.length) {
        // Handle Google Meet results
        // We use the original booking location since the evt location changes to daily
        if (bookingLocation === MeetLocationType) {
          const googleMeetResult = {
            appName: GoogleMeetMetadata.name,
            type: "conferencing",
            uid: results[0].uid,
            originalEvent: results[0].originalEvent,
          };

          // Find index of google_calendar inside createManager.referencesToCreate
          const googleCalIndex = createManager.referencesToCreate.findIndex(
            (ref) => ref.type === "google_calendar"
          );
          const googleCalResult = results[googleCalIndex];

          if (!googleCalResult) {
            tracingLogger.warn("Google Calendar not installed but using Google Meet as location");
            results.push({
              ...googleMeetResult,
              success: false,
              calWarnings: [tOrganizer("google_meet_warning")],
            });
          }

          if (googleCalResult?.createdEvent?.hangoutLink) {
            results.push({
              ...googleMeetResult,
              success: true,
            });

            // Add google_meet to referencesToCreate in the same index as google_calendar
            createManager.referencesToCreate[googleCalIndex] = {
              ...createManager.referencesToCreate[googleCalIndex],
              meetingUrl: googleCalResult.createdEvent.hangoutLink,
            };

            // Also create a new referenceToCreate with type video for google_meet
            createManager.referencesToCreate.push({
              type: "google_meet_video",
              meetingUrl: googleCalResult.createdEvent.hangoutLink,
              uid: googleCalResult.uid,
              credentialId: createManager.referencesToCreate[googleCalIndex].credentialId,
            });
          } else if (googleCalResult && !googleCalResult.createdEvent?.hangoutLink) {
            results.push({
              ...googleMeetResult,
              success: false,
            });
          }
        }
        // TODO: Handle created event metadata more elegantly
        additionalInformation.hangoutLink = results[0].createdEvent?.hangoutLink;
        additionalInformation.conferenceData = results[0].createdEvent?.conferenceData;
        additionalInformation.entryPoints = results[0].createdEvent?.entryPoints;
        evt.appsStatus = handleAppsStatus(results, booking, reqAppsStatus);
        videoCallUrl =
          additionalInformation.hangoutLink ||
          organizerOrFirstDynamicGroupMemberDefaultLocationUrl ||
          videoCallUrl;

        if (!isDryRun && evt.iCalUID !== booking.iCalUID) {
          // The eventManager could change the iCalUID. At this point we can update the DB record
          await deps.prismaClient.booking.update({
            where: {
              id: booking.id,
            },
            data: {
              iCalUID: evt.iCalUID || booking.iCalUID,
            },
          });
        }
      }
      if (!noEmail) {
        if (!isDryRun && !(eventType.seatsPerTimeSlot && rescheduleUid)) {
          await emailsAndSmsHandler.send({
            action: BookingActionMap.confirmed,
            data: {
              eventType: {
                metadata: eventType.metadata,
                schedulingType: eventType.schedulingType,
              },
              eventNameObject,
              workflows,
              evt,
              additionalInformation,
              additionalNotes,
              customInputs,
            },
          });
        }
      }
    }
  } else {
    // If isConfirmedByDefault is false, then booking can't be considered ACCEPTED and thus EventManager has no role to play. Booking is created as PENDING
    tracingLogger.debug(
      `EventManager doesn't need to create or reschedule event for booking ${organizerUser.username}`,
      safeStringify({
        calEvent: getPiiFreeCalendarEvent(evt),
        isConfirmedByDefault,
        paymentValue: paymentAppData.price,
      })
    );
  }

  const bookingRequiresPayment =
    !Number.isNaN(paymentAppData.price) &&
    paymentAppData.price > 0 &&
    !originalRescheduledBooking?.paid &&
    !!booking;

  if (!isConfirmedByDefault && noEmail !== true && !bookingRequiresPayment) {
    tracingLogger.debug(
      `Emails: Booking ${organizerUser.username} requires confirmation, sending request emails`,
      safeStringify({
        calEvent: getPiiFreeCalendarEvent(evt),
      })
    );
    if (!isDryRun) {
      await emailsAndSmsHandler.send({
        action: BookingActionMap.requested,
        data: { evt, attendees: attendeesList, eventType, additionalNotes },
      });
    }
  }

  if (booking.location?.startsWith("http")) {
    videoCallUrl = booking.location;
  }

  const metadata = videoCallUrl
    ? {
      videoCallUrl: getVideoCallUrlFromCalEvent(evt) || videoCallUrl,
    }
    : undefined;

  const bookingFlowConfig = {
    isDryRun,
  };

  const bookingCreatedPayload = {
    config: bookingFlowConfig,
    bookingFormData: {
      // FIXME: It looks like hasHashedBookingLink is set to true based on the value of hashedLink when sending the request. So, technically we could remove hasHashedBookingLink usage completely
      hashedLink: hasHashedBookingLink ? reqBody.hashedLink ?? null : null,
    },
  };

  // Add more fields here when needed
  const bookingRescheduledPayload = bookingCreatedPayload;

  const bookingEventHandler = new BookingEventHandlerService({
    log: tracingLogger,
    hashedLinkService: deps.hashedLinkService,
  });

  // TODO: Incrementally move all stuff that happens after a booking is created to these handlers
  if (originalRescheduledBooking) {
    await bookingEventHandler.onBookingRescheduled(bookingRescheduledPayload);
  } else {
    await bookingEventHandler.onBookingCreated(bookingCreatedPayload);
  }

  const webhookData: EventPayloadType = {
    ...evt,
    ...eventTypeInfo,
    bookingId: booking?.id,
    rescheduleId: originalRescheduledBooking?.id || undefined,
    rescheduleUid,
    rescheduleStartTime: originalRescheduledBooking?.startTime
      ? dayjs(originalRescheduledBooking?.startTime).utc().format()
      : undefined,
    rescheduleEndTime: originalRescheduledBooking?.endTime
      ? dayjs(originalRescheduledBooking?.endTime).utc().format()
      : undefined,
    metadata: { ...metadata, ...reqBody.metadata },
    eventTypeId,
    status: "ACCEPTED",
    smsReminderNumber: booking?.smsReminderNumber || undefined,
    rescheduledBy: reqBody.rescheduledBy,
    ...(assignmentReason ? { assignmentReason: [assignmentReason] } : {}),
  };

  if (bookingRequiresPayment) {
    tracingLogger.debug(`Booking ${organizerUser.username} requires payment`);
    // Load credentials.app.categories
    const credentialPaymentAppCategories = await deps.prismaClient.credential.findMany({
      where: {
        ...(paymentAppData.credentialId ? { id: paymentAppData.credentialId } : { userId: organizerUser.id }),
        app: {
          categories: {
            hasSome: ["payment"],
          },
        },
      },
      select: {
        key: true,
        appId: true,
        app: {
          select: {
            categories: true,
            dirName: true,
          },
        },
      },
    });
    const eventTypePaymentAppCredential = credentialPaymentAppCategories.find((credential) => {
      return credential.appId === paymentAppData.appId;
    });

    if (!eventTypePaymentAppCredential) {
      throw new HttpError({
        statusCode: 400,
        message: "Missing payment credentials",
        data: { traceId: traceContext.traceId },
      });
    }

    // Convert type of eventTypePaymentAppCredential to appId: EventTypeAppList
    if (!booking.user) booking.user = organizerUser;
    const payment = await handlePayment({
      evt,
      selectedEventType: {
        ...eventType,
        metadata: eventType.metadata
          ? {
            ...eventType.metadata,
            apps: eventType.metadata?.apps as Prisma.JsonValue,
          }
          : {},
      },
      paymentAppCredentials: eventTypePaymentAppCredential as IEventTypePaymentCredentialType,
      booking,
      bookerName: fullName,
      bookerEmail,
      bookerPhoneNumber,
      isDryRun,
      bookingFields: eventType.bookingFields,
      locale: language,
    });
    const subscriberOptionsPaymentInitiated: GetSubscriberOptions = {
      userId: triggerForUser ? organizerUser.id : null,
      eventTypeId,
      triggerEvent: WebhookTriggerEvents.BOOKING_PAYMENT_INITIATED,
      teamId,
      orgId,
      oAuthClientId: platformClientId,
    };
    await handleWebhookTrigger({
      subscriberOptions: subscriberOptionsPaymentInitiated,
      eventTrigger: WebhookTriggerEvents.BOOKING_PAYMENT_INITIATED,
      webhookData: {
        ...webhookData,
        paymentId: payment?.id,
      },
      isDryRun,
    });

    try {
      const calendarEventForWorkflow = {
        ...evt,
        rescheduleReason,
        metadata,
        eventType: {
          slug: eventType.slug,
          schedulingType: eventType.schedulingType,
          hosts: eventType.hosts,
        },
        bookerUrl,
      };

      if (isNormalBookingOrFirstRecurringSlot) {
        await WorkflowService.scheduleWorkflowsFilteredByTriggerEvent({
          workflows,
          smsReminderNumber: smsReminderNumber || null,
          calendarEvent: calendarEventForWorkflow,
          hideBranding: !!eventType.owner?.hideBranding,
          seatReferenceUid: evt.attendeeSeatId,
          isDryRun,
          triggers: [WorkflowTriggerEvents.BOOKING_PAYMENT_INITIATED],
        });
      }
    } catch (error) {
      tracingLogger.error(
        "Error while scheduling workflow reminders for booking payment initiated",
        JSON.stringify({ error })
      );
    }

    // TODO: Refactor better so this booking object is not passed
    // all around and instead the individual fields are sent as args.
    const bookingResponse = {
      ...booking,
      user: {
        ...booking.user,
        email: null,
      },
      videoCallUrl: metadata?.videoCallUrl,
      // Ensure seatReferenceUid is properly typed as string | null
      seatReferenceUid: evt.attendeeSeatId,
    };

    return {
      ...bookingResponse,
      ...luckyUserResponse,
      message: "Payment required",
      paymentRequired: true,
      paymentUid: payment?.uid,
      paymentId: payment?.id,
      isDryRun,
      ...(isDryRun ? { troubleshooterData } : {}),
    };
  }

  tracingLogger.debug(`Booking ${organizerUser.username} completed`);

  // We are here so, booking doesn't require payment and booking is also created in DB already, through createBooking call
  if (isConfirmedByDefault) {
    const subscribersMeetingEnded = await getWebhooks(subscriberOptionsMeetingEnded);
    const subscribersMeetingStarted = await getWebhooks(subscriberOptionsMeetingStarted);

    const deleteWebhookScheduledTriggerPromises: Promise<unknown>[] = [];
    const scheduleTriggerPromises = [];

    if (rescheduleUid && originalRescheduledBooking) {
      //delete all scheduled triggers for meeting ended and meeting started of booking
      deleteWebhookScheduledTriggerPromises.push(
        deleteWebhookScheduledTriggers({
          booking: originalRescheduledBooking,
          isDryRun,
        })
      );
      deleteWebhookScheduledTriggerPromises.push(
        cancelNoShowTasksForBooking({
          bookingUid: originalRescheduledBooking.uid,
        })
      );
    }

    if (booking && booking.status === BookingStatus.ACCEPTED) {
      const bookingWithCalEventResponses = {
        ...booking,
        responses: reqBody.calEventResponses,
      };
      for (const subscriber of subscribersMeetingEnded) {
        scheduleTriggerPromises.push(
          scheduleTrigger({
            booking: bookingWithCalEventResponses,
            subscriberUrl: subscriber.subscriberUrl,
            subscriber,
            triggerEvent: WebhookTriggerEvents.MEETING_ENDED,
            isDryRun,
          })
        );
      }

      for (const subscriber of subscribersMeetingStarted) {
        scheduleTriggerPromises.push(
          scheduleTrigger({
            booking: bookingWithCalEventResponses,
            subscriberUrl: subscriber.subscriberUrl,
            subscriber,
            triggerEvent: WebhookTriggerEvents.MEETING_STARTED,
            isDryRun,
          })
        );
      }
    }

    const scheduledTriggerResults = await Promise.allSettled([
      ...deleteWebhookScheduledTriggerPromises,
      ...scheduleTriggerPromises,
    ]);
    const failures = scheduledTriggerResults.filter((result) => result.status === "rejected");

    if (failures.length > 0) {
      tracingLogger.error(
        "Error while scheduling or canceling webhook triggers",
        safeStringify({
          errors: failures.map((f) => f.reason),
        })
      );
    }

    // Send Webhook call if hooked to BOOKING_CREATED & BOOKING_RESCHEDULED
    await handleWebhookTrigger({
      subscriberOptions,
      eventTrigger,
      webhookData,
      isDryRun,
    });
  } else {
    // if eventType requires confirmation we will trigger the BOOKING REQUESTED Webhook
    const eventTrigger: WebhookTriggerEvents = WebhookTriggerEvents.BOOKING_REQUESTED;
    subscriberOptions.triggerEvent = eventTrigger;
    webhookData.status = "PENDING";
    await handleWebhookTrigger({
      subscriberOptions,
      eventTrigger,
      webhookData,
      isDryRun,
    });
  }

  if (!booking) throw new HttpError({ statusCode: 400, message: "Booking failed" });

  try {
    if (!isDryRun) {
      await deps.prismaClient.booking.update({
        where: {
          uid: booking.uid,
        },
        data: {
          location: evt.location,
          metadata: { ...(typeof booking.metadata === "object" && booking.metadata), ...metadata },
          references: {
            createMany: {
              data: referencesToCreate,
            },
          },
        },
      });
    }
  } catch (error) {
    tracingLogger.error("Error while creating booking references", JSON.stringify({ error }));
  }

  const evtWithMetadata = {
    ...evt,
    rescheduleReason,
    metadata,
    eventType: { slug: eventType.slug, schedulingType: eventType.schedulingType, hosts: eventType.hosts },
    bookerUrl,
  };

  if (!eventType.metadata?.disableStandardEmails?.all?.attendee) {
    await scheduleMandatoryReminder({
      evt: evtWithMetadata,
      workflows,
      requiresConfirmation: !isConfirmedByDefault,
      hideBranding: !!eventType.owner?.hideBranding,
      seatReferenceUid: evt.attendeeSeatId,
      isPlatformNoEmail: noEmail && Boolean(platformClientId),
      isDryRun,
    });
  }

  try {
    await WorkflowService.scheduleWorkflowsForNewBooking({
      workflows,
      smsReminderNumber: smsReminderNumber || null,
      calendarEvent: evtWithMetadata,
      hideBranding: !!eventType.owner?.hideBranding,
      seatReferenceUid: evt.attendeeSeatId,
      isDryRun,
      isConfirmedByDefault,
      isNormalBookingOrFirstRecurringSlot,
      isRescheduleEvent: !!rescheduleUid,
    });
  } catch (error) {
    tracingLogger.error("Error while scheduling workflow reminders", JSON.stringify({ error }));
  }

  try {
    if (isConfirmedByDefault) {
      await scheduleNoShowTriggers({
        booking: {
          startTime: booking.startTime,
          id: booking.id,
          location: booking.location,
          uid: booking.uid,
        },
        triggerForUser,
        organizerUser: { id: organizerUser.id },
        eventTypeId,
        teamId,
        orgId,
        isDryRun,
      });
    }
  } catch (error) {
    tracingLogger.error("Error while scheduling no show triggers", JSON.stringify({ error }));
  }

  if (!isDryRun) {
    await handleAnalyticsEvents({
      credentials: allCredentials,
      rawBookingData,
      bookingInfo: {
        name: fullName,
        email: bookerEmail,
        eventName: "Cal.com lead",
      },
      isTeamEventType,
    });
  }

  // TODO: Refactor better so this booking object is not passed
  // all around and instead the individual fields are sent as args.
  const bookingResponse = {
    ...booking,
    user: {
      ...booking.user,
      email: null,
    },
    paymentRequired: false,
  };

  return {
    ...bookingResponse,
    ...luckyUserResponse,
    isDryRun,
    ...(isDryRun ? { troubleshooterData } : {}),
    references: referencesToCreate,
    seatReferenceUid: evt.attendeeSeatId,
    videoCallUrl: metadata?.videoCallUrl,
  };
}

/**
 * Takes care of creating/rescheduling non-recurring, non-instant bookings. Such bookings could be TeamBooking, UserBooking, SeatedUserBooking, SeatedTeamBooking, etc.
 * We can't name it CoreBookingService because non-instant booking also creates a booking but it is entirely different from the regular booking.
 * We are open to renaming it to something more descriptive.
 */
export class RegularBookingService implements IBookingService {
  constructor(private readonly deps: IBookingServiceDependencies) { }

  async createBooking(input: { bookingData: CreateRegularBookingData; bookingMeta?: CreateBookingMeta }) {
    return handler({ bookingData: input.bookingData, ...input.bookingMeta }, this.deps);
  }

  async rescheduleBooking(input: { bookingData: CreateRegularBookingData; bookingMeta?: CreateBookingMeta }) {
    return handler({ bookingData: input.bookingData, ...input.bookingMeta }, this.deps);
  }

  /**
   * @deprecated Exists only till API v1 is removed.
   */
  async createBookingForApiV1(input: {
    bookingData: CreateRegularBookingData;
    bookingMeta?: CreateBookingMeta;
    bookingDataSchemaGetter: BookingDataSchemaGetter;
  }) {
    const bookingMeta = input.bookingMeta ?? {};
    return handler(
      {
        bookingData: input.bookingData,
        ...bookingMeta,
      },
      this.deps,
      input.bookingDataSchemaGetter
    );
  }
}<|MERGE_RESOLUTION|>--- conflicted
+++ resolved
@@ -117,11 +117,7 @@
 import { getVideoCallDetails } from "../handleNewBooking/getVideoCallDetails";
 import { handleAppsStatus } from "../handleNewBooking/handleAppsStatus";
 import { loadAndValidateUsers } from "../handleNewBooking/loadAndValidateUsers";
-<<<<<<< HEAD
 import { loadAndProcessUsersWithSeats } from "../handleNewBooking/loadAndProcessUsersWithSeats";
-import { createLoggerWithEventDetails } from "../handleNewBooking/logger";
-=======
->>>>>>> 1012f2f1
 import { getOriginalRescheduledBooking } from "../handleNewBooking/originalRescheduledBookingUtils";
 import type { BookingType } from "../handleNewBooking/originalRescheduledBookingUtils";
 import { scheduleNoShowTriggers } from "../handleNewBooking/scheduleNoShowTriggers";
@@ -1674,23 +1670,7 @@
 
   let booking: CreatedBooking | null = null;
 
-<<<<<<< HEAD
-  // Log if availability override is forcing PENDING status
-  if (input.bookingData._availabilityOverride?.isAvailable === false) {
-    loggerWithEventDetails.info(
-      "Creating booking as PENDING due to availability override from parent recurring booking",
-      safeStringify({
-        reason: input.bookingData._availabilityOverride.reason,
-        originalIsConfirmedByDefault: baseIsConfirmedByDefault,
-        overriddenIsConfirmedByDefault: isConfirmedByDefault,
-      })
-    );
-  }
-
-  loggerWithEventDetails.debug(
-=======
   tracingLogger.debug(
->>>>>>> 1012f2f1
     "Going to create booking in DB now",
     safeStringify({
       organizerUser: organizerUser.id,
