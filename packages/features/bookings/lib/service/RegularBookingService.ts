--- conflicted
+++ resolved
@@ -1262,9 +1262,9 @@
   // This ensures that createMeeting isn't called for static video apps as bookingLocation becomes just a regular value for them.
   const { bookingLocation, conferenceCredentialId } = organizerOrFirstDynamicGroupMemberDefaultLocationUrl
     ? {
-      bookingLocation: organizerOrFirstDynamicGroupMemberDefaultLocationUrl,
-      conferenceCredentialId: undefined,
-    }
+        bookingLocation: organizerOrFirstDynamicGroupMemberDefaultLocationUrl,
+        conferenceCredentialId: undefined,
+      }
     : getLocationValueForDB(locationBodyString, eventType.locations);
 
   tracingLogger.info("locationBodyString", locationBodyString);
@@ -1304,7 +1304,7 @@
 
   const organizerOrganizationId = organizerOrganizationProfile?.organizationId;
 
-    const hideBranding = await shouldHideBrandingForEvent({
+  const hideBranding = await shouldHideBrandingForEvent({
     eventTypeId: eventType.id,
     team: eventType.team ?? null,
     owner: organizerUser ?? null,
@@ -1317,8 +1317,8 @@
   const destinationCalendar = eventType.destinationCalendar
     ? [eventType.destinationCalendar]
     : organizerUser.destinationCalendar
-      ? [organizerUser.destinationCalendar]
-      : null;
+    ? [organizerUser.destinationCalendar]
+    : null;
 
   let organizerEmail = organizerUser.email || "Email-less";
   if (eventType.useEventTypeDestinationCalendarEmail && destinationCalendar?.[0]?.primaryEmail) {
@@ -1393,11 +1393,8 @@
       platformCancelUrl,
       platformBookingUrl,
     })
-<<<<<<< HEAD
     .withBranding(hideBranding)
-=======
     .withHashedLink(hasHashedBookingLink ? reqBody.hashedLink ?? null : null)
->>>>>>> 629371a5
     .build();
 
   if (!builtEvt) {
@@ -1943,14 +1940,14 @@
     }
     const updateManager = !skipCalendarSyncTaskCreation
       ? await eventManager.reschedule(
-        evt,
-        originalRescheduledBooking.uid,
-        undefined,
-        changedOrganizer,
-        previousHostDestinationCalendar,
-        isBookingRequestedReschedule,
-        skipDeleteEventsAndMeetings
-      )
+          evt,
+          originalRescheduledBooking.uid,
+          undefined,
+          changedOrganizer,
+          previousHostDestinationCalendar,
+          isBookingRequestedReschedule,
+          skipDeleteEventsAndMeetings
+        )
       : placeholderCreatedEvent;
     // This gets overridden when updating the event - to check if notes have been hidden or not. We just reset this back
     // to the default description when we are sending the emails.
@@ -2249,8 +2246,8 @@
 
   const metadata = videoCallUrl
     ? {
-      videoCallUrl: getVideoCallUrlFromCalEvent(evt) || videoCallUrl,
-    }
+        videoCallUrl: getVideoCallUrlFromCalEvent(evt) || videoCallUrl,
+      }
     : undefined;
 
   const bookingFlowConfig = {
@@ -2343,9 +2340,9 @@
         ...eventType,
         metadata: eventType.metadata
           ? {
-            ...eventType.metadata,
-            apps: eventType.metadata?.apps as Prisma.JsonValue,
-          }
+              ...eventType.metadata,
+              apps: eventType.metadata?.apps as Prisma.JsonValue,
+            }
           : {},
       },
       paymentAppCredentials: eventTypePaymentAppCredential as IEventTypePaymentCredentialType,
@@ -2642,7 +2639,7 @@
  * We are open to renaming it to something more descriptive.
  */
 export class RegularBookingService implements IBookingService {
-  constructor(private readonly deps: IBookingServiceDependencies) { }
+  constructor(private readonly deps: IBookingServiceDependencies) {}
 
   async createBooking(input: { bookingData: CreateRegularBookingData; bookingMeta?: CreateBookingMeta }) {
     return handler({ bookingData: input.bookingData, ...input.bookingMeta }, this.deps);
