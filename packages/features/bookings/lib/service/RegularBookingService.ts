--- conflicted
+++ resolved
@@ -683,11 +683,8 @@
   const isTeamEventType =
     !!eventType.schedulingType && ["COLLECTIVE", "ROUND_ROBIN"].includes(eventType.schedulingType);
 
-<<<<<<< HEAD
-=======
   const shouldServeCache = false;
 
->>>>>>> 1ff5d57d
   tracingLogger.info(
     `Booking eventType ${eventTypeId} started`,
     safeStringify({
