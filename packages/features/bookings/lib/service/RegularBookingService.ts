--- conflicted
+++ resolved
@@ -2301,17 +2301,6 @@
     organizationId: eventOrganizationId,
   });
 
-<<<<<<< HEAD
-=======
-  const bookingRescheduledPayload: BookingRescheduledPayload = {
-    ...bookingCreatedPayload,
-    oldBooking: originalRescheduledBooking ? {
-      startTime: originalRescheduledBooking.startTime,
-      endTime: originalRescheduledBooking.endTime,
-    } : undefined,
-  };
-
->>>>>>> 967bba1e
   const bookingEventHandler = deps.bookingEventHandler;
 
   // TODO: Incrementally move all stuff that happens after a booking is created to these handlers
