--- conflicted
+++ resolved
@@ -37,7 +37,6 @@
 import { isEventTypeLoggingEnabled } from "@calcom/features/bookings/lib/isEventTypeLoggingEnabled";
 import { BookingEventHandlerService } from "@calcom/features/bookings/lib/onBookingEvents/BookingEventHandlerService";
 import type { BookingRescheduledPayload } from "@calcom/features/bookings/lib/onBookingEvents/types.d";
-import type { ActionSource } from "@calcom/features/booking-audit/lib/common/actionSource";
 import { BookingEmailAndSmsTasker } from "@calcom/features/bookings/lib/tasker/BookingEmailAndSmsTasker";
 import { getSpamCheckService } from "@calcom/features/di/watchlist/containers/SpamCheckService.container";
 import { CreditService } from "@calcom/features/ee/billing/credit-service";
@@ -2397,12 +2396,7 @@
   });
 
   const bookingEventHandler = deps.bookingEventHandler;
-  // TODO: Identify action source correctly
-  const actionSource = 'WEBAPP';
-  // TODO: We need to check session in booking flow and accordingly create USER actor if applicable.
-  const auditActor = makeGuestActor({ email: bookerEmail, name: fullName });
-
-<<<<<<< HEAD
+
   // Find attendee matching bookerEmail to get attendeeId
   const bookerAttendeeId = booking?.attendees?.find((attendee) => attendee.email === bookerEmail)?.id;
 
@@ -2443,49 +2437,6 @@
         operationId: null,
       });
     }
-=======
-  if (originalRescheduledBooking) {
-    const bookingRescheduledPayload: BookingRescheduledPayload = {
-      ...bookingCreatedPayload,
-      oldBooking: {
-        uid: originalRescheduledBooking.uid,
-        startTime: originalRescheduledBooking.startTime,
-        endTime: originalRescheduledBooking.endTime,
-      },
-    };
-    await bookingEventHandler.onBookingRescheduled({
-      payload: bookingRescheduledPayload,
-      actor: auditActor,
-      auditData: {
-        startTime: {
-          old: bookingRescheduledPayload.oldBooking?.startTime.toISOString() ?? null,
-          new: bookingRescheduledPayload.booking.startTime.toISOString(),
-        },
-        endTime: {
-          old: bookingRescheduledPayload.oldBooking?.endTime.toISOString() ?? null,
-          new: bookingRescheduledPayload.booking.endTime.toISOString(),
-        },
-        rescheduledToUid: {
-          old: null,
-          new: bookingRescheduledPayload.booking.uid,
-        },
-      },
-      source: actionSource,
-      operationId: null,
-    });
-  } else {
-    await bookingEventHandler.onBookingCreated({
-      payload: bookingCreatedPayload,
-      actor: auditActor,
-      auditData: {
-        startTime: bookingCreatedPayload.booking.startTime.getTime(),
-        endTime: bookingCreatedPayload.booking.endTime.getTime(),
-        status: bookingCreatedPayload.booking.status,
-      },
-      source: actionSource,
-      operationId: null,
-    });
->>>>>>> 9ba86792
   }
 
   const webhookData: EventPayloadType = {
@@ -2903,10 +2854,6 @@
  */
 export class RegularBookingService implements IBookingService {
   constructor(private readonly deps: IBookingServiceDependencies) { }
-<<<<<<< HEAD
-
-=======
->>>>>>> 9ba86792
 
   async createBooking(input: { bookingData: CreateRegularBookingData; bookingMeta?: CreateBookingMeta }) {
     return handler.bind(this)({ bookingData: input.bookingData, ...input.bookingMeta }, this.deps);
