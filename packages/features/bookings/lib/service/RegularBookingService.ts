import short, { uuid } from "short-uuid";
import { v5 as uuidv5 } from "uuid";

import processExternalId from "@calcom/app-store/_utils/calendars/processExternalId";
import { getPaymentAppData } from "@calcom/app-store/_utils/payments/getPaymentAppData";
import {
  enrichHostsWithDelegationCredentials,
  getFirstDelegationConferencingCredentialAppLocation,
} from "@calcom/app-store/delegationCredential";
import { metadata as GoogleMeetMetadata } from "@calcom/app-store/googlevideo/_metadata";
import {
  getLocationValueForDB,
  MeetLocationType,
  OrganizerDefaultConferencingAppType,
} from "@calcom/app-store/locations";
import { getAppFromSlug } from "@calcom/app-store/utils";
import {
  eventTypeMetaDataSchemaWithTypedApps,
  eventTypeAppMetadataOptionalSchema,
} from "@calcom/app-store/zod-utils";
import dayjs from "@calcom/dayjs";
import { scheduleMandatoryReminder } from "@calcom/ee/workflows/lib/reminders/scheduleMandatoryReminder";
import getICalUID from "@calcom/emails/lib/getICalUID";
import { CalendarEventBuilder } from "@calcom/features/CalendarEventBuilder";
import EventManager, { placeholderCreatedEvent } from "@calcom/features/bookings/lib/EventManager";
import type { BookingDataSchemaGetter } from "@calcom/features/bookings/lib/dto/types";
import type {
  CreateRegularBookingData,
  CreateBookingMeta,
  BookingHandlerInput,
} from "@calcom/features/bookings/lib/dto/types";
import type { CheckBookingAndDurationLimitsService } from "@calcom/features/bookings/lib/handleNewBooking/checkBookingAndDurationLimits";
import { handlePayment } from "@calcom/features/bookings/lib/handlePayment";
import { handleWebhookTrigger } from "@calcom/features/bookings/lib/handleWebhookTrigger";
import { isEventTypeLoggingEnabled } from "@calcom/features/bookings/lib/isEventTypeLoggingEnabled";
import { BookingEventHandlerService } from "@calcom/features/bookings/lib/onBookingEvents/BookingEventHandlerService";
import type { CacheService } from "@calcom/features/calendar-cache/lib/getShouldServeCache";
import { getSpamCheckService } from "@calcom/features/di/watchlist/containers/SpamCheckService.container";
import { getBookerBaseUrl } from "@calcom/features/ee/organizations/lib/getBookerUrlServer";
import AssignmentReasonRecorder from "@calcom/features/ee/round-robin/assignmentReason/AssignmentReasonRecorder";
import { WorkflowService } from "@calcom/features/ee/workflows/lib/service/WorkflowService";
import { WorkflowRepository } from "@calcom/features/ee/workflows/repositories/WorkflowRepository";
import { getUsernameList } from "@calcom/features/eventtypes/lib/defaultEvents";
import { getEventName, updateHostInEventName } from "@calcom/features/eventtypes/lib/eventNaming";
import { getFullName } from "@calcom/features/form-builder/utils";
import type { HashedLinkService } from "@calcom/features/hashedLink/lib/service/HashedLinkService";
import { ProfileRepository } from "@calcom/features/profile/repositories/ProfileRepository";
import { handleAnalyticsEvents } from "@calcom/features/tasker/tasks/analytics/handleAnalyticsEvents";
import type { UserRepository } from "@calcom/features/users/repositories/UserRepository";
import { UsersRepository } from "@calcom/features/users/users.repository";
import type { GetSubscriberOptions } from "@calcom/features/webhooks/lib/getWebhooks";
import getWebhooks from "@calcom/features/webhooks/lib/getWebhooks";
import {
  deleteWebhookScheduledTriggers,
  cancelNoShowTasksForBooking,
  scheduleTrigger,
} from "@calcom/features/webhooks/lib/scheduleTrigger";
import type { EventPayloadType, EventTypeInfo } from "@calcom/features/webhooks/lib/sendPayload";
import { getVideoCallUrlFromCalEvent } from "@calcom/lib/CalEventParser";
import { groupHostsByGroupId } from "@calcom/lib/bookings/hostGroupUtils";
import { shouldIgnoreContactOwner } from "@calcom/lib/bookings/routing/utils";
import { DEFAULT_GROUP_ID } from "@calcom/lib/constants";
import { ErrorCode } from "@calcom/lib/errorCodes";
import { getErrorFromUnknown, ErrorWithCode } from "@calcom/lib/errors";
import { extractBaseEmail } from "@calcom/lib/extract-base-email";
import getOrgIdFromMemberOrTeamId from "@calcom/lib/getOrgIdFromMemberOrTeamId";
import { getTeamIdFromEventType } from "@calcom/lib/getTeamIdFromEventType";
import { HttpError } from "@calcom/lib/http-error";
import { criticalLogger } from "@calcom/lib/logger.server";
import { getPiiFreeCalendarEvent, getPiiFreeEventType } from "@calcom/lib/piiFreeData";
import { safeStringify } from "@calcom/lib/safeStringify";
import { getTranslation } from "@calcom/lib/server/i18n";
import { getTimeFormatStringFromUserTimeFormat } from "@calcom/lib/timeFormat";
import { distributedTracing } from "@calcom/lib/tracing/factory";
import type { PrismaClient } from "@calcom/prisma";
import type { DestinationCalendar, Prisma, User, AssignmentReasonEnum } from "@calcom/prisma/client";
import {
  BookingStatus,
  SchedulingType,
  WebhookTriggerEvents,
  WorkflowTriggerEvents,
  CreationSource,
} from "@calcom/prisma/enums";
import { userMetadata as userMetadataSchema } from "@calcom/prisma/zod-utils";
import { verifyCodeUnAuthenticated } from "@calcom/trpc/server/routers/viewer/auth/util";
import { getAllWorkflowsFromEventType } from "@calcom/trpc/server/routers/viewer/workflows/util";
import type {
  AdditionalInformation,
  AppsStatus,
  CalendarEvent,
  CalEventResponses,
} from "@calcom/types/Calendar";
import type { CredentialForCalendarService } from "@calcom/types/Credential";
import type { EventResult, PartialReference } from "@calcom/types/EventManager";

import type { BookingRepository } from "../../repositories/BookingRepository";
import { BookingActionMap, BookingEmailSmsHandler } from "../BookingEmailSmsHandler";
import { getAllCredentialsIncludeServiceAccountKey } from "../getAllCredentialsForUsersOnEvent/getAllCredentials";
import { refreshCredentials } from "../getAllCredentialsForUsersOnEvent/refreshCredentials";
import getBookingDataSchema from "../getBookingDataSchema";
import { LuckyUserService } from "../getLuckyUser";
import { addVideoCallDataToEvent } from "../handleNewBooking/addVideoCallDataToEvent";
import { checkActiveBookingsLimitForBooker } from "../handleNewBooking/checkActiveBookingsLimitForBooker";
import { checkIfBookerEmailIsBlocked } from "../handleNewBooking/checkIfBookerEmailIsBlocked";
import { createBooking } from "../handleNewBooking/createBooking";
import type { Booking } from "../handleNewBooking/createBooking";
import { ensureAvailableUsers } from "../handleNewBooking/ensureAvailableUsers";
import { getBookingData } from "../handleNewBooking/getBookingData";
import { getCustomInputsResponses } from "../handleNewBooking/getCustomInputsResponses";
import { getEventType } from "../handleNewBooking/getEventType";
import type { getEventTypeResponse } from "../handleNewBooking/getEventTypesFromDB";
import { getLocationValuesForDb } from "../handleNewBooking/getLocationValuesForDb";
import { getRequiresConfirmationFlags } from "../handleNewBooking/getRequiresConfirmationFlags";
import { getSeatedBooking } from "../handleNewBooking/getSeatedBooking";
import { getVideoCallDetails } from "../handleNewBooking/getVideoCallDetails";
import { handleAppsStatus } from "../handleNewBooking/handleAppsStatus";
import { loadAndValidateUsers } from "../handleNewBooking/loadAndValidateUsers";
import { getOriginalRescheduledBooking } from "../handleNewBooking/originalRescheduledBookingUtils";
import type { BookingType } from "../handleNewBooking/originalRescheduledBookingUtils";
import { scheduleNoShowTriggers } from "../handleNewBooking/scheduleNoShowTriggers";
import type { IEventTypePaymentCredentialType, Invitee, IsFixedAwareUser } from "../handleNewBooking/types";
import { validateBookingTimeIsNotOutOfBounds } from "../handleNewBooking/validateBookingTimeIsNotOutOfBounds";
import { validateEventLength } from "../handleNewBooking/validateEventLength";
import handleSeats from "../handleSeats/handleSeats";
import type { IBookingService } from "../interfaces/IBookingService";

const translator = short();

type IsFixedAwareUserWithCredentials = Omit<IsFixedAwareUser, "credentials"> & {
  credentials: CredentialForCalendarService[];
};

function assertNonEmptyArray<T>(arr: T[]): asserts arr is [T, ...T[]] {
  if (arr.length === 0) {
    throw new Error("Array should have at least one item, but it's empty");
  }
}

function getICalSequence(originalRescheduledBooking: BookingType | null) {
  // If new booking set the sequence to 0
  if (!originalRescheduledBooking) {
    return 0;
  }

  // If rescheduling and there is no sequence set, assume sequence should be 1
  if (!originalRescheduledBooking.iCalSequence) {
    return 1;
  }

  // If rescheduling then increment sequence by 1
  return originalRescheduledBooking.iCalSequence + 1;
}

type CreatedBooking = Booking & {
  isShortCircuitedBooking?: boolean;
} & { appsStatus?: AppsStatus[]; paymentUid?: string; paymentId?: number };
type ReturnTypeCreateBooking = Awaited<ReturnType<typeof createBooking>>;
export const buildDryRunBooking = ({
  eventTypeId,
  organizerUser,
  eventName,
  startTime,
  endTime,
  contactOwnerFromReq,
  contactOwnerEmail,
  allHostUsers,
  isManagedEventType,
}: {
  eventTypeId: number;
  organizerUser: {
    id: number;
    name: string | null;
    username: string | null;
    email: string;
    timeZone: string;
  };
  eventName: string;
  startTime: string;
  endTime: string;
  contactOwnerFromReq: string | null;
  contactOwnerEmail: string | null;
  allHostUsers: { id: number }[];
  isManagedEventType: boolean;
}) => {
  const sanitizedOrganizerUser = {
    id: organizerUser.id,
    name: organizerUser.name,
    username: organizerUser.username,
    email: organizerUser.email,
    timeZone: organizerUser.timeZone,
  };
  const booking = {
    id: -101,
    uid: "DRY_RUN_UID",
    iCalUID: "DRY_RUN_ICAL_UID",
    status: BookingStatus.ACCEPTED,
    eventTypeId: eventTypeId,
    user: sanitizedOrganizerUser,
    userId: sanitizedOrganizerUser.id,
    title: eventName,
    startTime: new Date(startTime),
    endTime: new Date(endTime),
    createdAt: new Date(),
    updatedAt: new Date(),
    attendees: [],
    oneTimePassword: null,
    smsReminderNumber: null,
    metadata: {},
    idempotencyKey: null,
    userPrimaryEmail: null,
    description: null,
    customInputs: null,
    responses: null,
    location: null,
    paid: false,
    cancellationReason: null,
    rejectionReason: null,
    dynamicEventSlugRef: null,
    dynamicGroupSlugRef: null,
    fromReschedule: null,
    recurringEventId: null,
    scheduledJobs: [],
    rescheduledBy: null,
    destinationCalendarId: null,
    reassignReason: null,
    reassignById: null,
    rescheduled: false,
    isRecorded: false,
    iCalSequence: 0,
    rating: null,
    ratingFeedback: null,
    noShowHost: null,
    cancelledBy: null,
    creationSource: CreationSource.WEBAPP,
    references: [],
    payment: [],
  } satisfies ReturnTypeCreateBooking;

  /**
   * Troubleshooting data
   */
  const troubleshooterData = {
    organizerUserId: organizerUser.id,
    eventTypeId,
    askedContactOwnerEmail: contactOwnerFromReq,
    usedContactOwnerEmail: contactOwnerEmail,
    allHostUsers: allHostUsers.map((user) => user.id),
    isManagedEventType: isManagedEventType,
  };

  return {
    booking,
    troubleshooterData,
  };
};

const buildDryRunEventManager = () => {
  return {
    create: async () => ({ results: [], referencesToCreate: [] }),
    reschedule: async () => ({ results: [], referencesToCreate: [] }),
  };
};

export const buildEventForTeamEventType = async ({
  existingEvent: evt,
  users,
  organizerUser,
  schedulingType,
  team,
}: {
  existingEvent: Partial<CalendarEvent>;
  users: (Pick<User, "id" | "name" | "timeZone" | "locale" | "email"> & {
    destinationCalendar: DestinationCalendar | null;
    isFixed?: boolean;
  })[];
  organizerUser: { email: string };
  schedulingType: SchedulingType | null;
  team?: {
    id: number;
    name: string;
  } | null;
}) => {
  // not null assertion.
  if (!schedulingType) {
    throw new Error("Scheduling type is required for team event type");
  }
  const teamDestinationCalendars: DestinationCalendar[] = [];
  const fixedUsers = users.filter((user) => user.isFixed);
  const nonFixedUsers = users.filter((user) => !user.isFixed);
  const filteredUsers =
    schedulingType === SchedulingType.ROUND_ROBIN ? [...fixedUsers, ...nonFixedUsers] : users;

  // Organizer or user owner of this event type it's not listed as a team member.
  const teamMemberPromises = filteredUsers
    .filter((user) => user.email !== organizerUser.email)
    .map(async (user) => {
      // TODO: Add back once EventManager tests are ready https://github.com/calcom/cal.com/pull/14610#discussion_r1567817120
      // push to teamDestinationCalendars if it's a team event but collective only
      if (schedulingType === "COLLECTIVE" && user.destinationCalendar) {
        teamDestinationCalendars.push({
          ...user.destinationCalendar,
          externalId: processExternalId(user.destinationCalendar),
        });
      }

      return {
        id: user.id,
        email: user.email ?? "",
        name: user.name ?? "",
        firstName: "",
        lastName: "",
        timeZone: user.timeZone,
        language: {
          translate: await getTranslation(user.locale ?? "en", "common"),
          locale: user.locale ?? "en",
        },
      };
    });

  const teamMembers = await Promise.all(teamMemberPromises);

  const updatedEvt = CalendarEventBuilder.fromEvent(evt)
    ?.withDestinationCalendar([...(evt.destinationCalendar ?? []), ...teamDestinationCalendars])
    .build();

  if (!updatedEvt) {
    throw new HttpError({
      statusCode: 400,
      message: "Failed to build event with destination calendar due to missing required fields",
    });
  }

  evt = updatedEvt;

  const teamEvt = CalendarEventBuilder.fromEvent(evt)
    ?.withTeam({
      members: teamMembers,
      name: team?.name || "Nameless",
      id: team?.id ?? 0,
    })
    .build();

  if (!teamEvt) {
    throw new HttpError({
      statusCode: 400,
      message: "Failed to build team event due to missing required fields",
    });
  }

  return teamEvt;
};

function buildTroubleshooterData({
  eventType,
}: {
  eventType: {
    id: number;
    slug: string;
  };
}) {
  const troubleshooterData: {
    organizerUser: {
      id: number;
    } | null;
    eventType: {
      id: number;
      slug: string;
    };
    allHostUsers: number[];
    luckyUsers: number[];
    luckyUserPool: number[];
    fixedUsers: number[];
    luckyUsersFromFirstBooking: number[];
    usedContactOwnerEmail: string | null;
    askedContactOwnerEmail: string | null;
    isManagedEventType: boolean;
  } = {
    organizerUser: null,
    eventType: {
      id: eventType.id,
      slug: eventType.slug,
    },
    luckyUsers: [],
    luckyUserPool: [],
    fixedUsers: [],
    luckyUsersFromFirstBooking: [],
    usedContactOwnerEmail: null,
    allHostUsers: [],
    askedContactOwnerEmail: null,
    isManagedEventType: false,
  };
  return troubleshooterData;
}

function formatAvailabilitySnapshot(data: {
  dateRanges: { start: dayjs.Dayjs; end: dayjs.Dayjs }[];
  oooExcludedDateRanges: { start: dayjs.Dayjs; end: dayjs.Dayjs }[];
}) {
  return {
    ...data,
    dateRanges: data.dateRanges.map(({ start, end }) => ({
      start: start.toISOString(),
      end: end.toISOString(),
    })),
    oooExcludedDateRanges: data.oooExcludedDateRanges.map(({ start, end }) => ({
      start: start.toISOString(),
      end: end.toISOString(),
    })),
  };
}

export interface IBookingServiceDependencies {
  cacheService: CacheService;
  checkBookingAndDurationLimitsService: CheckBookingAndDurationLimitsService;
  prismaClient: PrismaClient;
  bookingRepository: BookingRepository;
  luckyUserService: LuckyUserService;
  userRepository: UserRepository;
  hashedLinkService: HashedLinkService;
}

/**
 * TODO: Ideally we should send organizationId directly to handleNewBooking.
 * webapp can derive from domain and API V2 knows it already through its endpoint URL
 */
async function getEventOrganizationId({
  eventType,
}: {
  eventType: {
    userId: number | null;
    team: {
      parentId: number | null;
    } | null;
    parent: {
      team: {
        parentId: number | null;
      } | null;
    } | null;
  };
}) {
  let eventOrganizationId: number | null = null;
  const team = eventType.team ?? eventType.parent?.team ?? null;
  eventOrganizationId = team?.parentId ?? null;

  if (eventOrganizationId) {
    return eventOrganizationId;
  }

  if (eventType.userId) {
    // TODO: Moving it to instance based access through DI in a followup
    const profile = await ProfileRepository.findFirstForUserId({
      userId: eventType.userId,
    });
    eventOrganizationId = profile?.organizationId ?? null;
    return eventOrganizationId;
  }

  return eventOrganizationId;
}

async function handler(
  input: BookingHandlerInput,
  deps: IBookingServiceDependencies,
  bookingDataSchemaGetter: BookingDataSchemaGetter = getBookingDataSchema
) {
  const {
    bookingData: rawBookingData,
    userId,
    platformClientId,
    platformCancelUrl,
    platformBookingUrl,
    platformRescheduleUrl,
    platformBookingLocation,
    hostname,
    forcedSlug,
    areCalendarEventsEnabled = true,
    skipAvailabilityCheck = false,
    skipEventLimitsCheck = false,
    skipCalendarSyncTaskCreation = false,
    traceContext: passedTraceContext,
  } = input;

  const traceContext = passedTraceContext
    ? passedTraceContext
    : distributedTracing.createTrace("booking_creation");

  const tracingLogger = distributedTracing.getTracingLogger(traceContext, {
    eventTypeId: rawBookingData.eventTypeId,
    userId: userId,
    eventTypeSlug: rawBookingData.eventTypeSlug,
  });

  const isPlatformBooking = !!platformClientId;

  const eventType = await getEventType({
    eventTypeId: rawBookingData.eventTypeId,
    eventTypeSlug: rawBookingData.eventTypeSlug,
  });

  const bookingDataSchema = bookingDataSchemaGetter({
    view: rawBookingData.rescheduleUid ? "reschedule" : "booking",
    bookingFields: eventType.bookingFields,
  });

  const bookingData = await getBookingData({
    reqBody: rawBookingData,
    eventType,
    schema: bookingDataSchema,
  });

  const {
    recurringCount,
    noEmail,
    eventTypeId,
    eventTypeSlug,
    hasHashedBookingLink,
    language,
    appsStatus: reqAppsStatus,
    name: bookerName,
    attendeePhoneNumber: bookerPhoneNumber,
    email: bookerEmail,
    guests: reqGuests,
    location,
    notes: additionalNotes,
    smsReminderNumber,
    rescheduleReason,
    luckyUsers,
    routedTeamMemberIds,
    reroutingFormResponses,
    routingFormResponseId,
    _isDryRun: isDryRun = false,
    ...reqBody
  } = bookingData;

  let troubleshooterData = buildTroubleshooterData({
    eventType,
  });

  const emailsAndSmsHandler = new BookingEmailSmsHandler({ logger: tracingLogger });

  try {
    await checkIfBookerEmailIsBlocked({
      loggedInUserId: userId,
      bookerEmail,
      verificationCode: reqBody.verificationCode,
    });
  } catch (error) {
    if (error instanceof ErrorWithCode) {
      throw new HttpError({ statusCode: 403, message: error.message });
    }
    throw error;
  }

  const spamCheckService = getSpamCheckService();
  const eventOrganizationId = await getEventOrganizationId({
    eventType,
  });

  spamCheckService.startCheck({ email: bookerEmail, organizationId: eventOrganizationId });

  if (!rawBookingData.rescheduleUid) {
    await checkActiveBookingsLimitForBooker({
      eventTypeId,
      maxActiveBookingsPerBooker: eventType.maxActiveBookingsPerBooker,
      bookerEmail,
      offerToRescheduleLastBooking: eventType.maxActiveBookingPerBookerOfferReschedule,
    });
  }

  if (eventType.requiresBookerEmailVerification) {
    const verificationCode = reqBody.verificationCode;
    if (!verificationCode) {
      throw new HttpError({
        statusCode: 400,
        message: "email_verification_required",
        data: { traceId: traceContext.traceId },
      });
    }

    try {
      await verifyCodeUnAuthenticated(bookerEmail, verificationCode);
    } catch {
      throw new HttpError({
        statusCode: 400,
        message: "invalid_verification_code",
        data: { traceId: traceContext.traceId },
      });
    }
  }

  if (isEventTypeLoggingEnabled({ eventTypeId, usernameOrTeamName: reqBody.user })) {
    tracingLogger.settings.minLevel = 0;
  }

  const fullName = getFullName(bookerName);
  // Why are we only using "en" locale
  const tGuests = await getTranslation("en", "common");

  const dynamicUserList = Array.isArray(reqBody.user) ? reqBody.user : getUsernameList(reqBody.user);
  if (!eventType)
    throw new HttpError({
      statusCode: 404,
      message: "event_type_not_found",
      data: { traceId: traceContext.traceId },
    });

  if (eventType.seatsPerTimeSlot && eventType.recurringEvent) {
    throw new HttpError({
      statusCode: 400,
      message: "recurring_event_seats_error",
      data: { traceId: traceContext.traceId },
    });
  }

  const bookingSeat = reqBody.rescheduleUid ? await getSeatedBooking(reqBody.rescheduleUid) : null;
  const rescheduleUid = bookingSeat ? bookingSeat.booking.uid : reqBody.rescheduleUid;
  const isNormalBookingOrFirstRecurringSlot = input.bookingData.allRecurringDates
    ? !!input.bookingData.isFirstRecurringSlot
    : true;

  let originalRescheduledBooking = rescheduleUid
    ? await getOriginalRescheduledBooking(rescheduleUid, !!eventType.seatsPerTimeSlot)
    : null;

  const paymentAppData = getPaymentAppData({
    ...eventType,
    metadata: eventTypeMetaDataSchemaWithTypedApps.parse(eventType.metadata),
  });

  const { userReschedulingIsOwner, isConfirmedByDefault } = await getRequiresConfirmationFlags({
    eventType,
    bookingStartTime: reqBody.start,
    userId,
    originalRescheduledBookingOrganizerId: originalRescheduledBooking?.user?.id,
    paymentAppData,
    bookerEmail,
  });

  // For unconfirmed bookings or round robin bookings with the same attendee and timeslot, return the original booking
  if (
    (!isConfirmedByDefault && !userReschedulingIsOwner) ||
    eventType.schedulingType === SchedulingType.ROUND_ROBIN
  ) {
    const requiresPayment = !Number.isNaN(paymentAppData.price) && paymentAppData.price > 0;

    const existingBooking = await deps.bookingRepository.getValidBookingFromEventTypeForAttendee({
      eventTypeId,
      bookerEmail,
      bookerPhoneNumber,
      startTime: new Date(dayjs(reqBody.start).utc().format()),
      filterForUnconfirmed: !isConfirmedByDefault,
    });

    if (existingBooking) {
      const hasPayments = existingBooking.payment.length > 0;
      const isPaidBooking = existingBooking.paid || !hasPayments;

      const shouldShowPaymentForm = requiresPayment && !isPaidBooking;

      const firstPayment = shouldShowPaymentForm ? existingBooking.payment[0] : undefined;

      const bookingResponse = {
        ...existingBooking,
        user: {
          ...existingBooking.user,
          email: null,
        },
        paymentRequired: shouldShowPaymentForm,
        seatReferenceUid: "",
      };

      return {
        ...bookingResponse,
        luckyUsers: bookingResponse.userId ? [bookingResponse.userId] : [],
        isDryRun,
        ...(isDryRun ? { troubleshooterData } : {}),
        paymentUid: firstPayment?.uid,
        paymentId: firstPayment?.id,
      };
    }
  }

  const isTeamEventType =
    !!eventType.schedulingType && ["COLLECTIVE", "ROUND_ROBIN"].includes(eventType.schedulingType);

<<<<<<< HEAD
  tracingLogger.info(
=======
  const shouldServeCache = false;

  loggerWithEventDetails.info(
>>>>>>> 7d17b443
    `Booking eventType ${eventTypeId} started`,
    safeStringify({
      reqBody: {
        user: reqBody.user,
        eventTypeId,
        eventTypeSlug,
        startTime: reqBody.start,
        endTime: reqBody.end,
        rescheduleUid: reqBody.rescheduleUid,
        location: location,
        timeZone: reqBody.timeZone,
      },
      isTeamEventType,
      eventType: getPiiFreeEventType(eventType),
      dynamicUserList,
      paymentAppData: {
        enabled: paymentAppData.enabled,
        price: paymentAppData.price,
        paymentOption: paymentAppData.paymentOption,
        currency: paymentAppData.currency,
        appId: paymentAppData.appId,
      },
    })
  );

  const user = eventType.users.find((user) => user.id === eventType.userId);
  const userSchedule = user?.schedules.find((schedule) => schedule.id === user?.defaultScheduleId);
  const eventTimeZone = eventType.schedule?.timeZone ?? userSchedule?.timeZone;

  await validateBookingTimeIsNotOutOfBounds<typeof eventType>(
    reqBody.start,
    reqBody.timeZone,
    eventType,
    eventTimeZone,
    tracingLogger
  );

  validateEventLength({
    reqBodyStart: reqBody.start,
    reqBodyEnd: reqBody.end,
    eventTypeMultipleDuration: eventType.metadata?.multipleDuration,
    eventTypeLength: eventType.length,
    logger: tracingLogger,
  });

  const contactOwnerFromReq = reqBody.teamMemberEmail ?? null;

  const skipContactOwner = shouldIgnoreContactOwner({
    skipContactOwner: reqBody.skipContactOwner ?? null,
    rescheduleUid: reqBody.rescheduleUid ?? null,
    routedTeamMemberIds: routedTeamMemberIds ?? null,
  });

  const contactOwnerEmail = skipContactOwner ? null : contactOwnerFromReq;
  const crmRecordId: string | undefined = reqBody.crmRecordId ?? undefined;

  let routingFormResponse = null;

  if (routedTeamMemberIds) {
    //routingFormResponseId could be 0 for dry run. So, we just avoid undefined value
    if (routingFormResponseId === undefined) {
      throw new HttpError({
        statusCode: 400,
        message: "Missing routingFormResponseId",
        data: { traceId: traceContext.traceId },
      });
    }
    routingFormResponse = await deps.prismaClient.app_RoutingForms_FormResponse.findUnique({
      where: {
        id: routingFormResponseId,
      },
      select: {
        response: true,
        form: {
          select: {
            routes: true,
            fields: true,
          },
        },
        chosenRouteId: true,
      },
    });
  }

  const { qualifiedRRUsers, additionalFallbackRRUsers, fixedUsers } = await loadAndValidateUsers({
    hostname,
    forcedSlug,
    isPlatform: isPlatformBooking,
    eventType,
    eventTypeId,
    dynamicUserList,
    logger: tracingLogger,
    routedTeamMemberIds: routedTeamMemberIds ?? null,
    contactOwnerEmail,
    rescheduleUid: reqBody.rescheduleUid || null,
    routingFormResponse,
  });

  // We filter out users but ensure allHostUsers remain same.
  let users = [...qualifiedRRUsers, ...additionalFallbackRRUsers, ...fixedUsers];

  const firstUser = users[0];

  let { locationBodyString, organizerOrFirstDynamicGroupMemberDefaultLocationUrl } = getLocationValuesForDb({
    dynamicUserList,
    users,
    location,
  });

  if (!skipEventLimitsCheck) {
    await deps.checkBookingAndDurationLimitsService.checkBookingAndDurationLimits({
      eventType,
      reqBodyStart: reqBody.start,
      reqBodyRescheduleUid: reqBody.rescheduleUid,
    });
  }

  let luckyUserResponse;
  let isFirstSeat = true;
  let availableUsers: IsFixedAwareUser[] = [];

  if (eventType.seatsPerTimeSlot) {
    const booking = await deps.prismaClient.booking.findFirst({
      where: {
        eventTypeId: eventType.id,
        startTime: new Date(dayjs(reqBody.start).utc().format()),
        status: BookingStatus.ACCEPTED,
      },
      select: {
        userId: true,
        attendees: { select: { email: true } },
      },
    });

    if (booking) {
      isFirstSeat = false;
      if (eventType.schedulingType === SchedulingType.ROUND_ROBIN) {
        const fixedHosts = users.filter((user) => user.isFixed);
        const originalNonFixedHost = users.find((user) => !user.isFixed && user.id === booking.userId);

        if (originalNonFixedHost) {
          users = [...fixedHosts, originalNonFixedHost];
        } else {
          const attendeeEmailSet = new Set(booking.attendees.map((attendee) => attendee.email));

          // In this case, the first booking user is a fixed host, so the chosen non-fixed host is added as an attendee of the booking
          const nonFixedAttendeeHost = users.find(
            (user) => !user.isFixed && attendeeEmailSet.has(user.email)
          );
          users = [...fixedHosts, ...(nonFixedAttendeeHost ? [nonFixedAttendeeHost] : [])];
        }
      }
    }
  }

  //checks what users are available
  if (isFirstSeat) {
    const eventTypeWithUsers: Omit<getEventTypeResponse, "users"> & {
      users: IsFixedAwareUserWithCredentials[];
    } = {
      ...eventType,
      users: users as IsFixedAwareUserWithCredentials[],
      ...(eventType.recurringEvent && {
        recurringEvent: {
          ...eventType.recurringEvent,
          count: recurringCount || eventType.recurringEvent.count,
        },
      }),
    };
    if (
      input.bookingData.allRecurringDates &&
      input.bookingData.isFirstRecurringSlot &&
      input.bookingData.numSlotsToCheckForAvailability
    ) {
      const isTeamEvent =
        eventType.schedulingType === SchedulingType.COLLECTIVE ||
        eventType.schedulingType === SchedulingType.ROUND_ROBIN;

      const fixedUsers = isTeamEvent
        ? eventTypeWithUsers.users.filter((user: IsFixedAwareUserWithCredentials) => user.isFixed)
        : [];

      for (
        let i = 0;
        i < input.bookingData.allRecurringDates.length &&
        i < input.bookingData.numSlotsToCheckForAvailability;
        i++
      ) {
        const start = input.bookingData.allRecurringDates[i].start;
        const end = input.bookingData.allRecurringDates[i].end;
        if (isTeamEvent) {
          // each fixed user must be available
          for (const key in fixedUsers) {
            if (!skipAvailabilityCheck) {
              await ensureAvailableUsers(
                { ...eventTypeWithUsers, users: [fixedUsers[key]] },
                {
                  dateFrom: dayjs(start).tz(reqBody.timeZone).format(),
                  dateTo: dayjs(end).tz(reqBody.timeZone).format(),
                  timeZone: reqBody.timeZone,
                  originalRescheduledBooking: originalRescheduledBooking ?? null,
                },
                tracingLogger,
                shouldServeCache
              );
            }
          }
        } else {
          if (!skipAvailabilityCheck) {
            await ensureAvailableUsers(
              eventTypeWithUsers,
              {
                dateFrom: dayjs(start).tz(reqBody.timeZone).format(),
                dateTo: dayjs(end).tz(reqBody.timeZone).format(),
                timeZone: reqBody.timeZone,
                originalRescheduledBooking,
              },
              tracingLogger,
              shouldServeCache
            );
          }
        }
      }
    }

    if (!input.bookingData.allRecurringDates || input.bookingData.isFirstRecurringSlot) {
      try {
        if (!skipAvailabilityCheck) {
          availableUsers = await ensureAvailableUsers(
            { ...eventTypeWithUsers, users: [...qualifiedRRUsers, ...fixedUsers] as IsFixedAwareUser[] },
            {
              dateFrom: dayjs(reqBody.start).tz(reqBody.timeZone).format(),
              dateTo: dayjs(reqBody.end).tz(reqBody.timeZone).format(),
              timeZone: reqBody.timeZone,
              originalRescheduledBooking,
            },
            tracingLogger,
            shouldServeCache
          );
        } else {
          availableUsers = [...qualifiedRRUsers, ...fixedUsers] as IsFixedAwareUser[];
        }
      } catch {
        if (additionalFallbackRRUsers.length) {
          tracingLogger.debug(
            "Qualified users not available, check for fallback users",
            safeStringify({
              qualifiedRRUsers: qualifiedRRUsers.map((user) => user.id),
              additionalFallbackRRUsers: additionalFallbackRRUsers.map((user) => user.id),
            })
          );
          // can happen when contact owner not available for 2 weeks or fairness would block at least 2 weeks
          // use fallback instead
          if (!skipAvailabilityCheck) {
            availableUsers = await ensureAvailableUsers(
              {
                ...eventTypeWithUsers,
                users: [...additionalFallbackRRUsers, ...fixedUsers] as IsFixedAwareUser[],
              },
              {
                dateFrom: dayjs(reqBody.start).tz(reqBody.timeZone).format(),
                dateTo: dayjs(reqBody.end).tz(reqBody.timeZone).format(),
                timeZone: reqBody.timeZone,
                originalRescheduledBooking,
              },
              tracingLogger,
              shouldServeCache
            );
          } else {
            availableUsers = [...additionalFallbackRRUsers, ...fixedUsers] as IsFixedAwareUser[];
          }
        } else {
          tracingLogger.debug(
            "Qualified users not available, no fallback users",
            safeStringify({
              qualifiedRRUsers: qualifiedRRUsers.map((user) => user.id),
            })
          );
          throw new Error(ErrorCode.NoAvailableUsersFound);
        }
      }

      const fixedUserPool: IsFixedAwareUser[] = [];
      const nonFixedUsers: IsFixedAwareUser[] = [];

      availableUsers.forEach((user) => {
        if (user.isFixed) {
          fixedUserPool.push(user);
        } else {
          nonFixedUsers.push(user);
        }
      });

      // Group non-fixed users by their group IDs
      const luckyUserPools = groupHostsByGroupId({
        hosts: nonFixedUsers,
        hostGroups: eventType.hostGroups,
      });

      const notAvailableLuckyUsers: typeof users = [];

      tracingLogger.debug(
        "Computed available users",
        safeStringify({
          availableUsers: availableUsers.map((user) => user.id),
          luckyUserPools: Object.fromEntries(
            Object.entries(luckyUserPools).map(([groupId, users]) => [groupId, users.map((user) => user.id)])
          ),
        })
      );

      const luckyUsers: typeof users = [];
      // loop through all non-fixed hosts and get the lucky users
      // This logic doesn't run when contactOwner is used because in that case, luckUsers.length === 1
      for (const [groupId, luckyUserPool] of Object.entries(luckyUserPools)) {
        let luckUserFound = false;
        while (luckyUserPool.length > 0 && !luckUserFound) {
          const freeUsers = luckyUserPool.filter(
            (user) => !luckyUsers.concat(notAvailableLuckyUsers).find((existing) => existing.id === user.id)
          );
          // no more freeUsers after subtracting notAvailableLuckyUsers from luckyUsers :(
          if (freeUsers.length === 0) break;
          assertNonEmptyArray(freeUsers); // make sure TypeScript knows it too with an assertion; the error will never be thrown.
          // freeUsers is ensured

          const userIdsSet = new Set(users.map((user) => user.id));
          const firstUserOrgId = await getOrgIdFromMemberOrTeamId({
            memberId: eventTypeWithUsers.users[0].id ?? null,
            teamId: eventType.teamId,
          });
          const newLuckyUser = await deps.luckyUserService.getLuckyUser({
            // find a lucky user that is not already in the luckyUsers array
            availableUsers: freeUsers,
            // only hosts from the same group
            allRRHosts: (
              await enrichHostsWithDelegationCredentials({
                orgId: firstUserOrgId ?? null,
                hosts: eventTypeWithUsers.hosts,
              })
            ).filter(
              (host) =>
                !host.isFixed &&
                userIdsSet.has(host.user.id) &&
                (host.groupId === groupId || (!host.groupId && groupId === DEFAULT_GROUP_ID))
            ),
            eventType,
            routingFormResponse,
            meetingStartTime: new Date(reqBody.start),
          });
          if (!newLuckyUser) {
            break; // prevent infinite loop
          }
          if (
            input.bookingData.isFirstRecurringSlot &&
            eventType.schedulingType === SchedulingType.ROUND_ROBIN &&
            input.bookingData.numSlotsToCheckForAvailability &&
            input.bookingData.allRecurringDates
          ) {
            // for recurring round robin events check if lucky user is available for next slots
            try {
              for (
                let i = 0;
                i < input.bookingData.allRecurringDates.length &&
                i < input.bookingData.numSlotsToCheckForAvailability;
                i++
              ) {
                const start = input.bookingData.allRecurringDates[i].start;
                const end = input.bookingData.allRecurringDates[i].end;

                if (!skipAvailabilityCheck) {
                  await ensureAvailableUsers(
                    { ...eventTypeWithUsers, users: [newLuckyUser] },
                    {
                      dateFrom: dayjs(start).tz(reqBody.timeZone).format(),
                      dateTo: dayjs(end).tz(reqBody.timeZone).format(),
                      timeZone: reqBody.timeZone,
                      originalRescheduledBooking,
                    },
                    tracingLogger,
                    shouldServeCache
                  );
                }
              }
              // if no error, then lucky user is available for the next slots
              luckyUsers.push(newLuckyUser);
              luckUserFound = true;
            } catch {
              notAvailableLuckyUsers.push(newLuckyUser);
              tracingLogger.info(
                `Round robin host ${newLuckyUser.name} not available for first two slots. Trying to find another host.`
              );
            }
          } else {
            luckyUsers.push(newLuckyUser);
            luckUserFound = true;
          }
        }
      }

      // ALL fixed users must be available
      if (fixedUserPool.length !== users.filter((user) => user.isFixed).length) {
        throw new Error(ErrorCode.FixedHostsUnavailableForBooking);
      }

      const roundRobinHosts = eventType.hosts.filter((host) => !host.isFixed);

      const hostGroups = groupHostsByGroupId({
        hosts: roundRobinHosts,
        hostGroups: eventType.hostGroups,
      });

      // Filter out host groups that have no hosts in them
      const nonEmptyHostGroups = Object.fromEntries(
        Object.entries(hostGroups).filter(([, hosts]) => hosts.length > 0)
      );
      // If there are RR hosts, we need to find a lucky user
      if (
        [...qualifiedRRUsers, ...additionalFallbackRRUsers].length > 0 &&
        luckyUsers.length !== (Object.keys(nonEmptyHostGroups).length || 1)
      ) {
        throw new Error(ErrorCode.RoundRobinHostsUnavailableForBooking);
      }

      // Pushing fixed user before the luckyUser guarantees the (first) fixed user as the organizer.
      users = [...fixedUserPool, ...luckyUsers];
      luckyUserResponse = { luckyUsers: luckyUsers.map((u) => u.id) };
      troubleshooterData = {
        ...troubleshooterData,
        luckyUsers: luckyUsers.map((u) => u.id),
        fixedUsers: fixedUserPool.map((u) => u.id),
        luckyUserPool: Object.values(luckyUserPools)
          .flat()
          .map((u) => u.id),
      };
    } else if (
      input.bookingData.allRecurringDates &&
      eventType.schedulingType === SchedulingType.ROUND_ROBIN
    ) {
      // all recurring slots except the first one
      const luckyUsersFromFirstBooking = luckyUsers
        ? eventTypeWithUsers.users.filter((user) => luckyUsers.find((luckyUserId) => luckyUserId === user.id))
        : [];
      const fixedHosts = eventTypeWithUsers.users.filter((user: IsFixedAwareUser) => user.isFixed);
      users = [...fixedHosts, ...luckyUsersFromFirstBooking];
      troubleshooterData = {
        ...troubleshooterData,
        luckyUsersFromFirstBooking: luckyUsersFromFirstBooking.map((u) => u.id),
        fixedUsers: fixedHosts.map((u) => u.id),
      };
    }
  }

  if (users.length === 0 && eventType.schedulingType === SchedulingType.ROUND_ROBIN) {
    tracingLogger.error(`No available users found for round robin event.`);
    throw new Error(ErrorCode.RoundRobinHostsUnavailableForBooking);
  }

  // If the team member is requested then they should be the organizer
  const organizerUser = reqBody.teamMemberEmail
    ? users.find((user) => user.email === reqBody.teamMemberEmail) ?? users[0]
    : users[0];

  const tOrganizer = await getTranslation(organizerUser?.locale ?? "en", "common");
  const allCredentials = await getAllCredentialsIncludeServiceAccountKey(organizerUser, eventType);

  // If the Organizer himself is rescheduling, the booker should be sent the communication in his timezone and locale.
  const attendeeInfoOnReschedule =
    userReschedulingIsOwner && originalRescheduledBooking
      ? originalRescheduledBooking.attendees.find((attendee) => attendee.email === bookerEmail)
      : null;

  const attendeeLanguage = attendeeInfoOnReschedule ? attendeeInfoOnReschedule.locale : language;
  const attendeeTimezone = attendeeInfoOnReschedule ? attendeeInfoOnReschedule.timeZone : reqBody.timeZone;

  const tAttendees = await getTranslation(attendeeLanguage ?? "en", "common");

  const isManagedEventType = !!eventType.parentId;

  // If location passed is empty , use default location of event
  // If location of event is not set , use host default
  if (locationBodyString.trim().length == 0) {
    if (eventType.locations.length > 0) {
      locationBodyString = eventType.locations[0].type;
    } else {
      locationBodyString = OrganizerDefaultConferencingAppType;
    }
  }

  const organizationDefaultLocation = getFirstDelegationConferencingCredentialAppLocation({
    credentials: firstUser.credentials,
  });

  // use host default
  if (locationBodyString == OrganizerDefaultConferencingAppType) {
    const metadataParseResult = userMetadataSchema.safeParse(organizerUser.metadata);
    const organizerMetadata = metadataParseResult.success ? metadataParseResult.data : undefined;
    if (organizerMetadata?.defaultConferencingApp?.appSlug) {
      const app = getAppFromSlug(organizerMetadata?.defaultConferencingApp?.appSlug);
      locationBodyString = app?.appData?.location?.type || locationBodyString;
      if (isManagedEventType || isTeamEventType) {
        organizerOrFirstDynamicGroupMemberDefaultLocationUrl =
          organizerMetadata?.defaultConferencingApp?.appLink;
      }
    } else if (organizationDefaultLocation) {
      locationBodyString = organizationDefaultLocation;
    } else {
      locationBodyString = "integrations:daily";
    }
  }

  const invitee: Invitee = [
    {
      email: bookerEmail,
      name: fullName,
      phoneNumber: bookerPhoneNumber,
      firstName: (typeof bookerName === "object" && bookerName.firstName) || "",
      lastName: (typeof bookerName === "object" && bookerName.lastName) || "",
      timeZone: attendeeTimezone,
      language: { translate: tAttendees, locale: attendeeLanguage ?? "en" },
    },
  ];

  const blacklistedGuestEmails = process.env.BLACKLISTED_GUEST_EMAILS
    ? process.env.BLACKLISTED_GUEST_EMAILS.split(",")
    : [];

  const guestEmails = (reqGuests || []).map((email) => extractBaseEmail(email).toLowerCase());
  const guestUsers = await deps.userRepository.findManyByEmailsWithEmailVerificationSettings({
    emails: guestEmails,
  });

  const emailToRequiresVerification = new Map<string, boolean>();
  for (const user of guestUsers) {
    const matchedBase = extractBaseEmail(user.matchedEmail ?? user.email).toLowerCase();
    emailToRequiresVerification.set(matchedBase, user.requiresBookerEmailVerification === true);
  }

  const guestsRemoved: string[] = [];
  const guests = (reqGuests || []).reduce((guestArray, guest) => {
    const baseGuestEmail = extractBaseEmail(guest).toLowerCase();

    if (blacklistedGuestEmails.some((e) => e.toLowerCase() === baseGuestEmail)) {
      guestsRemoved.push(guest);
      return guestArray;
    }

    if (emailToRequiresVerification.get(baseGuestEmail)) {
      guestsRemoved.push(guest);
      return guestArray;
    }

    // If it's a team event, remove the team member from guests
    if (isTeamEventType && users.some((user) => user.email === guest)) {
      return guestArray;
    }
    guestArray.push({
      email: guest,
      name: "",
      firstName: "",
      lastName: "",
      timeZone: attendeeTimezone,
      language: { translate: tGuests, locale: "en" },
    });
    return guestArray;
  }, [] as Invitee);

  if (guestsRemoved.length > 0) {
    tracingLogger.info("Removed guests from the booking", guestsRemoved);
  }

  const seed = `${organizerUser.username}:${dayjs(reqBody.start).utc().format()}:${new Date().getTime()}`;
  const uid = translator.fromUUID(uuidv5(seed, uuidv5.URL));

  // For static link based video apps, it would have the static URL value instead of it's type(e.g. integrations:campfire_video)
  // This ensures that createMeeting isn't called for static video apps as bookingLocation becomes just a regular value for them.
  const { bookingLocation, conferenceCredentialId } = organizerOrFirstDynamicGroupMemberDefaultLocationUrl
    ? {
      bookingLocation: organizerOrFirstDynamicGroupMemberDefaultLocationUrl,
      conferenceCredentialId: undefined,
    }
    : getLocationValueForDB(locationBodyString, eventType.locations);

  tracingLogger.info("locationBodyString", locationBodyString);
  tracingLogger.info("event type locations", eventType.locations);

  const customInputs = getCustomInputsResponses(reqBody, eventType.customInputs);
  const attendeesList = [...invitee, ...guests];

  const responses = reqBody.responses || null;
  const evtName = !eventType?.isDynamic ? eventType.eventName : responses?.title;
  const eventNameObject = {
    //TODO: Can we have an unnamed attendee? If not, I would really like to throw an error here.
    attendeeName: fullName || "Nameless",
    eventType: eventType.title,
    eventName: evtName,
    // we send on behalf of team if >1 round robin attendee | collective
    teamName: eventType.schedulingType === "COLLECTIVE" || users.length > 1 ? eventType.team?.name : null,
    // TODO: Can we have an unnamed organizer? If not, I would really like to throw an error here.
    host: organizerUser.name || "Nameless",
    location: bookingLocation,
    eventDuration: dayjs(reqBody.end).diff(reqBody.start, "minutes"),
    bookingFields: { ...responses },
    t: tOrganizer,
  };

  const iCalUID = getICalUID({
    event: { iCalUID: originalRescheduledBooking?.iCalUID, uid: originalRescheduledBooking?.uid },
    uid,
  });
  // For bookings made before introducing iCalSequence, assume that the sequence should start at 1. For new bookings start at 0.
  const iCalSequence = getICalSequence(originalRescheduledBooking);
  const organizerOrganizationProfile = await deps.prismaClient.profile.findFirst({
    where: {
      userId: organizerUser.id,
    },
  });

  const organizerOrganizationId = organizerOrganizationProfile?.organizationId;
  const bookerUrl = eventType.team
    ? await getBookerBaseUrl(eventType.team.parentId)
    : await getBookerBaseUrl(organizerOrganizationId ?? null);

  const destinationCalendar = eventType.destinationCalendar
    ? [eventType.destinationCalendar]
    : organizerUser.destinationCalendar
      ? [organizerUser.destinationCalendar]
      : null;

  let organizerEmail = organizerUser.email || "Email-less";
  if (eventType.useEventTypeDestinationCalendarEmail && destinationCalendar?.[0]?.primaryEmail) {
    organizerEmail = destinationCalendar[0].primaryEmail;
  } else if (eventType.secondaryEmailId && eventType.secondaryEmail?.email) {
    organizerEmail = eventType.secondaryEmail.email;
  }

  //update cal event responses with latest location value , later used by webhook
  if (reqBody.calEventResponses)
    reqBody.calEventResponses["location"].value = {
      value: platformBookingLocation ?? bookingLocation,
      optionValue: "",
    };

  const eventName = getEventName(eventNameObject);

  const builtEvt = new CalendarEventBuilder()
    .withBasicDetails({
      bookerUrl,
      title: eventName,
      startTime: dayjs(reqBody.start).utc().format(),
      endTime: dayjs(reqBody.end).utc().format(),
      additionalNotes,
    })
    .withEventType({
      slug: eventType.slug,
      description: eventType.description,
      id: eventType.id,
      hideCalendarNotes: eventType.hideCalendarNotes,
      hideCalendarEventDetails: eventType.hideCalendarEventDetails,
      hideOrganizerEmail: eventType.hideOrganizerEmail,
      schedulingType: eventType.schedulingType,
      seatsPerTimeSlot: eventType.seatsPerTimeSlot,
      // if seats are not enabled we should default true
      seatsShowAttendees: eventType.seatsPerTimeSlot ? eventType.seatsShowAttendees : true,
      seatsShowAvailabilityCount: eventType.seatsPerTimeSlot ? eventType.seatsShowAvailabilityCount : true,
      customReplyToEmail: eventType.customReplyToEmail,
      disableRescheduling: eventType.disableRescheduling ?? false,
      disableCancelling: eventType.disableCancelling ?? false,
    })
    .withOrganizer({
      id: organizerUser.id,
      name: organizerUser.name || "Nameless",
      email: organizerEmail,
      username: organizerUser.username || undefined,
      usernameInOrg: organizerOrganizationProfile?.username || undefined,
      timeZone: organizerUser.timeZone,
      language: { translate: tOrganizer, locale: organizerUser.locale ?? "en" },
      timeFormat: getTimeFormatStringFromUserTimeFormat(organizerUser.timeFormat),
    })
    .withAttendees(attendeesList)
    .withMetadataAndResponses({
      additionalNotes,
      customInputs,
      responses: reqBody.calEventResponses || null,
      userFieldsResponses: reqBody.calEventUserFieldsResponses || null,
    })
    .withLocation({
      location: platformBookingLocation ?? bookingLocation, // Will be processed by the EventManager later.
      conferenceCredentialId,
    })
    .withDestinationCalendar(destinationCalendar)
    .withIdentifiers({ iCalUID, iCalSequence })
    .withConfirmation({
      requiresConfirmation: !isConfirmedByDefault,
      isConfirmedByDefault,
    })
    .withPlatformVariables({
      platformClientId,
      platformRescheduleUrl,
      platformCancelUrl,
      platformBookingUrl,
    })
    .build();

  if (!builtEvt) {
    throw new HttpError({
      statusCode: 400,
      message: "Failed to build calendar event due to missing required fields",
    });
  }

  let evt: CalendarEvent = builtEvt;

  if (input.bookingData.thirdPartyRecurringEventId) {
    const updatedEvt = CalendarEventBuilder.fromEvent(evt)
      ?.withRecurringEventId(input.bookingData.thirdPartyRecurringEventId)
      .build();

    if (!updatedEvt) {
      throw new HttpError({
        statusCode: 400,
        message: "Failed to build event with recurring event ID due to missing required fields",
      });
    }

    evt = updatedEvt;
  }

  if (isTeamEventType) {
    const teamEvt = await buildEventForTeamEventType({
      existingEvent: evt,
      schedulingType: eventType.schedulingType,
      users,
      team: eventType.team,
      organizerUser,
    });

    if (!teamEvt) {
      throw new HttpError({ statusCode: 400, message: "Failed to build team event" });
    }

    evt = teamEvt;
  }

  // data needed for triggering webhooks
  const eventTypeInfo: EventTypeInfo = {
    eventTitle: eventType.title,
    eventDescription: eventType.description,
    price: paymentAppData.price,
    currency: eventType.currency,
    length: dayjs(reqBody.end).diff(dayjs(reqBody.start), "minutes"),
  };

  const teamId = await getTeamIdFromEventType({ eventType });

  const triggerForUser = !teamId || (teamId && eventType.parentId);

  const organizerUserId = triggerForUser ? organizerUser.id : null;

  const orgId = await getOrgIdFromMemberOrTeamId({ memberId: organizerUserId, teamId });

  const subscriberOptions: GetSubscriberOptions = {
    userId: organizerUserId,
    eventTypeId,
    triggerEvent: WebhookTriggerEvents.BOOKING_CREATED,
    teamId,
    orgId,
    oAuthClientId: platformClientId,
  };

  const eventTrigger: WebhookTriggerEvents = rescheduleUid
    ? WebhookTriggerEvents.BOOKING_RESCHEDULED
    : WebhookTriggerEvents.BOOKING_CREATED;

  subscriberOptions.triggerEvent = eventTrigger;

  const subscriberOptionsMeetingEnded = {
    userId: triggerForUser ? organizerUser.id : null,
    eventTypeId,
    triggerEvent: WebhookTriggerEvents.MEETING_ENDED,
    teamId,
    orgId,
    oAuthClientId: platformClientId,
  };

  const subscriberOptionsMeetingStarted = {
    userId: triggerForUser ? organizerUser.id : null,
    eventTypeId,
    triggerEvent: WebhookTriggerEvents.MEETING_STARTED,
    teamId,
    orgId,
    oAuthClientId: platformClientId,
  };

  const workflows = await getAllWorkflowsFromEventType(
    {
      ...eventType,
      metadata: eventTypeMetaDataSchemaWithTypedApps.parse(eventType.metadata),
    },
    organizerUser.id
  );

  const spamCheckResult = await spamCheckService.waitForCheck();

  if (spamCheckResult.isBlocked) {
    const DECOY_ORGANIZER_NAMES = ["Alex Smith", "Jordan Taylor", "Sam Johnson", "Chris Morgan"];
    const randomOrganizerName =
      DECOY_ORGANIZER_NAMES[Math.floor(Math.random() * DECOY_ORGANIZER_NAMES.length)];

    const eventName = getEventName({
      ...eventNameObject,
      host: randomOrganizerName,
    });

    return {
      id: 0,
      uid,
      iCalUID: "",
      status: BookingStatus.ACCEPTED,
      eventTypeId: eventType.id,
      user: {
        name: randomOrganizerName,
        timeZone: "UTC",
        email: null,
      },
      userId: null,
      title: eventName,
      startTime: new Date(reqBody.start),
      endTime: new Date(reqBody.end),
      createdAt: new Date(),
      updatedAt: new Date(),
      attendees: [
        {
          id: 0,
          email: bookerEmail,
          name: fullName,
          timeZone: reqBody.timeZone,
          locale: null,
          phoneNumber: null,
          bookingId: null,
          noShow: null,
        },
      ],
      oneTimePassword: null,
      smsReminderNumber: null,
      metadata: {},
      idempotencyKey: null,
      userPrimaryEmail: null,
      description: eventType.description || null,
      customInputs: null,
      responses: null,
      location: bookingLocation,
      paid: false,
      cancellationReason: null,
      rejectionReason: null,
      dynamicEventSlugRef: null,
      dynamicGroupSlugRef: null,
      fromReschedule: null,
      recurringEventId: null,
      scheduledJobs: [],
      rescheduledBy: null,
      destinationCalendarId: null,
      reassignReason: null,
      reassignById: null,
      rescheduled: false,
      isRecorded: false,
      iCalSequence: 0,
      rating: null,
      ratingFeedback: null,
      noShowHost: null,
      cancelledBy: null,
      creationSource: CreationSource.WEBAPP,
      references: [],
      payment: [],
      isDryRun: false,
      paymentRequired: false,
      paymentUid: undefined,
      luckyUsers: [],
      paymentId: undefined,
      seatReferenceUid: undefined,
      isShortCircuitedBooking: true, // Renamed from isSpamDecoy to avoid exposing spam detection to blocked users
    };
  }

  // For seats, if the booking already exists then we want to add the new attendee to the existing booking
  if (eventType.seatsPerTimeSlot) {
    const newBooking = await handleSeats({
      rescheduleUid,
      reqBookingUid: reqBody.bookingUid,
      eventType,
      evt: { ...evt, bookerUrl },
      invitee,
      allCredentials,
      organizerUser,
      originalRescheduledBooking,
      bookerEmail,
      bookerPhoneNumber,
      tAttendees,
      bookingSeat,
      reqUserId: input.userId,
      rescheduleReason,
      reqBodyUser: reqBody.user,
      noEmail,
      isConfirmedByDefault,
      additionalNotes,
      reqAppsStatus,
      attendeeLanguage,
      paymentAppData,
      fullName,
      smsReminderNumber,
      eventTypeInfo,
      uid,
      eventTypeId,
      reqBodyMetadata: reqBody.metadata,
      subscriberOptions,
      eventTrigger,
      responses,
      workflows,
      rescheduledBy: reqBody.rescheduledBy,
      isDryRun,
    });

    if (newBooking) {
      const bookingResponse = {
        ...newBooking,
        user: {
          ...newBooking.user,
          email: null,
        },
        paymentRequired: false,
        isDryRun: isDryRun,
        ...(isDryRun ? { troubleshooterData } : {}),
      };
      return {
        ...bookingResponse,
        ...luckyUserResponse,
      };
    } else {
      // Rescheduling logic for the original seated event was handled in handleSeats
      // We want to use new booking logic for the new time slot
      originalRescheduledBooking = null;
      const updatedEvt = CalendarEventBuilder.fromEvent(evt)
        ?.withIdentifiers({
          iCalUID: getICalUID({
            attendeeId: bookingSeat?.attendeeId,
          }),
        })
        .build();

      if (!updatedEvt) {
        throw new HttpError({
          statusCode: 400,
          message: "Failed to build event with new identifiers due to missing required fields",
        });
      }

      evt = updatedEvt;
    }
  }

  if (reqBody.recurringEventId && eventType.recurringEvent) {
    // Overriding the recurring event configuration count to be the actual number of events booked for
    // the recurring event (equal or less than recurring event configuration count)
    eventType.recurringEvent = Object.assign({}, eventType.recurringEvent, { count: recurringCount });
    evt.recurringEvent = eventType.recurringEvent;
  }

  const changedOrganizer =
    !!originalRescheduledBooking &&
    (eventType.schedulingType === SchedulingType.ROUND_ROBIN ||
      eventType.schedulingType === SchedulingType.COLLECTIVE) &&
    originalRescheduledBooking.userId !== evt.organizer.id;

  const skipDeleteEventsAndMeetings = changedOrganizer;

  const isBookingRequestedReschedule =
    !!originalRescheduledBooking &&
    !!originalRescheduledBooking.rescheduled &&
    originalRescheduledBooking.status === BookingStatus.CANCELLED;

  if (
    changedOrganizer &&
    originalRescheduledBooking &&
    originalRescheduledBooking?.user?.name &&
    organizerUser?.name
  ) {
    evt.title = updateHostInEventName(
      originalRescheduledBooking.title,
      originalRescheduledBooking.user.name,
      organizerUser.name
    );
  }

  let results: EventResult<AdditionalInformation & { url?: string; iCalUID?: string }>[] = [];
  let referencesToCreate: PartialReference[] = [];

  let booking: CreatedBooking | null = null;

  tracingLogger.debug(
    "Going to create booking in DB now",
    safeStringify({
      organizerUser: organizerUser.id,
      attendeesList: attendeesList.map((guest) => ({ timeZone: guest.timeZone })),
      requiresConfirmation: evt.requiresConfirmation,
      isConfirmedByDefault,
      userReschedulingIsOwner,
    })
  );

  let assignmentReason: { reasonEnum: AssignmentReasonEnum; reasonString: string } | undefined;

  try {
    if (!isDryRun) {
      booking = await createBooking({
        uid,
        rescheduledBy: reqBody.rescheduledBy,
        routingFormResponseId: routingFormResponseId,
        reroutingFormResponses: reroutingFormResponses ?? null,
        reqBody: {
          user: reqBody.user,
          metadata: reqBody.metadata,
          recurringEventId: reqBody.recurringEventId,
        },
        eventType: {
          eventTypeData: eventType,
          id: eventTypeId,
          slug: eventTypeSlug,
          organizerUser,
          isConfirmedByDefault,
          paymentAppData,
        },
        input: {
          bookerEmail,
          rescheduleReason,
          smsReminderNumber,
          responses,
        },
        evt,
        originalRescheduledBooking,
        creationSource: input.bookingData.creationSource,
        tracking: reqBody.tracking,
      });

      if (booking?.userId) {
        const usersRepository = new UsersRepository();
        await usersRepository.updateLastActiveAt(booking.userId);
        const organizerUserAvailability = availableUsers.find((user) => user.id === booking?.userId);

        criticalLogger.info(`Booking created`, {
          bookingUid: booking.uid,
          selectedCalendarIds: organizerUser.allSelectedCalendars?.map((c) => c.id) ?? [],
          availabilitySnapshot: organizerUserAvailability?.availabilityData
            ? formatAvailabilitySnapshot(organizerUserAvailability.availabilityData)
            : null,
        });
      }

      // If it's a round robin event, record the reason for the host assignment
      if (eventType.schedulingType === SchedulingType.ROUND_ROBIN) {
        if (reqBody.crmOwnerRecordType && reqBody.crmAppSlug && contactOwnerEmail && routingFormResponseId) {
          assignmentReason = await AssignmentReasonRecorder.CRMOwnership({
            bookingId: booking.id,
            crmAppSlug: reqBody.crmAppSlug,
            teamMemberEmail: contactOwnerEmail,
            recordType: reqBody.crmOwnerRecordType,
            routingFormResponseId,
            recordId: crmRecordId,
          });
        } else if (routingFormResponseId && teamId) {
          assignmentReason = await AssignmentReasonRecorder.routingFormRoute({
            bookingId: booking.id,
            routingFormResponseId,
            organizerId: organizerUser.id,
            teamId,
            isRerouting: !!reroutingFormResponses,
            reroutedByEmail: reqBody.rescheduledBy,
          });
        }
      }

      const updatedEvtWithUid = CalendarEventBuilder.fromEvent(evt)
        ?.withUid(booking.uid ?? null)
        .build();

      if (!updatedEvtWithUid) {
        throw new HttpError({
          statusCode: 400,
          message: "Failed to build event with UID due to missing required fields",
        });
      }

      evt = updatedEvtWithUid;

      const updatedEvtWithPassword = CalendarEventBuilder.fromEvent(evt)
        ?.withOneTimePassword(booking.oneTimePassword ?? null)
        .build();

      if (!updatedEvtWithPassword) {
        throw new HttpError({
          statusCode: 400,
          message: "Failed to build event with one-time password due to missing required fields",
        });
      }

      evt = updatedEvtWithPassword;

      if (booking && booking.id && eventType.seatsPerTimeSlot) {
        const currentAttendee = booking.attendees.find(
          (attendee) =>
            attendee.email === bookingData.responses.email ||
            (bookingData.responses.attendeePhoneNumber &&
              attendee.phoneNumber === bookingData.responses.attendeePhoneNumber)
        );

        // Save description to bookingSeat
        const uniqueAttendeeId = uuid();
        await deps.prismaClient.bookingSeat.create({
          data: {
            referenceUid: uniqueAttendeeId,
            data: {
              description: additionalNotes,
              responses,
            },
            metadata: reqBody.metadata,
            booking: {
              connect: {
                id: booking.id,
              },
            },
            attendee: {
              connect: {
                id: currentAttendee?.id,
              },
            },
          },
        });
        evt.attendeeSeatId = uniqueAttendeeId;
      }
    } else {
      const { booking: dryRunBooking, troubleshooterData: _troubleshooterData } = buildDryRunBooking({
        eventTypeId,
        organizerUser,
        eventName,
        startTime: reqBody.start,
        endTime: reqBody.end,
        contactOwnerFromReq,
        contactOwnerEmail,
        allHostUsers: users,
        isManagedEventType,
      });

      booking = dryRunBooking;
      troubleshooterData = {
        ...troubleshooterData,
        ..._troubleshooterData,
      };
    }
  } catch (_err) {
    const err = getErrorFromUnknown(_err);
    tracingLogger.error(`Booking ${eventTypeId} failed`, "Error when saving booking to db", err.message);
    if (err.code === "P2002") {
      throw new HttpError({
        statusCode: 409,
        message: ErrorCode.BookingConflict,
        data: { traceId: traceContext.traceId },
      });
    }
    throw err;
  }

  // After polling videoBusyTimes, credentials might have been changed due to refreshment, so query them again.
  const credentials = await refreshCredentials(allCredentials);
  const apps = eventTypeAppMetadataOptionalSchema.parse(eventType?.metadata?.apps);
  const eventManager =
    !isDryRun && !skipCalendarSyncTaskCreation
      ? new EventManager({ ...organizerUser, credentials }, apps)
      : buildDryRunEventManager();

  let videoCallUrl;

  // this is the actual rescheduling logic
  if (!eventType.seatsPerTimeSlot && originalRescheduledBooking?.uid) {
    tracingLogger.silly("Rescheduling booking", originalRescheduledBooking.uid);
    // cancel workflow reminders from previous rescheduled booking
    await WorkflowRepository.deleteAllWorkflowReminders(originalRescheduledBooking.workflowReminders);

    evt = addVideoCallDataToEvent(originalRescheduledBooking.references, evt);
    evt.rescheduledBy = reqBody.rescheduledBy;

    // If organizer is changed in RR event then we need to delete the previous host destination calendar events
    const previousHostDestinationCalendar = originalRescheduledBooking?.destinationCalendar
      ? [originalRescheduledBooking?.destinationCalendar]
      : [];

    if (changedOrganizer) {
      // location might changed and will be new created in eventManager.create (organizer default location)
      evt.videoCallData = undefined;
      // To prevent "The requested identifier already exists" error while updating event, we need to remove iCalUID
      evt.iCalUID = undefined;
    }

    if (changedOrganizer && originalRescheduledBooking?.user) {
      const originalHostCredentials = await getAllCredentialsIncludeServiceAccountKey(
        originalRescheduledBooking.user,
        eventType
      );
      const refreshedOriginalHostCredentials = await refreshCredentials(originalHostCredentials);

      // Create EventManager with original host's credentials for deletion operations
      const originalHostEventManager = new EventManager(
        { ...originalRescheduledBooking.user, credentials: refreshedOriginalHostCredentials },
        apps
      );
      tracingLogger.debug("RescheduleOrganizerChanged: Deleting Event and Meeting for previous booking");
      // Create deletion event with original host's organizer info and original booking properties
      const deletionEvent = {
        ...evt,
        organizer: {
          id: originalRescheduledBooking.user.id,
          name: originalRescheduledBooking.user.name || "",
          email: originalRescheduledBooking.user.email,
          username: originalRescheduledBooking.user.username || undefined,
          timeZone: originalRescheduledBooking.user.timeZone,
          language: { translate: tOrganizer, locale: originalRescheduledBooking.user.locale ?? "en" },
          timeFormat: getTimeFormatStringFromUserTimeFormat(originalRescheduledBooking.user.timeFormat),
        },
        destinationCalendar: previousHostDestinationCalendar,
        // Override with original booking properties used by deletion operations
        startTime: originalRescheduledBooking.startTime.toISOString(),
        endTime: originalRescheduledBooking.endTime.toISOString(),
        uid: originalRescheduledBooking.uid,
        location: originalRescheduledBooking.location,
        responses: originalRescheduledBooking.responses
          ? (originalRescheduledBooking.responses as CalEventResponses)
          : evt.responses,
      };

      if (!skipCalendarSyncTaskCreation) {
        await originalHostEventManager.deleteEventsAndMeetings({
          event: deletionEvent,
          bookingReferences: originalRescheduledBooking.references,
        });
      }
    }
    const updateManager = !skipCalendarSyncTaskCreation
      ? await eventManager.reschedule(
        evt,
        originalRescheduledBooking.uid,
        undefined,
        changedOrganizer,
        previousHostDestinationCalendar,
        isBookingRequestedReschedule,
        skipDeleteEventsAndMeetings
      )
      : placeholderCreatedEvent;
    // This gets overridden when updating the event - to check if notes have been hidden or not. We just reset this back
    // to the default description when we are sending the emails.
    evt.description = eventType.description;

    results = updateManager.results;
    referencesToCreate = updateManager.referencesToCreate;

    videoCallUrl = evt.videoCallData && evt.videoCallData.url ? evt.videoCallData.url : null;

    // This gets overridden when creating the event - to check if notes have been hidden or not. We just reset this back
    // to the default description when we are sending the emails.
    evt.description = eventType.description;

    const { metadata: videoMetadata, videoCallUrl: _videoCallUrl } = getVideoCallDetails({
      results,
    });

    let metadata: AdditionalInformation = {};
    metadata = videoMetadata;
    videoCallUrl = _videoCallUrl;

    const isThereAnIntegrationError = results && results.some((res) => !res.success);

    if (isThereAnIntegrationError) {
      const error = {
        errorCode: "BookingReschedulingMeetingFailed",
        message: "Booking Rescheduling failed",
      };

      tracingLogger.error(
        `EventManager.reschedule failure in some of the integrations ${organizerUser.username}`,
        safeStringify({ error, results })
      );
    } else {
      if (results.length) {
        // Handle Google Meet results
        // We use the original booking location since the evt location changes to daily
        if (bookingLocation === MeetLocationType) {
          const googleMeetResult = {
            appName: GoogleMeetMetadata.name,
            type: "conferencing",
            uid: results[0].uid,
            originalEvent: results[0].originalEvent,
          };

          // Find index of google_calendar inside createManager.referencesToCreate
          const googleCalIndex = updateManager.referencesToCreate.findIndex(
            (ref) => ref.type === "google_calendar"
          );
          const googleCalResult = results[googleCalIndex];

          if (!googleCalResult) {
            tracingLogger.warn("Google Calendar not installed but using Google Meet as location");
            results.push({
              ...googleMeetResult,
              success: false,
              calWarnings: [tOrganizer("google_meet_warning")],
            });
          }

          const googleHangoutLink = Array.isArray(googleCalResult?.updatedEvent)
            ? googleCalResult.updatedEvent[0]?.hangoutLink
            : googleCalResult?.updatedEvent?.hangoutLink ?? googleCalResult?.createdEvent?.hangoutLink;

          if (googleHangoutLink) {
            results.push({
              ...googleMeetResult,
              success: true,
            });

            // Add google_meet to referencesToCreate in the same index as google_calendar
            updateManager.referencesToCreate[googleCalIndex] = {
              ...updateManager.referencesToCreate[googleCalIndex],
              meetingUrl: googleHangoutLink,
            };

            // Also create a new referenceToCreate with type video for google_meet
            updateManager.referencesToCreate.push({
              type: "google_meet_video",
              meetingUrl: googleHangoutLink,
              uid: googleCalResult.uid,
              credentialId: updateManager.referencesToCreate[googleCalIndex].credentialId,
            });
          } else if (googleCalResult && !googleHangoutLink) {
            results.push({
              ...googleMeetResult,
              success: false,
            });
          }
        }
        const createdOrUpdatedEvent = Array.isArray(results[0]?.updatedEvent)
          ? results[0]?.updatedEvent[0]
          : results[0]?.updatedEvent ?? results[0]?.createdEvent;
        metadata.hangoutLink = createdOrUpdatedEvent?.hangoutLink;
        metadata.conferenceData = createdOrUpdatedEvent?.conferenceData;
        metadata.entryPoints = createdOrUpdatedEvent?.entryPoints;
        evt.appsStatus = handleAppsStatus(results, booking, reqAppsStatus);
        videoCallUrl =
          metadata.hangoutLink ||
          createdOrUpdatedEvent?.url ||
          organizerOrFirstDynamicGroupMemberDefaultLocationUrl ||
          getVideoCallUrlFromCalEvent(evt) ||
          videoCallUrl;
      }

      const calendarResult = results.find((result) => result.type.includes("_calendar"));

      evt.iCalUID = Array.isArray(calendarResult?.updatedEvent)
        ? calendarResult?.updatedEvent[0]?.iCalUID
        : calendarResult?.updatedEvent?.iCalUID || undefined;
    }

    evt.appsStatus = handleAppsStatus(results, booking, reqAppsStatus);

    if (!noEmail && isConfirmedByDefault && !isDryRun) {
      await emailsAndSmsHandler.send({
        action: BookingActionMap.rescheduled,
        data: {
          evt,
          eventType,
          additionalInformation: metadata,
          additionalNotes,
          iCalUID,
          originalRescheduledBooking,
          rescheduleReason,
          isRescheduledByBooker: reqBody.rescheduledBy === bookerEmail,
          users,
          changedOrganizer,
        },
      });
    }
    // If it's not a reschedule, doesn't require confirmation and there's no price,
    // Create a booking
  } else if (isConfirmedByDefault) {
    // Use EventManager to conditionally use all needed integrations.
    const createManager =
      areCalendarEventsEnabled && !skipCalendarSyncTaskCreation
        ? await eventManager.create(evt)
        : placeholderCreatedEvent;
    if (evt.location) {
      booking.location = evt.location;
    }
    // This gets overridden when creating the event - to check if notes have been hidden or not. We just reset this back
    // to the default description when we are sending the emails.
    evt.description = eventType.description;

    results = createManager.results;
    referencesToCreate = createManager.referencesToCreate;
    videoCallUrl = evt.videoCallData && evt.videoCallData.url ? evt.videoCallData.url : null;

    if (results.length > 0 && results.every((res) => !res.success)) {
      const error = {
        errorCode: "BookingCreatingMeetingFailed",
        message: "Booking failed",
        data: { traceId: traceContext.traceId },
      };

      tracingLogger.error(
        `EventManager.create failure in some of the integrations ${organizerUser.username}`,
        safeStringify({ error, results })
      );
    } else {
      const additionalInformation: AdditionalInformation = {};

      if (results.length) {
        // Handle Google Meet results
        // We use the original booking location since the evt location changes to daily
        if (bookingLocation === MeetLocationType) {
          const googleMeetResult = {
            appName: GoogleMeetMetadata.name,
            type: "conferencing",
            uid: results[0].uid,
            originalEvent: results[0].originalEvent,
          };

          // Find index of google_calendar inside createManager.referencesToCreate
          const googleCalIndex = createManager.referencesToCreate.findIndex(
            (ref) => ref.type === "google_calendar"
          );
          const googleCalResult = results[googleCalIndex];

          if (!googleCalResult) {
            tracingLogger.warn("Google Calendar not installed but using Google Meet as location");
            results.push({
              ...googleMeetResult,
              success: false,
              calWarnings: [tOrganizer("google_meet_warning")],
            });
          }

          if (googleCalResult?.createdEvent?.hangoutLink) {
            results.push({
              ...googleMeetResult,
              success: true,
            });

            // Add google_meet to referencesToCreate in the same index as google_calendar
            createManager.referencesToCreate[googleCalIndex] = {
              ...createManager.referencesToCreate[googleCalIndex],
              meetingUrl: googleCalResult.createdEvent.hangoutLink,
            };

            // Also create a new referenceToCreate with type video for google_meet
            createManager.referencesToCreate.push({
              type: "google_meet_video",
              meetingUrl: googleCalResult.createdEvent.hangoutLink,
              uid: googleCalResult.uid,
              credentialId: createManager.referencesToCreate[googleCalIndex].credentialId,
            });
          } else if (googleCalResult && !googleCalResult.createdEvent?.hangoutLink) {
            results.push({
              ...googleMeetResult,
              success: false,
            });
          }
        }
        // TODO: Handle created event metadata more elegantly
        additionalInformation.hangoutLink = results[0].createdEvent?.hangoutLink;
        additionalInformation.conferenceData = results[0].createdEvent?.conferenceData;
        additionalInformation.entryPoints = results[0].createdEvent?.entryPoints;
        evt.appsStatus = handleAppsStatus(results, booking, reqAppsStatus);
        videoCallUrl =
          additionalInformation.hangoutLink ||
          organizerOrFirstDynamicGroupMemberDefaultLocationUrl ||
          videoCallUrl;

        if (!isDryRun && evt.iCalUID !== booking.iCalUID) {
          // The eventManager could change the iCalUID. At this point we can update the DB record
          await deps.prismaClient.booking.update({
            where: {
              id: booking.id,
            },
            data: {
              iCalUID: evt.iCalUID || booking.iCalUID,
            },
          });
        }
      }
      if (!noEmail) {
        if (!isDryRun && !(eventType.seatsPerTimeSlot && rescheduleUid)) {
          await emailsAndSmsHandler.send({
            action: BookingActionMap.confirmed,
            data: {
              eventType: {
                metadata: eventType.metadata,
                schedulingType: eventType.schedulingType,
              },
              eventNameObject,
              workflows,
              evt,
              additionalInformation,
              additionalNotes,
              customInputs,
            },
          });
        }
      }
    }
  } else {
    // If isConfirmedByDefault is false, then booking can't be considered ACCEPTED and thus EventManager has no role to play. Booking is created as PENDING
    tracingLogger.debug(
      `EventManager doesn't need to create or reschedule event for booking ${organizerUser.username}`,
      safeStringify({
        calEvent: getPiiFreeCalendarEvent(evt),
        isConfirmedByDefault,
        paymentValue: paymentAppData.price,
      })
    );
  }

  const bookingRequiresPayment =
    !Number.isNaN(paymentAppData.price) &&
    paymentAppData.price > 0 &&
    !originalRescheduledBooking?.paid &&
    !!booking;

  if (!isConfirmedByDefault && noEmail !== true && !bookingRequiresPayment) {
    tracingLogger.debug(
      `Emails: Booking ${organizerUser.username} requires confirmation, sending request emails`,
      safeStringify({
        calEvent: getPiiFreeCalendarEvent(evt),
      })
    );
    if (!isDryRun) {
      await emailsAndSmsHandler.send({
        action: BookingActionMap.requested,
        data: { evt, attendees: attendeesList, eventType, additionalNotes },
      });
    }
  }

  if (booking.location?.startsWith("http")) {
    videoCallUrl = booking.location;
  }

  const metadata = videoCallUrl
    ? {
      videoCallUrl: getVideoCallUrlFromCalEvent(evt) || videoCallUrl,
    }
    : undefined;

  const bookingFlowConfig = {
    isDryRun,
  };

  const bookingCreatedPayload = {
    config: bookingFlowConfig,
    bookingFormData: {
      // FIXME: It looks like hasHashedBookingLink is set to true based on the value of hashedLink when sending the request. So, technically we could remove hasHashedBookingLink usage completely
      hashedLink: hasHashedBookingLink ? reqBody.hashedLink ?? null : null,
    },
  };

  // Add more fields here when needed
  const bookingRescheduledPayload = bookingCreatedPayload;

  const bookingEventHandler = new BookingEventHandlerService({
    log: tracingLogger,
    hashedLinkService: deps.hashedLinkService,
  });

  // TODO: Incrementally move all stuff that happens after a booking is created to these handlers
  if (originalRescheduledBooking) {
    await bookingEventHandler.onBookingRescheduled(bookingRescheduledPayload);
  } else {
    await bookingEventHandler.onBookingCreated(bookingCreatedPayload);
  }

  const webhookData: EventPayloadType = {
    ...evt,
    ...eventTypeInfo,
    bookingId: booking?.id,
    rescheduleId: originalRescheduledBooking?.id || undefined,
    rescheduleUid,
    rescheduleStartTime: originalRescheduledBooking?.startTime
      ? dayjs(originalRescheduledBooking?.startTime).utc().format()
      : undefined,
    rescheduleEndTime: originalRescheduledBooking?.endTime
      ? dayjs(originalRescheduledBooking?.endTime).utc().format()
      : undefined,
    metadata: { ...metadata, ...reqBody.metadata },
    eventTypeId,
    status: "ACCEPTED",
    smsReminderNumber: booking?.smsReminderNumber || undefined,
    rescheduledBy: reqBody.rescheduledBy,
    ...(assignmentReason ? { assignmentReason: [assignmentReason] } : {}),
  };

  if (bookingRequiresPayment) {
    tracingLogger.debug(`Booking ${organizerUser.username} requires payment`);
    // Load credentials.app.categories
    const credentialPaymentAppCategories = await deps.prismaClient.credential.findMany({
      where: {
        ...(paymentAppData.credentialId ? { id: paymentAppData.credentialId } : { userId: organizerUser.id }),
        app: {
          categories: {
            hasSome: ["payment"],
          },
        },
      },
      select: {
        key: true,
        appId: true,
        app: {
          select: {
            categories: true,
            dirName: true,
          },
        },
      },
    });
    const eventTypePaymentAppCredential = credentialPaymentAppCategories.find((credential) => {
      return credential.appId === paymentAppData.appId;
    });

    if (!eventTypePaymentAppCredential) {
      throw new HttpError({
        statusCode: 400,
        message: "Missing payment credentials",
        data: { traceId: traceContext.traceId },
      });
    }

    // Convert type of eventTypePaymentAppCredential to appId: EventTypeAppList
    if (!booking.user) booking.user = organizerUser;
    const payment = await handlePayment({
      evt,
      selectedEventType: {
        ...eventType,
        metadata: eventType.metadata
          ? {
            ...eventType.metadata,
            apps: eventType.metadata?.apps as Prisma.JsonValue,
          }
          : {},
      },
      paymentAppCredentials: eventTypePaymentAppCredential as IEventTypePaymentCredentialType,
      booking,
      bookerName: fullName,
      bookerEmail,
      bookerPhoneNumber,
      isDryRun,
      bookingFields: eventType.bookingFields,
      locale: language,
    });
    const subscriberOptionsPaymentInitiated: GetSubscriberOptions = {
      userId: triggerForUser ? organizerUser.id : null,
      eventTypeId,
      triggerEvent: WebhookTriggerEvents.BOOKING_PAYMENT_INITIATED,
      teamId,
      orgId,
      oAuthClientId: platformClientId,
    };
    await handleWebhookTrigger({
      subscriberOptions: subscriberOptionsPaymentInitiated,
      eventTrigger: WebhookTriggerEvents.BOOKING_PAYMENT_INITIATED,
      webhookData: {
        ...webhookData,
        paymentId: payment?.id,
      },
      isDryRun,
    });

    try {
      const calendarEventForWorkflow = {
        ...evt,
        rescheduleReason,
        metadata,
        eventType: {
          slug: eventType.slug,
          schedulingType: eventType.schedulingType,
          hosts: eventType.hosts,
        },
        bookerUrl,
      };

      if (isNormalBookingOrFirstRecurringSlot) {
        await WorkflowService.scheduleWorkflowsFilteredByTriggerEvent({
          workflows,
          smsReminderNumber: smsReminderNumber || null,
          calendarEvent: calendarEventForWorkflow,
          hideBranding: !!eventType.owner?.hideBranding,
          seatReferenceUid: evt.attendeeSeatId,
          isDryRun,
          triggers: [WorkflowTriggerEvents.BOOKING_PAYMENT_INITIATED],
        });
      }
    } catch (error) {
      tracingLogger.error(
        "Error while scheduling workflow reminders for booking payment initiated",
        JSON.stringify({ error })
      );
    }

    // TODO: Refactor better so this booking object is not passed
    // all around and instead the individual fields are sent as args.
    const bookingResponse = {
      ...booking,
      user: {
        ...booking.user,
        email: null,
      },
      videoCallUrl: metadata?.videoCallUrl,
      // Ensure seatReferenceUid is properly typed as string | null
      seatReferenceUid: evt.attendeeSeatId,
    };

    return {
      ...bookingResponse,
      ...luckyUserResponse,
      message: "Payment required",
      paymentRequired: true,
      paymentUid: payment?.uid,
      paymentId: payment?.id,
      isDryRun,
      ...(isDryRun ? { troubleshooterData } : {}),
    };
  }

  tracingLogger.debug(`Booking ${organizerUser.username} completed`);

  // We are here so, booking doesn't require payment and booking is also created in DB already, through createBooking call
  if (isConfirmedByDefault) {
    const subscribersMeetingEnded = await getWebhooks(subscriberOptionsMeetingEnded);
    const subscribersMeetingStarted = await getWebhooks(subscriberOptionsMeetingStarted);

    const deleteWebhookScheduledTriggerPromises: Promise<unknown>[] = [];
    const scheduleTriggerPromises = [];

    if (rescheduleUid && originalRescheduledBooking) {
      //delete all scheduled triggers for meeting ended and meeting started of booking
      deleteWebhookScheduledTriggerPromises.push(
        deleteWebhookScheduledTriggers({
          booking: originalRescheduledBooking,
          isDryRun,
        })
      );
      deleteWebhookScheduledTriggerPromises.push(
        cancelNoShowTasksForBooking({
          bookingUid: originalRescheduledBooking.uid,
        })
      );
    }

    if (booking && booking.status === BookingStatus.ACCEPTED) {
      const bookingWithCalEventResponses = {
        ...booking,
        responses: reqBody.calEventResponses,
      };
      for (const subscriber of subscribersMeetingEnded) {
        scheduleTriggerPromises.push(
          scheduleTrigger({
            booking: bookingWithCalEventResponses,
            subscriberUrl: subscriber.subscriberUrl,
            subscriber,
            triggerEvent: WebhookTriggerEvents.MEETING_ENDED,
            isDryRun,
          })
        );
      }

      for (const subscriber of subscribersMeetingStarted) {
        scheduleTriggerPromises.push(
          scheduleTrigger({
            booking: bookingWithCalEventResponses,
            subscriberUrl: subscriber.subscriberUrl,
            subscriber,
            triggerEvent: WebhookTriggerEvents.MEETING_STARTED,
            isDryRun,
          })
        );
      }
    }

    const scheduledTriggerResults = await Promise.allSettled([
      ...deleteWebhookScheduledTriggerPromises,
      ...scheduleTriggerPromises,
    ]);
    const failures = scheduledTriggerResults.filter((result) => result.status === "rejected");

    if (failures.length > 0) {
      tracingLogger.error(
        "Error while scheduling or canceling webhook triggers",
        safeStringify({
          errors: failures.map((f) => f.reason),
        })
      );
    }

    // Send Webhook call if hooked to BOOKING_CREATED & BOOKING_RESCHEDULED
    await handleWebhookTrigger({
      subscriberOptions,
      eventTrigger,
      webhookData,
      isDryRun,
    });
  } else {
    // if eventType requires confirmation we will trigger the BOOKING REQUESTED Webhook
    const eventTrigger: WebhookTriggerEvents = WebhookTriggerEvents.BOOKING_REQUESTED;
    subscriberOptions.triggerEvent = eventTrigger;
    webhookData.status = "PENDING";
    await handleWebhookTrigger({
      subscriberOptions,
      eventTrigger,
      webhookData,
      isDryRun,
    });
  }

  if (!booking) throw new HttpError({ statusCode: 400, message: "Booking failed" });

  try {
    if (!isDryRun) {
      await deps.prismaClient.booking.update({
        where: {
          uid: booking.uid,
        },
        data: {
          location: evt.location,
          metadata: { ...(typeof booking.metadata === "object" && booking.metadata), ...metadata },
          references: {
            createMany: {
              data: referencesToCreate,
            },
          },
        },
      });
    }
  } catch (error) {
    tracingLogger.error("Error while creating booking references", JSON.stringify({ error }));
  }

  const evtWithMetadata = {
    ...evt,
    rescheduleReason,
    metadata,
    eventType: { slug: eventType.slug, schedulingType: eventType.schedulingType, hosts: eventType.hosts },
    bookerUrl,
  };

  if (!eventType.metadata?.disableStandardEmails?.all?.attendee) {
    await scheduleMandatoryReminder({
      evt: evtWithMetadata,
      workflows,
      requiresConfirmation: !isConfirmedByDefault,
      hideBranding: !!eventType.owner?.hideBranding,
      seatReferenceUid: evt.attendeeSeatId,
      isPlatformNoEmail: noEmail && Boolean(platformClientId),
      isDryRun,
    });
  }

  try {
    await WorkflowService.scheduleWorkflowsForNewBooking({
      workflows,
      smsReminderNumber: smsReminderNumber || null,
      calendarEvent: evtWithMetadata,
      hideBranding: !!eventType.owner?.hideBranding,
      seatReferenceUid: evt.attendeeSeatId,
      isDryRun,
      isConfirmedByDefault,
      isNormalBookingOrFirstRecurringSlot,
      isRescheduleEvent: !!rescheduleUid,
    });
  } catch (error) {
    tracingLogger.error("Error while scheduling workflow reminders", JSON.stringify({ error }));
  }

  try {
    if (isConfirmedByDefault) {
      await scheduleNoShowTriggers({
        booking: {
          startTime: booking.startTime,
          id: booking.id,
          location: booking.location,
          uid: booking.uid,
        },
        triggerForUser,
        organizerUser: { id: organizerUser.id },
        eventTypeId,
        teamId,
        orgId,
        isDryRun,
      });
    }
  } catch (error) {
    tracingLogger.error("Error while scheduling no show triggers", JSON.stringify({ error }));
  }

  if (!isDryRun) {
    await handleAnalyticsEvents({
      credentials: allCredentials,
      rawBookingData,
      bookingInfo: {
        name: fullName,
        email: bookerEmail,
        eventName: "Cal.com lead",
      },
      isTeamEventType,
    });
  }

  // TODO: Refactor better so this booking object is not passed
  // all around and instead the individual fields are sent as args.
  const bookingResponse = {
    ...booking,
    user: {
      ...booking.user,
      email: null,
    },
    paymentRequired: false,
  };

  return {
    ...bookingResponse,
    ...luckyUserResponse,
    isDryRun,
    ...(isDryRun ? { troubleshooterData } : {}),
    references: referencesToCreate,
    seatReferenceUid: evt.attendeeSeatId,
    videoCallUrl: metadata?.videoCallUrl,
  };
}

/**
 * Takes care of creating/rescheduling non-recurring, non-instant bookings. Such bookings could be TeamBooking, UserBooking, SeatedUserBooking, SeatedTeamBooking, etc.
 * We can't name it CoreBookingService because non-instant booking also creates a booking but it is entirely different from the regular booking.
 * We are open to renaming it to something more descriptive.
 */
export class RegularBookingService implements IBookingService {
  constructor(private readonly deps: IBookingServiceDependencies) { }

  async createBooking(input: { bookingData: CreateRegularBookingData; bookingMeta?: CreateBookingMeta }) {
    return handler({ bookingData: input.bookingData, ...input.bookingMeta }, this.deps);
  }

  async rescheduleBooking(input: { bookingData: CreateRegularBookingData; bookingMeta?: CreateBookingMeta }) {
    return handler({ bookingData: input.bookingData, ...input.bookingMeta }, this.deps);
  }

  /**
   * @deprecated Exists only till API v1 is removed.
   */
  async createBookingForApiV1(input: {
    bookingData: CreateRegularBookingData;
    bookingMeta?: CreateBookingMeta;
    bookingDataSchemaGetter: BookingDataSchemaGetter;
  }) {
    const bookingMeta = input.bookingMeta ?? {};
    return handler(
      {
        bookingData: input.bookingData,
        ...bookingMeta,
      },
      this.deps,
      input.bookingDataSchemaGetter
    );
  }
}<|MERGE_RESOLUTION|>--- conflicted
+++ resolved
@@ -683,13 +683,9 @@
   const isTeamEventType =
     !!eventType.schedulingType && ["COLLECTIVE", "ROUND_ROBIN"].includes(eventType.schedulingType);
 
-<<<<<<< HEAD
+  const shouldServeCache = false;
+
   tracingLogger.info(
-=======
-  const shouldServeCache = false;
-
-  loggerWithEventDetails.info(
->>>>>>> 7d17b443
     `Booking eventType ${eventTypeId} started`,
     safeStringify({
       reqBody: {
