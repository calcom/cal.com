--- conflicted
+++ resolved
@@ -118,9 +118,8 @@
     },
     select: {
       id: true,
-<<<<<<< HEAD
+
       status: true,
-=======
       userId: true,
       eventType: {
         select: {
@@ -137,7 +136,6 @@
           },
         },
       },
->>>>>>> d72a1ee3
     },
   });
   let bookingSeatReferenceUid: number | null = null;
