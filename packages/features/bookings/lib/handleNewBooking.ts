<<<<<<< HEAD
import {
  App,
  BookingStatus,
  Credential,
  EventTypeCustomInput,
  Prisma,
  SchedulingType,
  WebhookTriggerEvents,
  BookingReference,
} from "@prisma/client";
=======
import type { App, Credential, EventTypeCustomInput, Prisma } from "@prisma/client";
import { BookingStatus, SchedulingType, WebhookTriggerEvents, WorkflowMethods } from "@prisma/client";
>>>>>>> 9a4411a1
import async from "async";
import { isValidPhoneNumber } from "libphonenumber-js";
import { cloneDeep } from "lodash";
import type { NextApiRequest } from "next";
import short, { uuid } from "short-uuid";
import { v5 as uuidv5 } from "uuid";
import z from "zod";

import { getCalendar } from "@calcom/app-store/_utils/getCalendar";
import { metadata as GoogleMeetMetadata } from "@calcom/app-store/googlevideo/_metadata";
import type { LocationObject } from "@calcom/app-store/locations";
import { getLocationValueForDB } from "@calcom/app-store/locations";
import { MeetLocationType } from "@calcom/app-store/locations";
import { handleEthSignature } from "@calcom/app-store/rainbow/utils/ethereum";
import type { EventTypeAppsList } from "@calcom/app-store/utils";
import { getAppFromSlug, getEventTypeAppData } from "@calcom/app-store/utils";
import { cancelScheduledJobs, scheduleTrigger } from "@calcom/app-store/zapier/lib/nodeScheduler";
import EventManager from "@calcom/core/EventManager";
import { getEventName } from "@calcom/core/event";
import { getUserAvailability } from "@calcom/core/getUserAvailability";
<<<<<<< HEAD
import { deleteMeeting } from "@calcom/core/videoClient";
import dayjs, { ConfigType } from "@calcom/dayjs";
=======
import type { ConfigType } from "@calcom/dayjs";
import dayjs from "@calcom/dayjs";
>>>>>>> 9a4411a1
import {
  sendAttendeeRequestEmail,
  sendOrganizerRequestEmail,
  sendRescheduledEmails,
  sendScheduledEmails,
  sendScheduledSeatsEmails,
  sendRescheduledSeatEmail,
} from "@calcom/emails";
import { deleteScheduledEmailReminder } from "@calcom/features/ee/workflows/lib/reminders/emailReminderManager";
import { scheduleWorkflowReminders } from "@calcom/features/ee/workflows/lib/reminders/reminderScheduler";
import { deleteScheduledSMSReminder } from "@calcom/features/ee/workflows/lib/reminders/smsReminderManager";
import getWebhooks from "@calcom/features/webhooks/lib/getWebhooks";
import { isPrismaObjOrUndefined, parseRecurringEvent } from "@calcom/lib";
import { getVideoCallUrl } from "@calcom/lib/CalEventParser";
import { getDefaultEvent, getGroupName, getUsernameList } from "@calcom/lib/defaultEvents";
import { getErrorFromUnknown } from "@calcom/lib/errors";
import getPaymentAppData from "@calcom/lib/getPaymentAppData";
import { HttpError } from "@calcom/lib/http-error";
import isOutOfBounds, { BookingDateInPastError } from "@calcom/lib/isOutOfBounds";
import logger from "@calcom/lib/logger";
import { handlePayment } from "@calcom/lib/payment/handlePayment";
import { checkBookingLimits, getLuckyUser } from "@calcom/lib/server";
import { getTranslation } from "@calcom/lib/server/i18n";
import { updateWebUser as syncServicesUpdateWebUser } from "@calcom/lib/sync/SyncServiceManager";
import prisma, { userSelect } from "@calcom/prisma";
import {
  customInputSchema,
  EventTypeMetaDataSchema,
  extendedBookingCreateBody,
  userMetadata as userMetadataSchema,
} from "@calcom/prisma/zod-utils";
import type { BufferedBusyTime } from "@calcom/types/BufferedBusyTime";
import type { AdditionalInformation, AppsStatus, CalendarEvent, Person } from "@calcom/types/Calendar";
import type { EventResult, PartialReference } from "@calcom/types/EventManager";
import type { WorkingHours } from "@calcom/types/schedule";

import type { EventTypeInfo } from "../../webhooks/lib/sendPayload";
import sendPayload from "../../webhooks/lib/sendPayload";

const translator = short();
const log = logger.getChildLogger({ prefix: ["[api] book:user"] });

type User = Prisma.UserGetPayload<typeof userSelect>;
type BufferedBusyTimes = BufferedBusyTime[];

interface IEventTypePaymentCredentialType {
  appId: EventTypeAppsList;
  app: {
    categories: App["categories"];
    dirName: string;
  };
  key: Prisma.JsonValue;
}

/**
 * Refreshes a Credential with fresh data from the database.
 *
 * @param credential
 */
async function refreshCredential(credential: Credential): Promise<Credential> {
  const newCredential = await prisma.credential.findUnique({
    where: {
      id: credential.id,
    },
  });

  if (!newCredential) {
    return credential;
  } else {
    return newCredential;
  }
}

/**
 * Refreshes the given set of credentials.
 *
 * @param credentials
 */
async function refreshCredentials(credentials: Array<Credential>): Promise<Array<Credential>> {
  return await async.mapLimit(credentials, 5, refreshCredential);
}

const isWithinAvailableHours = (
  timeSlot: { start: ConfigType; end: ConfigType },
  {
    workingHours,
  }: {
    workingHours: WorkingHours[];
  }
) => {
  const timeSlotStart = dayjs(timeSlot.start).utc();
  const timeSlotEnd = dayjs(timeSlot.end).utc();
  for (const workingHour of workingHours) {
    // TODO: Double check & possibly fix timezone conversions.
    const startTime = timeSlotStart.startOf("day").add(workingHour.startTime, "minute");
    const endTime = timeSlotEnd.startOf("day").add(workingHour.endTime, "minute");
    if (
      workingHour.days.includes(timeSlotStart.day()) &&
      // UTC mode, should be performant.
      timeSlotStart.isBetween(startTime, endTime, null, "[)") &&
      timeSlotEnd.isBetween(startTime, endTime, null, "(]")
    ) {
      return true;
    }
  }
  return false;
};

// if true, there are conflicts.
function checkForConflicts(busyTimes: BufferedBusyTimes, time: dayjs.ConfigType, length: number) {
  // Early return
  if (!Array.isArray(busyTimes) || busyTimes.length < 1) {
    return false; // guaranteed no conflicts when there is no busy times.
  }

  for (const busyTime of busyTimes) {
    const startTime = dayjs(busyTime.start);
    const endTime = dayjs(busyTime.end);
    // Check if time is between start and end times
    if (dayjs(time).isBetween(startTime, endTime, null, "[)")) {
      return true;
    }
    // Check if slot end time is between start and end time
    if (dayjs(time).add(length, "minutes").isBetween(startTime, endTime)) {
      return true;
    }
    // Check if startTime is between slot
    if (startTime.isBetween(dayjs(time), dayjs(time).add(length, "minutes"))) {
      return true;
    }
  }
  return false;
}

const getEventTypesFromDB = async (eventTypeId: number) => {
  const eventType = await prisma.eventType.findUniqueOrThrow({
    where: {
      id: eventTypeId,
    },
    select: {
      id: true,
      customInputs: true,
      users: userSelect,
      team: {
        select: {
          id: true,
          name: true,
        },
      },
      title: true,
      length: true,
      eventName: true,
      schedulingType: true,
      description: true,
      periodType: true,
      periodStartDate: true,
      periodEndDate: true,
      periodDays: true,
      periodCountCalendarDays: true,
      requiresConfirmation: true,
      userId: true,
      price: true,
      currency: true,
      metadata: true,
      destinationCalendar: true,
      hideCalendarNotes: true,
      seatsPerTimeSlot: true,
      recurringEvent: true,
      seatsShowAttendees: true,
      bookingLimits: true,
      workflows: {
        include: {
          workflow: {
            include: {
              steps: true,
            },
          },
        },
      },
      locations: true,
      timeZone: true,
      schedule: {
        select: {
          availability: true,
          timeZone: true,
        },
      },
      hosts: {
        select: {
          isFixed: true,
          user: userSelect,
        },
      },
      availability: {
        select: {
          date: true,
          startTime: true,
          endTime: true,
          days: true,
        },
      },
    },
  });

  return {
    ...eventType,
    metadata: EventTypeMetaDataSchema.parse(eventType.metadata),
    recurringEvent: parseRecurringEvent(eventType.recurringEvent),
    customInputs: customInputSchema.array().parse(eventType.customInputs),
    locations: (eventType.locations ?? []) as LocationObject[],
  };
};

type IsFixedAwareUser = User & { isFixed: boolean };

async function ensureAvailableUsers(
  eventType: Awaited<ReturnType<typeof getEventTypesFromDB>> & {
    users: IsFixedAwareUser[];
  },
  input: { dateFrom: string; dateTo: string },
  recurringDatesInfo?: {
    allRecurringDates: string[] | undefined;
    currentRecurringIndex: number | undefined;
  }
) {
  const availableUsers: IsFixedAwareUser[] = [];
  /** Let's start checking for availability */
  for (const user of eventType.users) {
    const { busy: bufferedBusyTimes, workingHours } = await getUserAvailability(
      {
        userId: user.id,
        eventTypeId: eventType.id,
        ...input,
      },
      { user, eventType }
    );

    // check if time slot is outside of schedule.
    if (
      !isWithinAvailableHours(
        { start: input.dateFrom, end: input.dateTo },
        {
          workingHours,
        }
      )
    ) {
      // user does not have availability at this time, skip user.
      continue;
    }

    console.log("calendarBusyTimes==>>>", bufferedBusyTimes);

    let foundConflict = false;
    try {
      if (
        eventType.recurringEvent &&
        recurringDatesInfo?.currentRecurringIndex === 0 &&
        recurringDatesInfo.allRecurringDates
      ) {
        const allBookingDates = recurringDatesInfo.allRecurringDates.map((strDate) => new Date(strDate));
        // Go through each date for the recurring event and check if each one's availability
        // DONE: Decreased computational complexity from O(2^n) to O(n) by refactoring this loop to stop
        // running at the first unavailable time.
        let i = 0;
        while (!foundConflict && i < allBookingDates.length) {
          foundConflict = checkForConflicts(bufferedBusyTimes, allBookingDates[i++], eventType.length);
        }
      } else {
        foundConflict = checkForConflicts(bufferedBusyTimes, input.dateFrom, eventType.length);
      }
    } catch {
      log.debug({
        message: "Unable set isAvailableToBeBooked. Using true. ",
      });
    }
    // no conflicts found, add to available users.
    if (!foundConflict) {
      availableUsers.push(user);
    }
  }
  if (!availableUsers.length) {
    throw new Error("No available users found.");
  }
  return availableUsers;
}

async function getOriginalRescheduledBooking(uid: string, seatsEventType?: boolean) {
  let bookingUid = uid;
  // Now rescheduleUid can be bookingSeatsReferences
  const bookingSeatsReferences = await prisma.bookingSeatsReferences.findUnique({
    where: {
      referenceUId: uid,
    },
    include: {
      booking: true,
    },
  });
  if (bookingSeatsReferences) {
    bookingUid = bookingSeatsReferences.booking.uid;
  }

  return prisma.booking.findFirst({
    where: {
      uid: bookingUid,
      status: {
        in: [BookingStatus.ACCEPTED, BookingStatus.CANCELLED, BookingStatus.PENDING],
      },
    },
    include: {
      attendees: {
        select: {
          name: true,
          email: true,
          locale: true,
          timeZone: true,
          ...(seatsEventType && { bookingSeatReference: true, id: true }),
        },
      },
      user: {
        select: {
          id: true,
          name: true,
          email: true,
          locale: true,
          timeZone: true,
        },
      },
      payment: true,
      references: true,
    },
  });
}

async function handler(req: NextApiRequest & { userId?: number | undefined }) {
  const { userId } = req;

  const {
    recurringCount,
    allRecurringDates,
    currentRecurringIndex,
    noEmail,
    eventTypeSlug,
    eventTypeId,
    hasHashedBookingLink,
    language,
    appsStatus: reqAppsStatus,
    ...reqBody
  } = extendedBookingCreateBody.parse(req.body);

  // handle dynamic user
  const dynamicUserList = Array.isArray(reqBody.user)
    ? getGroupName(reqBody.user)
    : getUsernameList(reqBody.user);
  const tAttendees = await getTranslation(language ?? "en", "common");
  const tGuests = await getTranslation("en", "common");
  log.debug(`Booking eventType ${eventTypeId} started`);

  const eventType =
    !eventTypeId && !!eventTypeSlug ? getDefaultEvent(eventTypeSlug) : await getEventTypesFromDB(eventTypeId);

  if (!eventType) throw new HttpError({ statusCode: 404, message: "eventType.notFound" });

  const paymentAppData = getPaymentAppData(eventType);

  // Check if required custom inputs exist
  handleCustomInputs(eventType.customInputs as EventTypeCustomInput[], reqBody.customInputs);

  let timeOutOfBounds = false;
  try {
    timeOutOfBounds = isOutOfBounds(reqBody.start, {
      periodType: eventType.periodType,
      periodDays: eventType.periodDays,
      periodEndDate: eventType.periodEndDate,
      periodStartDate: eventType.periodStartDate,
      periodCountCalendarDays: eventType.periodCountCalendarDays,
    });
  } catch (error) {
    if (error instanceof BookingDateInPastError) {
      // TODO: HttpError should not bleed through to the console.
      log.info(`Booking eventType ${eventTypeId} failed`, error);
      throw new HttpError({ statusCode: 400, message: error.message });
    }
    log.debug({
      message: "Unable set timeOutOfBounds. Using false. ",
    });
  }

  if (timeOutOfBounds) {
    const error = {
      errorCode: "BookingTimeOutOfBounds",
      message: `EventType '${eventType.eventName}' cannot be booked at this time.`,
    };

    throw new HttpError({ statusCode: 400, message: error.message });
  }

  const loadUsers = async () =>
    !eventTypeId
      ? await prisma.user.findMany({
          where: {
            username: {
              in: dynamicUserList,
            },
          },
          select: {
            ...userSelect.select,
            metadata: true,
          },
        })
      : !!eventType.hosts?.length
      ? eventType.hosts.map(({ user, isFixed }) => ({
          ...user,
          isFixed,
        }))
      : eventType.users;
  // loadUsers allows type inferring
  let users: (Awaited<ReturnType<typeof loadUsers>>[number] & {
    isFixed?: boolean;
    metadata?: Prisma.JsonValue;
  })[] = await loadUsers();

  const isDynamicAllowed = !users.some((user) => !user.allowDynamicBooking);
  if (!isDynamicAllowed && !eventTypeId) {
    throw new HttpError({
      message: "Some of the users in this group do not allow dynamic booking",
      statusCode: 400,
    });
  }

  // If this event was pre-relationship migration
  // TODO: Establish whether this is dead code.
  if (!users.length && eventType.userId) {
    const eventTypeUser = await prisma.user.findUnique({
      where: {
        id: eventType.userId,
      },
      ...userSelect,
    });
    if (!eventTypeUser) throw new HttpError({ statusCode: 404, message: "eventTypeUser.notFound" });
    users.push(eventTypeUser);
  }

  if (!users) throw new HttpError({ statusCode: 404, message: "eventTypeUser.notFound" });

  users = users.map((user) => ({
    ...user,
    isFixed:
      user.isFixed === false
        ? false
        : user.isFixed || eventType.schedulingType !== SchedulingType.ROUND_ROBIN,
  }));

  if (eventType && eventType.hasOwnProperty("bookingLimits") && eventType?.bookingLimits) {
    const startAsDate = dayjs(reqBody.start).toDate();
    await checkBookingLimits(eventType.bookingLimits, startAsDate, eventType.id);
  }

  if (!eventType.seatsPerTimeSlot) {
    const availableUsers = await ensureAvailableUsers(
      {
        ...eventType,
        users: users as IsFixedAwareUser[],
        ...(eventType.recurringEvent && {
          recurringEvent: {
            ...eventType.recurringEvent,
            count: recurringCount || eventType.recurringEvent.count,
          },
        }),
      },
      {
        dateFrom: reqBody.start,
        dateTo: reqBody.end,
      },
      {
        allRecurringDates,
        currentRecurringIndex,
      }
    );

    const luckyUsers: typeof users = [];
    const luckyUserPool = availableUsers.filter((user) => !user.isFixed);
    // loop through all non-fixed hosts and get the lucky users
    while (luckyUserPool.length > 0 && luckyUsers.length < 1 /* TODO: Add variable */) {
      const newLuckyUser = await getLuckyUser("MAXIMIZE_AVAILABILITY", {
        // find a lucky user that is not already in the luckyUsers array
        availableUsers: luckyUserPool.filter(
          (user) => !luckyUsers.find((existing) => existing.id === user.id)
        ),
        eventTypeId: eventType.id,
      });
      if (!newLuckyUser) {
        break; // prevent infinite loop
      }
      luckyUsers.push(newLuckyUser);
    }
    // ALL fixed users must be available
    if (
      availableUsers.filter((user) => user.isFixed).length !== users.filter((user) => user.isFixed).length
    ) {
      throw new Error("Some users are unavailable for booking.");
    }
    users = [...luckyUsers, ...availableUsers.filter((user) => user.isFixed)];
  }

  const rainbowAppData = getEventTypeAppData(eventType, "rainbow") || {};

  // @TODO: use the returned address somewhere in booking creation?
  // const address: string | undefined = await ...
  await handleEthSignature(rainbowAppData, reqBody.ethSignature);

  const [organizerUser] = users;
  const tOrganizer = await getTranslation(organizerUser?.locale ?? "en", "common");

  const invitee = [
    {
      email: reqBody.email,
      name: reqBody.name,
      timeZone: reqBody.timeZone,
      language: { translate: tAttendees, locale: language ?? "en" },
    },
  ];
  const guests = (reqBody.guests || []).map((guest) => ({
    email: guest,
    name: "",
    timeZone: reqBody.timeZone,
    language: { translate: tGuests, locale: "en" },
  }));

  const seed = `${organizerUser.username}:${dayjs(reqBody.start).utc().format()}:${new Date().getTime()}`;
  const uid = translator.fromUUID(uuidv5(seed, uuidv5.URL));

  let locationBodyString = reqBody.location;
  let defaultLocationUrl = undefined;
  if (dynamicUserList.length > 1) {
    users = users.sort((a, b) => {
      const aIndex = (a.username && dynamicUserList.indexOf(a.username)) || 0;
      const bIndex = (b.username && dynamicUserList.indexOf(b.username)) || 0;
      return aIndex - bIndex;
    });
    const firstUsersMetadata = userMetadataSchema.parse(users[0].metadata);
    const app = getAppFromSlug(firstUsersMetadata?.defaultConferencingApp?.appSlug);
    locationBodyString = app?.appData?.location?.type || locationBodyString;
    defaultLocationUrl = firstUsersMetadata?.defaultConferencingApp?.appLink;
  }

  const bookingLocation = getLocationValueForDB(locationBodyString, eventType.locations);
  const customInputs = {} as NonNullable<CalendarEvent["customInputs"]>;

  const teamMemberPromises =
    users.length > 1
      ? users.slice(1).map(async function (user) {
          return {
            email: user.email || "",
            name: user.name || "",
            timeZone: user.timeZone,
            language: {
              translate: await getTranslation(user.locale ?? "en", "common"),
              locale: user.locale ?? "en",
            },
          };
        })
      : [];

  const teamMembers = await Promise.all(teamMemberPromises);

  const attendeesList = [...invitee, ...guests, ...teamMembers];

  const eventNameObject = {
    attendeeName: reqBody.name || "Nameless",
    eventType: eventType.title,
    eventName: eventType.eventName,
    host: organizerUser.name || "Nameless",
    location: bookingLocation,
    t: tOrganizer,
  };

  const additionalNotes = reqBody.notes;

  let requiresConfirmation = eventType?.requiresConfirmation;
  const rcThreshold = eventType?.metadata?.requiresConfirmationThreshold;
  if (rcThreshold) {
    if (dayjs(dayjs(reqBody.start).utc().format()).diff(dayjs(), rcThreshold.unit) > rcThreshold.time) {
      requiresConfirmation = false;
    }
  }

  let evt: CalendarEvent = {
    type: eventType.title,
    title: getEventName(eventNameObject), //this needs to be either forced in english, or fetched for each attendee and organizer separately
    description: eventType.description,
    additionalNotes,
    customInputs,
    startTime: dayjs(reqBody.start).utc().format(),
    endTime: dayjs(reqBody.end).utc().format(),
    organizer: {
      id: organizerUser.id,
      name: organizerUser.name || "Nameless",
      email: organizerUser.email || "Email-less",
      timeZone: organizerUser.timeZone,
      language: { translate: tOrganizer, locale: organizerUser.locale ?? "en" },
    },
    attendees: attendeesList,
    location: bookingLocation, // Will be processed by the EventManager later.
    /** For team events & dynamic collective events, we will need to handle each member destinationCalendar eventually */
    destinationCalendar: eventType.destinationCalendar || organizerUser.destinationCalendar,
    hideCalendarNotes: eventType.hideCalendarNotes,
    requiresConfirmation: requiresConfirmation ?? false,
    eventTypeId: eventType.id,
    seatsShowAttendees: !!eventType.seatsShowAttendees,
    seatsPerTimeSlot: eventType.seatsPerTimeSlot,
  };

  const rescheduleUid = reqBody.rescheduleUid;

  type BookingType = Prisma.PromiseReturnType<typeof getOriginalRescheduledBooking>;
  let originalRescheduledBooking: BookingType = null;

  if (rescheduleUid) {
    originalRescheduledBooking = await getOriginalRescheduledBooking(
      rescheduleUid,
      !!eventType.seatsPerTimeSlot
    );
  }

  if (!originalRescheduledBooking && rescheduleUid) {
    throw new HttpError({ statusCode: 404, message: "Could not find original booking" });
  }

  /* Used for seats bookings to update evt object with video data */
  const addVideoCallDataToEvt = (bookingReferences: BookingReference[]) => {
    const videoCallReference = bookingReferences.find((reference) => reference.type.includes("_video"));

    if (videoCallReference) {
      evt.videoCallData = {
        type: videoCallReference.type,
        id: videoCallReference.meetingId,
        password: videoCallReference?.meetingPassword,
        url: videoCallReference.meetingUrl,
      };
    }
  };

  /* Check if the original booking has no more attendees, if so delete the booking 
  and any calendar or video integrations */
  const lastAttendeeDeleteBooking = async (
    originalRescheduledBooking: Awaited<ReturnType<typeof getOriginalRescheduledBooking>>,
    originalBookingEvt?: CalendarEvent
  ) => {
    if (
      originalRescheduledBooking?.attendees.filter((attendee) => {
        return attendee.email !== reqBody.email;
      }).length === 0
    ) {
      const integrationsToDelete = [];

      for (const reference of originalRescheduledBooking.references) {
        if (reference.credentialId) {
          const credential = await prisma.credential.findUnique({
            where: {
              id: reference.credentialId,
            },
          });

          if (credential) {
            if (reference.type.includes("_video")) {
              integrationsToDelete.push(deleteMeeting(credential, reference.uid));
            }
            if (reference.type.includes("_calendar") && originalBookingEvt) {
              const calendar = getCalendar(credential);
              if (calendar) {
                integrationsToDelete.push(
                  calendar?.deleteEvent(reference.uid, originalBookingEvt, reference.externalCalendarId)
                );
              }
            }
          }
        }
      }

      await Promise.all(integrationsToDelete).then(async () => {
        await prisma.booking.delete({
          where: {
            id: originalRescheduledBooking.id,
          },
        });
      });
    }
  };

  const handleSeats = async () => {
    // For seats, if the booking already exists then we want to add the new attendee to the existing booking
    if (!eventType.seatsPerTimeSlot) {
      throw new HttpError({ statusCode: 404, message: "Event type does not have seats" });
    }

    const booking = await prisma.booking.findUnique({
      where: {
        uid: rescheduleUid || reqBody.bookingUid,
      },
      select: {
        uid: true,
        id: true,
        attendees: { include: { bookingSeatReference: true } },
        userId: true,
        references: true,
        startTime: true,
        user: true,
        status: true,
      },
    });
    if (!booking) {
      throw new HttpError({ statusCode: 404, message: "Booking not found" });
    }

    if (rescheduleUid && dayjs(booking.startTime).utc().format() === evt.startTime) {
      return booking;
    }

    // If rescheduling an exisiting attendee
    if (rescheduleUid) {
      // Check if the host or attendee is rescheduling
      const host = booking.user?.email === req.body.email;

      // If it is the host then continue rescheduling as normal
      if (host) return;

      let seatAttendee: Partial<Person> | null = null;
      if (!host) {
        seatAttendee =
          originalRescheduledBooking?.attendees.find((attendee) => attendee.email === req.body.email) || null;
      }

      if (!seatAttendee) {
        throw new HttpError({ statusCode: 404, message: "Attendee not found" });
      }

      seatAttendee.language = { translate: tAttendees, locale: seatAttendee.locale ?? "en" };

      // See if the new date has a booking already
      const newTimeSlotBooking = await prisma.booking.findFirst({
        where: {
          startTime: evt.startTime,
          eventTypeId: eventType.id,
        },
<<<<<<< HEAD
        select: {
          id: true,
          attendees: true,
=======
      },
    });

    // Add entry to bookingSeatsReference table
    const attendeeUniqueId = uuid();
    await prisma.bookingSeat.create({
      data: {
        data: {
          description: additionalNotes,
>>>>>>> 9a4411a1
        },
      });

      const credentials = await refreshCredentials(organizerUser.credentials);
      const eventManager = new EventManager({ ...organizerUser, credentials });

      // This is passed to the event manager to update the original calendar event
      let originalBookingEvt;

      if (originalRescheduledBooking) {
        const updatedBookingAttendees = originalRescheduledBooking.attendees.reduce(
          (filteredAttendees, attendee) => {
            if (attendee.email !== reqBody.email) {
              filteredAttendees.push({
                name: attendee.name,
                email: attendee.email,
                timeZone: attendee.timeZone,
                language: { translate: tAttendees, locale: attendee.locale ?? "en" },
              });
            }
            return filteredAttendees;
          },
          [] as Person[]
        );

        // If original booking has video reference we need to add the videoCallData to the new evt
        const videoReference = originalRescheduledBooking.references.find((reference) =>
          reference.type.includes("_video")
        );

        originalBookingEvt = {
          ...evt,
          title: originalRescheduledBooking.title,
          startTime: dayjs(originalRescheduledBooking.startTime).utc().format(),
          endTime: dayjs(originalRescheduledBooking.endTime).utc().format(),
          attendees: updatedBookingAttendees,
          // If the location is a video integration then include the videoCallData
          ...(videoReference && {
            videoCallData: {
              type: videoReference.type,
              id: videoReference.meetingId,
              password: videoReference.meetingPassword,
              url: videoReference.meetingUrl,
            },
          }),
        };
      }

      // If owner reschedules the event we want to update the entire booking
      if (reqBody.seatsOwnerRescheduling) {
        // If there is no booking during the new time slot then update the current booking to the new date
        if (!newTimeSlotBooking) {
          const newBooking = await prisma.booking.update({
            where: {
              id: booking.id,
            },
            data: {
              startTime: evt.startTime,
              cancellationReason: reqBody.rescheduleReason,
            },
            include: {
              references: true,
            },
          });

          addVideoCallDataToEvt(newBooking.references);

          const copyEvent = cloneDeep(evt);

          await eventManager.reschedule(copyEvent, rescheduleUid, newBooking.id, reqBody.rescheduleReason);

          await sendRescheduledEmails({
            ...copyEvent,
            additionalNotes, // Resets back to the additionalNote input and not the override value
            cancellationReason: "$RCH$" + reqBody.rescheduleReason, // Removable code prefix to differentiate cancellation from rescheduling for email
          });

          return newBooking;
        }

        // Merge two bookings together
        const attendeesToMove = [],
          attendeesToDelete = [];

        for (const attendee of booking.attendees) {
          // If the attendee already exists on the new booking then delete the attendee record of the old booking
          if (
            newTimeSlotBooking.attendees.some(
              (newBookingAttendee) => newBookingAttendee.email === attendee.email
            )
          ) {
            attendeesToDelete.push(attendee.id);
            // If the attendee does not exist on the new booking then move that attendee record to the new booking
          } else {
            attendeesToMove.push({ id: attendee.id, seatReferenceId: attendee.bookingSeatReference?.id });
          }
        }

        // Confirm that the new event will have enough available seats
        if (attendeesToMove.length + newTimeSlotBooking.attendees.length > eventType.seatsPerTimeSlot) {
          throw new HttpError({ statusCode: 409, message: "Booking does not have enough available seats" });
        }

        const moveAttendeeCalls = [];
        for (const attendeeToMove of attendeesToMove) {
          moveAttendeeCalls.push(
            prisma.attendee.update({
              where: {
                id: attendeeToMove.id,
              },
              data: {
                bookingId: newTimeSlotBooking.id,
                bookingSeatReference: {
                  upsert: {
                    create: {
                      referenceUId: uuid(),
                      bookingId: newTimeSlotBooking.id,
                    },
                    update: {
                      bookingId: newTimeSlotBooking.id,
                    },
                  },
                },
              },
            })
          );
        }

        await Promise.all([
          ...moveAttendeeCalls,
          // Delete any attendees that are already a part of that new time slot booking
          prisma.attendee.deleteMany({
            where: {
              id: {
                in: attendeesToDelete,
              },
            },
          }),
        ]);

        const updatedNewBooking = await prisma.booking.findUnique({
          where: {
            id: newTimeSlotBooking.id,
          },
          include: {
            attendees: true,
            references: true,
          },
        });

        if (!updatedNewBooking) {
          throw new HttpError({ statusCode: 404, message: "Updated booking not found" });
        }

        // Update the evt object with the new attendees
        const updatedBookingAttendees = updatedNewBooking.attendees.map((attendee) => {
          const evtAttendee = { ...attendee, language: { translate: tAttendees, locale: language ?? "en" } };
          return evtAttendee;
        });

        evt.attendees = updatedBookingAttendees;

        addVideoCallDataToEvt(updatedNewBooking.references);

        const copyEvent = cloneDeep(evt);

        await eventManager.reschedule(
          copyEvent,
          rescheduleUid,
          newTimeSlotBooking.id,
          reqBody.rescheduleReason
        );

        // TODO send reschedule emails to attendees of the old booking
        await sendRescheduledEmails({
          ...copyEvent,
          additionalNotes, // Resets back to the additionalNote input and not the override value
          cancellationReason: "$RCH$" + reqBody.rescheduleReason, // Removable code prefix to differentiate cancellation from rescheduling for email
        });

        // Delete the old booking
        await prisma.booking.delete({
          where: {
            id: booking.id,
          },
        });

        return updatedNewBooking;
      }

      // If there is no booking then remove the attendee from the old booking and create a new one
      if (!newTimeSlotBooking) {
        await prisma.attendee.delete({
          where: {
            id: seatAttendee.id,
          },
        });

        // Update the original calendar event by removing the attendee that is rescheduling
        if (originalBookingEvt && originalRescheduledBooking) {
          eventManager.updateCalendarAttendees(originalBookingEvt, originalRescheduledBooking);
        }

        await lastAttendeeDeleteBooking(originalRescheduledBooking, originalBookingEvt);

        // We don't want to trigger rescheduling logic of the original booking
        originalRescheduledBooking = null;

        return;
      }
      // Need to change the new seat reference and attendee record to remove it from the old booking and add it to the new booking
      // https://stackoverflow.com/questions/4980963/database-insert-new-rows-or-update-existing-ones
      await Promise.all([
        await prisma.attendee.update({
          where: {
            id: seatAttendee.id,
          },
          data: {
            bookingId: newTimeSlotBooking.id,
          },
        }),
        await prisma.bookingSeatsReferences.update({
          where: {
            id: seatAttendee.bookingSeatReference?.id,
          },
          data: {
            bookingId: newTimeSlotBooking.id,
          },
        }),
      ]);

      const copyEvent = cloneDeep(evt);

      await eventManager.reschedule(
        copyEvent,
        rescheduleUid,
        newTimeSlotBooking.id,
        reqBody.rescheduleReason
      );

      await sendRescheduledSeatEmail(copyEvent, seatAttendee as Person);

      await lastAttendeeDeleteBooking(originalRescheduledBooking, originalBookingEvt);

      return newTimeSlotBooking;
      // Else let's add the new attendee to the existing booking
    } else {
      // See if attendee is already signed up for timeslot
      if (booking.attendees.find((attendee) => attendee.email === invitee[0].email)) {
        throw new HttpError({ statusCode: 409, message: "Already signed up for time slot" });
      }

      // Need to add translation for attendees to pass type checks. Since these values are never written to the db we can just use the new attendee language
      const bookingAttendees = booking.attendees.map((attendee) => {
        return { ...attendee, language: { translate: tAttendees, locale: language ?? "en" } };
      });

      evt = { ...evt, attendees: [...bookingAttendees, invitee[0]] };

      if (eventType.seatsPerTimeSlot <= booking.attendees.length) {
        throw new HttpError({ statusCode: 409, message: "Booking seats are full" });
      }

      const videoCallReference = booking.references.find((reference) => reference.type.includes("_video"));

      if (videoCallReference) {
        evt.videoCallData = {
          type: videoCallReference.type,
          id: videoCallReference.meetingId,
          password: videoCallReference?.meetingPassword,
          url: videoCallReference.meetingUrl,
        };
      }

      const bookingUpdated = await prisma.booking.update({
        where: {
          uid: reqBody.bookingUid,
        },
        include: {
          attendees: true,
        },
        data: {
          attendees: {
            create: {
              email: invitee[0].email,
              name: invitee[0].name,
              timeZone: invitee[0].timeZone,
              locale: invitee[0].language.locale,
            },
          },
          ...(booking.status === BookingStatus.CANCELLED && { status: BookingStatus.ACCEPTED }),
        },
      });

      // Add entry to bookingSeatsReference table
      const attendeeUniqueId = uuid();
      await prisma.bookingSeatsReferences.create({
        data: {
          data: {
            description: additionalNotes,
          },
          booking: {
            connect: {
              id: booking.id,
            },
          },
          referenceUId: attendeeUniqueId,
          attendee: {
            connect: {
              id: bookingUpdated.attendees.find((attendee) => attendee.email === reqBody.email)?.id,
            },
          },
        },
      });
      evt.attendeeSeatId = attendeeUniqueId;

      const newSeat = booking.attendees.length !== 0;

      /**
       * Remember objects are passed into functions as references
       * so if you modify it in a inner function it will be modified in the outer function
       * deep cloning evt to avoid this
       */
      const copyEvent = cloneDeep(evt);
      await sendScheduledSeatsEmails(copyEvent, invitee[0], newSeat, !!eventType.seatsShowAttendees);

      const credentials = await refreshCredentials(organizerUser.credentials);
      const eventManager = new EventManager({ ...organizerUser, credentials });
      await eventManager.updateCalendarAttendees(evt, booking);

      if (!Number.isNaN(paymentAppData.price) && paymentAppData.price > 0 && !!booking) {
        const credentialPaymentAppCategories = await prisma.credential.findMany({
          where: {
            userId: organizerUser.id,
            app: {
              categories: {
                hasSome: ["payment"],
              },
            },
          },
          select: {
            key: true,
            appId: true,
            app: {
              select: {
                categories: true,
                dirName: true,
              },
            },
          },
        });

        const eventTypePaymentAppCredential = credentialPaymentAppCategories.find((credential) => {
          return credential.appId === paymentAppData.appId;
        });

        if (!eventTypePaymentAppCredential) {
          throw new HttpError({ statusCode: 400, message: "Missing payment credentials" });
        }
        if (!eventTypePaymentAppCredential?.appId) {
          throw new HttpError({ statusCode: 400, message: "Missing payment app id" });
        }

        const payment = await handlePayment(
          evt,
          eventType,
          eventTypePaymentAppCredential as IEventTypePaymentCredentialType,
          booking
        );

        req.statusCode = 201;
        return { ...booking, message: "Payment required", paymentUid: payment?.uid };
      }

      req.statusCode = 201;
      return booking;
    }
  };

  if (reqBody.bookingUid || (rescheduleUid && eventType.seatsPerTimeSlot)) {
    const newBooking = await handleSeats();
    if (newBooking) {
      req.statusCode = 201;
      return newBooking;
    }
  }

  if (reqBody.customInputs.length > 0) {
    reqBody.customInputs.forEach(({ label, value }) => {
      customInputs[label] = value;
    });
  }

  if (eventType.schedulingType === SchedulingType.COLLECTIVE) {
    evt.team = {
      members: users.map((user) => user.name || user.username || "Nameless"),
      name: eventType.team?.name || "Nameless",
    }; // used for invitee emails
  }

  if (reqBody.recurringEventId && eventType.recurringEvent) {
    // Overriding the recurring event configuration count to be the actual number of events booked for
    // the recurring event (equal or less than recurring event configuration count)
    eventType.recurringEvent = Object.assign({}, eventType.recurringEvent, { count: recurringCount });
    evt.recurringEvent = eventType.recurringEvent;
  }

<<<<<<< HEAD
=======
  // Initialize EventManager with credentials
  const rescheduleUid = reqBody.rescheduleUid;
  async function getOriginalRescheduledBooking(uid: string) {
    let bookingUid = uid;
    // Now rescheduleUid can be bookingSeat
    const bookingSeat = await prisma.bookingSeat.findUnique({
      where: {
        referenceUId: uid,
      },
      include: {
        booking: true,
      },
    });
    if (bookingSeat) {
      bookingUid = bookingSeat.booking.uid;
    }

    return prisma.booking.findFirst({
      where: {
        uid: bookingUid,
        status: {
          in: [BookingStatus.ACCEPTED, BookingStatus.CANCELLED, BookingStatus.PENDING],
        },
      },
      include: {
        attendees: {
          select: {
            name: true,
            email: true,
            locale: true,
            timeZone: true,
          },
        },
        user: {
          select: {
            id: true,
            name: true,
            email: true,
            locale: true,
            timeZone: true,
          },
        },
        payment: true,
        workflowReminders: true,
      },
    });
  }
  type BookingType = Prisma.PromiseReturnType<typeof getOriginalRescheduledBooking>;
  let originalRescheduledBooking: BookingType = null;

  if (rescheduleUid) {
    originalRescheduledBooking = await getOriginalRescheduledBooking(rescheduleUid);
  }
>>>>>>> 9a4411a1
  // If the user is not the owner of the event, new booking should be always pending.
  // Otherwise, an owner rescheduling should be always accepted.
  // Before comparing make sure that userId is set, otherwise undefined === undefined
  const userReschedulingIsOwner = userId && originalRescheduledBooking?.user?.id === userId;
  const isConfirmedByDefault = (!requiresConfirmation && !paymentAppData.price) || userReschedulingIsOwner;

  async function createBooking() {
    if (originalRescheduledBooking) {
      evt.title = originalRescheduledBooking?.title || evt.title;
      evt.description = originalRescheduledBooking?.description || evt.additionalNotes;
      evt.location = originalRescheduledBooking?.location || evt.location;
    }

    const eventTypeRel = !eventTypeId
      ? {}
      : {
          connect: {
            id: eventTypeId,
          },
        };

    const dynamicEventSlugRef = !eventTypeId ? eventTypeSlug : null;
    const dynamicGroupSlugRef = !eventTypeId ? (reqBody.user as string).toLowerCase() : null;

    // If the user is not the owner of the event, new booking should be always pending.
    // Otherwise, an owner rescheduling should be always accepted.
    // Before comparing make sure that userId is set, otherwise undefined === undefined
    const userReschedulingIsOwner = userId && originalRescheduledBooking?.user?.id === userId;
    const isConfirmedByDefault =
      (!eventType.requiresConfirmation && !paymentAppData.price) || userReschedulingIsOwner;

    const attendeesData = evt.attendees.map((attendee) => {
      //if attendee is team member, it should fetch their locale not booker's locale
      //perhaps make email fetch request to see if his locale is stored, else
      const retObj = {
        name: attendee.name,
        email: attendee.email,
        timeZone: attendee.timeZone,
        locale: attendee.language.locale,
      };
      return retObj;
    });

    const newBookingData: Prisma.BookingCreateInput = {
      uid,
      title: evt.title,
      startTime: dayjs.utc(evt.startTime).toDate(),
      endTime: dayjs.utc(evt.endTime).toDate(),
      description: evt.additionalNotes,
      customInputs: isPrismaObjOrUndefined(evt.customInputs),
      status: isConfirmedByDefault ? BookingStatus.ACCEPTED : BookingStatus.PENDING,
      location: evt.location,
      eventType: eventTypeRel,
      smsReminderNumber: reqBody.smsReminderNumber,
      metadata: reqBody.metadata,
      attendees: {
        createMany: {
          data: attendeesData,
        },
      },
      dynamicEventSlugRef,
      dynamicGroupSlugRef,
      user: {
        connect: {
          id: organizerUser.id,
        },
      },
      destinationCalendar: evt.destinationCalendar
        ? {
            connect: { id: evt.destinationCalendar.id },
          }
        : undefined,
    };

    if (reqBody.recurringEventId) {
      newBookingData.recurringEventId = reqBody.recurringEventId;
    }
    if (originalRescheduledBooking) {
      newBookingData["paid"] = originalRescheduledBooking.paid;
      newBookingData["fromReschedule"] = originalRescheduledBooking.uid;
      if (newBookingData.attendees?.createMany?.data) {
        // Reschedule logic with booking with seats
        if (eventType?.seatsPerTimeSlot && reqBody.email) {
          newBookingData.attendees.createMany.data = attendeesData.filter(
            (attendee) => attendee.email === reqBody.email
          );
        } else {
          newBookingData.attendees.createMany.data = originalRescheduledBooking.attendees;
        }
      }
      if (originalRescheduledBooking.recurringEventId) {
        newBookingData.recurringEventId = originalRescheduledBooking.recurringEventId;
      }
    }
    const createBookingObj = {
      include: {
        user: {
          select: { email: true, name: true, timeZone: true },
        },
        attendees: true,
        payment: true,
      },
      data: newBookingData,
    };

    if (originalRescheduledBooking?.paid && originalRescheduledBooking?.payment) {
      const bookingPayment = originalRescheduledBooking?.payment?.find((payment) => payment.success);

      if (bookingPayment) {
        createBookingObj.data.payment = {
          connect: { id: bookingPayment.id },
        };
      }
    }

    if (typeof paymentAppData.price === "number" && paymentAppData.price > 0) {
      /* Validate if there is any stripe_payment credential for this user */
      /*  note: removes custom error message about stripe */
      await prisma.credential.findFirstOrThrow({
        where: {
          type: "stripe_payment",
          userId: organizerUser.id,
        },
        select: {
          id: true,
        },
      });
    }

    return prisma.booking.create(createBookingObj);
  }

  let results: EventResult<AdditionalInformation>[] = [];
  let referencesToCreate: PartialReference[] = [];

  type Booking = Prisma.PromiseReturnType<typeof createBooking>;
  let booking: (Booking & { appsStatus?: AppsStatus[] }) | null = null;
  try {
    booking = await createBooking();

    // @NOTE: Add specific try catch for all subsequent async calls to avoid error
    // Sync Services
    await syncServicesUpdateWebUser(
      await prisma.user.findFirst({
        where: { id: userId },
        select: { id: true, email: true, name: true, username: true, createdDate: true },
      })
    );
    evt.uid = booking?.uid ?? null;

    if (booking && booking.id && eventType.seatsPerTimeSlot) {
      const currentAttendee = booking.attendees.find((attendee) => attendee.email === req.body.email)!;
      // Save description to bookingSeat

      const uniqueAttendeeId = uuid();
<<<<<<< HEAD
      const seatReference = await prisma.bookingSeatsReferences.create({
=======
      await prisma.bookingSeat.create({
>>>>>>> 9a4411a1
        data: {
          referenceUId: uniqueAttendeeId,
          data: {
            description: evt.additionalNotes,
          },
          booking: {
            connect: {
              id: booking.id,
            },
          },
          attendee: {
            connect: {
              id: currentAttendee?.id,
            },
          },
        },
      });
      evt.attendeeSeatId = uniqueAttendeeId;
    }
  } catch (_err) {
    const err = getErrorFromUnknown(_err);
    log.error(`Booking ${eventTypeId} failed`, "Error when saving booking to db", err.message);
    if (err.code === "P2002") {
      throw new HttpError({ statusCode: 409, message: "booking.conflict" });
    }
    throw err;
  }

  // After polling videoBusyTimes, credentials might have been changed due to refreshment, so query them again.
  const credentials = await refreshCredentials(organizerUser.credentials);
  const eventManager = new EventManager({ ...organizerUser, credentials });

  function handleAppsStatus(
    results: EventResult<AdditionalInformation>[],
    booking: (Booking & { appsStatus?: AppsStatus[] }) | null
  ) {
    // Taking care of apps status
    const resultStatus: AppsStatus[] = results.map((app) => ({
      appName: app.appName,
      type: app.type,
      success: app.success ? 1 : 0,
      failures: !app.success ? 1 : 0,
      errors: app.calError ? [app.calError] : [],
      warnings: app.calWarnings,
    }));

    if (reqAppsStatus === undefined) {
      if (booking !== null) {
        booking.appsStatus = resultStatus;
      }
      evt.appsStatus = resultStatus;
      return;
    }
    // From down here we can assume reqAppsStatus is not undefined anymore
    // Other status exist, so this is the last booking of a series,
    // proceeding to prepare the info for the event
    const calcAppsStatus = reqAppsStatus.concat(resultStatus).reduce((prev, curr) => {
      if (prev[curr.type]) {
        prev[curr.type].success += curr.success;
        prev[curr.type].errors = prev[curr.type].errors.concat(curr.errors);
        prev[curr.type].warnings = prev[curr.type].warnings?.concat(curr.warnings || []);
      } else {
        prev[curr.type] = curr;
      }
      return prev;
    }, {} as { [key: string]: AppsStatus });
    evt.appsStatus = Object.values(calcAppsStatus);
  }

  let videoCallUrl;

  if (originalRescheduledBooking?.uid) {
    try {
      // cancel workflow reminders from previous rescheduled booking
      originalRescheduledBooking.workflowReminders.forEach((reminder) => {
        if (reminder.method === WorkflowMethods.EMAIL) {
          deleteScheduledEmailReminder(reminder.id, reminder.referenceId, true);
        } else if (reminder.method === WorkflowMethods.SMS) {
          deleteScheduledSMSReminder(reminder.id, reminder.referenceId);
        }
      });
    } catch (error) {
      log.error("Error while canceling scheduled workflow reminders", error);
    }

    // Use EventManager to conditionally use all needed integrations.

    const updateManager = await eventManager.reschedule(
      evt,
      originalRescheduledBooking.uid,
      booking?.id,
      reqBody.rescheduleReason,
      reqBody.email
    );
    // This gets overridden when updating the event - to check if notes have been hidden or not. We just reset this back
    // to the default description when we are sending the emails.
    evt.description = eventType.description;

    results = updateManager.results;
    referencesToCreate = updateManager.referencesToCreate;
    if (results.length > 0 && results.some((res) => !res.success)) {
      const error = {
        errorCode: "BookingReschedulingMeetingFailed",
        message: "Booking Rescheduling failed",
      };

      log.error(`Booking ${organizerUser.name} failed`, error, results);
    } else {
      const metadata: AdditionalInformation = {};

      if (results.length) {
        // TODO: Handle created event metadata more elegantly
        const [updatedEvent] = Array.isArray(results[0].updatedEvent)
          ? results[0].updatedEvent
          : [results[0].updatedEvent];
        if (updatedEvent) {
          metadata.hangoutLink = updatedEvent.hangoutLink;
          metadata.conferenceData = updatedEvent.conferenceData;
          metadata.entryPoints = updatedEvent.entryPoints;
          handleAppsStatus(results, booking);
          videoCallUrl = metadata.hangoutLink || videoCallUrl;
        }
      }
      if (noEmail !== true) {
        const copyEvent = cloneDeep(evt);
        // Reschedule login for booking with seats
        if (eventType?.seatsPerTimeSlot && originalRescheduledBooking.attendees.length > 1) {
          // We should only notify affected attendees (owner and attendee rescheduling)
          copyEvent.attendees = copyEvent.attendees.filter((attendee) => attendee.email === reqBody.email);
        }

        await sendRescheduledEmails({
          ...copyEvent,
          additionalInformation: metadata,
          additionalNotes, // Resets back to the additionalNote input and not the override value
          cancellationReason: "$RCH$" + reqBody.rescheduleReason, // Removable code prefix to differentiate cancellation from rescheduling for email
        });
      }
    }
    // If it's not a reschedule, doesn't require confirmation and there's no price,
    // Create a booking
  } else if (!requiresConfirmation && !paymentAppData.price) {
    // Use EventManager to conditionally use all needed integrations.
    const createManager = await eventManager.create(evt);

    // This gets overridden when creating the event - to check if notes have been hidden or not. We just reset this back
    // to the default description when we are sending the emails.
    evt.description = eventType.description;

    results = createManager.results;
    referencesToCreate = createManager.referencesToCreate;

    videoCallUrl = evt.videoCallData && evt.videoCallData.url ? evt.videoCallData.url : null;

    if (results.length > 0 && results.every((res) => !res.success)) {
      const error = {
        errorCode: "BookingCreatingMeetingFailed",
        message: "Booking failed",
      };

      log.error(`Booking ${organizerUser.username} failed`, error, results);
    } else {
      const metadata: AdditionalInformation = {};

      if (results.length) {
        // Handle Google Meet results
        // We use the original booking location since the evt location changes to daily
        if (bookingLocation === MeetLocationType) {
          const googleMeetResult = {
            appName: GoogleMeetMetadata.name,
            type: "conferencing",
            uid: results[0].uid,
            originalEvent: results[0].originalEvent,
          };

          const googleCalResult = results.find((result) => result.type === "google_calendar");

          if (!googleCalResult) {
            results.push({
              ...googleMeetResult,
              success: false,
              calWarnings: [tOrganizer("google_meet_warning")],
            });
          }

          if (googleCalResult?.createdEvent?.hangoutLink) {
            results.push({
              ...googleMeetResult,
              success: true,
            });
          } else if (googleCalResult && !googleCalResult.createdEvent?.hangoutLink) {
            results.push({
              ...googleMeetResult,
              success: false,
            });
          }
        }
        // TODO: Handle created event metadata more elegantly
        metadata.hangoutLink = results[0].createdEvent?.hangoutLink;
        metadata.conferenceData = results[0].createdEvent?.conferenceData;
        metadata.entryPoints = results[0].createdEvent?.entryPoints;
        handleAppsStatus(results, booking);
        videoCallUrl = metadata.hangoutLink || defaultLocationUrl || videoCallUrl;
      }
      if (noEmail !== true) {
        await sendScheduledEmails({
          ...evt,
          additionalInformation: metadata,
          additionalNotes,
          customInputs,
        });
      }
    }
  }

  if (!isConfirmedByDefault && noEmail !== true) {
    await sendOrganizerRequestEmail({ ...evt, additionalNotes });
    await sendAttendeeRequestEmail({ ...evt, additionalNotes }, attendeesList[0]);
  }

  if (
    !Number.isNaN(paymentAppData.price) &&
    paymentAppData.price > 0 &&
    !originalRescheduledBooking?.paid &&
    !!booking
  ) {
    // Load credentials.app.categories
    const credentialPaymentAppCategories = await prisma.credential.findMany({
      where: {
        userId: organizerUser.id,
        app: {
          categories: {
            hasSome: ["payment"],
          },
        },
      },
      select: {
        key: true,
        appId: true,
        app: {
          select: {
            categories: true,
            dirName: true,
          },
        },
      },
    });
    const eventTypePaymentAppCredential = credentialPaymentAppCategories.find((credential) => {
      return credential.appId === paymentAppData.appId;
    });

    if (!eventTypePaymentAppCredential) {
      throw new HttpError({ statusCode: 400, message: "Missing payment credentials" });
    }

    // Convert type of eventTypePaymentAppCredential to appId: EventTypeAppList
    if (!booking.user) booking.user = organizerUser;
    const payment = await handlePayment(
      evt,
      eventType,
      eventTypePaymentAppCredential as IEventTypePaymentCredentialType,
      booking
    );

    req.statusCode = 201;
    return { ...booking, message: "Payment required", paymentUid: payment?.uid };
  }

  log.debug(`Booking ${organizerUser.username} completed`);

  if (booking.location?.startsWith("http")) {
    videoCallUrl = booking.location;
  }

  const metadata = videoCallUrl ? { videoCallUrl: getVideoCallUrl(evt) || videoCallUrl } : undefined;
  if (isConfirmedByDefault) {
    const eventTrigger: WebhookTriggerEvents = rescheduleUid
      ? WebhookTriggerEvents.BOOKING_RESCHEDULED
      : WebhookTriggerEvents.BOOKING_CREATED;
    const subscriberOptions = {
      userId: organizerUser.id,
      eventTypeId,
      triggerEvent: eventTrigger,
    };

    const subscriberOptionsMeetingEnded = {
      userId: organizerUser.id,
      eventTypeId,
      triggerEvent: WebhookTriggerEvents.MEETING_ENDED,
    };

    try {
      const subscribersMeetingEnded = await getWebhooks(subscriberOptionsMeetingEnded);

      subscribersMeetingEnded.forEach((subscriber) => {
        if (rescheduleUid && originalRescheduledBooking) {
          cancelScheduledJobs(originalRescheduledBooking, undefined, true);
        }
        if (booking && booking.status === BookingStatus.ACCEPTED) {
          scheduleTrigger(booking, subscriber.subscriberUrl, subscriber);
        }
      });
    } catch (error) {
      log.error("Error while running scheduledJobs for booking", error);
    }

    try {
      // Send Webhook call if hooked to BOOKING_CREATED & BOOKING_RESCHEDULED
      const subscribers = await getWebhooks(subscriberOptions);
      console.log("evt:", {
        ...evt,
        metadata: reqBody.metadata,
      });
      const bookingId = booking?.id;

      const eventTypeInfo: EventTypeInfo = {
        eventTitle: eventType.title,
        eventDescription: eventType.description,
        requiresConfirmation: requiresConfirmation || null,
        price: paymentAppData.price,
        currency: eventType.currency,
        length: eventType.length,
      };

      const promises = subscribers.map((sub) =>
        sendPayload(sub.secret, eventTrigger, new Date().toISOString(), sub, {
          ...evt,
          ...eventTypeInfo,
          bookingId,
          rescheduleUid,
          rescheduleStartTime: originalRescheduledBooking?.startTime
            ? dayjs(originalRescheduledBooking?.startTime).utc().format()
            : undefined,
          rescheduleEndTime: originalRescheduledBooking?.endTime
            ? dayjs(originalRescheduledBooking?.endTime).utc().format()
            : undefined,
          metadata: { ...metadata, ...reqBody.metadata },
          eventTypeId,
          status: "ACCEPTED",
          smsReminderNumber: booking?.smsReminderNumber || undefined,
        }).catch((e) => {
          console.error(`Error executing webhook for event: ${eventTrigger}, URL: ${sub.subscriberUrl}`, e);
        })
      );
      await Promise.all(promises);
    } catch (error) {
      log.error("Error while sending webhook", error);
    }
  }

  // Avoid passing referencesToCreate with id unique constrain values
  // refresh hashed link if used
  const urlSeed = `${organizerUser.username}:${dayjs(reqBody.start).utc().format()}`;
  const hashedUid = translator.fromUUID(uuidv5(urlSeed, uuidv5.URL));

  try {
    if (hasHashedBookingLink) {
      await prisma.hashedLink.update({
        where: {
          link: reqBody.hashedLink as string,
        },
        data: {
          link: hashedUid,
        },
      });
    }
  } catch (error) {
    log.error("Error while updating hashed link", error);
  }

  if (!booking) throw new HttpError({ statusCode: 400, message: "Booking failed" });

  try {
    await prisma.booking.update({
      where: {
        uid: booking.uid,
      },
      data: {
        metadata: { ...(typeof booking.metadata === "object" && booking.metadata), ...metadata },
        references: {
          createMany: {
            data: referencesToCreate,
          },
        },
      },
    });
  } catch (error) {
    log.error("Error while creating booking references", error);
  }

  try {
    await scheduleWorkflowReminders(
      eventType.workflows,
      reqBody.smsReminderNumber as string | null,
      { ...evt, ...{ metadata } },
      evt.requiresConfirmation || false,
      rescheduleUid ? true : false,
      true
    );
  } catch (error) {
    log.error("Error while scheduling workflow reminders", error);
  }

  // booking successful
  req.statusCode = 201;
  return booking;
}

export default handler;

function handleCustomInputs(
  eventTypeCustomInputs: EventTypeCustomInput[],
  reqCustomInputs: {
    value: string | boolean;
    label: string;
  }[]
) {
  eventTypeCustomInputs.forEach((etcInput) => {
    if (etcInput.required) {
      const input = reqCustomInputs.find((i) => i.label === etcInput.label);
      if (etcInput.type === "BOOL") {
        z.literal(true, {
          errorMap: () => ({ message: `Missing ${etcInput.type} customInput: '${etcInput.label}'` }),
        }).parse(input?.value);
      } else if (etcInput.type === "PHONE") {
        z.string({
          errorMap: () => ({
            message: `Missing ${etcInput.type} customInput: '${etcInput.label}'`,
          }),
        })
          .refine((val) => isValidPhoneNumber(val), {
            message: "Phone number is invalid",
          })
          .parse(input?.value);
      } else {
        // type: NUMBER are also passed as string
        z.string({
          errorMap: () => ({ message: `Missing ${etcInput.type} customInput: '${etcInput.label}'` }),
        })
          .min(1)
          .parse(input?.value);
      }
    }
  });
}<|MERGE_RESOLUTION|>--- conflicted
+++ resolved
@@ -1,18 +1,5 @@
-<<<<<<< HEAD
-import {
-  App,
-  BookingStatus,
-  Credential,
-  EventTypeCustomInput,
-  Prisma,
-  SchedulingType,
-  WebhookTriggerEvents,
-  BookingReference,
-} from "@prisma/client";
-=======
 import type { App, Credential, EventTypeCustomInput, Prisma } from "@prisma/client";
 import { BookingStatus, SchedulingType, WebhookTriggerEvents, WorkflowMethods } from "@prisma/client";
->>>>>>> 9a4411a1
 import async from "async";
 import { isValidPhoneNumber } from "libphonenumber-js";
 import { cloneDeep } from "lodash";
@@ -33,13 +20,9 @@
 import EventManager from "@calcom/core/EventManager";
 import { getEventName } from "@calcom/core/event";
 import { getUserAvailability } from "@calcom/core/getUserAvailability";
-<<<<<<< HEAD
 import { deleteMeeting } from "@calcom/core/videoClient";
-import dayjs, { ConfigType } from "@calcom/dayjs";
-=======
 import type { ConfigType } from "@calcom/dayjs";
 import dayjs from "@calcom/dayjs";
->>>>>>> 9a4411a1
 import {
   sendAttendeeRequestEmail,
   sendOrganizerRequestEmail,
@@ -328,8 +311,8 @@
 
 async function getOriginalRescheduledBooking(uid: string, seatsEventType?: boolean) {
   let bookingUid = uid;
-  // Now rescheduleUid can be bookingSeatsReferences
-  const bookingSeatsReferences = await prisma.bookingSeatsReferences.findUnique({
+  // Now rescheduleUid can be bookingSeat
+  const bookingSeat = await prisma.bookingSeat.findUnique({
     where: {
       referenceUId: uid,
     },
@@ -337,8 +320,8 @@
       booking: true,
     },
   });
-  if (bookingSeatsReferences) {
-    bookingUid = bookingSeatsReferences.booking.uid;
+  if (bookingSeat) {
+    bookingUid = bookingSeat.booking.uid;
   }
 
   return prisma.booking.findFirst({
@@ -369,6 +352,7 @@
       },
       payment: true,
       references: true,
+      workflowReminders: true,
     },
   });
 }
@@ -784,21 +768,9 @@
           startTime: evt.startTime,
           eventTypeId: eventType.id,
         },
-<<<<<<< HEAD
         select: {
           id: true,
           attendees: true,
-=======
-      },
-    });
-
-    // Add entry to bookingSeatsReference table
-    const attendeeUniqueId = uuid();
-    await prisma.bookingSeat.create({
-      data: {
-        data: {
-          description: additionalNotes,
->>>>>>> 9a4411a1
         },
       });
 
@@ -1095,7 +1067,7 @@
 
       // Add entry to bookingSeatsReference table
       const attendeeUniqueId = uuid();
-      await prisma.bookingSeatsReferences.create({
+      await prisma.bookingSeat.create({
         data: {
           data: {
             description: additionalNotes,
@@ -1108,12 +1080,12 @@
           referenceUId: attendeeUniqueId,
           attendee: {
             connect: {
-              id: bookingUpdated.attendees.find((attendee) => attendee.email === reqBody.email)?.id,
+              id: bookingUpdated.attendees[bookingUpdated.attendees.length - 1].id,
             },
           },
         },
       });
-      evt.attendeeSeatId = attendeeUniqueId;
+      evt.attendeeUniqueId = attendeeUniqueId;
 
       const newSeat = booking.attendees.length !== 0;
 
@@ -1206,62 +1178,6 @@
     evt.recurringEvent = eventType.recurringEvent;
   }
 
-<<<<<<< HEAD
-=======
-  // Initialize EventManager with credentials
-  const rescheduleUid = reqBody.rescheduleUid;
-  async function getOriginalRescheduledBooking(uid: string) {
-    let bookingUid = uid;
-    // Now rescheduleUid can be bookingSeat
-    const bookingSeat = await prisma.bookingSeat.findUnique({
-      where: {
-        referenceUId: uid,
-      },
-      include: {
-        booking: true,
-      },
-    });
-    if (bookingSeat) {
-      bookingUid = bookingSeat.booking.uid;
-    }
-
-    return prisma.booking.findFirst({
-      where: {
-        uid: bookingUid,
-        status: {
-          in: [BookingStatus.ACCEPTED, BookingStatus.CANCELLED, BookingStatus.PENDING],
-        },
-      },
-      include: {
-        attendees: {
-          select: {
-            name: true,
-            email: true,
-            locale: true,
-            timeZone: true,
-          },
-        },
-        user: {
-          select: {
-            id: true,
-            name: true,
-            email: true,
-            locale: true,
-            timeZone: true,
-          },
-        },
-        payment: true,
-        workflowReminders: true,
-      },
-    });
-  }
-  type BookingType = Prisma.PromiseReturnType<typeof getOriginalRescheduledBooking>;
-  let originalRescheduledBooking: BookingType = null;
-
-  if (rescheduleUid) {
-    originalRescheduledBooking = await getOriginalRescheduledBooking(rescheduleUid);
-  }
->>>>>>> 9a4411a1
   // If the user is not the owner of the event, new booking should be always pending.
   // Otherwise, an owner rescheduling should be always accepted.
   // Before comparing make sure that userId is set, otherwise undefined === undefined
@@ -1417,11 +1333,7 @@
       // Save description to bookingSeat
 
       const uniqueAttendeeId = uuid();
-<<<<<<< HEAD
-      const seatReference = await prisma.bookingSeatsReferences.create({
-=======
       await prisma.bookingSeat.create({
->>>>>>> 9a4411a1
         data: {
           referenceUId: uniqueAttendeeId,
           data: {
