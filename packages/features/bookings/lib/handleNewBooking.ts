--- conflicted
+++ resolved
@@ -634,6 +634,7 @@
   eventType,
   bookerEmail,
   paymentAppData,
+  changedOrganizer,
 }: {
   originalRescheduledBooking: Awaited<ReturnType<typeof getOriginalRescheduledBooking>>;
   evt: CalendarEvent;
@@ -654,11 +655,13 @@
   rescheduleReason: Awaited<ReturnType<typeof getBookingData>>["rescheduleReason"];
   bookerEmail: Awaited<ReturnType<typeof getBookingData>>["email"];
   paymentAppData: ReturnType<typeof getPaymentAppData>;
+  changedOrganizer: boolean;
 }) {
   if (originalRescheduledBooking) {
     evt.title = originalRescheduledBooking?.title || evt.title;
     evt.description = originalRescheduledBooking?.description || evt.description;
     evt.location = originalRescheduledBooking?.location || evt.location;
+    evt.location = changedOrganizer ? evt.location : originalRescheduledBooking?.location || evt.location;
   }
 
   const eventTypeRel = !eventTypeId
@@ -2038,151 +2041,11 @@
     evt.recurringEvent = eventType.recurringEvent;
   }
 
-<<<<<<< HEAD
-=======
   const changedOrganizer =
     !!originalRescheduledBooking &&
     eventType.schedulingType === SchedulingType.ROUND_ROBIN &&
     originalRescheduledBooking.userId !== evt.organizer.id;
 
-  async function createBooking() {
-    if (originalRescheduledBooking) {
-      evt.title = originalRescheduledBooking?.title || evt.title;
-      evt.description = originalRescheduledBooking?.description || evt.description;
-      evt.location = changedOrganizer ? evt.location : originalRescheduledBooking?.location || evt.location;
-    }
-
-    const eventTypeRel = !eventTypeId
-      ? {}
-      : {
-          connect: {
-            id: eventTypeId,
-          },
-        };
-
-    const dynamicEventSlugRef = !eventTypeId ? eventTypeSlug : null;
-    const dynamicGroupSlugRef = !eventTypeId ? (reqBody.user as string).toLowerCase() : null;
-
-    const attendeesData = evt.attendees.map((attendee) => {
-      //if attendee is team member, it should fetch their locale not booker's locale
-      //perhaps make email fetch request to see if his locale is stored, else
-      return {
-        name: attendee.name,
-        email: attendee.email,
-        timeZone: attendee.timeZone,
-        locale: attendee.language.locale,
-      };
-    });
-
-    if (evt.team?.members) {
-      attendeesData.push(
-        ...evt.team.members.map((member) => ({
-          email: member.email,
-          name: member.name,
-          timeZone: member.timeZone,
-          locale: member.language.locale,
-        }))
-      );
-    }
-
-    const newBookingData: Prisma.BookingCreateInput = {
-      uid,
-      responses: responses === null ? Prisma.JsonNull : responses,
-      title: evt.title,
-      startTime: dayjs.utc(evt.startTime).toDate(),
-      endTime: dayjs.utc(evt.endTime).toDate(),
-      description: evt.additionalNotes,
-      customInputs: isPrismaObjOrUndefined(evt.customInputs),
-      status: isConfirmedByDefault ? BookingStatus.ACCEPTED : BookingStatus.PENDING,
-      location: evt.location,
-      eventType: eventTypeRel,
-      smsReminderNumber,
-      metadata: reqBody.metadata,
-      attendees: {
-        createMany: {
-          data: attendeesData,
-        },
-      },
-      dynamicEventSlugRef,
-      dynamicGroupSlugRef,
-      user: {
-        connect: {
-          id: organizerUser.id,
-        },
-      },
-      destinationCalendar:
-        evt.destinationCalendar && evt.destinationCalendar.length > 0
-          ? {
-              connect: { id: evt.destinationCalendar[0].id },
-            }
-          : undefined,
-    };
-
-    if (reqBody.recurringEventId) {
-      newBookingData.recurringEventId = reqBody.recurringEventId;
-    }
-    if (originalRescheduledBooking) {
-      newBookingData.metadata = {
-        ...(typeof originalRescheduledBooking.metadata === "object" && originalRescheduledBooking.metadata),
-      };
-      newBookingData["paid"] = originalRescheduledBooking.paid;
-      newBookingData["fromReschedule"] = originalRescheduledBooking.uid;
-      if (originalRescheduledBooking.uid) {
-        newBookingData.cancellationReason = rescheduleReason;
-      }
-      if (newBookingData.attendees?.createMany?.data) {
-        // Reschedule logic with booking with seats
-        if (eventType?.seatsPerTimeSlot && bookerEmail) {
-          newBookingData.attendees.createMany.data = attendeesData.filter(
-            (attendee) => attendee.email === bookerEmail
-          );
-        }
-      }
-      if (originalRescheduledBooking.recurringEventId) {
-        newBookingData.recurringEventId = originalRescheduledBooking.recurringEventId;
-      }
-    }
-    const createBookingObj = {
-      include: {
-        user: {
-          select: { email: true, name: true, timeZone: true, username: true },
-        },
-        attendees: true,
-        payment: true,
-        references: true,
-      },
-      data: newBookingData,
-    };
-
-    if (originalRescheduledBooking?.paid && originalRescheduledBooking?.payment) {
-      const bookingPayment = originalRescheduledBooking?.payment?.find((payment) => payment.success);
-
-      if (bookingPayment) {
-        createBookingObj.data.payment = {
-          connect: { id: bookingPayment.id },
-        };
-      }
-    }
-
-    if (typeof paymentAppData.price === "number" && paymentAppData.price > 0) {
-      /* Validate if there is any payment app credential for this user */
-      await prisma.credential.findFirstOrThrow({
-        where: {
-          appId: paymentAppData.appId,
-          ...(paymentAppData.credentialId
-            ? { id: paymentAppData.credentialId }
-            : { userId: organizerUser.id }),
-        },
-        select: {
-          id: true,
-        },
-      });
-    }
-
-    return prisma.booking.create(createBookingObj);
-  }
-
->>>>>>> 230b82d3
   let results: EventResult<AdditionalInformation & { url?: string; iCalUID?: string }>[] = [];
   let referencesToCreate: PartialReference[] = [];
 
@@ -2216,6 +2079,7 @@
       eventType,
       bookerEmail,
       paymentAppData,
+      changedOrganizer,
     });
 
     // @NOTE: Add specific try catch for all subsequent async calls to avoid error
