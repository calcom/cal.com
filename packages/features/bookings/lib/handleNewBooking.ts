import type { DestinationCalendar } from "@prisma/client";
<<<<<<< HEAD
import type { Prisma } from "@prisma/client";
=======
>>>>>>> 00ee1ef4
// eslint-disable-next-line no-restricted-imports
import { cloneDeep } from "lodash";
import type { NextApiRequest } from "next";
import short, { uuid } from "short-uuid";
import { v5 as uuidv5 } from "uuid";
<<<<<<< HEAD
import type z from "zod";
=======
>>>>>>> 00ee1ef4

import processExternalId from "@calcom/app-store/_utils/calendars/processExternalId";
import { metadata as GoogleMeetMetadata } from "@calcom/app-store/googlevideo/_metadata";
import {
  getLocationValueForDB,
  MeetLocationType,
  OrganizerDefaultConferencingAppType,
} from "@calcom/app-store/locations";
import { getAppFromSlug } from "@calcom/app-store/utils";
<<<<<<< HEAD
import EventManager from "@calcom/core/EventManager";
import { getEventName } from "@calcom/core/event";
=======
>>>>>>> 00ee1ef4
import dayjs from "@calcom/dayjs";
import { scheduleMandatoryReminder } from "@calcom/ee/workflows/lib/reminders/scheduleMandatoryReminder";
import {
  sendAttendeeRequestEmailAndSMS,
  sendOrganizerRequestEmail,
  sendRescheduledEmailsAndSMS,
  sendRoundRobinCancelledEmailsAndSMS,
  sendRoundRobinRescheduledEmailsAndSMS,
  sendRoundRobinScheduledEmailsAndSMS,
  sendScheduledEmailsAndSMS,
} from "@calcom/emails";
import getICalUID from "@calcom/emails/lib/getICalUID";
import { getBookingFieldsWithSystemFields } from "@calcom/features/bookings/lib/getBookingFields";
import { handleWebhookTrigger } from "@calcom/features/bookings/lib/handleWebhookTrigger";
import { isEventTypeLoggingEnabled } from "@calcom/features/bookings/lib/isEventTypeLoggingEnabled";
<<<<<<< HEAD
=======
import { getShouldServeCache } from "@calcom/features/calendar-cache/lib/getShouldServeCache";
import AssignmentReasonRecorder from "@calcom/features/ee/round-robin/assignmentReason/AssignmentReasonRecorder";
>>>>>>> 00ee1ef4
import {
  allowDisablingAttendeeConfirmationEmails,
  allowDisablingHostConfirmationEmails,
} from "@calcom/features/ee/workflows/lib/allowDisablingStandardEmails";
import { scheduleWorkflowReminders } from "@calcom/features/ee/workflows/lib/reminders/reminderScheduler";
import { getFullName } from "@calcom/features/form-builder/utils";
import { UsersRepository } from "@calcom/features/users/users.repository";
import type { GetSubscriberOptions } from "@calcom/features/webhooks/lib/getWebhooks";
import getWebhooks from "@calcom/features/webhooks/lib/getWebhooks";
import {
  deleteWebhookScheduledTriggers,
  scheduleTrigger,
} from "@calcom/features/webhooks/lib/scheduleTrigger";
import { getVideoCallUrlFromCalEvent } from "@calcom/lib/CalEventParser";
import EventManager from "@calcom/lib/EventManager";
import { shouldIgnoreContactOwner } from "@calcom/lib/bookings/routing/utils";
import { getDefaultEvent, getUsernameList } from "@calcom/lib/defaultEvents";
import {
  enrichHostsWithDelegationCredentials,
  getFirstDelegationConferencingCredentialAppLocation,
} from "@calcom/lib/delegationCredential/server";
import { ErrorCode } from "@calcom/lib/errorCodes";
import { getErrorFromUnknown } from "@calcom/lib/errors";
<<<<<<< HEAD
import { extractBaseEmail } from "@calcom/lib/extract-base-email";
import { getBookerBaseUrl } from "@calcom/lib/getBookerUrl/server";
import getOrgIdFromMemberOrTeamId from "@calcom/lib/getOrgIdFromMemberOrTeamId";
import getPaymentAppData from "@calcom/lib/getPaymentAppData";
=======
import { getEventName } from "@calcom/lib/event";
import { extractBaseEmail } from "@calcom/lib/extract-base-email";
import { getBookerBaseUrl } from "@calcom/lib/getBookerUrl/server";
import getOrgIdFromMemberOrTeamId from "@calcom/lib/getOrgIdFromMemberOrTeamId";
import { getPaymentAppData } from "@calcom/lib/getPaymentAppData";
>>>>>>> 00ee1ef4
import { getTeamIdFromEventType } from "@calcom/lib/getTeamIdFromEventType";
import { HttpError } from "@calcom/lib/http-error";
import logger from "@calcom/lib/logger";
import { handlePayment } from "@calcom/lib/payment/handlePayment";
import { getPiiFreeCalendarEvent, getPiiFreeEventType } from "@calcom/lib/piiFreeData";
import { safeStringify } from "@calcom/lib/safeStringify";
import monitorCallbackAsync from "@calcom/lib/sentryWrapper";
import { getLuckyUser } from "@calcom/lib/server/getLuckyUser";
import { getTranslation } from "@calcom/lib/server/i18n";
<<<<<<< HEAD
import { slugify } from "@calcom/lib/slugify";
import { updateWebUser as syncServicesUpdateWebUser } from "@calcom/lib/sync/SyncServiceManager";
=======
import { WorkflowRepository } from "@calcom/lib/server/repository/workflow";
>>>>>>> 00ee1ef4
import { getTimeFormatStringFromUserTimeFormat } from "@calcom/lib/timeFormat";
import prisma from "@calcom/prisma";
import { BookingStatus, SchedulingType, WebhookTriggerEvents } from "@calcom/prisma/enums";
<<<<<<< HEAD
import { credentialForCalendarServiceSelect } from "@calcom/prisma/selects/credential";
import type { bookingCreateSchemaLegacyPropsForApi } from "@calcom/prisma/zod-utils";
import { userMetadata as userMetadataSchema } from "@calcom/prisma/zod-utils";
import {
  deleteAllWorkflowReminders,
  getAllWorkflowsFromEventType,
} from "@calcom/trpc/server/routers/viewer/workflows/util";
import type {
  AdditionalInformation,
  AppsStatus,
  CalendarEvent,
  IntervalLimit,
  Person,
} from "@calcom/types/Calendar";
import type { EventResult, PartialReference } from "@calcom/types/EventManager";

import type { EventTypeInfo } from "../../webhooks/lib/sendPayload";
import { getAllCredentials } from "./getAllCredentialsForUsersOnEvent/getAllCredentials";
import { refreshCredentials } from "./getAllCredentialsForUsersOnEvent/refreshCredentials";
import getBookingDataSchema from "./getBookingDataSchema";
=======
import { CreationSource } from "@calcom/prisma/enums";
import {
  eventTypeAppMetadataOptionalSchema,
  eventTypeMetaDataSchemaWithTypedApps,
} from "@calcom/prisma/zod-utils";
import type { PlatformClientParams } from "@calcom/prisma/zod-utils";
import { userMetadata as userMetadataSchema } from "@calcom/prisma/zod-utils";
import { getAllWorkflowsFromEventType } from "@calcom/trpc/server/routers/viewer/workflows/util";
import type { AdditionalInformation, AppsStatus, CalendarEvent, Person } from "@calcom/types/Calendar";
import type { CredentialForCalendarService } from "@calcom/types/Credential";
import type { EventResult, PartialReference } from "@calcom/types/EventManager";

import type { EventPayloadType, EventTypeInfo } from "../../webhooks/lib/sendPayload";
import { getAllCredentials } from "./getAllCredentialsForUsersOnEvent/getAllCredentials";
import { refreshCredentials } from "./getAllCredentialsForUsersOnEvent/refreshCredentials";
import getBookingDataSchema from "./getBookingDataSchema";
import { addVideoCallDataToEvent } from "./handleNewBooking/addVideoCallDataToEvent";
import { checkBookingAndDurationLimits } from "./handleNewBooking/checkBookingAndDurationLimits";
>>>>>>> 00ee1ef4
import { checkIfBookerEmailIsBlocked } from "./handleNewBooking/checkIfBookerEmailIsBlocked";
import { createBooking } from "./handleNewBooking/createBooking";
import { ensureAvailableUsers } from "./handleNewBooking/ensureAvailableUsers";
import { getBookingData } from "./handleNewBooking/getBookingData";
<<<<<<< HEAD
import { getEventTypesFromDB } from "./handleNewBooking/getEventTypesFromDB";
import type { getEventTypeResponse } from "./handleNewBooking/getEventTypesFromDB";
import { getOriginalRescheduledBooking } from "./handleNewBooking/getOriginalRescheduledBooking";
import { getRequiresConfirmationFlags } from "./handleNewBooking/getRequiresConfirmationFlags";
import { handleAppsStatus } from "./handleNewBooking/handleAppsStatus";
import { loadUsers } from "./handleNewBooking/loadUsers";
import type {
  Invitee,
  IEventTypePaymentCredentialType,
  IsFixedAwareUser,
  BookingType,
  Booking,
} from "./handleNewBooking/types";
=======
import { getCustomInputsResponses } from "./handleNewBooking/getCustomInputsResponses";
import { getEventTypesFromDB } from "./handleNewBooking/getEventTypesFromDB";
import type { getEventTypeResponse } from "./handleNewBooking/getEventTypesFromDB";
import { getLocationValuesForDb } from "./handleNewBooking/getLocationValuesForDb";
import { getOriginalRescheduledBooking } from "./handleNewBooking/getOriginalRescheduledBooking";
import { getRequiresConfirmationFlags } from "./handleNewBooking/getRequiresConfirmationFlags";
import { getSeatedBooking } from "./handleNewBooking/getSeatedBooking";
import { getVideoCallDetails } from "./handleNewBooking/getVideoCallDetails";
import { handleAppsStatus } from "./handleNewBooking/handleAppsStatus";
import { loadAndValidateUsers } from "./handleNewBooking/loadAndValidateUsers";
import { scheduleNoShowTriggers } from "./handleNewBooking/scheduleNoShowTriggers";
import type {
  Booking,
  BookingType,
  IEventTypePaymentCredentialType,
  Invitee,
  IsFixedAwareUser,
} from "./handleNewBooking/types";
import { validateBookingTimeIsNotOutOfBounds } from "./handleNewBooking/validateBookingTimeIsNotOutOfBounds";
import { validateEventLength } from "./handleNewBooking/validateEventLength";
>>>>>>> 00ee1ef4
import handleSeats from "./handleSeats/handleSeats";

const translator = short();
const log = logger.getSubLogger({ prefix: ["[api] book:user"] });

<<<<<<< HEAD
export function getCustomInputsResponses(
  reqBody: {
    responses?: Record<string, object>;
    customInputs?: z.infer<typeof bookingCreateSchemaLegacyPropsForApi>["customInputs"];
  },
  eventTypeCustomInputs: getEventTypeResponse["customInputs"]
) {
  const customInputsResponses = {} as NonNullable<CalendarEvent["customInputs"]>;
  if (reqBody.customInputs && (reqBody.customInputs.length || 0) > 0) {
    reqBody.customInputs.forEach(({ label, value }) => {
      customInputsResponses[label] = value;
    });
  } else {
    const responses = reqBody.responses || {};
    // Backward Compatibility: Map new `responses` to old `customInputs` format so that webhooks can still receive same values.
    for (const [fieldName, fieldValue] of Object.entries(responses)) {
      const foundACustomInputForTheResponse = eventTypeCustomInputs.find(
        (input) => slugify(input.label) === fieldName
      );
      if (foundACustomInputForTheResponse) {
        customInputsResponses[foundACustomInputForTheResponse.label] = fieldValue;
      }
    }
  }

  return customInputsResponses;
}

/** Updates the evt object with video call data found from booking references
 *
 * @param bookingReferences
 * @param evt
 *
 * @returns updated evt with video call data
 */
export const addVideoCallDataToEvent = (bookingReferences: BookingReference[], evt: CalendarEvent) => {
  const videoCallReference = bookingReferences.find((reference) => reference.type.includes("_video"));

  if (videoCallReference) {
    evt.videoCallData = {
      type: videoCallReference.type,
      id: videoCallReference.meetingId,
      password: videoCallReference?.meetingPassword,
      url: videoCallReference.meetingUrl,
    };
  }

  return evt;
=======
type IsFixedAwareUserWithCredentials = Omit<IsFixedAwareUser, "credentials"> & {
  credentials: CredentialForCalendarService[];
>>>>>>> 00ee1ef4
};

export const createLoggerWithEventDetails = (
  eventTypeId: number,
  reqBodyUser: string | string[] | undefined,
  eventTypeSlug: string | undefined
) => {
  return logger.getSubLogger({
    prefix: ["book:user", `${eventTypeId}:${reqBodyUser}/${eventTypeSlug}`],
  });
};

<<<<<<< HEAD
=======
function assertNonEmptyArray<T>(arr: T[]): asserts arr is [T, ...T[]] {
  if (arr.length === 0) {
    throw new Error("Array should have at least one item, but it's empty");
  }
}

>>>>>>> 00ee1ef4
function getICalSequence(originalRescheduledBooking: BookingType | null) {
  // If new booking set the sequence to 0
  if (!originalRescheduledBooking) {
    return 0;
  }

  // If rescheduling and there is no sequence set, assume sequence should be 1
  if (!originalRescheduledBooking.iCalSequence) {
    return 1;
  }

  // If rescheduling then increment sequence by 1
  return originalRescheduledBooking.iCalSequence + 1;
}

<<<<<<< HEAD
=======
const getEventType = async ({
  eventTypeId,
  eventTypeSlug,
}: {
  eventTypeId: number;
  eventTypeSlug?: string;
}) => {
  // handle dynamic user
  const eventType =
    !eventTypeId && !!eventTypeSlug ? getDefaultEvent(eventTypeSlug) : await getEventTypesFromDB(eventTypeId);

  const isOrgTeamEvent = !!eventType?.team && !!eventType?.team?.parentId;

  return {
    ...eventType,
    bookingFields: getBookingFieldsWithSystemFields({ ...eventType, isOrgTeamEvent }),
  };
};

>>>>>>> 00ee1ef4
type BookingDataSchemaGetter =
  | typeof getBookingDataSchema
  | typeof import("@calcom/features/bookings/lib/getBookingDataSchemaForApi").default;

type CreatedBooking = Booking & { appsStatus?: AppsStatus[]; paymentUid?: string; paymentId?: number };

const buildDryRunBooking = ({
  eventTypeId,
  organizerUser,
  eventName,
  startTime,
  endTime,
  contactOwnerFromReq,
  contactOwnerEmail,
  allHostUsers,
  isManagedEventType,
}: {
  eventTypeId: number;
  organizerUser: {
    id: number;
    name: string | null;
    username: string | null;
    email: string;
    timeZone: string;
  };
  eventName: string;
  startTime: string;
  endTime: string;
  contactOwnerFromReq: string | null;
  contactOwnerEmail: string | null;
  allHostUsers: { id: number }[];
  isManagedEventType: boolean;
}) => {
  const booking = {
    id: -101,
    uid: "DRY_RUN_UID",
    iCalUID: "DRY_RUN_ICAL_UID",
    status: BookingStatus.ACCEPTED,
    eventTypeId: eventTypeId,
    user: organizerUser,
    userId: organizerUser.id,
    title: eventName,
    startTime: new Date(startTime),
    endTime: new Date(endTime),
    createdAt: new Date(),
    updatedAt: new Date(),
    attendees: [],
    references: [],
    payment: [],
    oneTimePassword: null,
    smsReminderNumber: null,
    metadata: {},
    idempotencyKey: null,
    userPrimaryEmail: null,
    description: null,
    customInputs: null,
    responses: null,
    location: null,
    paid: false,
    destinationCalendar: null,
    cancellationReason: null,
    rejectionReason: null,
    dynamicEventSlugRef: null,
    dynamicGroupSlugRef: null,
    rescheduledFrom: null,
    fromReschedule: null,
    recurringEventId: null,
    seatsReferences: [],
    workflowReminders: [],
    scheduledJobs: [],
    rescheduledTo: null,
    rescheduledBy: null,
    destinationCalendarId: null,
    reassignReason: null,
    reassignById: null,
    rescheduled: false,
    confirmed: false,
    isRecurringEvent: false,
    isRecorded: false,
    iCalSequence: 0,
    rating: null,
    ratingFeedback: null,
    noShowHost: null,
    cancelledBy: null,
    creationSource: CreationSource.WEBAPP,
  } as CreatedBooking;

  /**
   * Troubleshooting data
   */
  const troubleshooterData = {
    organizerUserId: organizerUser.id,
    eventTypeId,
    askedContactOwnerEmail: contactOwnerFromReq,
    usedContactOwnerEmail: contactOwnerEmail,
    allHostUsers: allHostUsers.map((user) => user.id),
    isManagedEventType: isManagedEventType,
  };

  return {
    booking,
    troubleshooterData,
  };
};

const buildDryRunEventManager = () => {
  return {
    create: async () => ({ results: [], referencesToCreate: [] }),
    reschedule: async () => ({ results: [], referencesToCreate: [] }),
  };
};

function buildTroubleshooterData({
  eventType,
}: {
  eventType: {
    id: number;
    slug: string;
  };
}) {
  const troubleshooterData: {
    organizerUser: {
      id: number;
    } | null;
    eventType: {
      id: number;
      slug: string;
    };
    allHostUsers: number[];
    luckyUsers: number[];
    luckyUserPool: number[];
    fixedUsers: number[];
    luckyUsersFromFirstBooking: number[];
    usedContactOwnerEmail: string | null;
    askedContactOwnerEmail: string | null;
    isManagedEventType: boolean;
  } = {
    organizerUser: null,
    eventType: {
      id: eventType.id,
      slug: eventType.slug,
    },
    luckyUsers: [],
    luckyUserPool: [],
    fixedUsers: [],
    luckyUsersFromFirstBooking: [],
    usedContactOwnerEmail: null,
    allHostUsers: [],
    askedContactOwnerEmail: null,
    isManagedEventType: false,
  };
  return troubleshooterData;
}

async function handler(
  req: NextApiRequest &
    PlatformClientParams & {
      userId?: number | undefined;
    },
  bookingDataSchemaGetter: BookingDataSchemaGetter = getBookingDataSchema
) {
  const {
    userId,
    platformClientId,
    platformCancelUrl,
    platformBookingUrl,
    platformRescheduleUrl,
    platformBookingLocation,
  } = req;

<<<<<<< HEAD
  // handle dynamic user
  let eventType =
    !req.body.eventTypeId && !!req.body.eventTypeSlug
      ? getDefaultEvent(req.body.eventTypeSlug)
      : await getEventTypesFromDB(req.body.eventTypeId);
  eventType = {
    ...eventType,
    bookingFields: getBookingFieldsWithSystemFields(eventType),
  };
=======
  const eventType = await monitorCallbackAsync(getEventType, {
    eventTypeId: req.body.eventTypeId,
    eventTypeSlug: req.body.eventTypeSlug,
  });
>>>>>>> 00ee1ef4

  const bookingDataSchema = bookingDataSchemaGetter({
    view: req.body?.rescheduleUid ? "reschedule" : "booking",
    bookingFields: eventType.bookingFields,
  });
  const bookingData = await getBookingData({
    req,
    eventType,
    schema: bookingDataSchema,
  });

  const {
    recurringCount,
    noEmail,
    eventTypeId,
    eventTypeSlug,
    hasHashedBookingLink,
    language,
    appsStatus: reqAppsStatus,
    name: bookerName,
    attendeePhoneNumber: bookerPhoneNumber,
    email: bookerEmail,
    guests: reqGuests,
    location,
    notes: additionalNotes,
    smsReminderNumber,
    rescheduleReason,
    luckyUsers,
    routedTeamMemberIds,
    reroutingFormResponses,
    routingFormResponseId,
    _isDryRun: isDryRun = false,
    _shouldServeCache,
    ...reqBody
  } = bookingData;

  let troubleshooterData = buildTroubleshooterData({
    eventType,
  });

  const loggerWithEventDetails = createLoggerWithEventDetails(eventTypeId, reqBody.user, eventTypeSlug);

  await checkIfBookerEmailIsBlocked({ loggedInUserId: userId, bookerEmail });

  if (isEventTypeLoggingEnabled({ eventTypeId, usernameOrTeamName: reqBody.user })) {
    logger.settings.minLevel = 0;
  }

  const fullName = getFullName(bookerName);
  // Why are we only using "en" locale
  const tGuests = await getTranslation("en", "common");

  const dynamicUserList = Array.isArray(reqBody.user) ? reqBody.user : getUsernameList(reqBody.user);
  if (!eventType) throw new HttpError({ statusCode: 404, message: "event_type_not_found" });
  const shouldServeCache = await getShouldServeCache(_shouldServeCache, eventType.team?.id);

  const isTeamEventType =
    !!eventType.schedulingType && ["COLLECTIVE", "ROUND_ROBIN"].includes(eventType.schedulingType);

  const paymentAppData = getPaymentAppData({
    ...eventType,
    metadata: eventTypeMetaDataSchemaWithTypedApps.parse(eventType.metadata),
  });
  loggerWithEventDetails.info(
    `Booking eventType ${eventTypeId} started`,
    safeStringify({
      reqBody: {
        user: reqBody.user,
        eventTypeId,
        eventTypeSlug,
        startTime: reqBody.start,
        endTime: reqBody.end,
        rescheduleUid: reqBody.rescheduleUid,
        location: location,
        timeZone: reqBody.timeZone,
      },
      isTeamEventType,
      eventType: getPiiFreeEventType(eventType),
      dynamicUserList,
      paymentAppData: {
        enabled: paymentAppData.enabled,
        price: paymentAppData.price,
        paymentOption: paymentAppData.paymentOption,
        currency: paymentAppData.currency,
        appId: paymentAppData.appId,
      },
    })
  );

  const user = eventType.users.find((user) => user.id === eventType.userId);
<<<<<<< HEAD

  const userSchedule = user?.schedules.find((schedule) => schedule.id === user?.defaultScheduleId);

  const eventTimeZone = eventType.schedule?.timeZone ?? userSchedule?.timeZone;

  let timeOutOfBounds = false;
  try {
    timeOutOfBounds = isOutOfBounds(
      reqBody.start,
      {
        periodType: eventType.periodType,
        periodDays: eventType.periodDays,
        periodEndDate: eventType.periodEndDate,
        periodStartDate: eventType.periodStartDate,
        periodCountCalendarDays: eventType.periodCountCalendarDays,
        bookerUtcOffset: getUTCOffsetByTimezone(reqBody.timeZone) ?? 0,
        eventUtcOffset: eventTimeZone ? getUTCOffsetByTimezone(eventTimeZone) ?? 0 : 0,
      },
      eventType.minimumBookingNotice
    );
  } catch (error) {
    loggerWithEventDetails.warn({
      message: "NewBooking: Unable set timeOutOfBounds. Using false. ",
    });
    if (error instanceof BookingDateInPastError) {
      // TODO: HttpError should not bleed through to the console.
      loggerWithEventDetails.info(`Booking eventType ${eventTypeId} failed`, JSON.stringify({ error }));
      throw new HttpError({ statusCode: 400, message: error.message });
    }
  }
=======
  const userSchedule = user?.schedules.find((schedule) => schedule.id === user?.defaultScheduleId);
  const eventTimeZone = eventType.schedule?.timeZone ?? userSchedule?.timeZone;
>>>>>>> 00ee1ef4

  await validateBookingTimeIsNotOutOfBounds<typeof eventType>(
    reqBody.start,
    reqBody.timeZone,
    eventType,
    eventTimeZone,
    loggerWithEventDetails
  );

  validateEventLength({
    reqBodyStart: reqBody.start,
    reqBodyEnd: reqBody.end,
    eventTypeMultipleDuration: eventType.metadata?.multipleDuration,
    eventTypeLength: eventType.length,
    logger: loggerWithEventDetails,
  });

  const contactOwnerFromReq = reqBody.teamMemberEmail ?? null;

  const skipContactOwner = shouldIgnoreContactOwner({
    skipContactOwner: reqBody.skipContactOwner ?? null,
    rescheduleUid: reqBody.rescheduleUid ?? null,
    routedTeamMemberIds: routedTeamMemberIds ?? null,
  });

  const contactOwnerEmail = skipContactOwner ? null : contactOwnerFromReq;

  let routingFormResponse = null;

  if (routedTeamMemberIds) {
    routingFormResponse = await prisma.app_RoutingForms_FormResponse.findUnique({
      where: {
        id: routingFormResponseId,
      },
      select: {
        response: true,
        form: {
          select: {
            routes: true,
            fields: true,
          },
        },
        chosenRouteId: true,
      },
    });
  }

  const { qualifiedRRUsers, additionalFallbackRRUsers, fixedUsers } = await monitorCallbackAsync(
    loadAndValidateUsers,
    {
      req,
      eventType,
      eventTypeId,
      dynamicUserList,
      logger: loggerWithEventDetails,
      routedTeamMemberIds: routedTeamMemberIds ?? null,
      contactOwnerEmail,
      rescheduleUid: reqBody.rescheduleUid || null,
      routingFormResponse,
    }
  );

  // We filter out users but ensure allHostUsers remain same.
  let users = [...qualifiedRRUsers, ...additionalFallbackRRUsers, ...fixedUsers];

  const firstUser = users[0];

  let { locationBodyString, organizerOrFirstDynamicGroupMemberDefaultLocationUrl } = getLocationValuesForDb({
    dynamicUserList,
    users,
    location,
  });

<<<<<<< HEAD
  let rescheduleUid = reqBody.rescheduleUid;

  if (
    Object.prototype.hasOwnProperty.call(eventType, "bookingLimits") ||
    Object.prototype.hasOwnProperty.call(eventType, "durationLimits")
  ) {
    const startAsDate = dayjs(reqBody.start).toDate();
    if (
      eventType.bookingLimits &&
      /* Empty object is truthy */ Object.keys(eventType.bookingLimits).length > 0
    ) {
      await checkBookingLimits(
        eventType.bookingLimits as IntervalLimit,
        startAsDate,
        eventType.id,
        rescheduleUid,
        eventTimeZone
      );
    }
    if (eventType.durationLimits) {
      await checkDurationLimits(eventType.durationLimits as IntervalLimit, startAsDate, eventType.id);
    }
  }
=======
  await monitorCallbackAsync(checkBookingAndDurationLimits, {
    eventType,
    reqBodyStart: reqBody.start,
    reqBodyRescheduleUid: reqBody.rescheduleUid,
  });
>>>>>>> 00ee1ef4

  const bookingSeat = reqBody.rescheduleUid ? await getSeatedBooking(reqBody.rescheduleUid) : null;
  const rescheduleUid = bookingSeat ? bookingSeat.booking.uid : reqBody.rescheduleUid;

  let originalRescheduledBooking = rescheduleUid
    ? await getOriginalRescheduledBooking(rescheduleUid, !!eventType.seatsPerTimeSlot)
    : null;

  let luckyUserResponse;
  let isFirstSeat = true;

  if (eventType.seatsPerTimeSlot) {
    const booking = await prisma.booking.findFirst({
      where: {
        eventTypeId: eventType.id,
        startTime: new Date(dayjs(reqBody.start).utc().format()),
        status: BookingStatus.ACCEPTED,
      },
    });

<<<<<<< HEAD
    if (
      originalRescheduledBooking.status === BookingStatus.CANCELLED &&
      !originalRescheduledBooking.rescheduled
    ) {
      throw new HttpError({ statusCode: 403, message: ErrorCode.CancelledBookingsCannotBeRescheduled });
    }
  }

  let luckyUserResponse;
  let isFirstSeat = true;

  if (eventType.seatsPerTimeSlot) {
    const booking = await prisma.booking.findFirst({
      where: {
        eventTypeId: eventType.id,
        startTime: new Date(dayjs(reqBody.start).utc().format()),
        status: BookingStatus.ACCEPTED,
      },
    });

=======
>>>>>>> 00ee1ef4
    if (booking) isFirstSeat = false;
  }

  //checks what users are available
  if (isFirstSeat) {
<<<<<<< HEAD
    const eventTypeWithUsers: getEventTypeResponse & {
      users: IsFixedAwareUser[];
=======
    const eventTypeWithUsers: Omit<getEventTypeResponse, "users"> & {
      users: IsFixedAwareUserWithCredentials[];
>>>>>>> 00ee1ef4
    } = {
      ...eventType,
      users: users as IsFixedAwareUserWithCredentials[],
      ...(eventType.recurringEvent && {
        recurringEvent: {
          ...eventType.recurringEvent,
          count: recurringCount || eventType.recurringEvent.count,
        },
      }),
    };
    if (req.body.allRecurringDates && req.body.isFirstRecurringSlot) {
      const isTeamEvent =
        eventType.schedulingType === SchedulingType.COLLECTIVE ||
        eventType.schedulingType === SchedulingType.ROUND_ROBIN;

      const fixedUsers = isTeamEvent
        ? eventTypeWithUsers.users.filter((user: IsFixedAwareUserWithCredentials) => user.isFixed)
        : [];

      for (
        let i = 0;
        i < req.body.allRecurringDates.length && i < req.body.numSlotsToCheckForAvailability;
        i++
      ) {
        const start = req.body.allRecurringDates[i].start;
        const end = req.body.allRecurringDates[i].end;
        if (isTeamEvent) {
          // each fixed user must be available
          for (const key in fixedUsers) {
            await ensureAvailableUsers(
              { ...eventTypeWithUsers, users: [fixedUsers[key]] },
              {
                dateFrom: dayjs(start).tz(reqBody.timeZone).format(),
                dateTo: dayjs(end).tz(reqBody.timeZone).format(),
                timeZone: reqBody.timeZone,
                originalRescheduledBooking,
              },
              loggerWithEventDetails,
              shouldServeCache
            );
          }
        } else {
          eventTypeWithUsers.users[0].credentials;
          await ensureAvailableUsers(
            eventTypeWithUsers,
            {
              dateFrom: dayjs(start).tz(reqBody.timeZone).format(),
              dateTo: dayjs(end).tz(reqBody.timeZone).format(),
              timeZone: reqBody.timeZone,
              originalRescheduledBooking,
            },
            loggerWithEventDetails,
            shouldServeCache
          );
        }
      }
    }

    if (!req.body.allRecurringDates || req.body.isFirstRecurringSlot) {
<<<<<<< HEAD
      const availableUsers = await ensureAvailableUsers(
        eventTypeWithUsers,
        {
          dateFrom: dayjs(reqBody.start).tz(reqBody.timeZone).format(),
          dateTo: dayjs(reqBody.end).tz(reqBody.timeZone).format(),
          timeZone: reqBody.timeZone,
          originalRescheduledBooking,
        },
        loggerWithEventDetails
      );
      const luckyUsers: typeof users = [];
      const luckyUserPool: IsFixedAwareUser[] = [];
      const fixedUserPool: IsFixedAwareUser[] = [];
=======
      let availableUsers: IsFixedAwareUser[] = [];
      try {
        availableUsers = await ensureAvailableUsers(
          { ...eventTypeWithUsers, users: [...qualifiedRRUsers, ...fixedUsers] as IsFixedAwareUser[] },
          {
            dateFrom: dayjs(reqBody.start).tz(reqBody.timeZone).format(),
            dateTo: dayjs(reqBody.end).tz(reqBody.timeZone).format(),
            timeZone: reqBody.timeZone,
            originalRescheduledBooking,
          },
          loggerWithEventDetails,
          shouldServeCache
        );
      } catch {
        if (additionalFallbackRRUsers.length) {
          loggerWithEventDetails.debug(
            "Qualified users not available, check for fallback users",
            safeStringify({
              qualifiedRRUsers: qualifiedRRUsers.map((user) => user.id),
              additionalFallbackRRUsers: additionalFallbackRRUsers.map((user) => user.id),
            })
          );
          // can happen when contact owner not available for 2 weeks or fairness would block at least 2 weeks
          // use fallback instead
          availableUsers = await ensureAvailableUsers(
            {
              ...eventTypeWithUsers,
              users: [...additionalFallbackRRUsers, ...fixedUsers] as IsFixedAwareUser[],
            },
            {
              dateFrom: dayjs(reqBody.start).tz(reqBody.timeZone).format(),
              dateTo: dayjs(reqBody.end).tz(reqBody.timeZone).format(),
              timeZone: reqBody.timeZone,
              originalRescheduledBooking,
            },
            loggerWithEventDetails,
            shouldServeCache
          );
        } else {
          loggerWithEventDetails.debug(
            "Qualified users not available, no fallback users",
            safeStringify({
              qualifiedRRUsers: qualifiedRRUsers.map((user) => user.id),
            })
          );
          throw new Error(ErrorCode.NoAvailableUsersFound);
        }
      }

      const luckyUserPool: IsFixedAwareUser[] = [];
      const fixedUserPool: IsFixedAwareUser[] = [];

>>>>>>> 00ee1ef4
      availableUsers.forEach((user) => {
        user.isFixed ? fixedUserPool.push(user) : luckyUserPool.push(user);
      });

      const notAvailableLuckyUsers: typeof users = [];

      loggerWithEventDetails.debug(
        "Computed available users",
        safeStringify({
          availableUsers: availableUsers.map((user) => user.id),
          luckyUserPool: luckyUserPool.map((user) => user.id),
        })
      );

<<<<<<< HEAD
      if (reqBody.teamMemberEmail) {
        // If requested user is not a fixed host, assign the lucky user as the team member
        if (!fixedUserPool.some((user) => user.email === reqBody.teamMemberEmail)) {
          const teamMember = availableUsers.find((user) => user.email === reqBody.teamMemberEmail);
          if (teamMember) {
            luckyUsers.push(teamMember);
          }
        }
      }
=======
      const luckyUsers: typeof users = [];
>>>>>>> 00ee1ef4

      // loop through all non-fixed hosts and get the lucky users
      // This logic doesn't run when contactOwner is used because in that case, luckUsers.length === 1
      while (luckyUserPool.length > 0 && luckyUsers.length < 1 /* TODO: Add variable */) {
        const freeUsers = luckyUserPool.filter(
          (user) => !luckyUsers.concat(notAvailableLuckyUsers).find((existing) => existing.id === user.id)
        );
<<<<<<< HEAD
        const originalRescheduledBookingUserId =
          originalRescheduledBooking && originalRescheduledBooking.userId;
        const isSameRoundRobinHost =
          !!originalRescheduledBookingUserId &&
          eventType.schedulingType === SchedulingType.ROUND_ROBIN &&
          eventType.rescheduleWithSameRoundRobinHost;

        const newLuckyUser = isSameRoundRobinHost
          ? freeUsers.find((user) => user.id === originalRescheduledBookingUserId)
          : await getLuckyUser("MAXIMIZE_AVAILABILITY", {
              // find a lucky user that is not already in the luckyUsers array
              availableUsers: freeUsers,
              allRRHosts: eventTypeWithUsers.hosts.filter((host) => !host.isFixed),
              eventType,
            });
=======
        // no more freeUsers after subtracting notAvailableLuckyUsers from luckyUsers :(
        if (freeUsers.length === 0) break;
        assertNonEmptyArray(freeUsers); // make sure TypeScript knows it too with an assertion; the error will never be thrown.
        // freeUsers is ensured

        const userIdsSet = new Set(users.map((user) => user.id));
        const firstUserOrgId = await getOrgIdFromMemberOrTeamId({
          memberId: eventTypeWithUsers.users[0].id ?? null,
          teamId: eventType.teamId,
        });
        const newLuckyUser = await getLuckyUser({
          // find a lucky user that is not already in the luckyUsers array
          availableUsers: freeUsers,
          allRRHosts: (
            await enrichHostsWithDelegationCredentials({
              orgId: firstUserOrgId ?? null,
              hosts: eventTypeWithUsers.hosts,
            })
          ).filter((host) => !host.isFixed && userIdsSet.has(host.user.id)),
          eventType,
          routingFormResponse,
        });
>>>>>>> 00ee1ef4
        if (!newLuckyUser) {
          break; // prevent infinite loop
        }
        if (req.body.isFirstRecurringSlot && eventType.schedulingType === SchedulingType.ROUND_ROBIN) {
          // for recurring round robin events check if lucky user is available for next slots
          try {
            for (
              let i = 0;
              i < req.body.allRecurringDates.length && i < req.body.numSlotsToCheckForAvailability;
              i++
            ) {
              const start = req.body.allRecurringDates[i].start;
              const end = req.body.allRecurringDates[i].end;

              await ensureAvailableUsers(
                { ...eventTypeWithUsers, users: [newLuckyUser] },
                {
                  dateFrom: dayjs(start).tz(reqBody.timeZone).format(),
                  dateTo: dayjs(end).tz(reqBody.timeZone).format(),
                  timeZone: reqBody.timeZone,
                  originalRescheduledBooking,
                },
                loggerWithEventDetails,
                shouldServeCache
              );
            }
            // if no error, then lucky user is available for the next slots
            luckyUsers.push(newLuckyUser);
          } catch {
            notAvailableLuckyUsers.push(newLuckyUser);
            loggerWithEventDetails.info(
              `Round robin host ${newLuckyUser.name} not available for first two slots. Trying to find another host.`
            );
          }
        } else {
          luckyUsers.push(newLuckyUser);
        }
      }
      // ALL fixed users must be available
      if (fixedUserPool.length !== users.filter((user) => user.isFixed).length) {
        throw new Error(ErrorCode.HostsUnavailableForBooking);
      }
      // Pushing fixed user before the luckyUser guarantees the (first) fixed user as the organizer.
      users = [...fixedUserPool, ...luckyUsers];
      luckyUserResponse = { luckyUsers: luckyUsers.map((u) => u.id) };
      troubleshooterData = {
        ...troubleshooterData,
        luckyUsers: luckyUsers.map((u) => u.id),
        fixedUsers: fixedUserPool.map((u) => u.id),
        luckyUserPool: luckyUserPool.map((u) => u.id),
      };
    } else if (req.body.allRecurringDates && eventType.schedulingType === SchedulingType.ROUND_ROBIN) {
      // all recurring slots except the first one
      const luckyUsersFromFirstBooking = luckyUsers
        ? eventTypeWithUsers.users.filter((user) => luckyUsers.find((luckyUserId) => luckyUserId === user.id))
        : [];
      const fixedHosts = eventTypeWithUsers.users.filter((user: IsFixedAwareUser) => user.isFixed);
      users = [...fixedHosts, ...luckyUsersFromFirstBooking];
      troubleshooterData = {
        ...troubleshooterData,
        luckyUsersFromFirstBooking: luckyUsersFromFirstBooking.map((u) => u.id),
        fixedUsers: fixedHosts.map((u) => u.id),
      };
    }
  }

  if (users.length === 0 && eventType.schedulingType === SchedulingType.ROUND_ROBIN) {
    loggerWithEventDetails.error(`No available users found for round robin event.`);
    throw new Error(ErrorCode.NoAvailableUsersFound);
  }

  // If the team member is requested then they should be the organizer
  const organizerUser = reqBody.teamMemberEmail
    ? users.find((user) => user.email === reqBody.teamMemberEmail) ?? users[0]
    : users[0];

  const tOrganizer = await getTranslation(organizerUser?.locale ?? "en", "common");
  const allCredentials = await getAllCredentials(organizerUser, eventType);

  const { userReschedulingIsOwner, isConfirmedByDefault } = await getRequiresConfirmationFlags({
    eventType,
    bookingStartTime: reqBody.start,
    userId,
    originalRescheduledBookingOrganizerId: originalRescheduledBooking?.user?.id,
    paymentAppData,
    bookerEmail,
  });

  // If the Organizer himself is rescheduling, the booker should be sent the communication in his timezone and locale.
  const attendeeInfoOnReschedule =
    userReschedulingIsOwner && originalRescheduledBooking
      ? originalRescheduledBooking.attendees.find((attendee) => attendee.email === bookerEmail)
      : null;

  const attendeeLanguage = attendeeInfoOnReschedule ? attendeeInfoOnReschedule.locale : language;
  const attendeeTimezone = attendeeInfoOnReschedule ? attendeeInfoOnReschedule.timeZone : reqBody.timeZone;

  const tAttendees = await getTranslation(attendeeLanguage ?? "en", "common");

  const isManagedEventType = !!eventType.parentId;

  // If location passed is empty , use default location of event
  // If location of event is not set , use host default
  if (locationBodyString.trim().length == 0) {
    if (eventType.locations.length > 0) {
      locationBodyString = eventType.locations[0].type;
    } else {
      locationBodyString = OrganizerDefaultConferencingAppType;
    }
  }
<<<<<<< HEAD
=======

  const organizationDefaultLocation = getFirstDelegationConferencingCredentialAppLocation({
    credentials: firstUser.credentials,
  });

>>>>>>> 00ee1ef4
  // use host default
  if (locationBodyString == OrganizerDefaultConferencingAppType) {
    const metadataParseResult = userMetadataSchema.safeParse(organizerUser.metadata);
    const organizerMetadata = metadataParseResult.success ? metadataParseResult.data : undefined;
    if (organizerMetadata?.defaultConferencingApp?.appSlug) {
      const app = getAppFromSlug(organizerMetadata?.defaultConferencingApp?.appSlug);
      locationBodyString = app?.appData?.location?.type || locationBodyString;
      if (isManagedEventType || isTeamEventType) {
        organizerOrFirstDynamicGroupMemberDefaultLocationUrl =
          organizerMetadata?.defaultConferencingApp?.appLink;
      }
<<<<<<< HEAD
=======
    } else if (organizationDefaultLocation) {
      locationBodyString = organizationDefaultLocation;
>>>>>>> 00ee1ef4
    } else {
      locationBodyString = "integrations:daily";
    }
  }

  const invitee: Invitee = [
    {
      email: bookerEmail,
      name: fullName,
      phoneNumber: bookerPhoneNumber,
      firstName: (typeof bookerName === "object" && bookerName.firstName) || "",
      lastName: (typeof bookerName === "object" && bookerName.lastName) || "",
      timeZone: attendeeTimezone,
      language: { translate: tAttendees, locale: attendeeLanguage ?? "en" },
    },
  ];

  const blacklistedGuestEmails = process.env.BLACKLISTED_GUEST_EMAILS
    ? process.env.BLACKLISTED_GUEST_EMAILS.split(",")
    : [];

  const guestsRemoved: string[] = [];
  const guests = (reqGuests || []).reduce((guestArray, guest) => {
    const baseGuestEmail = extractBaseEmail(guest).toLowerCase();
    if (blacklistedGuestEmails.some((e) => e.toLowerCase() === baseGuestEmail)) {
      guestsRemoved.push(guest);
      return guestArray;
    }
    // If it's a team event, remove the team member from guests
    if (isTeamEventType && users.some((user) => user.email === guest)) {
      return guestArray;
    }
    guestArray.push({
      email: guest,
      name: "",
      firstName: "",
      lastName: "",
      timeZone: attendeeTimezone,
      language: { translate: tGuests, locale: "en" },
    });
    return guestArray;
  }, [] as Invitee);

  if (guestsRemoved.length > 0) {
    log.info("Removed guests from the booking", guestsRemoved);
  }

  const seed = `${organizerUser.username}:${dayjs(reqBody.start).utc().format()}:${new Date().getTime()}`;
  const uid = translator.fromUUID(uuidv5(seed, uuidv5.URL));

  // For static link based video apps, it would have the static URL value instead of it's type(e.g. integrations:campfire_video)
  // This ensures that createMeeting isn't called for static video apps as bookingLocation becomes just a regular value for them.
  const { bookingLocation, conferenceCredentialId } = organizerOrFirstDynamicGroupMemberDefaultLocationUrl
    ? {
        bookingLocation: organizerOrFirstDynamicGroupMemberDefaultLocationUrl,
        conferenceCredentialId: undefined,
      }
    : getLocationValueForDB(locationBodyString, eventType.locations);

  const customInputs = getCustomInputsResponses(reqBody, eventType.customInputs);
  const teamDestinationCalendars: DestinationCalendar[] = [];

  // Organizer or user owner of this event type it's not listed as a team member.
  const teamMemberPromises = users
    .filter((user) => user.email !== organizerUser.email)
    .map(async (user) => {
      // TODO: Add back once EventManager tests are ready https://github.com/calcom/cal.com/pull/14610#discussion_r1567817120
      // push to teamDestinationCalendars if it's a team event but collective only
      if (isTeamEventType && eventType.schedulingType === "COLLECTIVE" && user.destinationCalendar) {
        teamDestinationCalendars.push({
          ...user.destinationCalendar,
          externalId: processExternalId(user.destinationCalendar),
        });
      }

      return {
        id: user.id,
        email: user.email ?? "",
        name: user.name ?? "",
        firstName: "",
        lastName: "",
        timeZone: user.timeZone,
        language: {
          translate: await getTranslation(user.locale ?? "en", "common"),
          locale: user.locale ?? "en",
        },
      };
    });
  const teamMembers = await Promise.all(teamMemberPromises);

  const attendeesList = [...invitee, ...guests];

  const responses = reqBody.responses || null;
  const evtName = !eventType?.isDynamic ? eventType.eventName : responses?.title;
  const eventNameObject = {
    //TODO: Can we have an unnamed attendee? If not, I would really like to throw an error here.
    attendeeName: fullName || "Nameless",
    eventType: eventType.title,
    eventName: evtName,
    // we send on behalf of team if >1 round robin attendee | collective
    teamName: eventType.schedulingType === "COLLECTIVE" || users.length > 1 ? eventType.team?.name : null,
    // TODO: Can we have an unnamed organizer? If not, I would really like to throw an error here.
    host: organizerUser.name || "Nameless",
    location: bookingLocation,
    eventDuration: eventType.length,
    bookingFields: { ...responses },
    t: tOrganizer,
  };

  const iCalUID = getICalUID({
    event: { iCalUID: originalRescheduledBooking?.iCalUID, uid: originalRescheduledBooking?.uid },
    uid,
  });
  // For bookings made before introducing iCalSequence, assume that the sequence should start at 1. For new bookings start at 0.
  const iCalSequence = getICalSequence(originalRescheduledBooking);
  const organizerOrganizationProfile = await prisma.profile.findFirst({
    where: {
      userId: organizerUser.id,
      username: dynamicUserList[0],
    },
  });

  const organizerOrganizationId = organizerOrganizationProfile?.organizationId;
  const bookerUrl = eventType.team
    ? await getBookerBaseUrl(eventType.team.parentId)
    : await getBookerBaseUrl(organizerOrganizationId ?? null);

  const destinationCalendar = eventType.destinationCalendar
    ? [eventType.destinationCalendar]
    : organizerUser.destinationCalendar
    ? [organizerUser.destinationCalendar]
    : null;

  let organizerEmail = organizerUser.email || "Email-less";
  if (eventType.useEventTypeDestinationCalendarEmail && destinationCalendar?.[0]?.primaryEmail) {
    organizerEmail = destinationCalendar[0].primaryEmail;
  } else if (eventType.secondaryEmailId && eventType.secondaryEmail?.email) {
    organizerEmail = eventType.secondaryEmail.email;
  }

<<<<<<< HEAD
  //udpate cal event responses with latest location value , later used by webhook
=======
  //update cal event responses with latest location value , later used by webhook
>>>>>>> 00ee1ef4
  if (reqBody.calEventResponses)
    reqBody.calEventResponses["location"].value = {
      value: platformBookingLocation ?? bookingLocation,
      optionValue: "",
    };
<<<<<<< HEAD
=======

  const eventName = getEventName(eventNameObject);
>>>>>>> 00ee1ef4
  let evt: CalendarEvent = {
    bookerUrl,
    type: eventType.slug,
    title: eventName, //this needs to be either forced in english, or fetched for each attendee and organizer separately
    description: eventType.description,
    additionalNotes,
    customInputs,
    startTime: dayjs(reqBody.start).utc().format(),
    endTime: dayjs(reqBody.end).utc().format(),
    organizer: {
      id: organizerUser.id,
      name: organizerUser.name || "Nameless",
      email: organizerEmail,
      username: organizerUser.username || undefined,
      timeZone: organizerUser.timeZone,
      language: { translate: tOrganizer, locale: organizerUser.locale ?? "en" },
      timeFormat: getTimeFormatStringFromUserTimeFormat(organizerUser.timeFormat),
    },
    responses: reqBody.calEventResponses || null,
    userFieldsResponses: reqBody.calEventUserFieldsResponses || null,
    attendees: attendeesList,
    location: platformBookingLocation ?? bookingLocation, // Will be processed by the EventManager later.
    conferenceCredentialId,
    destinationCalendar,
    hideCalendarNotes: eventType.hideCalendarNotes,
    hideCalendarEventDetails: eventType.hideCalendarEventDetails,
    requiresConfirmation: !isConfirmedByDefault,
    eventTypeId: eventType.id,
    // if seats are not enabled we should default true
    seatsShowAttendees: eventType.seatsPerTimeSlot ? eventType.seatsShowAttendees : true,
    seatsPerTimeSlot: eventType.seatsPerTimeSlot,
    seatsShowAvailabilityCount: eventType.seatsPerTimeSlot ? eventType.seatsShowAvailabilityCount : true,
    schedulingType: eventType.schedulingType,
    iCalUID,
    iCalSequence,
    platformClientId,
    platformRescheduleUrl,
    platformCancelUrl,
    platformBookingUrl,
    oneTimePassword: isConfirmedByDefault ? null : undefined,
  };

  if (req.body.thirdPartyRecurringEventId) {
    evt.existingRecurringEvent = {
      recurringEventId: req.body.thirdPartyRecurringEventId,
    };
  }

  if (isTeamEventType && eventType.schedulingType === "COLLECTIVE") {
    evt.destinationCalendar?.push(...teamDestinationCalendars);
  }

  // data needed for triggering webhooks
  const eventTypeInfo: EventTypeInfo = {
    eventTitle: eventType.title,
    eventDescription: eventType.description,
    price: paymentAppData.price,
    currency: eventType.currency,
    length: dayjs(reqBody.end).diff(dayjs(reqBody.start), "minutes"),
  };

  const teamId = await getTeamIdFromEventType({ eventType });

  const triggerForUser = !teamId || (teamId && eventType.parentId);

  const organizerUserId = triggerForUser ? organizerUser.id : null;

  const orgId = await getOrgIdFromMemberOrTeamId({ memberId: organizerUserId, teamId });

  const subscriberOptions: GetSubscriberOptions = {
    userId: organizerUserId,
    eventTypeId,
    triggerEvent: WebhookTriggerEvents.BOOKING_CREATED,
    teamId,
    orgId,
    oAuthClientId: platformClientId,
  };

  const eventTrigger: WebhookTriggerEvents = rescheduleUid
    ? WebhookTriggerEvents.BOOKING_RESCHEDULED
    : WebhookTriggerEvents.BOOKING_CREATED;

  subscriberOptions.triggerEvent = eventTrigger;

  const subscriberOptionsMeetingEnded = {
    userId: triggerForUser ? organizerUser.id : null,
    eventTypeId,
    triggerEvent: WebhookTriggerEvents.MEETING_ENDED,
    teamId,
    orgId,
<<<<<<< HEAD
=======
    oAuthClientId: platformClientId,
>>>>>>> 00ee1ef4
  };

  const subscriberOptionsMeetingStarted = {
    userId: triggerForUser ? organizerUser.id : null,
    eventTypeId,
    triggerEvent: WebhookTriggerEvents.MEETING_STARTED,
    teamId,
    orgId,
<<<<<<< HEAD
  };

  const workflows = await getAllWorkflowsFromEventType(eventType, organizerUser.id);
=======
    oAuthClientId: platformClientId,
  };

  const workflows = await getAllWorkflowsFromEventType(
    {
      ...eventType,
      metadata: eventTypeMetaDataSchemaWithTypedApps.parse(eventType.metadata),
    },
    organizerUser.id
  );

  if (isTeamEventType) {
    evt.team = {
      members: teamMembers,
      name: eventType.team?.name || "Nameless",
      id: eventType.team?.id ?? 0,
    };
  }
>>>>>>> 00ee1ef4

  // For seats, if the booking already exists then we want to add the new attendee to the existing booking
  if (eventType.seatsPerTimeSlot) {
    const newBooking = await handleSeats({
      rescheduleUid,
      reqBookingUid: reqBody.bookingUid,
      eventType,
      evt: { ...evt, bookerUrl },
      invitee,
      allCredentials,
      organizerUser,
      originalRescheduledBooking,
      bookerEmail,
      bookerPhoneNumber,
      tAttendees,
      bookingSeat,
      reqUserId: req.userId,
      rescheduleReason,
      reqBodyUser: reqBody.user,
      noEmail,
      isConfirmedByDefault,
      additionalNotes,
      reqAppsStatus,
      attendeeLanguage,
      paymentAppData,
      fullName,
      smsReminderNumber,
      eventTypeInfo,
      uid,
      eventTypeId,
      reqBodyMetadata: reqBody.metadata,
      subscriberOptions,
      eventTrigger,
      responses,
      workflows,
      rescheduledBy: reqBody.rescheduledBy,
<<<<<<< HEAD
=======
      isDryRun,
>>>>>>> 00ee1ef4
    });

    if (newBooking) {
      req.statusCode = 201;
      const bookingResponse = {
        ...newBooking,
        user: {
          ...newBooking.user,
          email: null,
        },
        paymentRequired: false,
<<<<<<< HEAD
=======
        isDryRun: isDryRun,
        ...(isDryRun ? { troubleshooterData } : {}),
>>>>>>> 00ee1ef4
      };
      return {
        ...bookingResponse,
        ...luckyUserResponse,
      };
    } else {
      // Rescheduling logic for the original seated event was handled in handleSeats
      // We want to use new booking logic for the new time slot
      originalRescheduledBooking = null;
      evt.iCalUID = getICalUID({
        attendeeId: bookingSeat?.attendeeId,
      });
    }
  }
<<<<<<< HEAD
  if (isTeamEventType) {
    evt.team = {
      members: teamMembers,
      name: eventType.team?.name || "Nameless",
      id: eventType.team?.id ?? 0,
    };
  }
=======

>>>>>>> 00ee1ef4
  if (reqBody.recurringEventId && eventType.recurringEvent) {
    // Overriding the recurring event configuration count to be the actual number of events booked for
    // the recurring event (equal or less than recurring event configuration count)
    eventType.recurringEvent = Object.assign({}, eventType.recurringEvent, { count: recurringCount });
    evt.recurringEvent = eventType.recurringEvent;
  }

  const changedOrganizer =
    !!originalRescheduledBooking &&
    eventType.schedulingType === SchedulingType.ROUND_ROBIN &&
    originalRescheduledBooking.userId !== evt.organizer.id;

  let results: EventResult<AdditionalInformation & { url?: string; iCalUID?: string }>[] = [];
  let referencesToCreate: PartialReference[] = [];

  let booking: CreatedBooking | null = null;

  loggerWithEventDetails.debug(
    "Going to create booking in DB now",
    safeStringify({
      organizerUser: organizerUser.id,
      attendeesList: attendeesList.map((guest) => ({ timeZone: guest.timeZone })),
      requiresConfirmation: evt.requiresConfirmation,
      isConfirmedByDefault,
      userReschedulingIsOwner,
    })
  );

<<<<<<< HEAD
  // update original rescheduled booking (no seats event)
  if (!eventType.seatsPerTimeSlot && originalRescheduledBooking?.uid) {
    await prisma.booking.update({
      where: {
        id: originalRescheduledBooking.id,
      },
      data: {
        rescheduled: true,
        status: BookingStatus.CANCELLED,
        rescheduledBy: reqBody.rescheduledBy,
      },
    });
  }

=======
>>>>>>> 00ee1ef4
  try {
    if (!isDryRun) {
      booking = await monitorCallbackAsync(createBooking, {
        uid,
        rescheduledBy: reqBody.rescheduledBy,
        routingFormResponseId: routingFormResponseId,
        reroutingFormResponses: reroutingFormResponses ?? null,
        reqBody: {
          user: reqBody.user,
          metadata: reqBody.metadata,
          recurringEventId: reqBody.recurringEventId,
        },
        eventType: {
          eventTypeData: eventType,
          id: eventTypeId,
          slug: eventTypeSlug,
          organizerUser,
          isConfirmedByDefault,
          paymentAppData,
        },
        input: {
          bookerEmail,
          rescheduleReason,
          changedOrganizer,
          smsReminderNumber,
          responses,
        },
        evt,
        originalRescheduledBooking,
        creationSource: req.body.creationSource,
      });

      if (booking?.userId) {
        const usersRepository = new UsersRepository();
        await usersRepository.updateLastActiveAt(booking.userId);
      }

      // If it's a round robin event, record the reason for the host assignment
      if (eventType.schedulingType === SchedulingType.ROUND_ROBIN) {
        if (reqBody.crmOwnerRecordType && reqBody.crmAppSlug && contactOwnerEmail && routingFormResponseId) {
          await monitorCallbackAsync(AssignmentReasonRecorder.CRMOwnership, {
            bookingId: booking.id,
            crmAppSlug: reqBody.crmAppSlug,
            teamMemberEmail: contactOwnerEmail,
            recordType: reqBody.crmOwnerRecordType,
            routingFormResponseId,
          });
        } else if (routingFormResponseId && teamId) {
          await monitorCallbackAsync(AssignmentReasonRecorder.routingFormRoute, {
            bookingId: booking.id,
            routingFormResponseId,
            organizerId: organizerUser.id,
            teamId,
          });
        }
      }

      evt.uid = booking.uid ?? null;
      evt.oneTimePassword = booking.oneTimePassword ?? null;
      if (booking && booking.id && eventType.seatsPerTimeSlot) {
        const currentAttendee = booking.attendees.find(
          (attendee) =>
            attendee.email === req.body.responses.email ||
            (req.body.responses.attendeePhoneNumber &&
              attendee.phoneNumber === req.body.responses.attendeePhoneNumber)
        );

        // Save description to bookingSeat
        const uniqueAttendeeId = uuid();
        await prisma.bookingSeat.create({
          data: {
            referenceUid: uniqueAttendeeId,
            data: {
              description: additionalNotes,
              responses,
            },
            metadata: reqBody.metadata,
            booking: {
              connect: {
                id: booking.id,
              },
            },
            attendee: {
              connect: {
                id: currentAttendee?.id,
              },
            },
          },
        });
        evt.attendeeSeatId = uniqueAttendeeId;
      }
    } else {
      const { booking: dryRunBooking, troubleshooterData: _troubleshooterData } = buildDryRunBooking({
        eventTypeId,
        organizerUser,
        eventName,
        startTime: reqBody.start,
        endTime: reqBody.end,
        contactOwnerFromReq,
        contactOwnerEmail,
        allHostUsers: users,
        isManagedEventType,
      });
      booking = dryRunBooking;
      troubleshooterData = {
        ...troubleshooterData,
        ..._troubleshooterData,
      };
    }
  } catch (_err) {
    const err = getErrorFromUnknown(_err);
    loggerWithEventDetails.error(
      `Booking ${eventTypeId} failed`,
      "Error when saving booking to db",
      err.message
    );
    if (err.code === "P2002") {
      throw new HttpError({ statusCode: 409, message: "booking_conflict" });
    }
    throw err;
  }

  // After polling videoBusyTimes, credentials might have been changed due to refreshment, so query them again.
<<<<<<< HEAD
  const credentials = await refreshCredentials(allCredentials);
  const eventManager = new EventManager({ ...organizerUser, credentials }, eventType?.metadata?.apps);
=======
  const credentials = await monitorCallbackAsync(refreshCredentials, allCredentials);
  const apps = eventTypeAppMetadataOptionalSchema.parse(eventType?.metadata?.apps);
  const eventManager = !isDryRun
    ? new EventManager({ ...organizerUser, credentials }, apps)
    : buildDryRunEventManager();
>>>>>>> 00ee1ef4

  let videoCallUrl;

  //this is the actual rescheduling logic
  if (!eventType.seatsPerTimeSlot && originalRescheduledBooking?.uid) {
    log.silly("Rescheduling booking", originalRescheduledBooking.uid);
    // cancel workflow reminders from previous rescheduled booking
<<<<<<< HEAD
    await deleteAllWorkflowReminders(originalRescheduledBooking.workflowReminders);
=======
    await WorkflowRepository.deleteAllWorkflowReminders(originalRescheduledBooking.workflowReminders);
>>>>>>> 00ee1ef4

    evt = addVideoCallDataToEvent(originalRescheduledBooking.references, evt);

    // If organizer is changed in RR event then we need to delete the previous host destination calendar events
    const previousHostDestinationCalendar = originalRescheduledBooking?.destinationCalendar
      ? [originalRescheduledBooking?.destinationCalendar]
      : [];

    if (changedOrganizer) {
      evt.title = getEventName(eventNameObject);
      // location might changed and will be new created in eventManager.create (organizer default location)
      evt.videoCallData = undefined;
      // To prevent "The requested identifier already exists" error while updating event, we need to remove iCalUID
      evt.iCalUID = undefined;
    } else {
      // In case of rescheduling, we need to keep the previous host destination calendar
      evt.destinationCalendar = originalRescheduledBooking?.destinationCalendar
        ? [originalRescheduledBooking?.destinationCalendar]
        : evt.destinationCalendar;
    }

    const updateManager = await eventManager.reschedule(
      evt,
      originalRescheduledBooking.uid,
      undefined,
      changedOrganizer,
      previousHostDestinationCalendar
    );
    // This gets overridden when updating the event - to check if notes have been hidden or not. We just reset this back
    // to the default description when we are sending the emails.
    evt.description = eventType.description;

    results = updateManager.results;
    referencesToCreate = updateManager.referencesToCreate;

    videoCallUrl = evt.videoCallData && evt.videoCallData.url ? evt.videoCallData.url : null;

    // This gets overridden when creating the event - to check if notes have been hidden or not. We just reset this back
    // to the default description when we are sending the emails.
    evt.description = eventType.description;

    const { metadata: videoMetadata, videoCallUrl: _videoCallUrl } = getVideoCallDetails({
      results,
    });

    let metadata: AdditionalInformation = {};
    metadata = videoMetadata;
    videoCallUrl = _videoCallUrl;

    const isThereAnIntegrationError = results && results.some((res) => !res.success);

    if (isThereAnIntegrationError) {
      const error = {
        errorCode: "BookingReschedulingMeetingFailed",
        message: "Booking Rescheduling failed",
      };

      loggerWithEventDetails.error(
        `EventManager.reschedule failure in some of the integrations ${organizerUser.username}`,
        safeStringify({ error, results })
      );
    } else {
      if (results.length) {
        // Handle Google Meet results
        // We use the original booking location since the evt location changes to daily
        if (bookingLocation === MeetLocationType) {
          const googleMeetResult = {
            appName: GoogleMeetMetadata.name,
            type: "conferencing",
            uid: results[0].uid,
            originalEvent: results[0].originalEvent,
          };

          // Find index of google_calendar inside createManager.referencesToCreate
          const googleCalIndex = updateManager.referencesToCreate.findIndex(
            (ref) => ref.type === "google_calendar"
          );
          const googleCalResult = results[googleCalIndex];

          if (!googleCalResult) {
            loggerWithEventDetails.warn("Google Calendar not installed but using Google Meet as location");
            results.push({
              ...googleMeetResult,
              success: false,
              calWarnings: [tOrganizer("google_meet_warning")],
            });
          }

          const googleHangoutLink = Array.isArray(googleCalResult?.updatedEvent)
            ? googleCalResult.updatedEvent[0]?.hangoutLink
            : googleCalResult?.updatedEvent?.hangoutLink ?? googleCalResult?.createdEvent?.hangoutLink;

          if (googleHangoutLink) {
            results.push({
              ...googleMeetResult,
              success: true,
            });

            // Add google_meet to referencesToCreate in the same index as google_calendar
            updateManager.referencesToCreate[googleCalIndex] = {
              ...updateManager.referencesToCreate[googleCalIndex],
              meetingUrl: googleHangoutLink,
            };

            // Also create a new referenceToCreate with type video for google_meet
            updateManager.referencesToCreate.push({
              type: "google_meet_video",
              meetingUrl: googleHangoutLink,
              uid: googleCalResult.uid,
              credentialId: updateManager.referencesToCreate[googleCalIndex].credentialId,
            });
          } else if (googleCalResult && !googleHangoutLink) {
            results.push({
              ...googleMeetResult,
              success: false,
            });
          }
        }
        const createdOrUpdatedEvent = Array.isArray(results[0]?.updatedEvent)
          ? results[0]?.updatedEvent[0]
          : results[0]?.updatedEvent ?? results[0]?.createdEvent;
        metadata.hangoutLink = createdOrUpdatedEvent?.hangoutLink;
        metadata.conferenceData = createdOrUpdatedEvent?.conferenceData;
        metadata.entryPoints = createdOrUpdatedEvent?.entryPoints;
        evt.appsStatus = handleAppsStatus(results, booking, reqAppsStatus);
        videoCallUrl =
          metadata.hangoutLink ||
          createdOrUpdatedEvent?.url ||
          organizerOrFirstDynamicGroupMemberDefaultLocationUrl ||
          getVideoCallUrlFromCalEvent(evt) ||
          videoCallUrl;
      }

      const calendarResult = results.find((result) => result.type.includes("_calendar"));

      evt.iCalUID = Array.isArray(calendarResult?.updatedEvent)
        ? calendarResult?.updatedEvent[0]?.iCalUID
        : calendarResult?.updatedEvent?.iCalUID || undefined;
    }

    evt.appsStatus = handleAppsStatus(results, booking, reqAppsStatus);

    if (noEmail !== true && isConfirmedByDefault) {
      const copyEvent = cloneDeep(evt);
      const copyEventAdditionalInfo = {
        ...copyEvent,
        additionalInformation: metadata,
        additionalNotes, // Resets back to the additionalNote input and not the override value
        cancellationReason: `$RCH$${rescheduleReason ? rescheduleReason : ""}`, // Removable code prefix to differentiate cancellation from rescheduling for email
      };
      loggerWithEventDetails.debug("Emails: Sending rescheduled emails for booking confirmation");

      /*
        handle emails for round robin
          - if booked rr host is the same, then rescheduling email
          - if new rr host is booked, then cancellation email to old host and confirmation email to new host
      */
      if (eventType.schedulingType === SchedulingType.ROUND_ROBIN) {
        const originalBookingMemberEmails: Person[] = [];

        for (const user of originalRescheduledBooking.attendees) {
          const translate = await getTranslation(user.locale ?? "en", "common");
          originalBookingMemberEmails.push({
            name: user.name,
            email: user.email,
            timeZone: user.timeZone,
            phoneNumber: user.phoneNumber,
            language: { translate, locale: user.locale ?? "en" },
          });
        }
        if (originalRescheduledBooking.user) {
          const translate = await getTranslation(originalRescheduledBooking.user.locale ?? "en", "common");
          originalBookingMemberEmails.push({
            ...originalRescheduledBooking.user,
            name: originalRescheduledBooking.user.name || "",
            language: { translate, locale: originalRescheduledBooking.user.locale ?? "en" },
          });
        }

        const newBookingMemberEmails: Person[] =
          copyEvent.team?.members
            .map((member) => member)
            .concat(copyEvent.organizer)
            .concat(copyEvent.attendees) || [];

        const matchOriginalMemberWithNewMember = (originalMember: Person, newMember: Person) => {
          return originalMember.email === newMember.email;
        };

        // scheduled Emails
        const newBookedMembers = newBookingMemberEmails.filter(
          (member) =>
            !originalBookingMemberEmails.find((originalMember) =>
              matchOriginalMemberWithNewMember(originalMember, member)
            )
        );
        // cancelled Emails
        const cancelledMembers = originalBookingMemberEmails.filter(
          (member) =>
            !newBookingMemberEmails.find((newMember) => matchOriginalMemberWithNewMember(member, newMember))
        );
        // rescheduled Emails
        const rescheduledMembers = newBookingMemberEmails.filter((member) =>
          originalBookingMemberEmails.find((orignalMember) =>
            matchOriginalMemberWithNewMember(orignalMember, member)
          )
        );

<<<<<<< HEAD
        sendRoundRobinRescheduledEmails(copyEventAdditionalInfo, rescheduledMembers, eventType.metadata);
        sendRoundRobinScheduledEmails(copyEventAdditionalInfo, newBookedMembers, eventType.metadata);
        sendRoundRobinCancelledEmails(copyEventAdditionalInfo, cancelledMembers, eventType.metadata);
      } else {
        // send normal rescheduled emails (non round robin event, where organizers stay the same)
        await sendRescheduledEmails(
          {
            ...copyEvent,
            additionalInformation: metadata,
            additionalNotes, // Resets back to the additionalNote input and not the override value
            cancellationReason: `$RCH$${rescheduleReason ? rescheduleReason : ""}`, // Removable code prefix to differentiate cancellation from rescheduling for email
          },
          eventType?.metadata
        );
=======
        if (!isDryRun) {
          sendRoundRobinRescheduledEmailsAndSMS(
            copyEventAdditionalInfo,
            rescheduledMembers,
            eventType.metadata
          );
          sendRoundRobinScheduledEmailsAndSMS({
            calEvent: copyEventAdditionalInfo,
            members: newBookedMembers,
            eventTypeMetadata: eventType.metadata,
          });
          sendRoundRobinCancelledEmailsAndSMS(copyEventAdditionalInfo, cancelledMembers, eventType.metadata);
        }
      } else {
        if (!isDryRun) {
          // send normal rescheduled emails (non round robin event, where organizers stay the same)
          await sendRescheduledEmailsAndSMS(
            {
              ...copyEvent,
              additionalInformation: metadata,
              additionalNotes, // Resets back to the additionalNote input and not the override value
              cancellationReason: `$RCH$${rescheduleReason ? rescheduleReason : ""}`, // Removable code prefix to differentiate cancellation from rescheduling for email
            },
            eventType?.metadata
          );
        }
>>>>>>> 00ee1ef4
      }
    }
    // If it's not a reschedule, doesn't require confirmation and there's no price,
    // Create a booking
  } else if (isConfirmedByDefault) {
    // Use EventManager to conditionally use all needed integrations.
    const createManager = await eventManager.create(evt);
    if (evt.location) {
      booking.location = evt.location;
    }
    // This gets overridden when creating the event - to check if notes have been hidden or not. We just reset this back
    // to the default description when we are sending the emails.
    evt.description = eventType.description;

    results = createManager.results;
    referencesToCreate = createManager.referencesToCreate;
    videoCallUrl = evt.videoCallData && evt.videoCallData.url ? evt.videoCallData.url : null;

    if (results.length > 0 && results.every((res) => !res.success)) {
      const error = {
        errorCode: "BookingCreatingMeetingFailed",
        message: "Booking failed",
      };

      loggerWithEventDetails.error(
        `EventManager.create failure in some of the integrations ${organizerUser.username}`,
        safeStringify({ error, results })
      );
    } else {
      const additionalInformation: AdditionalInformation = {};

      if (results.length) {
        // Handle Google Meet results
        // We use the original booking location since the evt location changes to daily
        if (bookingLocation === MeetLocationType) {
          const googleMeetResult = {
            appName: GoogleMeetMetadata.name,
            type: "conferencing",
            uid: results[0].uid,
            originalEvent: results[0].originalEvent,
          };

          // Find index of google_calendar inside createManager.referencesToCreate
          const googleCalIndex = createManager.referencesToCreate.findIndex(
            (ref) => ref.type === "google_calendar"
          );
          const googleCalResult = results[googleCalIndex];

          if (!googleCalResult) {
            loggerWithEventDetails.warn("Google Calendar not installed but using Google Meet as location");
            results.push({
              ...googleMeetResult,
              success: false,
              calWarnings: [tOrganizer("google_meet_warning")],
            });
          }

          if (googleCalResult?.createdEvent?.hangoutLink) {
            results.push({
              ...googleMeetResult,
              success: true,
            });

            // Add google_meet to referencesToCreate in the same index as google_calendar
            createManager.referencesToCreate[googleCalIndex] = {
              ...createManager.referencesToCreate[googleCalIndex],
              meetingUrl: googleCalResult.createdEvent.hangoutLink,
            };

            // Also create a new referenceToCreate with type video for google_meet
            createManager.referencesToCreate.push({
              type: "google_meet_video",
              meetingUrl: googleCalResult.createdEvent.hangoutLink,
              uid: googleCalResult.uid,
              credentialId: createManager.referencesToCreate[googleCalIndex].credentialId,
            });
          } else if (googleCalResult && !googleCalResult.createdEvent?.hangoutLink) {
            results.push({
              ...googleMeetResult,
              success: false,
            });
          }
        }
        // TODO: Handle created event metadata more elegantly
        additionalInformation.hangoutLink = results[0].createdEvent?.hangoutLink;
        additionalInformation.conferenceData = results[0].createdEvent?.conferenceData;
        additionalInformation.entryPoints = results[0].createdEvent?.entryPoints;
        evt.appsStatus = handleAppsStatus(results, booking, reqAppsStatus);
        videoCallUrl =
          additionalInformation.hangoutLink ||
          organizerOrFirstDynamicGroupMemberDefaultLocationUrl ||
          videoCallUrl;

        if (!isDryRun && evt.iCalUID !== booking.iCalUID) {
          // The eventManager could change the iCalUID. At this point we can update the DB record
          await prisma.booking.update({
            where: {
              id: booking.id,
            },
            data: {
              iCalUID: evt.iCalUID || booking.iCalUID,
            },
          });
        }
      }
      if (noEmail !== true) {
        let isHostConfirmationEmailsDisabled = false;
        let isAttendeeConfirmationEmailDisabled = false;

        isHostConfirmationEmailsDisabled =
          eventType.metadata?.disableStandardEmails?.confirmation?.host || false;
        isAttendeeConfirmationEmailDisabled =
          eventType.metadata?.disableStandardEmails?.confirmation?.attendee || false;

        if (isHostConfirmationEmailsDisabled) {
          isHostConfirmationEmailsDisabled = allowDisablingHostConfirmationEmails(workflows);
        }

        if (isAttendeeConfirmationEmailDisabled) {
          isAttendeeConfirmationEmailDisabled = allowDisablingAttendeeConfirmationEmails(workflows);
        }

        loggerWithEventDetails.debug(
          "Emails: Sending scheduled emails for booking confirmation",
          safeStringify({
            calEvent: getPiiFreeCalendarEvent(evt),
          })
        );

<<<<<<< HEAD
        await sendScheduledEmails(
          {
            ...evt,
            additionalInformation: metadata,
            additionalNotes,
            customInputs,
          },
          eventNameObject,
          isHostConfirmationEmailsDisabled,
          isAttendeeConfirmationEmailDisabled,
          eventType.metadata
        );
=======
        if (!isDryRun) {
          await monitorCallbackAsync(
            sendScheduledEmailsAndSMS,
            {
              ...evt,
              additionalInformation,
              additionalNotes,
              customInputs,
            },
            eventNameObject,
            isHostConfirmationEmailsDisabled,
            isAttendeeConfirmationEmailDisabled,
            eventType.metadata
          );
        }
>>>>>>> 00ee1ef4
      }
    }
  } else {
    // If isConfirmedByDefault is false, then booking can't be considered ACCEPTED and thus EventManager has no role to play. Booking is created as PENDING
    loggerWithEventDetails.debug(
      `EventManager doesn't need to create or reschedule event for booking ${organizerUser.username}`,
      safeStringify({
        calEvent: getPiiFreeCalendarEvent(evt),
        isConfirmedByDefault,
        paymentValue: paymentAppData.price,
      })
    );
  }

  const bookingRequiresPayment =
    !Number.isNaN(paymentAppData.price) &&
    paymentAppData.price > 0 &&
    !originalRescheduledBooking?.paid &&
    !!booking;

  if (!isConfirmedByDefault && noEmail !== true && !bookingRequiresPayment) {
    loggerWithEventDetails.debug(
      `Emails: Booking ${organizerUser.username} requires confirmation, sending request emails`,
      safeStringify({
        calEvent: getPiiFreeCalendarEvent(evt),
      })
    );
<<<<<<< HEAD
    await sendOrganizerRequestEmail({ ...evt, additionalNotes }, eventType.metadata);
    await sendAttendeeRequestEmail({ ...evt, additionalNotes }, attendeesList[0], eventType.metadata);
=======
    if (!isDryRun) {
      await monitorCallbackAsync(sendOrganizerRequestEmail, { ...evt, additionalNotes }, eventType.metadata);
      await monitorCallbackAsync(
        sendAttendeeRequestEmailAndSMS,
        { ...evt, additionalNotes },
        attendeesList[0],
        eventType.metadata
      );
    }
>>>>>>> 00ee1ef4
  }

  if (booking.location?.startsWith("http")) {
    videoCallUrl = booking.location;
  }

  const metadata = videoCallUrl
    ? {
        videoCallUrl: getVideoCallUrlFromCalEvent(evt) || videoCallUrl,
      }
    : undefined;

  const webhookData: EventPayloadType = {
    ...evt,
    ...eventTypeInfo,
    bookingId: booking?.id,
    rescheduleId: originalRescheduledBooking?.id || undefined,
    rescheduleUid,
    rescheduleStartTime: originalRescheduledBooking?.startTime
      ? dayjs(originalRescheduledBooking?.startTime).utc().format()
      : undefined,
    rescheduleEndTime: originalRescheduledBooking?.endTime
      ? dayjs(originalRescheduledBooking?.endTime).utc().format()
      : undefined,
    metadata: { ...metadata, ...reqBody.metadata },
    eventTypeId,
    status: "ACCEPTED",
    smsReminderNumber: booking?.smsReminderNumber || undefined,
    rescheduledBy: reqBody.rescheduledBy,
  };

  if (bookingRequiresPayment) {
    loggerWithEventDetails.debug(`Booking ${organizerUser.username} requires payment`);
    // Load credentials.app.categories
    const credentialPaymentAppCategories = await prisma.credential.findMany({
      where: {
        ...(paymentAppData.credentialId ? { id: paymentAppData.credentialId } : { userId: organizerUser.id }),
        app: {
          categories: {
            hasSome: ["payment"],
          },
        },
      },
      select: {
        key: true,
        appId: true,
        app: {
          select: {
            categories: true,
            dirName: true,
          },
        },
      },
    });
    const eventTypePaymentAppCredential = credentialPaymentAppCategories.find((credential) => {
      return credential.appId === paymentAppData.appId;
    });

    if (!eventTypePaymentAppCredential) {
      throw new HttpError({ statusCode: 400, message: "Missing payment credentials" });
    }

    // Convert type of eventTypePaymentAppCredential to appId: EventTypeAppList
    if (!booking.user) booking.user = organizerUser;
    const payment = await handlePayment({
      evt,
      selectedEventType: eventType,
      paymentAppCredentials: eventTypePaymentAppCredential as IEventTypePaymentCredentialType,
      booking,
      bookerName: fullName,
      bookerEmail,
      bookerPhoneNumber,
      isDryRun,
    });
    const subscriberOptionsPaymentInitiated: GetSubscriberOptions = {
      userId: triggerForUser ? organizerUser.id : null,
      eventTypeId,
      triggerEvent: WebhookTriggerEvents.BOOKING_PAYMENT_INITIATED,
      teamId,
      orgId,
      oAuthClientId: platformClientId,
    };
    await handleWebhookTrigger({
      subscriberOptions: subscriberOptionsPaymentInitiated,
      eventTrigger: WebhookTriggerEvents.BOOKING_PAYMENT_INITIATED,
      webhookData: {
        ...webhookData,
        paymentId: payment?.id,
      },
      isDryRun,
    });

    req.statusCode = 201;
    // TODO: Refactor better so this booking object is not passed
    // all around and instead the individual fields are sent as args.
    const bookingResponse = {
      ...booking,
      user: {
        ...booking.user,
        email: null,
      },
    };

    return {
      ...bookingResponse,
      ...luckyUserResponse,
      message: "Payment required",
      paymentRequired: true,
      paymentUid: payment?.uid,
      paymentId: payment?.id,
      isDryRun,
      ...(isDryRun ? { troubleshooterData } : {}),
    };
  }

  loggerWithEventDetails.debug(`Booking ${organizerUser.username} completed`);

  // We are here so, booking doesn't require payment and booking is also created in DB already, through createBooking call
  if (isConfirmedByDefault) {
    const subscribersMeetingEnded = await monitorCallbackAsync(getWebhooks, subscriberOptionsMeetingEnded);
    const subscribersMeetingStarted = await monitorCallbackAsync(
      getWebhooks,
      subscriberOptionsMeetingStarted
    );

    let deleteWebhookScheduledTriggerPromise: Promise<unknown> = Promise.resolve();
    const scheduleTriggerPromises = [];

    if (rescheduleUid && originalRescheduledBooking) {
      //delete all scheduled triggers for meeting ended and meeting started of booking
      deleteWebhookScheduledTriggerPromise = deleteWebhookScheduledTriggers({
        booking: originalRescheduledBooking,
        isDryRun,
      });
    }

    if (booking && booking.status === BookingStatus.ACCEPTED) {
      const bookingWithCalEventResponses = {
        ...booking,
        responses: reqBody.calEventResponses,
      };
      for (const subscriber of subscribersMeetingEnded) {
        scheduleTriggerPromises.push(
          scheduleTrigger({
            booking: bookingWithCalEventResponses,
            subscriberUrl: subscriber.subscriberUrl,
            subscriber,
            triggerEvent: WebhookTriggerEvents.MEETING_ENDED,
            isDryRun,
          })
        );
      }

      for (const subscriber of subscribersMeetingStarted) {
        scheduleTriggerPromises.push(
          scheduleTrigger({
            booking: bookingWithCalEventResponses,
            subscriberUrl: subscriber.subscriberUrl,
            subscriber,
            triggerEvent: WebhookTriggerEvents.MEETING_STARTED,
            isDryRun,
          })
        );
      }
    }

    await Promise.all([deleteWebhookScheduledTriggerPromise, ...scheduleTriggerPromises]).catch((error) => {
      loggerWithEventDetails.error(
        "Error while scheduling or canceling webhook triggers",
        JSON.stringify({ error })
      );
    });

    // Send Webhook call if hooked to BOOKING_CREATED & BOOKING_RESCHEDULED
    await monitorCallbackAsync(handleWebhookTrigger, {
      subscriberOptions,
      eventTrigger,
      webhookData,
      isDryRun,
    });
  } else {
    // if eventType requires confirmation we will trigger the BOOKING REQUESTED Webhook
    const eventTrigger: WebhookTriggerEvents = WebhookTriggerEvents.BOOKING_REQUESTED;
    subscriberOptions.triggerEvent = eventTrigger;
    webhookData.status = "PENDING";
    await monitorCallbackAsync(handleWebhookTrigger, {
      subscriberOptions,
      eventTrigger,
      webhookData,
      isDryRun,
    });
  }

  try {
    if (hasHashedBookingLink && reqBody.hashedLink && !isDryRun) {
      await prisma.hashedLink.delete({
        where: {
          link: reqBody.hashedLink as string,
        },
      });
    }
  } catch (error) {
    loggerWithEventDetails.error("Error while updating hashed link", JSON.stringify({ error }));
  }

  if (!booking) throw new HttpError({ statusCode: 400, message: "Booking failed" });

  try {
<<<<<<< HEAD
    await prisma.booking.update({
      where: {
        uid: booking.uid,
      },
      data: {
        location: evt.location,
        metadata: { ...(typeof booking.metadata === "object" && booking.metadata), ...metadata },
        references: {
          createMany: {
            data: referencesToCreate,
=======
    if (!isDryRun) {
      await prisma.booking.update({
        where: {
          uid: booking.uid,
        },
        data: {
          location: evt.location,
          metadata: { ...(typeof booking.metadata === "object" && booking.metadata), ...metadata },
          references: {
            createMany: {
              data: referencesToCreate,
            },
>>>>>>> 00ee1ef4
          },
        },
      });
    }
  } catch (error) {
    loggerWithEventDetails.error("Error while creating booking references", JSON.stringify({ error }));
  }

  const evtWithMetadata = {
    ...evt,
<<<<<<< HEAD
    metadata,
    eventType: { slug: eventType.slug, schedulingType: eventType.schedulingType, hosts: eventType.hosts },
  };

  if (!eventType.metadata?.disableStandardEmails?.all?.attendee) {
    await scheduleMandatoryReminder(
      evtWithMetadata,
      workflows,
      !isConfirmedByDefault,
      !!eventType.owner?.hideBranding,
      evt.attendeeSeatId
    );
  }

  try {
    await scheduleWorkflowReminders({
=======
    rescheduleReason,
    metadata,
    eventType: { slug: eventType.slug, schedulingType: eventType.schedulingType, hosts: eventType.hosts },
    bookerUrl,
  };

  if (!eventType.metadata?.disableStandardEmails?.all?.attendee) {
    await scheduleMandatoryReminder({
      evt: evtWithMetadata,
      workflows,
      requiresConfirmation: !isConfirmedByDefault,
      hideBranding: !!eventType.owner?.hideBranding,
      seatReferenceUid: evt.attendeeSeatId,
      isPlatformNoEmail: noEmail && Boolean(platformClientId),
      isDryRun,
    });
  }

  try {
    await monitorCallbackAsync(scheduleWorkflowReminders, {
>>>>>>> 00ee1ef4
      workflows,
      smsReminderNumber: smsReminderNumber || null,
      calendarEvent: evtWithMetadata,
      isNotConfirmed: rescheduleUid ? false : !isConfirmedByDefault,
      isRescheduleEvent: !!rescheduleUid,
      isFirstRecurringEvent: req.body.allRecurringDates ? req.body.isFirstRecurringSlot : undefined,
      hideBranding: !!eventType.owner?.hideBranding,
      seatReferenceUid: evt.attendeeSeatId,
      isDryRun,
    });
  } catch (error) {
    loggerWithEventDetails.error("Error while scheduling workflow reminders", JSON.stringify({ error }));
  }

  try {
    if (isConfirmedByDefault) {
      await monitorCallbackAsync(scheduleNoShowTriggers, {
        booking: { startTime: booking.startTime, id: booking.id, location: booking.location },
        triggerForUser,
        organizerUser: { id: organizerUser.id },
        eventTypeId,
        teamId,
        orgId,
        isDryRun,
      });
    }
  } catch (error) {
    loggerWithEventDetails.error("Error while scheduling no show triggers", JSON.stringify({ error }));
  }

  // booking successful
  req.statusCode = 201;

  // TODO: Refactor better so this booking object is not passed
  // all around and instead the individual fields are sent as args.
  const bookingResponse = {
    ...booking,
    user: {
      ...booking.user,
      email: null,
    },
    paymentRequired: false,
  };

  return {
    ...bookingResponse,
    ...luckyUserResponse,
    isDryRun,
    ...(isDryRun ? { troubleshooterData } : {}),
    references: referencesToCreate,
    seatReferenceUid: evt.attendeeSeatId,
  };
}

<<<<<<< HEAD
export default handler;

function getVideoCallDetails({
  results,
}: {
  results: EventResult<AdditionalInformation & { url?: string | undefined; iCalUID?: string | undefined }>[];
}) {
  const firstVideoResult = results.find((result) => result.type.includes("_video"));
  const metadata: AdditionalInformation = {};
  let updatedVideoEvent = null;

  if (firstVideoResult && firstVideoResult.success) {
    updatedVideoEvent = Array.isArray(firstVideoResult.updatedEvent)
      ? firstVideoResult.updatedEvent[0]
      : firstVideoResult.updatedEvent;

    if (updatedVideoEvent) {
      metadata.hangoutLink = updatedVideoEvent.hangoutLink;
      metadata.conferenceData = updatedVideoEvent.conferenceData;
      metadata.entryPoints = updatedVideoEvent.entryPoints;
    }
  }
  const videoCallUrl = metadata.hangoutLink || updatedVideoEvent?.url;

  return { videoCallUrl, metadata, updatedVideoEvent };
}
=======
export default handler;
>>>>>>> 00ee1ef4
<|MERGE_RESOLUTION|>--- conflicted
+++ resolved
@@ -1,17 +1,9 @@
 import type { DestinationCalendar } from "@prisma/client";
-<<<<<<< HEAD
-import type { Prisma } from "@prisma/client";
-=======
->>>>>>> 00ee1ef4
 // eslint-disable-next-line no-restricted-imports
 import { cloneDeep } from "lodash";
 import type { NextApiRequest } from "next";
 import short, { uuid } from "short-uuid";
 import { v5 as uuidv5 } from "uuid";
-<<<<<<< HEAD
-import type z from "zod";
-=======
->>>>>>> 00ee1ef4
 
 import processExternalId from "@calcom/app-store/_utils/calendars/processExternalId";
 import { metadata as GoogleMeetMetadata } from "@calcom/app-store/googlevideo/_metadata";
@@ -21,11 +13,6 @@
   OrganizerDefaultConferencingAppType,
 } from "@calcom/app-store/locations";
 import { getAppFromSlug } from "@calcom/app-store/utils";
-<<<<<<< HEAD
-import EventManager from "@calcom/core/EventManager";
-import { getEventName } from "@calcom/core/event";
-=======
->>>>>>> 00ee1ef4
 import dayjs from "@calcom/dayjs";
 import { scheduleMandatoryReminder } from "@calcom/ee/workflows/lib/reminders/scheduleMandatoryReminder";
 import {
@@ -41,11 +28,8 @@
 import { getBookingFieldsWithSystemFields } from "@calcom/features/bookings/lib/getBookingFields";
 import { handleWebhookTrigger } from "@calcom/features/bookings/lib/handleWebhookTrigger";
 import { isEventTypeLoggingEnabled } from "@calcom/features/bookings/lib/isEventTypeLoggingEnabled";
-<<<<<<< HEAD
-=======
 import { getShouldServeCache } from "@calcom/features/calendar-cache/lib/getShouldServeCache";
 import AssignmentReasonRecorder from "@calcom/features/ee/round-robin/assignmentReason/AssignmentReasonRecorder";
->>>>>>> 00ee1ef4
 import {
   allowDisablingAttendeeConfirmationEmails,
   allowDisablingHostConfirmationEmails,
@@ -69,18 +53,11 @@
 } from "@calcom/lib/delegationCredential/server";
 import { ErrorCode } from "@calcom/lib/errorCodes";
 import { getErrorFromUnknown } from "@calcom/lib/errors";
-<<<<<<< HEAD
-import { extractBaseEmail } from "@calcom/lib/extract-base-email";
-import { getBookerBaseUrl } from "@calcom/lib/getBookerUrl/server";
-import getOrgIdFromMemberOrTeamId from "@calcom/lib/getOrgIdFromMemberOrTeamId";
-import getPaymentAppData from "@calcom/lib/getPaymentAppData";
-=======
 import { getEventName } from "@calcom/lib/event";
 import { extractBaseEmail } from "@calcom/lib/extract-base-email";
 import { getBookerBaseUrl } from "@calcom/lib/getBookerUrl/server";
 import getOrgIdFromMemberOrTeamId from "@calcom/lib/getOrgIdFromMemberOrTeamId";
 import { getPaymentAppData } from "@calcom/lib/getPaymentAppData";
->>>>>>> 00ee1ef4
 import { getTeamIdFromEventType } from "@calcom/lib/getTeamIdFromEventType";
 import { HttpError } from "@calcom/lib/http-error";
 import logger from "@calcom/lib/logger";
@@ -90,37 +67,10 @@
 import monitorCallbackAsync from "@calcom/lib/sentryWrapper";
 import { getLuckyUser } from "@calcom/lib/server/getLuckyUser";
 import { getTranslation } from "@calcom/lib/server/i18n";
-<<<<<<< HEAD
-import { slugify } from "@calcom/lib/slugify";
-import { updateWebUser as syncServicesUpdateWebUser } from "@calcom/lib/sync/SyncServiceManager";
-=======
 import { WorkflowRepository } from "@calcom/lib/server/repository/workflow";
->>>>>>> 00ee1ef4
 import { getTimeFormatStringFromUserTimeFormat } from "@calcom/lib/timeFormat";
 import prisma from "@calcom/prisma";
 import { BookingStatus, SchedulingType, WebhookTriggerEvents } from "@calcom/prisma/enums";
-<<<<<<< HEAD
-import { credentialForCalendarServiceSelect } from "@calcom/prisma/selects/credential";
-import type { bookingCreateSchemaLegacyPropsForApi } from "@calcom/prisma/zod-utils";
-import { userMetadata as userMetadataSchema } from "@calcom/prisma/zod-utils";
-import {
-  deleteAllWorkflowReminders,
-  getAllWorkflowsFromEventType,
-} from "@calcom/trpc/server/routers/viewer/workflows/util";
-import type {
-  AdditionalInformation,
-  AppsStatus,
-  CalendarEvent,
-  IntervalLimit,
-  Person,
-} from "@calcom/types/Calendar";
-import type { EventResult, PartialReference } from "@calcom/types/EventManager";
-
-import type { EventTypeInfo } from "../../webhooks/lib/sendPayload";
-import { getAllCredentials } from "./getAllCredentialsForUsersOnEvent/getAllCredentials";
-import { refreshCredentials } from "./getAllCredentialsForUsersOnEvent/refreshCredentials";
-import getBookingDataSchema from "./getBookingDataSchema";
-=======
 import { CreationSource } from "@calcom/prisma/enums";
 import {
   eventTypeAppMetadataOptionalSchema,
@@ -139,26 +89,10 @@
 import getBookingDataSchema from "./getBookingDataSchema";
 import { addVideoCallDataToEvent } from "./handleNewBooking/addVideoCallDataToEvent";
 import { checkBookingAndDurationLimits } from "./handleNewBooking/checkBookingAndDurationLimits";
->>>>>>> 00ee1ef4
 import { checkIfBookerEmailIsBlocked } from "./handleNewBooking/checkIfBookerEmailIsBlocked";
 import { createBooking } from "./handleNewBooking/createBooking";
 import { ensureAvailableUsers } from "./handleNewBooking/ensureAvailableUsers";
 import { getBookingData } from "./handleNewBooking/getBookingData";
-<<<<<<< HEAD
-import { getEventTypesFromDB } from "./handleNewBooking/getEventTypesFromDB";
-import type { getEventTypeResponse } from "./handleNewBooking/getEventTypesFromDB";
-import { getOriginalRescheduledBooking } from "./handleNewBooking/getOriginalRescheduledBooking";
-import { getRequiresConfirmationFlags } from "./handleNewBooking/getRequiresConfirmationFlags";
-import { handleAppsStatus } from "./handleNewBooking/handleAppsStatus";
-import { loadUsers } from "./handleNewBooking/loadUsers";
-import type {
-  Invitee,
-  IEventTypePaymentCredentialType,
-  IsFixedAwareUser,
-  BookingType,
-  Booking,
-} from "./handleNewBooking/types";
-=======
 import { getCustomInputsResponses } from "./handleNewBooking/getCustomInputsResponses";
 import { getEventTypesFromDB } from "./handleNewBooking/getEventTypesFromDB";
 import type { getEventTypeResponse } from "./handleNewBooking/getEventTypesFromDB";
@@ -179,65 +113,13 @@
 } from "./handleNewBooking/types";
 import { validateBookingTimeIsNotOutOfBounds } from "./handleNewBooking/validateBookingTimeIsNotOutOfBounds";
 import { validateEventLength } from "./handleNewBooking/validateEventLength";
->>>>>>> 00ee1ef4
 import handleSeats from "./handleSeats/handleSeats";
 
 const translator = short();
 const log = logger.getSubLogger({ prefix: ["[api] book:user"] });
 
-<<<<<<< HEAD
-export function getCustomInputsResponses(
-  reqBody: {
-    responses?: Record<string, object>;
-    customInputs?: z.infer<typeof bookingCreateSchemaLegacyPropsForApi>["customInputs"];
-  },
-  eventTypeCustomInputs: getEventTypeResponse["customInputs"]
-) {
-  const customInputsResponses = {} as NonNullable<CalendarEvent["customInputs"]>;
-  if (reqBody.customInputs && (reqBody.customInputs.length || 0) > 0) {
-    reqBody.customInputs.forEach(({ label, value }) => {
-      customInputsResponses[label] = value;
-    });
-  } else {
-    const responses = reqBody.responses || {};
-    // Backward Compatibility: Map new `responses` to old `customInputs` format so that webhooks can still receive same values.
-    for (const [fieldName, fieldValue] of Object.entries(responses)) {
-      const foundACustomInputForTheResponse = eventTypeCustomInputs.find(
-        (input) => slugify(input.label) === fieldName
-      );
-      if (foundACustomInputForTheResponse) {
-        customInputsResponses[foundACustomInputForTheResponse.label] = fieldValue;
-      }
-    }
-  }
-
-  return customInputsResponses;
-}
-
-/** Updates the evt object with video call data found from booking references
- *
- * @param bookingReferences
- * @param evt
- *
- * @returns updated evt with video call data
- */
-export const addVideoCallDataToEvent = (bookingReferences: BookingReference[], evt: CalendarEvent) => {
-  const videoCallReference = bookingReferences.find((reference) => reference.type.includes("_video"));
-
-  if (videoCallReference) {
-    evt.videoCallData = {
-      type: videoCallReference.type,
-      id: videoCallReference.meetingId,
-      password: videoCallReference?.meetingPassword,
-      url: videoCallReference.meetingUrl,
-    };
-  }
-
-  return evt;
-=======
 type IsFixedAwareUserWithCredentials = Omit<IsFixedAwareUser, "credentials"> & {
   credentials: CredentialForCalendarService[];
->>>>>>> 00ee1ef4
 };
 
 export const createLoggerWithEventDetails = (
@@ -250,15 +132,12 @@
   });
 };
 
-<<<<<<< HEAD
-=======
 function assertNonEmptyArray<T>(arr: T[]): asserts arr is [T, ...T[]] {
   if (arr.length === 0) {
     throw new Error("Array should have at least one item, but it's empty");
   }
 }
 
->>>>>>> 00ee1ef4
 function getICalSequence(originalRescheduledBooking: BookingType | null) {
   // If new booking set the sequence to 0
   if (!originalRescheduledBooking) {
@@ -274,8 +153,6 @@
   return originalRescheduledBooking.iCalSequence + 1;
 }
 
-<<<<<<< HEAD
-=======
 const getEventType = async ({
   eventTypeId,
   eventTypeSlug,
@@ -295,7 +172,6 @@
   };
 };
 
->>>>>>> 00ee1ef4
 type BookingDataSchemaGetter =
   | typeof getBookingDataSchema
   | typeof import("@calcom/features/bookings/lib/getBookingDataSchemaForApi").default;
@@ -466,22 +342,10 @@
     platformBookingLocation,
   } = req;
 
-<<<<<<< HEAD
-  // handle dynamic user
-  let eventType =
-    !req.body.eventTypeId && !!req.body.eventTypeSlug
-      ? getDefaultEvent(req.body.eventTypeSlug)
-      : await getEventTypesFromDB(req.body.eventTypeId);
-  eventType = {
-    ...eventType,
-    bookingFields: getBookingFieldsWithSystemFields(eventType),
-  };
-=======
   const eventType = await monitorCallbackAsync(getEventType, {
     eventTypeId: req.body.eventTypeId,
     eventTypeSlug: req.body.eventTypeSlug,
   });
->>>>>>> 00ee1ef4
 
   const bookingDataSchema = bookingDataSchemaGetter({
     view: req.body?.rescheduleUid ? "reschedule" : "booking",
@@ -572,41 +436,8 @@
   );
 
   const user = eventType.users.find((user) => user.id === eventType.userId);
-<<<<<<< HEAD
-
-  const userSchedule = user?.schedules.find((schedule) => schedule.id === user?.defaultScheduleId);
-
-  const eventTimeZone = eventType.schedule?.timeZone ?? userSchedule?.timeZone;
-
-  let timeOutOfBounds = false;
-  try {
-    timeOutOfBounds = isOutOfBounds(
-      reqBody.start,
-      {
-        periodType: eventType.periodType,
-        periodDays: eventType.periodDays,
-        periodEndDate: eventType.periodEndDate,
-        periodStartDate: eventType.periodStartDate,
-        periodCountCalendarDays: eventType.periodCountCalendarDays,
-        bookerUtcOffset: getUTCOffsetByTimezone(reqBody.timeZone) ?? 0,
-        eventUtcOffset: eventTimeZone ? getUTCOffsetByTimezone(eventTimeZone) ?? 0 : 0,
-      },
-      eventType.minimumBookingNotice
-    );
-  } catch (error) {
-    loggerWithEventDetails.warn({
-      message: "NewBooking: Unable set timeOutOfBounds. Using false. ",
-    });
-    if (error instanceof BookingDateInPastError) {
-      // TODO: HttpError should not bleed through to the console.
-      loggerWithEventDetails.info(`Booking eventType ${eventTypeId} failed`, JSON.stringify({ error }));
-      throw new HttpError({ statusCode: 400, message: error.message });
-    }
-  }
-=======
   const userSchedule = user?.schedules.find((schedule) => schedule.id === user?.defaultScheduleId);
   const eventTimeZone = eventType.schedule?.timeZone ?? userSchedule?.timeZone;
->>>>>>> 00ee1ef4
 
   await validateBookingTimeIsNotOutOfBounds<typeof eventType>(
     reqBody.start,
@@ -680,37 +511,11 @@
     location,
   });
 
-<<<<<<< HEAD
-  let rescheduleUid = reqBody.rescheduleUid;
-
-  if (
-    Object.prototype.hasOwnProperty.call(eventType, "bookingLimits") ||
-    Object.prototype.hasOwnProperty.call(eventType, "durationLimits")
-  ) {
-    const startAsDate = dayjs(reqBody.start).toDate();
-    if (
-      eventType.bookingLimits &&
-      /* Empty object is truthy */ Object.keys(eventType.bookingLimits).length > 0
-    ) {
-      await checkBookingLimits(
-        eventType.bookingLimits as IntervalLimit,
-        startAsDate,
-        eventType.id,
-        rescheduleUid,
-        eventTimeZone
-      );
-    }
-    if (eventType.durationLimits) {
-      await checkDurationLimits(eventType.durationLimits as IntervalLimit, startAsDate, eventType.id);
-    }
-  }
-=======
   await monitorCallbackAsync(checkBookingAndDurationLimits, {
     eventType,
     reqBodyStart: reqBody.start,
     reqBodyRescheduleUid: reqBody.rescheduleUid,
   });
->>>>>>> 00ee1ef4
 
   const bookingSeat = reqBody.rescheduleUid ? await getSeatedBooking(reqBody.rescheduleUid) : null;
   const rescheduleUid = bookingSeat ? bookingSeat.booking.uid : reqBody.rescheduleUid;
@@ -731,41 +536,13 @@
       },
     });
 
-<<<<<<< HEAD
-    if (
-      originalRescheduledBooking.status === BookingStatus.CANCELLED &&
-      !originalRescheduledBooking.rescheduled
-    ) {
-      throw new HttpError({ statusCode: 403, message: ErrorCode.CancelledBookingsCannotBeRescheduled });
-    }
-  }
-
-  let luckyUserResponse;
-  let isFirstSeat = true;
-
-  if (eventType.seatsPerTimeSlot) {
-    const booking = await prisma.booking.findFirst({
-      where: {
-        eventTypeId: eventType.id,
-        startTime: new Date(dayjs(reqBody.start).utc().format()),
-        status: BookingStatus.ACCEPTED,
-      },
-    });
-
-=======
->>>>>>> 00ee1ef4
     if (booking) isFirstSeat = false;
   }
 
   //checks what users are available
   if (isFirstSeat) {
-<<<<<<< HEAD
-    const eventTypeWithUsers: getEventTypeResponse & {
-      users: IsFixedAwareUser[];
-=======
     const eventTypeWithUsers: Omit<getEventTypeResponse, "users"> & {
       users: IsFixedAwareUserWithCredentials[];
->>>>>>> 00ee1ef4
     } = {
       ...eventType,
       users: users as IsFixedAwareUserWithCredentials[],
@@ -825,21 +602,6 @@
     }
 
     if (!req.body.allRecurringDates || req.body.isFirstRecurringSlot) {
-<<<<<<< HEAD
-      const availableUsers = await ensureAvailableUsers(
-        eventTypeWithUsers,
-        {
-          dateFrom: dayjs(reqBody.start).tz(reqBody.timeZone).format(),
-          dateTo: dayjs(reqBody.end).tz(reqBody.timeZone).format(),
-          timeZone: reqBody.timeZone,
-          originalRescheduledBooking,
-        },
-        loggerWithEventDetails
-      );
-      const luckyUsers: typeof users = [];
-      const luckyUserPool: IsFixedAwareUser[] = [];
-      const fixedUserPool: IsFixedAwareUser[] = [];
-=======
       let availableUsers: IsFixedAwareUser[] = [];
       try {
         availableUsers = await ensureAvailableUsers(
@@ -892,7 +654,6 @@
       const luckyUserPool: IsFixedAwareUser[] = [];
       const fixedUserPool: IsFixedAwareUser[] = [];
 
->>>>>>> 00ee1ef4
       availableUsers.forEach((user) => {
         user.isFixed ? fixedUserPool.push(user) : luckyUserPool.push(user);
       });
@@ -907,19 +668,7 @@
         })
       );
 
-<<<<<<< HEAD
-      if (reqBody.teamMemberEmail) {
-        // If requested user is not a fixed host, assign the lucky user as the team member
-        if (!fixedUserPool.some((user) => user.email === reqBody.teamMemberEmail)) {
-          const teamMember = availableUsers.find((user) => user.email === reqBody.teamMemberEmail);
-          if (teamMember) {
-            luckyUsers.push(teamMember);
-          }
-        }
-      }
-=======
       const luckyUsers: typeof users = [];
->>>>>>> 00ee1ef4
 
       // loop through all non-fixed hosts and get the lucky users
       // This logic doesn't run when contactOwner is used because in that case, luckUsers.length === 1
@@ -927,23 +676,6 @@
         const freeUsers = luckyUserPool.filter(
           (user) => !luckyUsers.concat(notAvailableLuckyUsers).find((existing) => existing.id === user.id)
         );
-<<<<<<< HEAD
-        const originalRescheduledBookingUserId =
-          originalRescheduledBooking && originalRescheduledBooking.userId;
-        const isSameRoundRobinHost =
-          !!originalRescheduledBookingUserId &&
-          eventType.schedulingType === SchedulingType.ROUND_ROBIN &&
-          eventType.rescheduleWithSameRoundRobinHost;
-
-        const newLuckyUser = isSameRoundRobinHost
-          ? freeUsers.find((user) => user.id === originalRescheduledBookingUserId)
-          : await getLuckyUser("MAXIMIZE_AVAILABILITY", {
-              // find a lucky user that is not already in the luckyUsers array
-              availableUsers: freeUsers,
-              allRRHosts: eventTypeWithUsers.hosts.filter((host) => !host.isFixed),
-              eventType,
-            });
-=======
         // no more freeUsers after subtracting notAvailableLuckyUsers from luckyUsers :(
         if (freeUsers.length === 0) break;
         assertNonEmptyArray(freeUsers); // make sure TypeScript knows it too with an assertion; the error will never be thrown.
@@ -966,7 +698,6 @@
           eventType,
           routingFormResponse,
         });
->>>>>>> 00ee1ef4
         if (!newLuckyUser) {
           break; // prevent infinite loop
         }
@@ -1077,14 +808,11 @@
       locationBodyString = OrganizerDefaultConferencingAppType;
     }
   }
-<<<<<<< HEAD
-=======
 
   const organizationDefaultLocation = getFirstDelegationConferencingCredentialAppLocation({
     credentials: firstUser.credentials,
   });
 
->>>>>>> 00ee1ef4
   // use host default
   if (locationBodyString == OrganizerDefaultConferencingAppType) {
     const metadataParseResult = userMetadataSchema.safeParse(organizerUser.metadata);
@@ -1096,11 +824,8 @@
         organizerOrFirstDynamicGroupMemberDefaultLocationUrl =
           organizerMetadata?.defaultConferencingApp?.appLink;
       }
-<<<<<<< HEAD
-=======
     } else if (organizationDefaultLocation) {
       locationBodyString = organizationDefaultLocation;
->>>>>>> 00ee1ef4
     } else {
       locationBodyString = "integrations:daily";
     }
@@ -1241,21 +966,14 @@
     organizerEmail = eventType.secondaryEmail.email;
   }
 
-<<<<<<< HEAD
-  //udpate cal event responses with latest location value , later used by webhook
-=======
   //update cal event responses with latest location value , later used by webhook
->>>>>>> 00ee1ef4
   if (reqBody.calEventResponses)
     reqBody.calEventResponses["location"].value = {
       value: platformBookingLocation ?? bookingLocation,
       optionValue: "",
     };
-<<<<<<< HEAD
-=======
 
   const eventName = getEventName(eventNameObject);
->>>>>>> 00ee1ef4
   let evt: CalendarEvent = {
     bookerUrl,
     type: eventType.slug,
@@ -1346,10 +1064,7 @@
     triggerEvent: WebhookTriggerEvents.MEETING_ENDED,
     teamId,
     orgId,
-<<<<<<< HEAD
-=======
     oAuthClientId: platformClientId,
->>>>>>> 00ee1ef4
   };
 
   const subscriberOptionsMeetingStarted = {
@@ -1358,11 +1073,6 @@
     triggerEvent: WebhookTriggerEvents.MEETING_STARTED,
     teamId,
     orgId,
-<<<<<<< HEAD
-  };
-
-  const workflows = await getAllWorkflowsFromEventType(eventType, organizerUser.id);
-=======
     oAuthClientId: platformClientId,
   };
 
@@ -1381,7 +1091,6 @@
       id: eventType.team?.id ?? 0,
     };
   }
->>>>>>> 00ee1ef4
 
   // For seats, if the booking already exists then we want to add the new attendee to the existing booking
   if (eventType.seatsPerTimeSlot) {
@@ -1418,10 +1127,7 @@
       responses,
       workflows,
       rescheduledBy: reqBody.rescheduledBy,
-<<<<<<< HEAD
-=======
       isDryRun,
->>>>>>> 00ee1ef4
     });
 
     if (newBooking) {
@@ -1433,11 +1139,8 @@
           email: null,
         },
         paymentRequired: false,
-<<<<<<< HEAD
-=======
         isDryRun: isDryRun,
         ...(isDryRun ? { troubleshooterData } : {}),
->>>>>>> 00ee1ef4
       };
       return {
         ...bookingResponse,
@@ -1452,17 +1155,6 @@
       });
     }
   }
-<<<<<<< HEAD
-  if (isTeamEventType) {
-    evt.team = {
-      members: teamMembers,
-      name: eventType.team?.name || "Nameless",
-      id: eventType.team?.id ?? 0,
-    };
-  }
-=======
-
->>>>>>> 00ee1ef4
   if (reqBody.recurringEventId && eventType.recurringEvent) {
     // Overriding the recurring event configuration count to be the actual number of events booked for
     // the recurring event (equal or less than recurring event configuration count)
@@ -1491,23 +1183,6 @@
     })
   );
 
-<<<<<<< HEAD
-  // update original rescheduled booking (no seats event)
-  if (!eventType.seatsPerTimeSlot && originalRescheduledBooking?.uid) {
-    await prisma.booking.update({
-      where: {
-        id: originalRescheduledBooking.id,
-      },
-      data: {
-        rescheduled: true,
-        status: BookingStatus.CANCELLED,
-        rescheduledBy: reqBody.rescheduledBy,
-      },
-    });
-  }
-
-=======
->>>>>>> 00ee1ef4
   try {
     if (!isDryRun) {
       booking = await monitorCallbackAsync(createBooking, {
@@ -1631,16 +1306,11 @@
   }
 
   // After polling videoBusyTimes, credentials might have been changed due to refreshment, so query them again.
-<<<<<<< HEAD
-  const credentials = await refreshCredentials(allCredentials);
-  const eventManager = new EventManager({ ...organizerUser, credentials }, eventType?.metadata?.apps);
-=======
   const credentials = await monitorCallbackAsync(refreshCredentials, allCredentials);
   const apps = eventTypeAppMetadataOptionalSchema.parse(eventType?.metadata?.apps);
   const eventManager = !isDryRun
     ? new EventManager({ ...organizerUser, credentials }, apps)
     : buildDryRunEventManager();
->>>>>>> 00ee1ef4
 
   let videoCallUrl;
 
@@ -1648,11 +1318,7 @@
   if (!eventType.seatsPerTimeSlot && originalRescheduledBooking?.uid) {
     log.silly("Rescheduling booking", originalRescheduledBooking.uid);
     // cancel workflow reminders from previous rescheduled booking
-<<<<<<< HEAD
-    await deleteAllWorkflowReminders(originalRescheduledBooking.workflowReminders);
-=======
     await WorkflowRepository.deleteAllWorkflowReminders(originalRescheduledBooking.workflowReminders);
->>>>>>> 00ee1ef4
 
     evt = addVideoCallDataToEvent(originalRescheduledBooking.references, evt);
 
@@ -1861,22 +1527,6 @@
           )
         );
 
-<<<<<<< HEAD
-        sendRoundRobinRescheduledEmails(copyEventAdditionalInfo, rescheduledMembers, eventType.metadata);
-        sendRoundRobinScheduledEmails(copyEventAdditionalInfo, newBookedMembers, eventType.metadata);
-        sendRoundRobinCancelledEmails(copyEventAdditionalInfo, cancelledMembers, eventType.metadata);
-      } else {
-        // send normal rescheduled emails (non round robin event, where organizers stay the same)
-        await sendRescheduledEmails(
-          {
-            ...copyEvent,
-            additionalInformation: metadata,
-            additionalNotes, // Resets back to the additionalNote input and not the override value
-            cancellationReason: `$RCH$${rescheduleReason ? rescheduleReason : ""}`, // Removable code prefix to differentiate cancellation from rescheduling for email
-          },
-          eventType?.metadata
-        );
-=======
         if (!isDryRun) {
           sendRoundRobinRescheduledEmailsAndSMS(
             copyEventAdditionalInfo,
@@ -1903,7 +1553,6 @@
             eventType?.metadata
           );
         }
->>>>>>> 00ee1ef4
       }
     }
     // If it's not a reschedule, doesn't require confirmation and there's no price,
@@ -2033,20 +1682,6 @@
           })
         );
 
-<<<<<<< HEAD
-        await sendScheduledEmails(
-          {
-            ...evt,
-            additionalInformation: metadata,
-            additionalNotes,
-            customInputs,
-          },
-          eventNameObject,
-          isHostConfirmationEmailsDisabled,
-          isAttendeeConfirmationEmailDisabled,
-          eventType.metadata
-        );
-=======
         if (!isDryRun) {
           await monitorCallbackAsync(
             sendScheduledEmailsAndSMS,
@@ -2062,7 +1697,6 @@
             eventType.metadata
           );
         }
->>>>>>> 00ee1ef4
       }
     }
   } else {
@@ -2090,10 +1724,6 @@
         calEvent: getPiiFreeCalendarEvent(evt),
       })
     );
-<<<<<<< HEAD
-    await sendOrganizerRequestEmail({ ...evt, additionalNotes }, eventType.metadata);
-    await sendAttendeeRequestEmail({ ...evt, additionalNotes }, attendeesList[0], eventType.metadata);
-=======
     if (!isDryRun) {
       await monitorCallbackAsync(sendOrganizerRequestEmail, { ...evt, additionalNotes }, eventType.metadata);
       await monitorCallbackAsync(
@@ -2103,7 +1733,6 @@
         eventType.metadata
       );
     }
->>>>>>> 00ee1ef4
   }
 
   if (booking.location?.startsWith("http")) {
@@ -2312,18 +1941,6 @@
   if (!booking) throw new HttpError({ statusCode: 400, message: "Booking failed" });
 
   try {
-<<<<<<< HEAD
-    await prisma.booking.update({
-      where: {
-        uid: booking.uid,
-      },
-      data: {
-        location: evt.location,
-        metadata: { ...(typeof booking.metadata === "object" && booking.metadata), ...metadata },
-        references: {
-          createMany: {
-            data: referencesToCreate,
-=======
     if (!isDryRun) {
       await prisma.booking.update({
         where: {
@@ -2336,7 +1953,6 @@
             createMany: {
               data: referencesToCreate,
             },
->>>>>>> 00ee1ef4
           },
         },
       });
@@ -2347,24 +1963,6 @@
 
   const evtWithMetadata = {
     ...evt,
-<<<<<<< HEAD
-    metadata,
-    eventType: { slug: eventType.slug, schedulingType: eventType.schedulingType, hosts: eventType.hosts },
-  };
-
-  if (!eventType.metadata?.disableStandardEmails?.all?.attendee) {
-    await scheduleMandatoryReminder(
-      evtWithMetadata,
-      workflows,
-      !isConfirmedByDefault,
-      !!eventType.owner?.hideBranding,
-      evt.attendeeSeatId
-    );
-  }
-
-  try {
-    await scheduleWorkflowReminders({
-=======
     rescheduleReason,
     metadata,
     eventType: { slug: eventType.slug, schedulingType: eventType.schedulingType, hosts: eventType.hosts },
@@ -2385,7 +1983,6 @@
 
   try {
     await monitorCallbackAsync(scheduleWorkflowReminders, {
->>>>>>> 00ee1ef4
       workflows,
       smsReminderNumber: smsReminderNumber || null,
       calendarEvent: evtWithMetadata,
@@ -2440,33 +2037,4 @@
   };
 }
 
-<<<<<<< HEAD
-export default handler;
-
-function getVideoCallDetails({
-  results,
-}: {
-  results: EventResult<AdditionalInformation & { url?: string | undefined; iCalUID?: string | undefined }>[];
-}) {
-  const firstVideoResult = results.find((result) => result.type.includes("_video"));
-  const metadata: AdditionalInformation = {};
-  let updatedVideoEvent = null;
-
-  if (firstVideoResult && firstVideoResult.success) {
-    updatedVideoEvent = Array.isArray(firstVideoResult.updatedEvent)
-      ? firstVideoResult.updatedEvent[0]
-      : firstVideoResult.updatedEvent;
-
-    if (updatedVideoEvent) {
-      metadata.hangoutLink = updatedVideoEvent.hangoutLink;
-      metadata.conferenceData = updatedVideoEvent.conferenceData;
-      metadata.entryPoints = updatedVideoEvent.entryPoints;
-    }
-  }
-  const videoCallUrl = metadata.hangoutLink || updatedVideoEvent?.url;
-
-  return { videoCallUrl, metadata, updatedVideoEvent };
-}
-=======
-export default handler;
->>>>>>> 00ee1ef4
+export default handler;