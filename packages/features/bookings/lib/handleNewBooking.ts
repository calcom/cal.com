import type { DestinationCalendar } from "@prisma/client";
// eslint-disable-next-line no-restricted-imports
import { cloneDeep } from "lodash";
import type { NextApiRequest } from "next";
import short, { uuid } from "short-uuid";
import { v5 as uuidv5 } from "uuid";

import processExternalId from "@calcom/app-store/_utils/calendars/processExternalId";
import { metadata as GoogleMeetMetadata } from "@calcom/app-store/googlevideo/_metadata";
import {
  MeetLocationType,
  OrganizerDefaultConferencingAppType,
  getLocationValueForDB,
} from "@calcom/app-store/locations";
import { getAppFromSlug } from "@calcom/app-store/utils";
import EventManager from "@calcom/core/EventManager";
import { getEventName } from "@calcom/core/event";
import dayjs from "@calcom/dayjs";
import { scheduleMandatoryReminder } from "@calcom/ee/workflows/lib/reminders/scheduleMandatoryReminder";
import {
  sendAttendeeRequestEmailAndSMS,
  sendOrganizerRequestEmail,
  sendRescheduledEmailsAndSMS,
  sendRoundRobinCancelledEmailsAndSMS,
  sendRoundRobinRescheduledEmailsAndSMS,
  sendRoundRobinScheduledEmailsAndSMS,
  sendScheduledEmailsAndSMS,
} from "@calcom/emails";
import getICalUID from "@calcom/emails/lib/getICalUID";
import { getBookingFieldsWithSystemFields } from "@calcom/features/bookings/lib/getBookingFields";
import { handleWebhookTrigger } from "@calcom/features/bookings/lib/handleWebhookTrigger";
import { isEventTypeLoggingEnabled } from "@calcom/features/bookings/lib/isEventTypeLoggingEnabled";
import {
  allowDisablingAttendeeConfirmationEmails,
  allowDisablingHostConfirmationEmails,
} from "@calcom/features/ee/workflows/lib/allowDisablingStandardEmails";
import { scheduleWorkflowReminders } from "@calcom/features/ee/workflows/lib/reminders/reminderScheduler";
import { getFullName } from "@calcom/features/form-builder/utils";
import type { GetSubscriberOptions } from "@calcom/features/webhooks/lib/getWebhooks";
import getWebhooks from "@calcom/features/webhooks/lib/getWebhooks";
import {
  deleteWebhookScheduledTriggers,
  scheduleTrigger,
} from "@calcom/features/webhooks/lib/scheduleTrigger";
import { getVideoCallUrlFromCalEvent } from "@calcom/lib/CalEventParser";
import { getDefaultEvent, getUsernameList } from "@calcom/lib/defaultEvents";
import { ErrorCode } from "@calcom/lib/errorCodes";
import { getErrorFromUnknown } from "@calcom/lib/errors";
import { extractBaseEmail } from "@calcom/lib/extract-base-email";
import { getBookerBaseUrl } from "@calcom/lib/getBookerUrl/server";
import getOrgIdFromMemberOrTeamId from "@calcom/lib/getOrgIdFromMemberOrTeamId";
import getPaymentAppData from "@calcom/lib/getPaymentAppData";
import { getTeamIdFromEventType } from "@calcom/lib/getTeamIdFromEventType";
import { HttpError } from "@calcom/lib/http-error";
import logger from "@calcom/lib/logger";
import { handlePayment } from "@calcom/lib/payment/handlePayment";
import { getPiiFreeCalendarEvent, getPiiFreeEventType } from "@calcom/lib/piiFreeData";
import { safeStringify } from "@calcom/lib/safeStringify";
import { getLuckyUser } from "@calcom/lib/server";
import { getTranslation } from "@calcom/lib/server/i18n";
import { WorkflowRepository } from "@calcom/lib/server/repository/workflow";
import { updateWebUser as syncServicesUpdateWebUser } from "@calcom/lib/sync/SyncServiceManager";
import { getTimeFormatStringFromUserTimeFormat } from "@calcom/lib/timeFormat";
<<<<<<< HEAD
import prisma, { userSelect } from "@calcom/prisma";
import type { BookingReference } from "@calcom/prisma/client";
import { MembershipRole } from "@calcom/prisma/client";
=======
import prisma from "@calcom/prisma";
>>>>>>> be728e9c
import { BookingStatus, SchedulingType, WebhookTriggerEvents } from "@calcom/prisma/enums";
import { userMetadata as userMetadataSchema } from "@calcom/prisma/zod-utils";
import { getAllWorkflowsFromEventType } from "@calcom/trpc/server/routers/viewer/workflows/util";
import type { AdditionalInformation, AppsStatus, CalendarEvent, Person } from "@calcom/types/Calendar";
import type { EventResult, PartialReference } from "@calcom/types/EventManager";

import type { EventPayloadType, EventTypeInfo } from "../../webhooks/lib/sendPayload";
import { getAllCredentials } from "./getAllCredentialsForUsersOnEvent/getAllCredentials";
import { refreshCredentials } from "./getAllCredentialsForUsersOnEvent/refreshCredentials";
import getBookingDataSchema from "./getBookingDataSchema";
import { addVideoCallDataToEvent } from "./handleNewBooking/addVideoCallDataToEvent";
import { checkBookingAndDurationLimits } from "./handleNewBooking/checkBookingAndDurationLimits";
import { checkIfBookerEmailIsBlocked } from "./handleNewBooking/checkIfBookerEmailIsBlocked";
import { createBooking } from "./handleNewBooking/createBooking";
import { ensureAvailableUsers } from "./handleNewBooking/ensureAvailableUsers";
import { getBookingData } from "./handleNewBooking/getBookingData";
import { getCustomInputsResponses } from "./handleNewBooking/getCustomInputsResponses";
import { getEventTypesFromDB } from "./handleNewBooking/getEventTypesFromDB";
import type { getEventTypeResponse } from "./handleNewBooking/getEventTypesFromDB";
import { getLocationValuesForDb } from "./handleNewBooking/getLocationValuesForDb";
import { getOriginalRescheduledBooking } from "./handleNewBooking/getOriginalRescheduledBooking";
<<<<<<< HEAD
import {
  getRequiresConfirmationFlags,
  isUserReschedulingOwner,
} from "./handleNewBooking/getRequiresConfirmationFlags";
=======
import { getRequiresConfirmationFlags } from "./handleNewBooking/getRequiresConfirmationFlags";
import { getSeatedBooking } from "./handleNewBooking/getSeatedBooking";
import { getVideoCallDetails } from "./handleNewBooking/getVideoCallDetails";
>>>>>>> be728e9c
import { handleAppsStatus } from "./handleNewBooking/handleAppsStatus";
import { loadAndValidateUsers } from "./handleNewBooking/loadAndValidateUsers";
import type {
  Invitee,
  IEventTypePaymentCredentialType,
  IsFixedAwareUser,
  BookingType,
  Booking,
} from "./handleNewBooking/types";
import { validateBookingTimeIsNotOutOfBounds } from "./handleNewBooking/validateBookingTimeIsNotOutOfBounds";
import { validateEventLength } from "./handleNewBooking/validateEventLength";
import handleSeats from "./handleSeats/handleSeats";

const translator = short();
const log = logger.getSubLogger({ prefix: ["[api] book:user"] });

export const createLoggerWithEventDetails = (
  eventTypeId: number,
  reqBodyUser: string | string[] | undefined,
  eventTypeSlug: string | undefined
) => {
  return logger.getSubLogger({
    prefix: ["book:user", `${eventTypeId}:${reqBodyUser}/${eventTypeSlug}`],
  });
};

function getICalSequence(originalRescheduledBooking: BookingType | null) {
  // If new booking set the sequence to 0
  if (!originalRescheduledBooking) {
    return 0;
  }

  // If rescheduling and there is no sequence set, assume sequence should be 1
  if (!originalRescheduledBooking.iCalSequence) {
    return 1;
  }

  // If rescheduling then increment sequence by 1
  return originalRescheduledBooking.iCalSequence + 1;
}

const getEventType = async ({
  eventTypeId,
  eventTypeSlug,
}: {
  eventTypeId: number;
  eventTypeSlug?: string;
}) => {
  // handle dynamic user
  const eventType =
    !eventTypeId && !!eventTypeSlug ? getDefaultEvent(eventTypeSlug) : await getEventTypesFromDB(eventTypeId);

  const isOrgTeamEvent = !!eventType?.team && !!eventType?.team?.parentId;

  return {
    ...eventType,
    bookingFields: getBookingFieldsWithSystemFields({ ...eventType, isOrgTeamEvent }),
  };
};

type BookingDataSchemaGetter =
  | typeof getBookingDataSchema
  | typeof import("@calcom/features/bookings/lib/getBookingDataSchemaForApi").default;

async function handler(
  req: NextApiRequest & {
    userId?: number | undefined;
    platformClientId?: string;
    platformRescheduleUrl?: string;
    platformCancelUrl?: string;
    platformBookingUrl?: string;
    platformBookingLocation?: string;
  },
  bookingDataSchemaGetter: BookingDataSchemaGetter = getBookingDataSchema
) {
  const {
    userId,
    platformClientId,
    platformCancelUrl,
    platformBookingUrl,
    platformRescheduleUrl,
    platformBookingLocation,
  } = req;

  const eventType = await getEventType({
    eventTypeId: req.body.eventTypeId,
    eventTypeSlug: req.body.eventTypeSlug,
  });

  const bookingDataSchema = bookingDataSchemaGetter({
    view: req.body?.rescheduleUid ? "reschedule" : "booking",
    bookingFields: eventType.bookingFields,
  });
  const bookingData = await getBookingData({
    req,
    eventType,
    schema: bookingDataSchema,
  });

  const {
    recurringCount,
    noEmail,
    eventTypeId,
    eventTypeSlug,
    hasHashedBookingLink,
    language,
    appsStatus: reqAppsStatus,
    name: bookerName,
    attendeePhoneNumber: bookerPhoneNumber,
    email: bookerEmail,
    guests: reqGuests,
    location,
    notes: additionalNotes,
    smsReminderNumber,
    rescheduleReason,
    luckyUsers,
    ...reqBody
  } = bookingData;

  const loggerWithEventDetails = createLoggerWithEventDetails(eventTypeId, reqBody.user, eventTypeSlug);

  await checkIfBookerEmailIsBlocked({ loggedInUserId: userId, bookerEmail });

  if (isEventTypeLoggingEnabled({ eventTypeId, usernameOrTeamName: reqBody.user })) {
    logger.settings.minLevel = 0;
  }

  const fullName = getFullName(bookerName);
  // Why are we only using "en" locale
  const tGuests = await getTranslation("en", "common");

  const dynamicUserList = Array.isArray(reqBody.user) ? reqBody.user : getUsernameList(reqBody.user);
  if (!eventType) throw new HttpError({ statusCode: 404, message: "event_type_not_found" });

  const isTeamEventType =
    !!eventType.schedulingType && ["COLLECTIVE", "ROUND_ROBIN"].includes(eventType.schedulingType);

  const paymentAppData = getPaymentAppData(eventType);
  loggerWithEventDetails.info(
    `Booking eventType ${eventTypeId} started`,
    safeStringify({
      reqBody: {
        user: reqBody.user,
        eventTypeId,
        eventTypeSlug,
        startTime: reqBody.start,
        endTime: reqBody.end,
        rescheduleUid: reqBody.rescheduleUid,
        location: location,
        timeZone: reqBody.timeZone,
      },
      isTeamEventType,
      eventType: getPiiFreeEventType(eventType),
      dynamicUserList,
      paymentAppData: {
        enabled: paymentAppData.enabled,
        price: paymentAppData.price,
        paymentOption: paymentAppData.paymentOption,
        currency: paymentAppData.currency,
        appId: paymentAppData.appId,
      },
    })
  );

  const user = eventType.users.find((user) => user.id === eventType.userId);
  const userSchedule = user?.schedules.find((schedule) => schedule.id === user?.defaultScheduleId);
  const eventTimeZone = eventType.schedule?.timeZone ?? userSchedule?.timeZone;

  await validateBookingTimeIsNotOutOfBounds<typeof eventType>(
    reqBody.start,
    reqBody.timeZone,
    eventType,
    eventTimeZone,
    loggerWithEventDetails
  );

  validateEventLength({
    reqBodyStart: reqBody.start,
    reqBodyEnd: reqBody.end,
    eventTypeMultipleDuration: eventType.metadata?.multipleDuration,
    eventTypeLength: eventType.length,
    logger: loggerWithEventDetails,
  });

  let users = await loadAndValidateUsers({
    req,
    eventType,
    eventTypeId,
    dynamicUserList,
    logger: loggerWithEventDetails,
  });

  let { locationBodyString, organizerOrFirstDynamicGroupMemberDefaultLocationUrl } = getLocationValuesForDb(
    dynamicUserList,
    users,
    location
  );

  await checkBookingAndDurationLimits({
    eventType,
    reqBodyStart: reqBody.start,
    reqBodyRescheduleUid: reqBody.rescheduleUid,
  });

<<<<<<< HEAD
  const guestsList: IsFixedAwareUser[] = [];

  //this gets the original rescheduled booking
  if (rescheduleUid) {
    // rescheduleUid can be bookingUid and bookingSeatUid
    bookingSeat = await prisma.bookingSeat.findUnique({
      where: {
        referenceUid: rescheduleUid,
      },
      include: {
        booking: true,
        attendee: true,
      },
    });
    if (bookingSeat) {
      rescheduleUid = bookingSeat.booking.uid;
    }
    originalRescheduledBooking = await getOriginalRescheduledBooking(
      rescheduleUid,
      !!eventType.seatsPerTimeSlot
    );
    if (!originalRescheduledBooking) {
      throw new HttpError({ statusCode: 404, message: "Could not find original booking" });
    }

    if (
      originalRescheduledBooking.status === BookingStatus.CANCELLED &&
      !originalRescheduledBooking.rescheduled
    ) {
      throw new HttpError({ statusCode: 403, message: ErrorCode.CancelledBookingsCannotBeRescheduled });
    }
    const userReschedulingIsOwner = isUserReschedulingOwner(userId, originalRescheduledBooking?.user?.id);
    let isTeamOrOrgOwnerOrAdmin = false;
    const orgId = userId && (await getOrgIdFromMemberOrTeamId({ memberId: userId }));
    if ((isTeamEventType && eventType?.teamId) || orgId) {
      const teamIdFilter = [eventType?.teamId, orgId].filter(Boolean) as number[];
      const teamOrOrgOwnerOrAdmin = await prisma.membership.findFirst({
        where: {
          teamId: {
            in: teamIdFilter,
          },
          userId,
          role: {
            in: [MembershipRole.ADMIN, MembershipRole.OWNER],
          },
        },
        select: {
          userId: true,
        },
      });
      isTeamOrOrgOwnerOrAdmin = !!teamOrOrgOwnerOrAdmin;
    }
    let isDynamicEventAndUserIsOwner = false;
    if (dynamicUserList.length > 1 && userId) {
      isDynamicEventAndUserIsOwner = users.some((eventUser) => eventUser.id === userId);
    }
    if (userReschedulingIsOwner || isTeamOrOrgOwnerOrAdmin || isDynamicEventAndUserIsOwner) {
      const attendeesEmailList = originalRescheduledBooking?.attendees.map((attendee) => attendee.email);
      const attendees = await prisma.user.findMany({
        where: {
          email: {
            in: attendeesEmailList,
          },
        },
        select: {
          credentials: {
            select: credentialForCalendarServiceSelect,
          },
          ...userSelect.select,
        },
      });
      attendees.forEach((user) => {
        guestsList.push({
          ...user,
          isFixed: true,
        });
      });
    }
  }
=======
  const bookingSeat = reqBody.rescheduleUid ? await getSeatedBooking(reqBody.rescheduleUid) : null;
  const rescheduleUid = bookingSeat ? bookingSeat.booking.uid : reqBody.rescheduleUid;

  let originalRescheduledBooking = rescheduleUid
    ? await getOriginalRescheduledBooking(rescheduleUid, !!eventType.seatsPerTimeSlot)
    : null;
>>>>>>> be728e9c

  let luckyUserResponse;
  let isFirstSeat = true;

  if (eventType.seatsPerTimeSlot) {
    const booking = await prisma.booking.findFirst({
      where: {
        eventTypeId: eventType.id,
        startTime: new Date(dayjs(reqBody.start).utc().format()),
        status: BookingStatus.ACCEPTED,
      },
    });

    if (booking) isFirstSeat = false;
  }

  //checks what users are available
  if (isFirstSeat) {
    const eventTypeWithUsers: getEventTypeResponse & {
      users: IsFixedAwareUser[];
    } = {
      ...eventType,
      users: users as IsFixedAwareUser[],
      ...(eventType.recurringEvent && {
        recurringEvent: {
          ...eventType.recurringEvent,
          count: recurringCount || eventType.recurringEvent.count,
        },
      }),
    };
    if (req.body.allRecurringDates && req.body.isFirstRecurringSlot) {
      const isTeamEvent =
        eventType.schedulingType === SchedulingType.COLLECTIVE ||
        eventType.schedulingType === SchedulingType.ROUND_ROBIN;

      const fixedUsers = isTeamEvent
        ? eventTypeWithUsers.users.filter((user: IsFixedAwareUser) => user.isFixed)
        : [];

      for (
        let i = 0;
        i < req.body.allRecurringDates.length && i < req.body.numSlotsToCheckForAvailability;
        i++
      ) {
        const start = req.body.allRecurringDates[i].start;
        const end = req.body.allRecurringDates[i].end;
        if (isTeamEvent) {
          // each fixed user must be available
          for (const key in fixedUsers) {
            await ensureAvailableUsers(
              { ...eventTypeWithUsers, users: [fixedUsers[key]] },
              {
                dateFrom: dayjs(start).tz(reqBody.timeZone).format(),
                dateTo: dayjs(end).tz(reqBody.timeZone).format(),
                timeZone: reqBody.timeZone,
                originalRescheduledBooking,
              },
              loggerWithEventDetails
            );
          }
        } else {
          await ensureAvailableUsers(
            eventTypeWithUsers,
            {
              dateFrom: dayjs(start).tz(reqBody.timeZone).format(),
              dateTo: dayjs(end).tz(reqBody.timeZone).format(),
              timeZone: reqBody.timeZone,
              originalRescheduledBooking,
            },
            loggerWithEventDetails
          );
        }
      }
    }

    if (!req.body.allRecurringDates || req.body.isFirstRecurringSlot) {
      const availableUsers = await ensureAvailableUsers(
        { ...eventTypeWithUsers, users: [...eventTypeWithUsers.users, ...guestsList] },
        {
          dateFrom: dayjs(reqBody.start).tz(reqBody.timeZone).format(),
          dateTo: dayjs(reqBody.end).tz(reqBody.timeZone).format(),
          timeZone: reqBody.timeZone,
          originalRescheduledBooking,
        },
        loggerWithEventDetails
      );
      const luckyUsers: typeof users = [];
      const luckyUserPool: IsFixedAwareUser[] = [];
      const fixedUserPool: IsFixedAwareUser[] = [];
      availableUsers.forEach((user) => {
        user.isFixed ? fixedUserPool.push(user) : luckyUserPool.push(user);
      });

      const notAvailableLuckyUsers: typeof users = [];

      loggerWithEventDetails.debug(
        "Computed available users",
        safeStringify({
          availableUsers: availableUsers.map((user) => user.id),
          luckyUserPool: luckyUserPool.map((user) => user.id),
        })
      );

      if (reqBody.teamMemberEmail) {
        // If requested user is not a fixed host, assign the lucky user as the team member
        if (!fixedUserPool.some((user) => user.email === reqBody.teamMemberEmail)) {
          const teamMember = availableUsers.find((user) => user.email === reqBody.teamMemberEmail);
          if (teamMember) {
            luckyUsers.push(teamMember);
          }
        }
      }

      // loop through all non-fixed hosts and get the lucky users
      while (luckyUserPool.length > 0 && luckyUsers.length < 1 /* TODO: Add variable */) {
        const freeUsers = luckyUserPool.filter(
          (user) => !luckyUsers.concat(notAvailableLuckyUsers).find((existing) => existing.id === user.id)
        );
        const originalRescheduledBookingUserId =
          originalRescheduledBooking && originalRescheduledBooking.userId;
        const isSameRoundRobinHost =
          !!originalRescheduledBookingUserId &&
          eventType.schedulingType === SchedulingType.ROUND_ROBIN &&
          eventType.rescheduleWithSameRoundRobinHost;

        const newLuckyUser = isSameRoundRobinHost
          ? freeUsers.find((user) => user.id === originalRescheduledBookingUserId)
          : await getLuckyUser("MAXIMIZE_AVAILABILITY", {
              // find a lucky user that is not already in the luckyUsers array
              availableUsers: freeUsers,
              allRRHosts: eventTypeWithUsers.hosts.filter((host) => !host.isFixed),
              eventType,
            });
        if (!newLuckyUser) {
          break; // prevent infinite loop
        }
        if (req.body.isFirstRecurringSlot && eventType.schedulingType === SchedulingType.ROUND_ROBIN) {
          // for recurring round robin events check if lucky user is available for next slots
          try {
            for (
              let i = 0;
              i < req.body.allRecurringDates.length && i < req.body.numSlotsToCheckForAvailability;
              i++
            ) {
              const start = req.body.allRecurringDates[i].start;
              const end = req.body.allRecurringDates[i].end;

              await ensureAvailableUsers(
                { ...eventTypeWithUsers, users: [newLuckyUser] },
                {
                  dateFrom: dayjs(start).tz(reqBody.timeZone).format(),
                  dateTo: dayjs(end).tz(reqBody.timeZone).format(),
                  timeZone: reqBody.timeZone,
                  originalRescheduledBooking,
                },
                loggerWithEventDetails
              );
            }
            // if no error, then lucky user is available for the next slots
            luckyUsers.push(newLuckyUser);
          } catch {
            notAvailableLuckyUsers.push(newLuckyUser);
            loggerWithEventDetails.info(
              `Round robin host ${newLuckyUser.name} not available for first two slots. Trying to find another host.`
            );
          }
        } else {
          luckyUsers.push(newLuckyUser);
        }
      }
      // ALL fixed users must be available
      if (fixedUserPool.length !== [...users, ...guestsList].filter((user) => user.isFixed).length) {
        throw new Error(ErrorCode.HostsUnavailableForBooking);
      }
      // Pushing fixed user before the luckyUser guarantees the (first) fixed user as the organizer.
      users = [...fixedUserPool, ...luckyUsers];
      luckyUserResponse = { luckyUsers: luckyUsers.map((u) => u.id) };
    } else if (req.body.allRecurringDates && eventType.schedulingType === SchedulingType.ROUND_ROBIN) {
      // all recurring slots except the first one
      const luckyUsersFromFirstBooking = luckyUsers
        ? eventTypeWithUsers.users.filter((user) => luckyUsers.find((luckyUserId) => luckyUserId === user.id))
        : [];
      const fixedHosts = eventTypeWithUsers.users.filter((user: IsFixedAwareUser) => user.isFixed);
      users = [...fixedHosts, ...luckyUsersFromFirstBooking];
    }
  }

  if (users.length === 0 && eventType.schedulingType === SchedulingType.ROUND_ROBIN) {
    loggerWithEventDetails.error(`No available users found for round robin event.`);
    throw new Error(ErrorCode.NoAvailableUsersFound);
  }

  // If the team member is requested then they should be the organizer
  const organizerUser = reqBody.teamMemberEmail
    ? users.find((user) => user.email === reqBody.teamMemberEmail) ?? users[0]
    : users[0];

  const tOrganizer = await getTranslation(organizerUser?.locale ?? "en", "common");
  const allCredentials = await getAllCredentials(organizerUser, eventType);

  const { userReschedulingIsOwner, isConfirmedByDefault } = getRequiresConfirmationFlags({
    eventType,
    bookingStartTime: reqBody.start,
    userId,
    originalRescheduledBookingOrganizerId: originalRescheduledBooking?.user?.id,
    paymentAppData,
  });

  // If the Organizer himself is rescheduling, the booker should be sent the communication in his timezone and locale.
  const attendeeInfoOnReschedule =
    userReschedulingIsOwner && originalRescheduledBooking
      ? originalRescheduledBooking.attendees.find((attendee) => attendee.email === bookerEmail)
      : null;

  const attendeeLanguage = attendeeInfoOnReschedule ? attendeeInfoOnReschedule.locale : language;
  const attendeeTimezone = attendeeInfoOnReschedule ? attendeeInfoOnReschedule.timeZone : reqBody.timeZone;

  const tAttendees = await getTranslation(attendeeLanguage ?? "en", "common");

  const isManagedEventType = !!eventType.parentId;

  // If location passed is empty , use default location of event
  // If location of event is not set , use host default
  if (locationBodyString.trim().length == 0) {
    if (eventType.locations.length > 0) {
      locationBodyString = eventType.locations[0].type;
    } else {
      locationBodyString = OrganizerDefaultConferencingAppType;
    }
  }
  // use host default
  if (locationBodyString == OrganizerDefaultConferencingAppType) {
    const metadataParseResult = userMetadataSchema.safeParse(organizerUser.metadata);
    const organizerMetadata = metadataParseResult.success ? metadataParseResult.data : undefined;
    if (organizerMetadata?.defaultConferencingApp?.appSlug) {
      const app = getAppFromSlug(organizerMetadata?.defaultConferencingApp?.appSlug);
      locationBodyString = app?.appData?.location?.type || locationBodyString;
      if (isManagedEventType || isTeamEventType) {
        organizerOrFirstDynamicGroupMemberDefaultLocationUrl =
          organizerMetadata?.defaultConferencingApp?.appLink;
      }
    } else {
      locationBodyString = "integrations:daily";
    }
  }

  const invitee: Invitee = [
    {
      email: bookerEmail,
      name: fullName,
      phoneNumber: bookerPhoneNumber,
      firstName: (typeof bookerName === "object" && bookerName.firstName) || "",
      lastName: (typeof bookerName === "object" && bookerName.lastName) || "",
      timeZone: attendeeTimezone,
      language: { translate: tAttendees, locale: attendeeLanguage ?? "en" },
    },
  ];

  const blacklistedGuestEmails = process.env.BLACKLISTED_GUEST_EMAILS
    ? process.env.BLACKLISTED_GUEST_EMAILS.split(",")
    : [];

  const guestsRemoved: string[] = [];
  const guests = (reqGuests || []).reduce((guestArray, guest) => {
    const baseGuestEmail = extractBaseEmail(guest).toLowerCase();
    if (blacklistedGuestEmails.some((e) => e.toLowerCase() === baseGuestEmail)) {
      guestsRemoved.push(guest);
      return guestArray;
    }
    // If it's a team event, remove the team member from guests
    if (isTeamEventType && users.some((user) => user.email === guest)) {
      return guestArray;
    }
    guestArray.push({
      email: guest,
      name: "",
      firstName: "",
      lastName: "",
      timeZone: attendeeTimezone,
      language: { translate: tGuests, locale: "en" },
    });
    return guestArray;
  }, [] as Invitee);

  if (guestsRemoved.length > 0) {
    log.info("Removed guests from the booking", guestsRemoved);
  }

  const seed = `${organizerUser.username}:${dayjs(reqBody.start).utc().format()}:${new Date().getTime()}`;
  const uid = translator.fromUUID(uuidv5(seed, uuidv5.URL));

  // For static link based video apps, it would have the static URL value instead of it's type(e.g. integrations:campfire_video)
  // This ensures that createMeeting isn't called for static video apps as bookingLocation becomes just a regular value for them.
  const { bookingLocation, conferenceCredentialId } = organizerOrFirstDynamicGroupMemberDefaultLocationUrl
    ? {
        bookingLocation: organizerOrFirstDynamicGroupMemberDefaultLocationUrl,
        conferenceCredentialId: undefined,
      }
    : getLocationValueForDB(locationBodyString, eventType.locations);

  const customInputs = getCustomInputsResponses(reqBody, eventType.customInputs);
  const teamDestinationCalendars: DestinationCalendar[] = [];

  // Organizer or user owner of this event type it's not listed as a team member.
  const teamMemberPromises = users
    .filter((user) => user.email !== organizerUser.email)
    .map(async (user) => {
      // TODO: Add back once EventManager tests are ready https://github.com/calcom/cal.com/pull/14610#discussion_r1567817120
      // push to teamDestinationCalendars if it's a team event but collective only
      if (isTeamEventType && eventType.schedulingType === "COLLECTIVE" && user.destinationCalendar) {
        teamDestinationCalendars.push({
          ...user.destinationCalendar,
          externalId: processExternalId(user.destinationCalendar),
        });
      }

      return {
        id: user.id,
        email: user.email ?? "",
        name: user.name ?? "",
        firstName: "",
        lastName: "",
        timeZone: user.timeZone,
        language: {
          translate: await getTranslation(user.locale ?? "en", "common"),
          locale: user.locale ?? "en",
        },
      };
    });
  const teamMembers = await Promise.all(teamMemberPromises);

  const attendeesList = [...invitee, ...guests];

  const responses = reqBody.responses || null;

  const evtName = !eventType?.isDynamic ? eventType.eventName : responses?.title;
  const eventNameObject = {
    //TODO: Can we have an unnamed attendee? If not, I would really like to throw an error here.
    attendeeName: fullName || "Nameless",
    eventType: eventType.title,
    eventName: evtName,
    // we send on behalf of team if >1 round robin attendee | collective
    teamName: eventType.schedulingType === "COLLECTIVE" || users.length > 1 ? eventType.team?.name : null,
    // TODO: Can we have an unnamed organizer? If not, I would really like to throw an error here.
    host: organizerUser.name || "Nameless",
    location: bookingLocation,
    eventDuration: eventType.length,
    bookingFields: { ...responses },
    t: tOrganizer,
  };

  const iCalUID = getICalUID({
    event: { iCalUID: originalRescheduledBooking?.iCalUID, uid: originalRescheduledBooking?.uid },
    uid,
  });
  // For bookings made before introducing iCalSequence, assume that the sequence should start at 1. For new bookings start at 0.
  const iCalSequence = getICalSequence(originalRescheduledBooking);
  const organizerOrganizationProfile = await prisma.profile.findFirst({
    where: {
      userId: organizerUser.id,
      username: dynamicUserList[0],
    },
  });

  const organizerOrganizationId = organizerOrganizationProfile?.organizationId;
  const bookerUrl = eventType.team
    ? await getBookerBaseUrl(eventType.team.parentId)
    : await getBookerBaseUrl(organizerOrganizationId ?? null);

  const destinationCalendar = eventType.destinationCalendar
    ? [eventType.destinationCalendar]
    : organizerUser.destinationCalendar
    ? [organizerUser.destinationCalendar]
    : null;

  let organizerEmail = organizerUser.email || "Email-less";
  if (eventType.useEventTypeDestinationCalendarEmail && destinationCalendar?.[0]?.primaryEmail) {
    organizerEmail = destinationCalendar[0].primaryEmail;
  } else if (eventType.secondaryEmailId && eventType.secondaryEmail?.email) {
    organizerEmail = eventType.secondaryEmail.email;
  }

  //udpate cal event responses with latest location value , later used by webhook
  if (reqBody.calEventResponses)
    reqBody.calEventResponses["location"].value = {
      value: platformBookingLocation ?? bookingLocation,
      optionValue: "",
    };
  let evt: CalendarEvent = {
    bookerUrl,
    type: eventType.slug,
    title: getEventName(eventNameObject), //this needs to be either forced in english, or fetched for each attendee and organizer separately
    description: eventType.description,
    additionalNotes,
    customInputs,
    startTime: dayjs(reqBody.start).utc().format(),
    endTime: dayjs(reqBody.end).utc().format(),
    organizer: {
      id: organizerUser.id,
      name: organizerUser.name || "Nameless",
      email: organizerEmail,
      username: organizerUser.username || undefined,
      timeZone: organizerUser.timeZone,
      language: { translate: tOrganizer, locale: organizerUser.locale ?? "en" },
      timeFormat: getTimeFormatStringFromUserTimeFormat(organizerUser.timeFormat),
    },
    responses: reqBody.calEventResponses || null,
    userFieldsResponses: reqBody.calEventUserFieldsResponses || null,
    attendees: attendeesList,
    location: platformBookingLocation ?? bookingLocation, // Will be processed by the EventManager later.
    conferenceCredentialId,
    destinationCalendar,
    hideCalendarNotes: eventType.hideCalendarNotes,
    hideCalendarEventDetails: eventType.hideCalendarEventDetails,
    requiresConfirmation: !isConfirmedByDefault,
    eventTypeId: eventType.id,
    // if seats are not enabled we should default true
    seatsShowAttendees: eventType.seatsPerTimeSlot ? eventType.seatsShowAttendees : true,
    seatsPerTimeSlot: eventType.seatsPerTimeSlot,
    seatsShowAvailabilityCount: eventType.seatsPerTimeSlot ? eventType.seatsShowAvailabilityCount : true,
    schedulingType: eventType.schedulingType,
    iCalUID,
    iCalSequence,
    platformClientId,
    platformRescheduleUrl,
    platformCancelUrl,
    platformBookingUrl,
    oneTimePassword: isConfirmedByDefault ? null : undefined,
  };

  if (req.body.thirdPartyRecurringEventId) {
    evt.existingRecurringEvent = {
      recurringEventId: req.body.thirdPartyRecurringEventId,
    };
  }

  if (isTeamEventType && eventType.schedulingType === "COLLECTIVE") {
    evt.destinationCalendar?.push(...teamDestinationCalendars);
  }

  // data needed for triggering webhooks
  const eventTypeInfo: EventTypeInfo = {
    eventTitle: eventType.title,
    eventDescription: eventType.description,
    price: paymentAppData.price,
    currency: eventType.currency,
    length: dayjs(reqBody.end).diff(dayjs(reqBody.start), "minutes"),
  };

  const teamId = await getTeamIdFromEventType({ eventType });

  const triggerForUser = !teamId || (teamId && eventType.parentId);

  const organizerUserId = triggerForUser ? organizerUser.id : null;

  const orgId = await getOrgIdFromMemberOrTeamId({ memberId: organizerUserId, teamId });

  const subscriberOptions: GetSubscriberOptions = {
    userId: organizerUserId,
    eventTypeId,
    triggerEvent: WebhookTriggerEvents.BOOKING_CREATED,
    teamId,
    orgId,
    oAuthClientId: platformClientId,
  };

  const eventTrigger: WebhookTriggerEvents = rescheduleUid
    ? WebhookTriggerEvents.BOOKING_RESCHEDULED
    : WebhookTriggerEvents.BOOKING_CREATED;

  subscriberOptions.triggerEvent = eventTrigger;

  const subscriberOptionsMeetingEnded = {
    userId: triggerForUser ? organizerUser.id : null,
    eventTypeId,
    triggerEvent: WebhookTriggerEvents.MEETING_ENDED,
    teamId,
    orgId,
  };

  const subscriberOptionsMeetingStarted = {
    userId: triggerForUser ? organizerUser.id : null,
    eventTypeId,
    triggerEvent: WebhookTriggerEvents.MEETING_STARTED,
    teamId,
    orgId,
  };

  const workflows = await getAllWorkflowsFromEventType(eventType, organizerUser.id);

  if (isTeamEventType) {
    evt.team = {
      members: teamMembers,
      name: eventType.team?.name || "Nameless",
      id: eventType.team?.id ?? 0,
    };
  }

  // For seats, if the booking already exists then we want to add the new attendee to the existing booking
  if (eventType.seatsPerTimeSlot) {
    const newBooking = await handleSeats({
      rescheduleUid,
      reqBookingUid: reqBody.bookingUid,
      eventType,
      evt: { ...evt, bookerUrl },
      invitee,
      allCredentials,
      organizerUser,
      originalRescheduledBooking,
      bookerEmail,
      bookerPhoneNumber,
      tAttendees,
      bookingSeat,
      reqUserId: req.userId,
      rescheduleReason,
      reqBodyUser: reqBody.user,
      noEmail,
      isConfirmedByDefault,
      additionalNotes,
      reqAppsStatus,
      attendeeLanguage,
      paymentAppData,
      fullName,
      smsReminderNumber,
      eventTypeInfo,
      uid,
      eventTypeId,
      reqBodyMetadata: reqBody.metadata,
      subscriberOptions,
      eventTrigger,
      responses,
      workflows,
      rescheduledBy: reqBody.rescheduledBy,
    });

    if (newBooking) {
      req.statusCode = 201;
      const bookingResponse = {
        ...newBooking,
        user: {
          ...newBooking.user,
          email: null,
        },
        paymentRequired: false,
      };
      return {
        ...bookingResponse,
        ...luckyUserResponse,
      };
    } else {
      // Rescheduling logic for the original seated event was handled in handleSeats
      // We want to use new booking logic for the new time slot
      originalRescheduledBooking = null;
      evt.iCalUID = getICalUID({
        attendeeId: bookingSeat?.attendeeId,
      });
    }
  }

  if (reqBody.recurringEventId && eventType.recurringEvent) {
    // Overriding the recurring event configuration count to be the actual number of events booked for
    // the recurring event (equal or less than recurring event configuration count)
    eventType.recurringEvent = Object.assign({}, eventType.recurringEvent, { count: recurringCount });
    evt.recurringEvent = eventType.recurringEvent;
  }

  const changedOrganizer =
    !!originalRescheduledBooking &&
    eventType.schedulingType === SchedulingType.ROUND_ROBIN &&
    originalRescheduledBooking.userId !== evt.organizer.id;

  let results: EventResult<AdditionalInformation & { url?: string; iCalUID?: string }>[] = [];
  let referencesToCreate: PartialReference[] = [];

  let booking: (Booking & { appsStatus?: AppsStatus[]; paymentUid?: string; paymentId?: number }) | null =
    null;

  loggerWithEventDetails.debug(
    "Going to create booking in DB now",
    safeStringify({
      organizerUser: organizerUser.id,
      attendeesList: attendeesList.map((guest) => ({ timeZone: guest.timeZone })),
      requiresConfirmation: evt.requiresConfirmation,
      isConfirmedByDefault,
      userReschedulingIsOwner,
    })
  );

  // update original rescheduled booking (no seats event)
  if (!eventType.seatsPerTimeSlot && originalRescheduledBooking?.uid) {
    await prisma.booking.update({
      where: {
        id: originalRescheduledBooking.id,
      },
      data: {
        rescheduled: true,
        status: BookingStatus.CANCELLED,
        rescheduledBy: reqBody.rescheduledBy,
      },
    });
  }

  try {
    booking = await createBooking({
      uid,
      reqBody: {
        user: reqBody.user,
        metadata: reqBody.metadata,
        recurringEventId: reqBody.recurringEventId,
      },
      eventType: {
        eventTypeData: eventType,
        id: eventTypeId,
        slug: eventTypeSlug,
        organizerUser,
        isConfirmedByDefault,
        paymentAppData,
      },
      input: {
        bookerEmail,
        rescheduleReason,
        changedOrganizer,
        smsReminderNumber,
        responses,
      },
      evt,
      originalRescheduledBooking,
    });

    // @NOTE: Add specific try catch for all subsequent async calls to avoid error
    // Sync Services
    await syncServicesUpdateWebUser(
      await prisma.user.findFirst({
        where: { id: userId },
        select: { id: true, email: true, name: true, username: true, createdDate: true },
      })
    );
    evt.uid = booking?.uid ?? null;
    evt.oneTimePassword = booking?.oneTimePassword ?? null;

    if (booking && booking.id && eventType.seatsPerTimeSlot) {
      const currentAttendee = booking.attendees.find(
        (attendee) =>
          attendee.email === req.body.responses.email ||
          (req.body.responses.attendeePhoneNumber &&
            attendee.phoneNumber === req.body.responses.attendeePhoneNumber)
      );

      // Save description to bookingSeat
      const uniqueAttendeeId = uuid();
      await prisma.bookingSeat.create({
        data: {
          referenceUid: uniqueAttendeeId,
          data: {
            description: additionalNotes,
            responses,
          },
          booking: {
            connect: {
              id: booking.id,
            },
          },
          attendee: {
            connect: {
              id: currentAttendee?.id,
            },
          },
        },
      });
      evt.attendeeSeatId = uniqueAttendeeId;
    }
  } catch (_err) {
    const err = getErrorFromUnknown(_err);
    loggerWithEventDetails.error(
      `Booking ${eventTypeId} failed`,
      "Error when saving booking to db",
      err.message
    );
    if (err.code === "P2002") {
      throw new HttpError({ statusCode: 409, message: "booking_conflict" });
    }
    throw err;
  }

  // After polling videoBusyTimes, credentials might have been changed due to refreshment, so query them again.
  const credentials = await refreshCredentials(allCredentials);
  const eventManager = new EventManager({ ...organizerUser, credentials }, eventType?.metadata?.apps);

  let videoCallUrl;

  //this is the actual rescheduling logic
  if (!eventType.seatsPerTimeSlot && originalRescheduledBooking?.uid) {
    log.silly("Rescheduling booking", originalRescheduledBooking.uid);
    // cancel workflow reminders from previous rescheduled booking
    await WorkflowRepository.deleteAllWorkflowReminders(originalRescheduledBooking.workflowReminders);

    evt = addVideoCallDataToEvent(originalRescheduledBooking.references, evt);

    // If organizer is changed in RR event then we need to delete the previous host destination calendar events
    const previousHostDestinationCalendar = originalRescheduledBooking?.destinationCalendar
      ? [originalRescheduledBooking?.destinationCalendar]
      : [];

    if (changedOrganizer) {
      evt.title = getEventName(eventNameObject);
      // location might changed and will be new created in eventManager.create (organizer default location)
      evt.videoCallData = undefined;
      // To prevent "The requested identifier already exists" error while updating event, we need to remove iCalUID
      evt.iCalUID = undefined;
    } else {
      // In case of rescheduling, we need to keep the previous host destination calendar
      evt.destinationCalendar = originalRescheduledBooking?.destinationCalendar
        ? [originalRescheduledBooking?.destinationCalendar]
        : evt.destinationCalendar;
    }

    const updateManager = await eventManager.reschedule(
      evt,
      originalRescheduledBooking.uid,
      undefined,
      changedOrganizer,
      previousHostDestinationCalendar
    );
    // This gets overridden when updating the event - to check if notes have been hidden or not. We just reset this back
    // to the default description when we are sending the emails.
    evt.description = eventType.description;

    results = updateManager.results;
    referencesToCreate = updateManager.referencesToCreate;

    videoCallUrl = evt.videoCallData && evt.videoCallData.url ? evt.videoCallData.url : null;

    // This gets overridden when creating the event - to check if notes have been hidden or not. We just reset this back
    // to the default description when we are sending the emails.
    evt.description = eventType.description;

    const { metadata: videoMetadata, videoCallUrl: _videoCallUrl } = getVideoCallDetails({
      results,
    });

    let metadata: AdditionalInformation = {};
    metadata = videoMetadata;
    videoCallUrl = _videoCallUrl;

    const isThereAnIntegrationError = results && results.some((res) => !res.success);

    if (isThereAnIntegrationError) {
      const error = {
        errorCode: "BookingReschedulingMeetingFailed",
        message: "Booking Rescheduling failed",
      };

      loggerWithEventDetails.error(
        `EventManager.reschedule failure in some of the integrations ${organizerUser.username}`,
        safeStringify({ error, results })
      );
    } else {
      if (results.length) {
        // Handle Google Meet results
        // We use the original booking location since the evt location changes to daily
        if (bookingLocation === MeetLocationType) {
          const googleMeetResult = {
            appName: GoogleMeetMetadata.name,
            type: "conferencing",
            uid: results[0].uid,
            originalEvent: results[0].originalEvent,
          };

          // Find index of google_calendar inside createManager.referencesToCreate
          const googleCalIndex = updateManager.referencesToCreate.findIndex(
            (ref) => ref.type === "google_calendar"
          );
          const googleCalResult = results[googleCalIndex];

          if (!googleCalResult) {
            loggerWithEventDetails.warn("Google Calendar not installed but using Google Meet as location");
            results.push({
              ...googleMeetResult,
              success: false,
              calWarnings: [tOrganizer("google_meet_warning")],
            });
          }

          const googleHangoutLink = Array.isArray(googleCalResult?.updatedEvent)
            ? googleCalResult.updatedEvent[0]?.hangoutLink
            : googleCalResult?.updatedEvent?.hangoutLink ?? googleCalResult?.createdEvent?.hangoutLink;

          if (googleHangoutLink) {
            results.push({
              ...googleMeetResult,
              success: true,
            });

            // Add google_meet to referencesToCreate in the same index as google_calendar
            updateManager.referencesToCreate[googleCalIndex] = {
              ...updateManager.referencesToCreate[googleCalIndex],
              meetingUrl: googleHangoutLink,
            };

            // Also create a new referenceToCreate with type video for google_meet
            updateManager.referencesToCreate.push({
              type: "google_meet_video",
              meetingUrl: googleHangoutLink,
              uid: googleCalResult.uid,
              credentialId: updateManager.referencesToCreate[googleCalIndex].credentialId,
            });
          } else if (googleCalResult && !googleHangoutLink) {
            results.push({
              ...googleMeetResult,
              success: false,
            });
          }
        }
        const createdOrUpdatedEvent = Array.isArray(results[0]?.updatedEvent)
          ? results[0]?.updatedEvent[0]
          : results[0]?.updatedEvent ?? results[0]?.createdEvent;
        metadata.hangoutLink = createdOrUpdatedEvent?.hangoutLink;
        metadata.conferenceData = createdOrUpdatedEvent?.conferenceData;
        metadata.entryPoints = createdOrUpdatedEvent?.entryPoints;
        evt.appsStatus = handleAppsStatus(results, booking, reqAppsStatus);
        videoCallUrl =
          metadata.hangoutLink ||
          createdOrUpdatedEvent?.url ||
          organizerOrFirstDynamicGroupMemberDefaultLocationUrl ||
          getVideoCallUrlFromCalEvent(evt) ||
          videoCallUrl;
      }

      const calendarResult = results.find((result) => result.type.includes("_calendar"));

      evt.iCalUID = Array.isArray(calendarResult?.updatedEvent)
        ? calendarResult?.updatedEvent[0]?.iCalUID
        : calendarResult?.updatedEvent?.iCalUID || undefined;
    }

    evt.appsStatus = handleAppsStatus(results, booking, reqAppsStatus);

    if (noEmail !== true && isConfirmedByDefault) {
      const copyEvent = cloneDeep(evt);
      const copyEventAdditionalInfo = {
        ...copyEvent,
        additionalInformation: metadata,
        additionalNotes, // Resets back to the additionalNote input and not the override value
        cancellationReason: `$RCH$${rescheduleReason ? rescheduleReason : ""}`, // Removable code prefix to differentiate cancellation from rescheduling for email
      };
      loggerWithEventDetails.debug("Emails: Sending rescheduled emails for booking confirmation");

      /*
        handle emails for round robin
          - if booked rr host is the same, then rescheduling email
          - if new rr host is booked, then cancellation email to old host and confirmation email to new host
      */
      if (eventType.schedulingType === SchedulingType.ROUND_ROBIN) {
        const originalBookingMemberEmails: Person[] = [];

        for (const user of originalRescheduledBooking.attendees) {
          const translate = await getTranslation(user.locale ?? "en", "common");
          originalBookingMemberEmails.push({
            name: user.name,
            email: user.email,
            timeZone: user.timeZone,
            phoneNumber: user.phoneNumber,
            language: { translate, locale: user.locale ?? "en" },
          });
        }
        if (originalRescheduledBooking.user) {
          const translate = await getTranslation(originalRescheduledBooking.user.locale ?? "en", "common");
          originalBookingMemberEmails.push({
            ...originalRescheduledBooking.user,
            name: originalRescheduledBooking.user.name || "",
            language: { translate, locale: originalRescheduledBooking.user.locale ?? "en" },
          });
        }

        const newBookingMemberEmails: Person[] =
          copyEvent.team?.members
            .map((member) => member)
            .concat(copyEvent.organizer)
            .concat(copyEvent.attendees) || [];

        const matchOriginalMemberWithNewMember = (originalMember: Person, newMember: Person) => {
          return originalMember.email === newMember.email;
        };

        // scheduled Emails
        const newBookedMembers = newBookingMemberEmails.filter(
          (member) =>
            !originalBookingMemberEmails.find((originalMember) =>
              matchOriginalMemberWithNewMember(originalMember, member)
            )
        );
        // cancelled Emails
        const cancelledMembers = originalBookingMemberEmails.filter(
          (member) =>
            !newBookingMemberEmails.find((newMember) => matchOriginalMemberWithNewMember(member, newMember))
        );
        // rescheduled Emails
        const rescheduledMembers = newBookingMemberEmails.filter((member) =>
          originalBookingMemberEmails.find((orignalMember) =>
            matchOriginalMemberWithNewMember(orignalMember, member)
          )
        );

        sendRoundRobinRescheduledEmailsAndSMS(
          copyEventAdditionalInfo,
          rescheduledMembers,
          eventType.metadata
        );
        sendRoundRobinScheduledEmailsAndSMS(copyEventAdditionalInfo, newBookedMembers, eventType.metadata);
        sendRoundRobinCancelledEmailsAndSMS(copyEventAdditionalInfo, cancelledMembers, eventType.metadata);
      } else {
        // send normal rescheduled emails (non round robin event, where organizers stay the same)
        await sendRescheduledEmailsAndSMS(
          {
            ...copyEvent,
            additionalInformation: metadata,
            additionalNotes, // Resets back to the additionalNote input and not the override value
            cancellationReason: `$RCH$${rescheduleReason ? rescheduleReason : ""}`, // Removable code prefix to differentiate cancellation from rescheduling for email
          },
          eventType?.metadata
        );
      }
    }
    // If it's not a reschedule, doesn't require confirmation and there's no price,
    // Create a booking
  } else if (isConfirmedByDefault) {
    // Use EventManager to conditionally use all needed integrations.
    const createManager = await eventManager.create(evt);
    if (evt.location) {
      booking.location = evt.location;
    }
    // This gets overridden when creating the event - to check if notes have been hidden or not. We just reset this back
    // to the default description when we are sending the emails.
    evt.description = eventType.description;

    results = createManager.results;
    referencesToCreate = createManager.referencesToCreate;
    videoCallUrl = evt.videoCallData && evt.videoCallData.url ? evt.videoCallData.url : null;

    if (results.length > 0 && results.every((res) => !res.success)) {
      const error = {
        errorCode: "BookingCreatingMeetingFailed",
        message: "Booking failed",
      };

      loggerWithEventDetails.error(
        `EventManager.create failure in some of the integrations ${organizerUser.username}`,
        safeStringify({ error, results })
      );
    } else {
      const additionalInformation: AdditionalInformation = {};

      if (results.length) {
        // Handle Google Meet results
        // We use the original booking location since the evt location changes to daily
        if (bookingLocation === MeetLocationType) {
          const googleMeetResult = {
            appName: GoogleMeetMetadata.name,
            type: "conferencing",
            uid: results[0].uid,
            originalEvent: results[0].originalEvent,
          };

          // Find index of google_calendar inside createManager.referencesToCreate
          const googleCalIndex = createManager.referencesToCreate.findIndex(
            (ref) => ref.type === "google_calendar"
          );
          const googleCalResult = results[googleCalIndex];

          if (!googleCalResult) {
            loggerWithEventDetails.warn("Google Calendar not installed but using Google Meet as location");
            results.push({
              ...googleMeetResult,
              success: false,
              calWarnings: [tOrganizer("google_meet_warning")],
            });
          }

          if (googleCalResult?.createdEvent?.hangoutLink) {
            results.push({
              ...googleMeetResult,
              success: true,
            });

            // Add google_meet to referencesToCreate in the same index as google_calendar
            createManager.referencesToCreate[googleCalIndex] = {
              ...createManager.referencesToCreate[googleCalIndex],
              meetingUrl: googleCalResult.createdEvent.hangoutLink,
            };

            // Also create a new referenceToCreate with type video for google_meet
            createManager.referencesToCreate.push({
              type: "google_meet_video",
              meetingUrl: googleCalResult.createdEvent.hangoutLink,
              uid: googleCalResult.uid,
              credentialId: createManager.referencesToCreate[googleCalIndex].credentialId,
            });
          } else if (googleCalResult && !googleCalResult.createdEvent?.hangoutLink) {
            results.push({
              ...googleMeetResult,
              success: false,
            });
          }
        }
        // TODO: Handle created event metadata more elegantly
        additionalInformation.hangoutLink = results[0].createdEvent?.hangoutLink;
        additionalInformation.conferenceData = results[0].createdEvent?.conferenceData;
        additionalInformation.entryPoints = results[0].createdEvent?.entryPoints;
        evt.appsStatus = handleAppsStatus(results, booking, reqAppsStatus);
        videoCallUrl =
          additionalInformation.hangoutLink ||
          organizerOrFirstDynamicGroupMemberDefaultLocationUrl ||
          videoCallUrl;

        if (evt.iCalUID !== booking.iCalUID) {
          // The eventManager could change the iCalUID. At this point we can update the DB record
          await prisma.booking.update({
            where: {
              id: booking.id,
            },
            data: {
              iCalUID: evt.iCalUID || booking.iCalUID,
            },
          });
        }
      }
      if (noEmail !== true) {
        let isHostConfirmationEmailsDisabled = false;
        let isAttendeeConfirmationEmailDisabled = false;

        isHostConfirmationEmailsDisabled =
          eventType.metadata?.disableStandardEmails?.confirmation?.host || false;
        isAttendeeConfirmationEmailDisabled =
          eventType.metadata?.disableStandardEmails?.confirmation?.attendee || false;

        if (isHostConfirmationEmailsDisabled) {
          isHostConfirmationEmailsDisabled = allowDisablingHostConfirmationEmails(workflows);
        }

        if (isAttendeeConfirmationEmailDisabled) {
          isAttendeeConfirmationEmailDisabled = allowDisablingAttendeeConfirmationEmails(workflows);
        }

        loggerWithEventDetails.debug(
          "Emails: Sending scheduled emails for booking confirmation",
          safeStringify({
            calEvent: getPiiFreeCalendarEvent(evt),
          })
        );

        await sendScheduledEmailsAndSMS(
          {
            ...evt,
            additionalInformation,
            additionalNotes,
            customInputs,
          },
          eventNameObject,
          isHostConfirmationEmailsDisabled,
          isAttendeeConfirmationEmailDisabled,
          eventType.metadata
        );
      }
    }
  } else {
    // If isConfirmedByDefault is false, then booking can't be considered ACCEPTED and thus EventManager has no role to play. Booking is created as PENDING
    loggerWithEventDetails.debug(
      `EventManager doesn't need to create or reschedule event for booking ${organizerUser.username}`,
      safeStringify({
        calEvent: getPiiFreeCalendarEvent(evt),
        isConfirmedByDefault,
        paymentValue: paymentAppData.price,
      })
    );
  }

  const bookingRequiresPayment =
    !Number.isNaN(paymentAppData.price) &&
    paymentAppData.price > 0 &&
    !originalRescheduledBooking?.paid &&
    !!booking;

  if (!isConfirmedByDefault && noEmail !== true && !bookingRequiresPayment) {
    loggerWithEventDetails.debug(
      `Emails: Booking ${organizerUser.username} requires confirmation, sending request emails`,
      safeStringify({
        calEvent: getPiiFreeCalendarEvent(evt),
      })
    );
    await sendOrganizerRequestEmail({ ...evt, additionalNotes }, eventType.metadata);
    await sendAttendeeRequestEmailAndSMS({ ...evt, additionalNotes }, attendeesList[0], eventType.metadata);
  }

  if (booking.location?.startsWith("http")) {
    videoCallUrl = booking.location;
  }

  const metadata = videoCallUrl
    ? {
        videoCallUrl: getVideoCallUrlFromCalEvent(evt) || videoCallUrl,
      }
    : undefined;

  const webhookData: EventPayloadType = {
    ...evt,
    ...eventTypeInfo,
    bookingId: booking?.id,
    rescheduleId: originalRescheduledBooking?.id || undefined,
    rescheduleUid,
    rescheduleStartTime: originalRescheduledBooking?.startTime
      ? dayjs(originalRescheduledBooking?.startTime).utc().format()
      : undefined,
    rescheduleEndTime: originalRescheduledBooking?.endTime
      ? dayjs(originalRescheduledBooking?.endTime).utc().format()
      : undefined,
    metadata: { ...metadata, ...reqBody.metadata },
    eventTypeId,
    status: "ACCEPTED",
    smsReminderNumber: booking?.smsReminderNumber || undefined,
    rescheduledBy: reqBody.rescheduledBy,
  };

  if (bookingRequiresPayment) {
    loggerWithEventDetails.debug(`Booking ${organizerUser.username} requires payment`);
    // Load credentials.app.categories
    const credentialPaymentAppCategories = await prisma.credential.findMany({
      where: {
        ...(paymentAppData.credentialId ? { id: paymentAppData.credentialId } : { userId: organizerUser.id }),
        app: {
          categories: {
            hasSome: ["payment"],
          },
        },
      },
      select: {
        key: true,
        appId: true,
        app: {
          select: {
            categories: true,
            dirName: true,
          },
        },
      },
    });
    const eventTypePaymentAppCredential = credentialPaymentAppCategories.find((credential) => {
      return credential.appId === paymentAppData.appId;
    });

    if (!eventTypePaymentAppCredential) {
      throw new HttpError({ statusCode: 400, message: "Missing payment credentials" });
    }

    // Convert type of eventTypePaymentAppCredential to appId: EventTypeAppList
    if (!booking.user) booking.user = organizerUser;
    const payment = await handlePayment(
      evt,
      eventType,
      eventTypePaymentAppCredential as IEventTypePaymentCredentialType,
      booking,
      fullName,
      bookerEmail,
      bookerPhoneNumber
    );
    const subscriberOptionsPaymentInitiated: GetSubscriberOptions = {
      userId: triggerForUser ? organizerUser.id : null,
      eventTypeId,
      triggerEvent: WebhookTriggerEvents.BOOKING_PAYMENT_INITIATED,
      teamId,
      orgId,
      oAuthClientId: platformClientId,
    };
    await handleWebhookTrigger({
      subscriberOptions: subscriberOptionsPaymentInitiated,
      eventTrigger: WebhookTriggerEvents.BOOKING_PAYMENT_INITIATED,
      webhookData: {
        ...webhookData,
        paymentId: payment?.id,
      },
    });

    req.statusCode = 201;
    // TODO: Refactor better so this booking object is not passed
    // all around and instead the individual fields are sent as args.
    const bookingResponse = {
      ...booking,
      user: {
        ...booking.user,
        email: null,
      },
    };

    return {
      ...bookingResponse,
      ...luckyUserResponse,
      message: "Payment required",
      paymentRequired: true,
      paymentUid: payment?.uid,
      paymentId: payment?.id,
    };
  }

  loggerWithEventDetails.debug(`Booking ${organizerUser.username} completed`);

  // We are here so, booking doesn't require payment and booking is also created in DB already, through createBooking call
  if (isConfirmedByDefault) {
    const subscribersMeetingEnded = await getWebhooks(subscriberOptionsMeetingEnded);
    const subscribersMeetingStarted = await getWebhooks(subscriberOptionsMeetingStarted);

    let deleteWebhookScheduledTriggerPromise: Promise<unknown> = Promise.resolve();
    const scheduleTriggerPromises = [];

    if (rescheduleUid && originalRescheduledBooking) {
      //delete all scheduled triggers for meeting ended and meeting started of booking
      deleteWebhookScheduledTriggerPromise = deleteWebhookScheduledTriggers({
        booking: originalRescheduledBooking,
      });
    }

    if (booking && booking.status === BookingStatus.ACCEPTED) {
      for (const subscriber of subscribersMeetingEnded) {
        scheduleTriggerPromises.push(
          scheduleTrigger({
            booking,
            subscriberUrl: subscriber.subscriberUrl,
            subscriber,
            triggerEvent: WebhookTriggerEvents.MEETING_ENDED,
          })
        );
      }

      for (const subscriber of subscribersMeetingStarted) {
        scheduleTriggerPromises.push(
          scheduleTrigger({
            booking,
            subscriberUrl: subscriber.subscriberUrl,
            subscriber,
            triggerEvent: WebhookTriggerEvents.MEETING_STARTED,
          })
        );
      }
    }

    await Promise.all([deleteWebhookScheduledTriggerPromise, ...scheduleTriggerPromises]).catch((error) => {
      loggerWithEventDetails.error(
        "Error while scheduling or canceling webhook triggers",
        JSON.stringify({ error })
      );
    });

    // Send Webhook call if hooked to BOOKING_CREATED & BOOKING_RESCHEDULED
    await handleWebhookTrigger({ subscriberOptions, eventTrigger, webhookData });
  } else {
    // if eventType requires confirmation we will trigger the BOOKING REQUESTED Webhook
    const eventTrigger: WebhookTriggerEvents = WebhookTriggerEvents.BOOKING_REQUESTED;
    subscriberOptions.triggerEvent = eventTrigger;
    webhookData.status = "PENDING";
    await handleWebhookTrigger({ subscriberOptions, eventTrigger, webhookData });
  }

  try {
    if (hasHashedBookingLink && reqBody.hashedLink) {
      await prisma.hashedLink.delete({
        where: {
          link: reqBody.hashedLink as string,
        },
      });
    }
  } catch (error) {
    loggerWithEventDetails.error("Error while updating hashed link", JSON.stringify({ error }));
  }

  if (!booking) throw new HttpError({ statusCode: 400, message: "Booking failed" });

  try {
    await prisma.booking.update({
      where: {
        uid: booking.uid,
      },
      data: {
        location: evt.location,
        metadata: { ...(typeof booking.metadata === "object" && booking.metadata), ...metadata },
        references: {
          createMany: {
            data: referencesToCreate,
          },
        },
      },
    });
  } catch (error) {
    loggerWithEventDetails.error("Error while creating booking references", JSON.stringify({ error }));
  }

  const evtWithMetadata = {
    ...evt,
    metadata,
    eventType: { slug: eventType.slug, schedulingType: eventType.schedulingType, hosts: eventType.hosts },
    bookerUrl,
  };

  if (!eventType.metadata?.disableStandardEmails?.all?.attendee) {
    await scheduleMandatoryReminder(
      evtWithMetadata,
      workflows,
      !isConfirmedByDefault,
      !!eventType.owner?.hideBranding,
      evt.attendeeSeatId
    );
  }

  try {
    await scheduleWorkflowReminders({
      workflows,
      smsReminderNumber: smsReminderNumber || null,
      calendarEvent: evtWithMetadata,
      isNotConfirmed: rescheduleUid ? false : !isConfirmedByDefault,
      isRescheduleEvent: !!rescheduleUid,
      isFirstRecurringEvent: req.body.allRecurringDates ? req.body.isFirstRecurringSlot : undefined,
      hideBranding: !!eventType.owner?.hideBranding,
      seatReferenceUid: evt.attendeeSeatId,
    });
  } catch (error) {
    loggerWithEventDetails.error("Error while scheduling workflow reminders", JSON.stringify({ error }));
  }

  // booking successful
  req.statusCode = 201;

  // TODO: Refactor better so this booking object is not passed
  // all around and instead the individual fields are sent as args.
  const bookingResponse = {
    ...booking,
    user: {
      ...booking.user,
      email: null,
    },
    paymentRequired: false,
  };

  return {
    ...bookingResponse,
    ...luckyUserResponse,
    references: referencesToCreate,
    seatReferenceUid: evt.attendeeSeatId,
  };
}

export default handler;<|MERGE_RESOLUTION|>--- conflicted
+++ resolved
@@ -61,14 +61,10 @@
 import { WorkflowRepository } from "@calcom/lib/server/repository/workflow";
 import { updateWebUser as syncServicesUpdateWebUser } from "@calcom/lib/sync/SyncServiceManager";
 import { getTimeFormatStringFromUserTimeFormat } from "@calcom/lib/timeFormat";
-<<<<<<< HEAD
 import prisma, { userSelect } from "@calcom/prisma";
-import type { BookingReference } from "@calcom/prisma/client";
 import { MembershipRole } from "@calcom/prisma/client";
-=======
-import prisma from "@calcom/prisma";
->>>>>>> be728e9c
 import { BookingStatus, SchedulingType, WebhookTriggerEvents } from "@calcom/prisma/enums";
+import { credentialForCalendarServiceSelect } from "@calcom/prisma/selects/credential";
 import { userMetadata as userMetadataSchema } from "@calcom/prisma/zod-utils";
 import { getAllWorkflowsFromEventType } from "@calcom/trpc/server/routers/viewer/workflows/util";
 import type { AdditionalInformation, AppsStatus, CalendarEvent, Person } from "@calcom/types/Calendar";
@@ -89,16 +85,12 @@
 import type { getEventTypeResponse } from "./handleNewBooking/getEventTypesFromDB";
 import { getLocationValuesForDb } from "./handleNewBooking/getLocationValuesForDb";
 import { getOriginalRescheduledBooking } from "./handleNewBooking/getOriginalRescheduledBooking";
-<<<<<<< HEAD
 import {
   getRequiresConfirmationFlags,
   isUserReschedulingOwner,
 } from "./handleNewBooking/getRequiresConfirmationFlags";
-=======
-import { getRequiresConfirmationFlags } from "./handleNewBooking/getRequiresConfirmationFlags";
 import { getSeatedBooking } from "./handleNewBooking/getSeatedBooking";
 import { getVideoCallDetails } from "./handleNewBooking/getVideoCallDetails";
->>>>>>> be728e9c
 import { handleAppsStatus } from "./handleNewBooking/handleAppsStatus";
 import { loadAndValidateUsers } from "./handleNewBooking/loadAndValidateUsers";
 import type {
@@ -303,38 +295,16 @@
     reqBodyRescheduleUid: reqBody.rescheduleUid,
   });
 
-<<<<<<< HEAD
+  const bookingSeat = reqBody.rescheduleUid ? await getSeatedBooking(reqBody.rescheduleUid) : null;
+  const rescheduleUid = bookingSeat ? bookingSeat.booking.uid : reqBody.rescheduleUid;
+
+  let originalRescheduledBooking = rescheduleUid
+    ? await getOriginalRescheduledBooking(rescheduleUid, !!eventType.seatsPerTimeSlot)
+    : null;
+
   const guestsList: IsFixedAwareUser[] = [];
 
-  //this gets the original rescheduled booking
   if (rescheduleUid) {
-    // rescheduleUid can be bookingUid and bookingSeatUid
-    bookingSeat = await prisma.bookingSeat.findUnique({
-      where: {
-        referenceUid: rescheduleUid,
-      },
-      include: {
-        booking: true,
-        attendee: true,
-      },
-    });
-    if (bookingSeat) {
-      rescheduleUid = bookingSeat.booking.uid;
-    }
-    originalRescheduledBooking = await getOriginalRescheduledBooking(
-      rescheduleUid,
-      !!eventType.seatsPerTimeSlot
-    );
-    if (!originalRescheduledBooking) {
-      throw new HttpError({ statusCode: 404, message: "Could not find original booking" });
-    }
-
-    if (
-      originalRescheduledBooking.status === BookingStatus.CANCELLED &&
-      !originalRescheduledBooking.rescheduled
-    ) {
-      throw new HttpError({ statusCode: 403, message: ErrorCode.CancelledBookingsCannotBeRescheduled });
-    }
     const userReschedulingIsOwner = isUserReschedulingOwner(userId, originalRescheduledBooking?.user?.id);
     let isTeamOrOrgOwnerOrAdmin = false;
     const orgId = userId && (await getOrgIdFromMemberOrTeamId({ memberId: userId }));
@@ -383,14 +353,6 @@
       });
     }
   }
-=======
-  const bookingSeat = reqBody.rescheduleUid ? await getSeatedBooking(reqBody.rescheduleUid) : null;
-  const rescheduleUid = bookingSeat ? bookingSeat.booking.uid : reqBody.rescheduleUid;
-
-  let originalRescheduledBooking = rescheduleUid
-    ? await getOriginalRescheduledBooking(rescheduleUid, !!eventType.seatsPerTimeSlot)
-    : null;
->>>>>>> be728e9c
 
   let luckyUserResponse;
   let isFirstSeat = true;
