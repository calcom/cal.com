import type { App, Credential, EventTypeCustomInput } from "@prisma/client";
import { BookingStatus, SchedulingType, WebhookTriggerEvents, WorkflowMethods, Prisma } from "@prisma/client";
import async from "async";
import { isValidPhoneNumber } from "libphonenumber-js";
import { cloneDeep } from "lodash";
import type { NextApiRequest } from "next";
import short, { uuid } from "short-uuid";
import { v5 as uuidv5 } from "uuid";
import z from "zod";

import { getCalendar } from "@calcom/app-store/_utils/getCalendar";
import { metadata as GoogleMeetMetadata } from "@calcom/app-store/googlevideo/_metadata";
import type { LocationObject } from "@calcom/app-store/locations";
import { getLocationValueForDB } from "@calcom/app-store/locations";
import { MeetLocationType } from "@calcom/app-store/locations";
import { handleEthSignature } from "@calcom/app-store/rainbow/utils/ethereum";
import type { EventTypeAppsList } from "@calcom/app-store/utils";
import { getAppFromSlug, getEventTypeAppData } from "@calcom/app-store/utils";
import { cancelScheduledJobs, scheduleTrigger } from "@calcom/app-store/zapier/lib/nodeScheduler";
import EventManager from "@calcom/core/EventManager";
import { getEventName } from "@calcom/core/event";
import { getUserAvailability } from "@calcom/core/getUserAvailability";
import { deleteMeeting } from "@calcom/core/videoClient";
import type { ConfigType, Dayjs } from "@calcom/dayjs";
import dayjs from "@calcom/dayjs";
import {
  sendAttendeeRequestEmail,
  sendOrganizerRequestEmail,
  sendRescheduledEmails,
  sendScheduledEmails,
<<<<<<< HEAD
  sendScheduledSeatsEmails,
=======
>>>>>>> e3943d4b
  sendRescheduledSeatEmail,
} from "@calcom/emails";
import { getBookingFieldsWithSystemFields } from "@calcom/features/bookings/lib/getBookingFields";
import { deleteScheduledEmailReminder } from "@calcom/features/ee/workflows/lib/reminders/emailReminderManager";
import { scheduleWorkflowReminders } from "@calcom/features/ee/workflows/lib/reminders/reminderScheduler";
import { deleteScheduledSMSReminder } from "@calcom/features/ee/workflows/lib/reminders/smsReminderManager";
import getWebhooks from "@calcom/features/webhooks/lib/getWebhooks";
import { isPrismaObjOrUndefined, parseRecurringEvent } from "@calcom/lib";
import { getVideoCallUrl } from "@calcom/lib/CalEventParser";
import { getDSTDifference, isInDST } from "@calcom/lib/date-fns";
import { getDefaultEvent, getGroupName, getUsernameList } from "@calcom/lib/defaultEvents";
import { getErrorFromUnknown } from "@calcom/lib/errors";
import getPaymentAppData from "@calcom/lib/getPaymentAppData";
import { HttpError } from "@calcom/lib/http-error";
import isOutOfBounds, { BookingDateInPastError } from "@calcom/lib/isOutOfBounds";
import logger from "@calcom/lib/logger";
import { handlePayment } from "@calcom/lib/payment/handlePayment";
import { checkBookingLimits, getLuckyUser } from "@calcom/lib/server";
import { getTranslation } from "@calcom/lib/server/i18n";
import { slugify } from "@calcom/lib/slugify";
import { updateWebUser as syncServicesUpdateWebUser } from "@calcom/lib/sync/SyncServiceManager";
import prisma, { userSelect } from "@calcom/prisma";
import type { BookingReference } from "@calcom/prisma/client";
import type { bookingCreateSchemaLegacyPropsForApi } from "@calcom/prisma/zod-utils";
import {
  bookingCreateBodySchemaForApi,
  customInputSchema,
  EventTypeMetaDataSchema,
  extendedBookingCreateBody,
  userMetadata as userMetadataSchema,
} from "@calcom/prisma/zod-utils";
import type { BufferedBusyTime } from "@calcom/types/BufferedBusyTime";
import type { AdditionalInformation, AppsStatus, CalendarEvent, Person } from "@calcom/types/Calendar";
import type { EventResult, PartialReference } from "@calcom/types/EventManager";
import type { WorkingHours } from "@calcom/types/schedule";

import type { EventTypeInfo } from "../../webhooks/lib/sendPayload";
import sendPayload from "../../webhooks/lib/sendPayload";
import getBookingResponsesSchema from "./getBookingResponsesSchema";

const translator = short();
const log = logger.getChildLogger({ prefix: ["[api] book:user"] });

type User = Prisma.UserGetPayload<typeof userSelect>;
type BufferedBusyTimes = BufferedBusyTime[];

interface IEventTypePaymentCredentialType {
  appId: EventTypeAppsList;
  app: {
    categories: App["categories"];
    dirName: string;
  };
  key: Prisma.JsonValue;
}

/**
 * Refreshes a Credential with fresh data from the database.
 *
 * @param credential
 */
async function refreshCredential(credential: Credential): Promise<Credential> {
  const newCredential = await prisma.credential.findUnique({
    where: {
      id: credential.id,
    },
  });

  if (!newCredential) {
    return credential;
  } else {
    return newCredential;
  }
}

/**
 * Refreshes the given set of credentials.
 *
 * @param credentials
 */
async function refreshCredentials(credentials: Array<Credential>): Promise<Array<Credential>> {
  return await async.mapLimit(credentials, 5, refreshCredential);
}

const isWithinAvailableHours = (
  timeSlot: { start: ConfigType; end: ConfigType },
  {
    workingHours,
    organizerTimeZone,
    inviteeTimeZone,
  }: {
    workingHours: WorkingHours[];
    organizerTimeZone: string;
    inviteeTimeZone: string;
  }
) => {
  const timeSlotStart = dayjs(timeSlot.start).utc();
  const timeSlotEnd = dayjs(timeSlot.end).utc();
  const isOrganizerInDST = isInDST(dayjs().tz(organizerTimeZone));
  const isInviteeInDST = isInDST(dayjs().tz(organizerTimeZone));
  const isOrganizerInDSTWhenSlotStart = isInDST(timeSlotStart.tz(organizerTimeZone));
  const isInviteeInDSTWhenSlotStart = isInDST(timeSlotStart.tz(inviteeTimeZone));
  const organizerDSTDifference = getDSTDifference(organizerTimeZone);
  const inviteeDSTDifference = getDSTDifference(inviteeTimeZone);
  const sameDSTUsers = isOrganizerInDSTWhenSlotStart === isInviteeInDSTWhenSlotStart;
  const organizerDST = isOrganizerInDST === isOrganizerInDSTWhenSlotStart;
  const inviteeDST = isInviteeInDST === isInviteeInDSTWhenSlotStart;
  const getTime = (slotTime: Dayjs, minutes: number) =>
    slotTime
      .startOf("day")
      .add(
        sameDSTUsers && organizerDST && inviteeDST
          ? minutes
          : minutes -
              (isOrganizerInDSTWhenSlotStart || isOrganizerInDST
                ? organizerDSTDifference
                : inviteeDSTDifference),
        "minutes"
      );
  for (const workingHour of workingHours) {
    const startTime = getTime(timeSlotStart, workingHour.startTime);
    const endTime = getTime(timeSlotEnd, workingHour.endTime);
    if (
      workingHour.days.includes(timeSlotStart.day()) &&
      // UTC mode, should be performant.
      timeSlotStart.isBetween(startTime, endTime, null, "[)") &&
      timeSlotEnd.isBetween(startTime, endTime, null, "(]")
    ) {
      return true;
    }
  }
  return false;
};

// if true, there are conflicts.
function checkForConflicts(busyTimes: BufferedBusyTimes, time: dayjs.ConfigType, length: number) {
  // Early return
  if (!Array.isArray(busyTimes) || busyTimes.length < 1) {
    return false; // guaranteed no conflicts when there is no busy times.
  }

  for (const busyTime of busyTimes) {
    const startTime = dayjs(busyTime.start);
    const endTime = dayjs(busyTime.end);
    // Check if time is between start and end times
    if (dayjs(time).isBetween(startTime, endTime, null, "[)")) {
      return true;
    }
    // Check if slot end time is between start and end time
    if (dayjs(time).add(length, "minutes").isBetween(startTime, endTime)) {
      return true;
    }
    // Check if startTime is between slot
    if (startTime.isBetween(dayjs(time), dayjs(time).add(length, "minutes"))) {
      return true;
    }
  }
  return false;
}

const getEventTypesFromDB = async (eventTypeId: number) => {
  const eventType = await prisma.eventType.findUniqueOrThrow({
    where: {
      id: eventTypeId,
    },
    select: {
      id: true,
      customInputs: true,
      disableGuests: true,
      users: userSelect,
      team: {
        select: {
          id: true,
          name: true,
        },
      },
      bookingFields: true,
      title: true,
      length: true,
      eventName: true,
      schedulingType: true,
      description: true,
      periodType: true,
      periodStartDate: true,
      periodEndDate: true,
      periodDays: true,
      periodCountCalendarDays: true,
      requiresConfirmation: true,
      userId: true,
      price: true,
      currency: true,
      metadata: true,
      destinationCalendar: true,
      hideCalendarNotes: true,
      seatsPerTimeSlot: true,
      recurringEvent: true,
      seatsShowAttendees: true,
      bookingLimits: true,
      workflows: {
        include: {
          workflow: {
            include: {
              steps: true,
            },
          },
        },
      },
      locations: true,
      timeZone: true,
      schedule: {
        select: {
          availability: true,
          timeZone: true,
        },
      },
      hosts: {
        select: {
          isFixed: true,
          user: userSelect,
        },
      },
      availability: {
        select: {
          date: true,
          startTime: true,
          endTime: true,
          days: true,
        },
      },
    },
  });

  return {
    ...eventType,
    metadata: EventTypeMetaDataSchema.parse(eventType.metadata),
    recurringEvent: parseRecurringEvent(eventType.recurringEvent),
    customInputs: customInputSchema.array().parse(eventType.customInputs || []),
    locations: (eventType.locations ?? []) as LocationObject[],
    bookingFields: getBookingFieldsWithSystemFields(eventType),
  };
};

type IsFixedAwareUser = User & { isFixed: boolean };

async function ensureAvailableUsers(
  eventType: Awaited<ReturnType<typeof getEventTypesFromDB>> & {
    users: IsFixedAwareUser[];
  },
  input: { dateFrom: string; dateTo: string; timeZone: string },
  recurringDatesInfo?: {
    allRecurringDates: string[] | undefined;
    currentRecurringIndex: number | undefined;
  }
) {
  const availableUsers: IsFixedAwareUser[] = [];
  /** Let's start checking for availability */
  for (const user of eventType.users) {
    const { busy: bufferedBusyTimes, workingHours } = await getUserAvailability(
      {
        userId: user.id,
        eventTypeId: eventType.id,
        ...input,
      },
      { user, eventType }
    );

    // check if time slot is outside of schedule.
    if (
      !isWithinAvailableHours(
        { start: input.dateFrom, end: input.dateTo },
        {
          workingHours,
          organizerTimeZone: eventType.timeZone || eventType?.schedule?.timeZone || user.timeZone,
          inviteeTimeZone: input.timeZone,
        }
      )
    ) {
      // user does not have availability at this time, skip user.
      continue;
    }

    console.log("calendarBusyTimes==>>>", bufferedBusyTimes);

    let foundConflict = false;
    try {
      if (
        eventType.recurringEvent &&
        recurringDatesInfo?.currentRecurringIndex === 0 &&
        recurringDatesInfo.allRecurringDates
      ) {
        const allBookingDates = recurringDatesInfo.allRecurringDates.map((strDate) => new Date(strDate));
        // Go through each date for the recurring event and check if each one's availability
        // DONE: Decreased computational complexity from O(2^n) to O(n) by refactoring this loop to stop
        // running at the first unavailable time.
        let i = 0;
        while (!foundConflict && i < allBookingDates.length) {
          foundConflict = checkForConflicts(bufferedBusyTimes, allBookingDates[i++], eventType.length);
        }
      } else {
        foundConflict = checkForConflicts(bufferedBusyTimes, input.dateFrom, eventType.length);
      }
    } catch {
      log.debug({
        message: "Unable set isAvailableToBeBooked. Using true. ",
      });
    }
    // no conflicts found, add to available users.
    if (!foundConflict) {
      availableUsers.push(user);
    }
  }
  if (!availableUsers.length) {
    throw new Error("No available users found.");
  }
  return availableUsers;
}

async function getOriginalRescheduledBooking(uid: string, seatsEventType?: boolean) {
  return prisma.booking.findFirst({
    where: {
      uid: uid,
      status: {
        in: [BookingStatus.ACCEPTED, BookingStatus.CANCELLED, BookingStatus.PENDING],
      },
    },
    include: {
      attendees: {
        select: {
          name: true,
          email: true,
          locale: true,
          timeZone: true,
          ...(seatsEventType && { bookingSeat: true, id: true }),
        },
      },
      user: {
        select: {
          id: true,
          name: true,
          email: true,
          locale: true,
          timeZone: true,
        },
      },
      payment: true,
      references: true,
      workflowReminders: true,
    },
  });
}

function getBookingData({
  req,
  isNotAnApiCall,
  eventType,
}: {
  req: NextApiRequest;
  isNotAnApiCall: boolean;
  eventType: Awaited<ReturnType<typeof getEventTypesFromDB>>;
}) {
  const bookingDataSchema = isNotAnApiCall
    ? extendedBookingCreateBody.merge(
        z.object({
          responses: getBookingResponsesSchema({
            bookingFields: eventType.bookingFields,
          }),
        })
      )
    : bookingCreateBodySchemaForApi;

  const reqBody = bookingDataSchema.parse(req.body);
  if ("responses" in reqBody) {
    const responses = reqBody.responses;
    const userFieldsResponses = {} as typeof responses;
    eventType.bookingFields.forEach((field) => {
      if (field.editable === "user" || field.editable === "user-readonly") {
        userFieldsResponses[field.name] = responses[field.name];
      }
    });
    return {
      ...reqBody,
      name: responses.name,
      email: responses.email,
      guests: responses.guests ? responses.guests : [],
      location: responses.location?.optionValue || responses.location?.value || "",
      smsReminderNumber: responses.smsReminderNumber,
      notes: responses.notes || "",
      userFieldsResponses,
      rescheduleReason: responses.rescheduleReason,
    };
  } else {
    // Check if required custom inputs exist
    handleCustomInputs(eventType.customInputs as EventTypeCustomInput[], reqBody.customInputs);

    return {
      ...reqBody,
      name: reqBody.name,
      email: reqBody.email,
      guests: reqBody.guests,
      location: reqBody.location || "",
      smsReminderNumber: reqBody.smsReminderNumber,
      notes: reqBody.notes,
      rescheduleReason: reqBody.rescheduleReason,
    };
  }
}

function getCustomInputsResponses(
  reqBody: {
    responses?: Record<string, any>;
    customInputs?: z.infer<typeof bookingCreateSchemaLegacyPropsForApi>["customInputs"];
  },
  eventTypeCustomInputs: Awaited<ReturnType<typeof getEventTypesFromDB>>["customInputs"]
) {
  const customInputsResponses = {} as NonNullable<CalendarEvent["customInputs"]>;
  if ("customInputs" in reqBody) {
    const reqCustomInputsResponses = reqBody.customInputs || [];
    if (reqCustomInputsResponses?.length > 0) {
      reqCustomInputsResponses.forEach(({ label, value }) => {
        customInputsResponses[label] = value;
      });
    }
  } else {
    const responses = reqBody.responses || {};
    // Backward Compatibility: Map new `responses` to old `customInputs` format so that webhooks can still receive same values.
    for (const [fieldName, fieldValue] of Object.entries(responses)) {
      const foundACustomInputForTheResponse = eventTypeCustomInputs.find(
        (input) => slugify(input.label) === fieldName
      );
      if (foundACustomInputForTheResponse) {
        customInputsResponses[foundACustomInputForTheResponse.label] = fieldValue;
      }
    }
  }

  return customInputsResponses;
}

async function handler(
  req: NextApiRequest & { userId?: number | undefined },
  {
    isNotAnApiCall = false,
  }: {
    isNotAnApiCall?: boolean;
  } = {
    isNotAnApiCall: false,
  }
) {
  const { userId } = req;

  // handle dynamic user
  let eventType =
    !req.body.eventTypeId && !!req.body.eventTypeSlug
      ? getDefaultEvent(req.body.eventTypeSlug)
      : await getEventTypesFromDB(req.body.eventTypeId);

  eventType = {
    ...eventType,
    bookingFields: getBookingFieldsWithSystemFields(eventType),
  };

  const {
    recurringCount,
    allRecurringDates,
    currentRecurringIndex,
    noEmail,
    eventTypeId,
    eventTypeSlug,
    hasHashedBookingLink,
    language,
    appsStatus: reqAppsStatus,
    name: bookerName,
    email: bookerEmail,
    guests: reqGuests,
    location,
    notes: additionalNotes,
    smsReminderNumber,
    rescheduleReason,
    ...reqBody
  } = getBookingData({
    req,
    isNotAnApiCall,
    eventType,
  });

  const tAttendees = await getTranslation(language ?? "en", "common");
  const tGuests = await getTranslation("en", "common");
  log.debug(`Booking eventType ${eventTypeId} started`);
  const dynamicUserList = Array.isArray(reqBody.user)
    ? getGroupName(reqBody.user)
    : getUsernameList(reqBody.user);
  if (!eventType) throw new HttpError({ statusCode: 404, message: "eventType.notFound" });

  const isTeamEventType =
    eventType.schedulingType === SchedulingType.COLLECTIVE ||
    eventType.schedulingType === SchedulingType.ROUND_ROBIN;

  const paymentAppData = getPaymentAppData(eventType);

  let timeOutOfBounds = false;
  try {
    timeOutOfBounds = isOutOfBounds(reqBody.start, {
      periodType: eventType.periodType,
      periodDays: eventType.periodDays,
      periodEndDate: eventType.periodEndDate,
      periodStartDate: eventType.periodStartDate,
      periodCountCalendarDays: eventType.periodCountCalendarDays,
    });
  } catch (error) {
    if (error instanceof BookingDateInPastError) {
      // TODO: HttpError should not bleed through to the console.
      log.info(`Booking eventType ${eventTypeId} failed`, error);
      throw new HttpError({ statusCode: 400, message: error.message });
    }
    log.debug({
      message: "Unable set timeOutOfBounds. Using false. ",
    });
  }

  if (timeOutOfBounds) {
    const error = {
      errorCode: "BookingTimeOutOfBounds",
      message: `EventType '${eventType.eventName}' cannot be booked at this time.`,
    };

    throw new HttpError({ statusCode: 400, message: error.message });
  }

  const loadUsers = async () =>
    !eventTypeId
      ? await prisma.user.findMany({
          where: {
            username: {
              in: dynamicUserList,
            },
          },
          select: {
            ...userSelect.select,
            metadata: true,
          },
        })
      : !!eventType.hosts?.length
      ? eventType.hosts.map(({ user, isFixed }) => ({
          ...user,
          isFixed,
        }))
      : eventType.users;
  // loadUsers allows type inferring
  let users: (Awaited<ReturnType<typeof loadUsers>>[number] & {
    isFixed?: boolean;
    metadata?: Prisma.JsonValue;
  })[] = await loadUsers();

  const isDynamicAllowed = !users.some((user) => !user.allowDynamicBooking);
  if (!isDynamicAllowed && !eventTypeId) {
    throw new HttpError({
      message: "Some of the users in this group do not allow dynamic booking",
      statusCode: 400,
    });
  }

  // If this event was pre-relationship migration
  // TODO: Establish whether this is dead code.
  if (!users.length && eventType.userId) {
    const eventTypeUser = await prisma.user.findUnique({
      where: {
        id: eventType.userId,
      },
      ...userSelect,
    });
    if (!eventTypeUser) throw new HttpError({ statusCode: 404, message: "eventTypeUser.notFound" });
    users.push(eventTypeUser);
  }

  if (!users) throw new HttpError({ statusCode: 404, message: "eventTypeUser.notFound" });

  users = users.map((user) => ({
    ...user,
    isFixed:
      user.isFixed === false
        ? false
        : user.isFixed || eventType.schedulingType !== SchedulingType.ROUND_ROBIN,
  }));

  if (eventType && eventType.hasOwnProperty("bookingLimits") && eventType?.bookingLimits) {
    const startAsDate = dayjs(reqBody.start).toDate();
    await checkBookingLimits(eventType.bookingLimits, startAsDate, eventType.id);
  }

  if (!eventType.seatsPerTimeSlot) {
    const availableUsers = await ensureAvailableUsers(
      {
        ...eventType,
        users: users as IsFixedAwareUser[],
        ...(eventType.recurringEvent && {
          recurringEvent: {
            ...eventType.recurringEvent,
            count: recurringCount || eventType.recurringEvent.count,
          },
        }),
      },
      {
        dateFrom: reqBody.start,
        dateTo: reqBody.end,
        timeZone: reqBody.timeZone,
      },
      {
        allRecurringDates,
        currentRecurringIndex,
      }
    );

    const luckyUsers: typeof users = [];
    const luckyUserPool = availableUsers.filter((user) => !user.isFixed);
    // loop through all non-fixed hosts and get the lucky users
    while (luckyUserPool.length > 0 && luckyUsers.length < 1 /* TODO: Add variable */) {
      const newLuckyUser = await getLuckyUser("MAXIMIZE_AVAILABILITY", {
        // find a lucky user that is not already in the luckyUsers array
        availableUsers: luckyUserPool.filter(
          (user) => !luckyUsers.find((existing) => existing.id === user.id)
        ),
        eventTypeId: eventType.id,
      });
      if (!newLuckyUser) {
        break; // prevent infinite loop
      }
      luckyUsers.push(newLuckyUser);
    }
    // ALL fixed users must be available
    if (
      availableUsers.filter((user) => user.isFixed).length !== users.filter((user) => user.isFixed).length
    ) {
      throw new Error("Some users are unavailable for booking.");
    }
    // Pushing fixed user before the luckyUser guarantees the (first) fixed user as the organizer.
    users = [...availableUsers.filter((user) => user.isFixed), ...luckyUsers];
  }

  const rainbowAppData = getEventTypeAppData(eventType, "rainbow") || {};

  // @TODO: use the returned address somewhere in booking creation?
  // const address: string | undefined = await ...
  await handleEthSignature(rainbowAppData, reqBody.ethSignature);

  const [organizerUser] = users;
  const tOrganizer = await getTranslation(organizerUser?.locale ?? "en", "common");

  const invitee = [
    {
      email: bookerEmail,
      name: bookerName,
      timeZone: reqBody.timeZone,
      language: { translate: tAttendees, locale: language ?? "en" },
    },
  ];

  const guests = (reqGuests || []).reduce((guestArray, guest) => {
    // If it's a team event, remove the team member from guests
    if (isTeamEventType) {
      if (users.some((user) => user.email === guest)) {
        return guestArray;
      } else {
        guestArray.push({
          email: guest,
          name: "",
          timeZone: reqBody.timeZone,
          language: { translate: tGuests, locale: "en" },
        });
      }
    }
    return guestArray;
  }, [] as typeof invitee);

  const seed = `${organizerUser.username}:${dayjs(reqBody.start).utc().format()}:${new Date().getTime()}`;
  const uid = translator.fromUUID(uuidv5(seed, uuidv5.URL));

  let locationBodyString = location;
  let defaultLocationUrl = undefined;
  if (dynamicUserList.length > 1) {
    users = users.sort((a, b) => {
      const aIndex = (a.username && dynamicUserList.indexOf(a.username)) || 0;
      const bIndex = (b.username && dynamicUserList.indexOf(b.username)) || 0;
      return aIndex - bIndex;
    });
    const firstUsersMetadata = userMetadataSchema.parse(users[0].metadata);
    const app = getAppFromSlug(firstUsersMetadata?.defaultConferencingApp?.appSlug);
    locationBodyString = app?.appData?.location?.type || locationBodyString;
    defaultLocationUrl = firstUsersMetadata?.defaultConferencingApp?.appLink;
  }

  const bookingLocation = getLocationValueForDB(locationBodyString, eventType.locations);
  const customInputs = getCustomInputsResponses(reqBody, eventType.customInputs);
  const teamMemberPromises =
    users.length > 1
      ? users.slice(1).map(async function (user) {
          return {
            email: user.email || "",
            name: user.name || "",
            timeZone: user.timeZone,
            language: {
              translate: await getTranslation(user.locale ?? "en", "common"),
              locale: user.locale ?? "en",
            },
          };
        })
      : [];

  const teamMembers = await Promise.all(teamMemberPromises);

  const attendeesList = [...invitee, ...guests];

  const eventNameObject = {
    //TODO: Can we have an unnamed attendee? If not, I would really like to throw an error here.
    attendeeName: bookerName || "Nameless",
    eventType: eventType.title,
    eventName: eventType.eventName,
    // TODO: Can we have an unnamed organizer? If not, I would really like to throw an error here.
    host: organizerUser.name || "Nameless",
    location: bookingLocation,
    t: tOrganizer,
  };

  let requiresConfirmation = eventType?.requiresConfirmation;
  const rcThreshold = eventType?.metadata?.requiresConfirmationThreshold;
  if (rcThreshold) {
    if (dayjs(dayjs(reqBody.start).utc().format()).diff(dayjs(), rcThreshold.unit) > rcThreshold.time) {
      requiresConfirmation = false;
    }
  }

  const responses = "responses" in reqBody ? reqBody.responses : null;
  const userFieldsResponses = "userFieldsResponses" in reqBody ? reqBody.userFieldsResponses : null;
  const evt: CalendarEvent = {
    type: eventType.title,
    title: getEventName(eventNameObject), //this needs to be either forced in english, or fetched for each attendee and organizer separately
    description: eventType.description,
    additionalNotes,
    customInputs,
    startTime: dayjs(reqBody.start).utc().format(),
    endTime: dayjs(reqBody.end).utc().format(),
    organizer: {
      id: organizerUser.id,
      name: organizerUser.name || "Nameless",
      email: organizerUser.email || "Email-less",
      timeZone: organizerUser.timeZone,
      language: { translate: tOrganizer, locale: organizerUser.locale ?? "en" },
    },
    responses,
    userFieldsResponses,
    attendees: attendeesList,
    location: bookingLocation, // Will be processed by the EventManager later.
    /** For team events & dynamic collective events, we will need to handle each member destinationCalendar eventually */
    destinationCalendar: eventType.destinationCalendar || organizerUser.destinationCalendar,
    hideCalendarNotes: eventType.hideCalendarNotes,
    requiresConfirmation: requiresConfirmation ?? false,
    eventTypeId: eventType.id,
    // if seats are not enabled we should default true
    seatsShowAttendees: !!eventType.seatsPerTimeSlot ? eventType.seatsShowAttendees : true,
    seatsPerTimeSlot: eventType.seatsPerTimeSlot,
  };

  let rescheduleUid = reqBody.rescheduleUid;
  let bookingSeat: Prisma.BookingSeatGetPayload<{ include: { booking: true; attendee: true } }> | null = null;
  type BookingType = Prisma.PromiseReturnType<typeof getOriginalRescheduledBooking>;
  let originalRescheduledBooking: BookingType = null;

  if (rescheduleUid) {
    // rescheduleUid can be bookingUid and bookingSeatUid
    bookingSeat = await prisma.bookingSeat.findUnique({
      where: {
        referenceUid: rescheduleUid,
      },
      include: {
        booking: true,
        attendee: true,
      },
    });
    if (bookingSeat) {
      bookingSeat = bookingSeat;
      rescheduleUid = bookingSeat.booking.uid;
    }
    originalRescheduledBooking = await getOriginalRescheduledBooking(
      rescheduleUid,
      !!eventType.seatsPerTimeSlot
    );
    if (!originalRescheduledBooking) {
      throw new HttpError({ statusCode: 404, message: "Could not find original booking" });
<<<<<<< HEAD
    } else {
      rescheduleUid = originalRescheduledBooking.uid;
    }
=======
    }
    rescheduleUid = originalRescheduledBooking.uid;
>>>>>>> e3943d4b
  }

  /* Used for seats bookings to update evt object with video data */
  const addVideoCallDataToEvt = (bookingReferences: BookingReference[]) => {
    const videoCallReference = bookingReferences.find((reference) => reference.type.includes("_video"));

    if (videoCallReference) {
      evt.videoCallData = {
        type: videoCallReference.type,
        id: videoCallReference.meetingId,
        password: videoCallReference?.meetingPassword,
        url: videoCallReference.meetingUrl,
      };
    }
  };

  /* Check if the original booking has no more attendees, if so delete the booking
  and any calendar or video integrations */
  const lastAttendeeDeleteBooking = async (
    originalRescheduledBooking: Awaited<ReturnType<typeof getOriginalRescheduledBooking>>,
    originalBookingEvt?: CalendarEvent
  ) => {
    if (
      originalRescheduledBooking?.attendees.filter((attendee) => {
        return attendee.email !== bookerEmail;
      }).length === 0
    ) {
      const integrationsToDelete = [];

      for (const reference of originalRescheduledBooking.references) {
        if (reference.credentialId) {
          const credential = await prisma.credential.findUnique({
            where: {
              id: reference.credentialId,
            },
          });

          if (credential) {
            if (reference.type.includes("_video")) {
              integrationsToDelete.push(deleteMeeting(credential, reference.uid));
            }
            if (reference.type.includes("_calendar") && originalBookingEvt) {
              const calendar = getCalendar(credential);
              if (calendar) {
                integrationsToDelete.push(
                  calendar?.deleteEvent(reference.uid, originalBookingEvt, reference.externalCalendarId)
                );
              }
            }
          }
        }
      }

      await Promise.all(integrationsToDelete).then(async () => {
        await prisma.booking.delete({
          where: {
            id: originalRescheduledBooking.id,
          },
        });
      });
<<<<<<< HEAD
    }
  };

  const handleSeats = async () => {
    // For seats, if the booking already exists then we want to add the new attendee to the existing booking
    if (!eventType.seatsPerTimeSlot) {
      throw new HttpError({ statusCode: 404, message: "Event type does not have seats" });
=======
>>>>>>> e3943d4b
    }
  };

  const handleSeats = async () => {
    const booking = await prisma.booking.findUnique({
      where: {
<<<<<<< HEAD
        uid: rescheduleUid || reqBody.bookingUid,
=======
        uid: rescheduleUid,
>>>>>>> e3943d4b
      },
      select: {
        uid: true,
        id: true,
        attendees: { include: { bookingSeat: true } },
        userId: true,
        references: true,
        startTime: true,
        user: true,
        status: true,
      },
    });

    if (!booking) {
      throw new HttpError({ statusCode: 404, message: "Booking not found" });
    }

<<<<<<< HEAD
    if (rescheduleUid && dayjs(booking.startTime).utc().format() === evt.startTime) {
      return booking;
    }

    // If rescheduling an existing attendee
    if (rescheduleUid) {
      // Check if the host or attendee is rescheduling
      const host = booking.user?.email === req.body.responses.email;

      // If it is the host then continue rescheduling as normal
      if (host) return;
      const seatAttendee: Partial<Person> | null =
        originalRescheduledBooking?.attendees.find(
          (attendee) => attendee.email === bookingSeat?.attendee.email
        ) || null;

      if (!seatAttendee) {
        throw new HttpError({ statusCode: 404, message: "Attendee not found" });
      }

      seatAttendee.language = { translate: tAttendees, locale: seatAttendee.locale ?? "en" };

      // See if the new date has a booking already
      const newTimeSlotBooking = await prisma.booking.findFirst({
        where: {
          startTime: evt.startTime,
          eventTypeId: eventType.id,
=======
    if (
      booking.attendees.filter((attendee) => attendee.email === req.body.responses.email) &&
      dayjs.utc(booking.startTime).format() === evt.startTime
    ) {
      throw new Error("You are trying to reschedule to the same time.");
    }

    const seatAttendee: Partial<Person> | null = bookingSeat?.attendee || null;
    // Required for Typescript, these should always be set.
    if (!seatAttendee || !bookingSeat || !rescheduleUid) {
      throw new Error("Internal Error.");
    }

    seatAttendee.language = { translate: tAttendees, locale: bookingSeat?.attendee.locale ?? "en" };

    // See if the new date has a booking already
    const newTimeSlotBooking = await prisma.booking.findFirst({
      where: {
        startTime: evt.startTime,
        eventTypeId: eventType.id,
      },
      select: {
        id: true,
        uid: true,
        attendees: {
          include: {
            bookingSeat: true,
          },
>>>>>>> e3943d4b
        },
        select: {
          id: true,
          uid: true,
          attendees: true,
        },
      });

      const credentials = await refreshCredentials(organizerUser.credentials);
      const eventManager = new EventManager({ ...organizerUser, credentials });

<<<<<<< HEAD
      // This is passed to the event manager to update the original calendar event
      let originalBookingEvt;

      if (originalRescheduledBooking) {
        const updatedBookingAttendees = originalRescheduledBooking.attendees.reduce(
          (filteredAttendees, attendee) => {
            if (attendee.email !== bookerEmail) {
              filteredAttendees.push({
                name: attendee.name,
                email: attendee.email,
                timeZone: attendee.timeZone,
                language: { translate: tAttendees, locale: attendee.locale ?? "en" },
              });
            }
            return filteredAttendees;
          },
          [] as Person[]
        );

        // If original booking has video reference we need to add the videoCallData to the new evt
        const videoReference = originalRescheduledBooking.references.find((reference) =>
          reference.type.includes("_video")
        );

        originalBookingEvt = {
          ...evt,
          title: originalRescheduledBooking.title,
          startTime: dayjs(originalRescheduledBooking.startTime).utc().format(),
          endTime: dayjs(originalRescheduledBooking.endTime).utc().format(),
          attendees: updatedBookingAttendees,
          // If the location is a video integration then include the videoCallData
          ...(videoReference && {
            videoCallData: {
              type: videoReference.type,
              id: videoReference.meetingId,
              password: videoReference.meetingPassword,
              url: videoReference.meetingUrl,
            },
          }),
        };
      }

      // If owner reschedules the event we want to update the entire booking
      if (reqBody.seatsOwnerRescheduling) {
        // If there is no booking during the new time slot then update the current booking to the new date
        if (!newTimeSlotBooking) {
          const newBooking = await prisma.booking.update({
            where: {
              id: booking.id,
            },
            data: {
              startTime: evt.startTime,
              cancellationReason: rescheduleReason,
            },
            include: {
              references: true,
=======
    const credentials = await refreshCredentials(organizerUser.credentials);
    const eventManager = new EventManager({ ...organizerUser, credentials });

    if (!originalRescheduledBooking) {
      // typescript isn't smart enough;
      throw new Error("Internal Error.");
    }

    const updatedBookingAttendees = originalRescheduledBooking.attendees.reduce(
      (filteredAttendees, attendee) => {
        if (attendee.email === bookerEmail) {
          return filteredAttendees; // skip current booker, as we know the language already.
        }
        filteredAttendees.push({
          name: attendee.name,
          email: attendee.email,
          timeZone: attendee.timeZone,
          language: { translate: tAttendees, locale: attendee.locale ?? "en" },
        });
        return filteredAttendees;
      },
      [] as Person[]
    );

    // If original booking has video reference we need to add the videoCallData to the new evt
    const videoReference = originalRescheduledBooking.references.find((reference) =>
      reference.type.includes("_video")
    );

    const originalBookingEvt = {
      ...evt,
      title: originalRescheduledBooking.title,
      startTime: dayjs(originalRescheduledBooking.startTime).utc().format(),
      endTime: dayjs(originalRescheduledBooking.endTime).utc().format(),
      attendees: updatedBookingAttendees,
      // If the location is a video integration then include the videoCallData
      ...(videoReference && {
        videoCallData: {
          type: videoReference.type,
          id: videoReference.meetingId,
          password: videoReference.meetingPassword,
          url: videoReference.meetingUrl,
        },
      }),
    };

    // If owner reschedules the event we want to update the entire booking
    if (booking.user?.id === req.userId) {
      // If there is no booking during the new time slot then update the current booking to the new date
      if (!newTimeSlotBooking) {
        const newBooking = await prisma.booking.update({
          where: {
            id: booking.id,
          },
          data: {
            startTime: evt.startTime,
            cancellationReason: rescheduleReason,
          },
          include: {
            references: true,
          },
        });

        addVideoCallDataToEvt(newBooking.references);

        const copyEvent = cloneDeep(evt);

        await eventManager.reschedule(copyEvent, rescheduleUid, newBooking.id);

        await sendRescheduledEmails({
          ...copyEvent,
          additionalNotes, // Resets back to the additionalNote input and not the override value
          cancellationReason: "$RCH$" + rescheduleReason, // Removable code prefix to differentiate cancellation from rescheduling for email
        });

        return newBooking;
      }

      // Merge two bookings together
      const attendeesToMove = [],
        attendeesToDelete = [];

      for (const attendee of booking.attendees) {
        // If the attendee already exists on the new booking then delete the attendee record of the old booking
        if (
          newTimeSlotBooking.attendees.some(
            (newBookingAttendee) => newBookingAttendee.email === attendee.email
          )
        ) {
          attendeesToDelete.push(attendee.id);
          // If the attendee does not exist on the new booking then move that attendee record to the new booking
        } else {
          attendeesToMove.push({ id: attendee.id, seatReferenceId: attendee.bookingSeat?.id });
        }
      }

      // Confirm that the new event will have enough available seats
      if (
        !eventType.seatsPerTimeSlot ||
        attendeesToMove.length +
          newTimeSlotBooking.attendees.filter((attendee) => attendee.bookingSeat).length >
          eventType.seatsPerTimeSlot
      ) {
        throw new HttpError({ statusCode: 409, message: "Booking does not have enough available seats" });
      }

      const moveAttendeeCalls = [];
      for (const attendeeToMove of attendeesToMove) {
        moveAttendeeCalls.push(
          prisma.attendee.update({
            where: {
              id: attendeeToMove.id,
            },
            data: {
              bookingId: newTimeSlotBooking.id,
              bookingSeat: {
                upsert: {
                  create: {
                    referenceUid: uuid(),
                    bookingId: newTimeSlotBooking.id,
                  },
                  update: {
                    bookingId: newTimeSlotBooking.id,
                  },
                },
              },
            },
          })
        );
      }

      await Promise.all([
        ...moveAttendeeCalls,
        // Delete any attendees that are already a part of that new time slot booking
        prisma.attendee.deleteMany({
          where: {
            id: {
              in: attendeesToDelete,
            },
          },
        }),
      ]);

      const updatedNewBooking = await prisma.booking.findUnique({
        where: {
          id: newTimeSlotBooking.id,
        },
        include: {
          attendees: true,
          references: true,
        },
      });

      if (!updatedNewBooking) {
        throw new HttpError({ statusCode: 404, message: "Updated booking not found" });
      }

      // Update the evt object with the new attendees
      const updatedBookingAttendees = updatedNewBooking.attendees.map((attendee) => {
        const evtAttendee = { ...attendee, language: { translate: tAttendees, locale: language ?? "en" } };
        return evtAttendee;
      });

      evt.attendees = updatedBookingAttendees;

      addVideoCallDataToEvt(updatedNewBooking.references);

      const copyEvent = cloneDeep(evt);

      await eventManager.reschedule(copyEvent, rescheduleUid, newTimeSlotBooking.id);

      // TODO send reschedule emails to attendees of the old booking
      await sendRescheduledEmails({
        ...copyEvent,
        additionalNotes, // Resets back to the additionalNote input and not the override value
        cancellationReason: "$RCH$" + rescheduleReason, // Removable code prefix to differentiate cancellation from rescheduling for email
      });

      // Delete the old booking
      await prisma.booking.delete({
        where: {
          id: booking.id,
        },
      });

      return updatedNewBooking;
    }

    // If there is no booking then remove the attendee from the old booking and create a new one
    if (!newTimeSlotBooking) {
      await prisma.bookingSeat.delete({
        where: {
          id: bookingSeat.id,
        },
      });

      await prisma.attendee.delete({
        where: {
          id: seatAttendee.id,
        },
      });

      // Update the original calendar event by removing the attendee that is rescheduling
      if (originalBookingEvt && originalRescheduledBooking) {
        eventManager.updateCalendarAttendees(originalBookingEvt, originalRescheduledBooking);
      }

      await lastAttendeeDeleteBooking(originalRescheduledBooking, originalBookingEvt);

      // We don't want to trigger rescheduling logic of the original booking
      originalRescheduledBooking = null;

      return;
    }
    // Need to change the new seat reference and attendee record to remove it from the old booking and add it to the new booking
    // https://stackoverflow.com/questions/4980963/database-insert-new-rows-or-update-existing-ones
    await Promise.all([
      await prisma.attendee.update({
        where: {
          id: seatAttendee.id,
        },
        data: {
          bookingId: newTimeSlotBooking.id,
        },
      }),
      await prisma.bookingSeat.update({
        where: {
          id: bookingSeat.id,
        },
        data: {
          bookingId: newTimeSlotBooking.id,
        },
      }),
    ]);

    const copyEvent = cloneDeep(evt);

    await eventManager.reschedule(copyEvent, rescheduleUid, newTimeSlotBooking.id);

    await sendRescheduledSeatEmail(copyEvent, seatAttendee as Person);

    await lastAttendeeDeleteBooking(originalRescheduledBooking, originalBookingEvt);

    return newTimeSlotBooking;
    // Else let's add the new attendee to the existing booking

    /*
    TODO: This is dead code, evaluate what it was intended to do.
    
    else {
      // See if attendee is already signed up for timeslot
      if (booking.attendees.find((attendee) => attendee.email === invitee[0].email)) {
        throw new HttpError({ statusCode: 409, message: "Already signed up for time slot" });
      }

      // Need to add translation for attendees to pass type checks. Since these values are never written to the db we can just use the new attendee language
      const bookingAttendees = booking.attendees.map((attendee) => {
        return { ...attendee, language: { translate: tAttendees, locale: language ?? "en" } };
      });

      evt = { ...evt, attendees: [...bookingAttendees, invitee[0]] };

      if (eventType.seatsPerTimeSlot <= booking.attendees.length) {
        throw new HttpError({ statusCode: 409, message: "Booking seats are full" });
      }

      const videoCallReference = booking.references.find((reference) => reference.type.includes("_video"));

      if (videoCallReference) {
        evt.videoCallData = {
          type: videoCallReference.type,
          id: videoCallReference.meetingId,
          password: videoCallReference?.meetingPassword,
          url: videoCallReference.meetingUrl,
        };
      }

      const bookingUpdated = await prisma.booking.update({
        where: {
          uid: reqBody.bookingUid,
        },
        include: {
          attendees: true,
        },
        data: {
          attendees: {
            create: {
              email: invitee[0].email,
              name: invitee[0].name,
              timeZone: invitee[0].timeZone,
              locale: invitee[0].language.locale,
>>>>>>> e3943d4b
            },
          });

          addVideoCallDataToEvt(newBooking.references);

          const copyEvent = cloneDeep(evt);

          await eventManager.reschedule(copyEvent, rescheduleUid, newBooking.id);

          await sendRescheduledEmails({
            ...copyEvent,
            additionalNotes, // Resets back to the additionalNote input and not the override value
            cancellationReason: "$RCH$" + rescheduleReason, // Removable code prefix to differentiate cancellation from rescheduling for email
          });

          return newBooking;
        }

        // Merge two bookings together
        const attendeesToMove = [],
          attendeesToDelete = [];

        for (const attendee of booking.attendees) {
          // If the attendee already exists on the new booking then delete the attendee record of the old booking
          if (
            newTimeSlotBooking.attendees.some(
              (newBookingAttendee) => newBookingAttendee.email === attendee.email
            )
          ) {
            attendeesToDelete.push(attendee.id);
            // If the attendee does not exist on the new booking then move that attendee record to the new booking
          } else {
            attendeesToMove.push({ id: attendee.id, seatReferenceId: attendee.bookingSeat?.id });
          }
        }

        // Confirm that the new event will have enough available seats
        if (attendeesToMove.length + newTimeSlotBooking.attendees.length > eventType.seatsPerTimeSlot) {
          throw new HttpError({ statusCode: 409, message: "Booking does not have enough available seats" });
        }

        const moveAttendeeCalls = [];
        for (const attendeeToMove of attendeesToMove) {
          moveAttendeeCalls.push(
            prisma.attendee.update({
              where: {
                id: attendeeToMove.id,
              },
              data: {
                bookingId: newTimeSlotBooking.id,
                bookingSeat: {
                  upsert: {
                    create: {
                      referenceUid: uuid(),
                      bookingId: newTimeSlotBooking.id,
                    },
                    update: {
                      bookingId: newTimeSlotBooking.id,
                    },
                  },
                },
              },
            })
          );
        }

        await Promise.all([
          ...moveAttendeeCalls,
          // Delete any attendees that are already a part of that new time slot booking
          prisma.attendee.deleteMany({
            where: {
              id: {
                in: attendeesToDelete,
              },
            },
          }),
        ]);

        const updatedNewBooking = await prisma.booking.findUnique({
          where: {
            id: newTimeSlotBooking.id,
          },
          include: {
            attendees: true,
            references: true,
          },
        });

        if (!updatedNewBooking) {
          throw new HttpError({ statusCode: 404, message: "Updated booking not found" });
        }

        // Update the evt object with the new attendees
        const updatedBookingAttendees = updatedNewBooking.attendees.map((attendee) => {
          const evtAttendee = { ...attendee, language: { translate: tAttendees, locale: language ?? "en" } };
          return evtAttendee;
        });

        evt.attendees = updatedBookingAttendees;

        addVideoCallDataToEvt(updatedNewBooking.references);

        const copyEvent = cloneDeep(evt);

        await eventManager.reschedule(copyEvent, rescheduleUid, newTimeSlotBooking.id);

        // TODO send reschedule emails to attendees of the old booking
        await sendRescheduledEmails({
          ...copyEvent,
          additionalNotes, // Resets back to the additionalNote input and not the override value
          cancellationReason: "$RCH$" + rescheduleReason, // Removable code prefix to differentiate cancellation from rescheduling for email
        });

        // Delete the old booking
        await prisma.booking.delete({
          where: {
            id: booking.id,
          },
<<<<<<< HEAD
        });

        return updatedNewBooking;
      }

      // If there is no booking then remove the attendee from the old booking and create a new one
      if (!newTimeSlotBooking) {
        await prisma.bookingSeat.delete({
          where: {
            id: seatAttendee.bookingSeat?.id,
          },
        });

        await prisma.attendee.delete({
          where: {
            id: seatAttendee.id,
          },
        });

        // Update the original calendar event by removing the attendee that is rescheduling
        if (originalBookingEvt && originalRescheduledBooking) {
          eventManager.updateCalendarAttendees(originalBookingEvt, originalRescheduledBooking);
        }

        await lastAttendeeDeleteBooking(originalRescheduledBooking, originalBookingEvt);

        // We don't want to trigger rescheduling logic of the original booking
        originalRescheduledBooking = null;

        return;
      }
      // Need to change the new seat reference and attendee record to remove it from the old booking and add it to the new booking
      // https://stackoverflow.com/questions/4980963/database-insert-new-rows-or-update-existing-ones
      await Promise.all([
        await prisma.attendee.update({
          where: {
            id: seatAttendee.id,
          },
          data: {
            bookingId: newTimeSlotBooking.id,
          },
        }),
        await prisma.bookingSeat.update({
          where: {
            id: seatAttendee.bookingSeat?.id,
          },
          data: {
            bookingId: newTimeSlotBooking.id,
          },
        }),
      ]);

      const copyEvent = cloneDeep(evt);

      await eventManager.reschedule(copyEvent, rescheduleUid, newTimeSlotBooking.id);

      await sendRescheduledSeatEmail(copyEvent, seatAttendee as Person);

      await lastAttendeeDeleteBooking(originalRescheduledBooking, originalBookingEvt);

      return newTimeSlotBooking;
      // Else let's add the new attendee to the existing booking
    } else {
      // See if attendee is already signed up for timeslot
      if (booking.attendees.find((attendee) => attendee.email === invitee[0].email)) {
        throw new HttpError({ statusCode: 409, message: "Already signed up for time slot" });
      }

      // Need to add translation for attendees to pass type checks. Since these values are never written to the db we can just use the new attendee language
      const bookingAttendees = booking.attendees.map((attendee) => {
        return { ...attendee, language: { translate: tAttendees, locale: language ?? "en" } };
      });

      evt = { ...evt, attendees: [...bookingAttendees, invitee[0]] };

      if (eventType.seatsPerTimeSlot <= booking.attendees.length) {
        throw new HttpError({ statusCode: 409, message: "Booking seats are full" });
      }

      const videoCallReference = booking.references.find((reference) => reference.type.includes("_video"));

      if (videoCallReference) {
        evt.videoCallData = {
          type: videoCallReference.type,
          id: videoCallReference.meetingId,
          password: videoCallReference?.meetingPassword,
          url: videoCallReference.meetingUrl,
        };
      }

      const bookingUpdated = await prisma.booking.update({
        where: {
          uid: reqBody.bookingUid,
        },
        include: {
          attendees: true,
        },
        data: {
          attendees: {
            create: {
              email: invitee[0].email,
              name: invitee[0].name,
              timeZone: invitee[0].timeZone,
              locale: invitee[0].language.locale,
=======
          ...(booking.status === BookingStatus.CANCELLED && { status: BookingStatus.ACCEPTED }),
        },
      });

      // Add entry to bookingSeat table
      const attendeeUniqueId = uuid();
      await prisma.bookingSeat.create({
        data: {
          data: {
            description: additionalNotes,
          },
          booking: {
            connect: {
              id: booking.id,
            },
          },
          referenceUid: attendeeUniqueId,
          attendee: {
            connect: {
              id: bookingUpdated.attendees[bookingUpdated.attendees.length - 1].id,
>>>>>>> e3943d4b
            },
          },
          ...(booking.status === BookingStatus.CANCELLED && { status: BookingStatus.ACCEPTED }),
        },
      });
      evt.attendeeSeatId = attendeeUniqueId;

<<<<<<< HEAD
      // Add entry to bookingSeat table
      const attendeeUniqueId = uuid();
      await prisma.bookingSeat.create({
        data: {
          data: {
            description: additionalNotes,
          },
          booking: {
            connect: {
              id: booking.id,
            },
          },
          referenceUid: attendeeUniqueId,
          attendee: {
            connect: {
              id: bookingUpdated.attendees[bookingUpdated.attendees.length - 1].id,
            },
          },
        },
      });
      evt.attendeeSeatId = attendeeUniqueId;

      const newSeat = booking.attendees.length !== 0;

      /**
       * Remember objects are passed into functions as references
       * so if you modify it in a inner function it will be modified in the outer function
       * deep cloning evt to avoid this
       */
      const copyEvent = cloneDeep(evt);
      await sendScheduledSeatsEmails(copyEvent, invitee[0], newSeat, !!eventType.seatsShowAttendees);

      const credentials = await refreshCredentials(organizerUser.credentials);
      const eventManager = new EventManager({ ...organizerUser, credentials });
      await eventManager.updateCalendarAttendees(evt, booking);

      if (!Number.isNaN(paymentAppData.price) && paymentAppData.price > 0 && !!booking) {
        const credentialPaymentAppCategories = await prisma.credential.findMany({
          where: {
            userId: organizerUser.id,
            app: {
              categories: {
                hasSome: ["payment"],
              },
            },
          },
          select: {
            key: true,
            appId: true,
            app: {
              select: {
                categories: true,
                dirName: true,
              },
            },
          },
        });

        const eventTypePaymentAppCredential = credentialPaymentAppCategories.find((credential) => {
          return credential.appId === paymentAppData.appId;
        });

        if (!eventTypePaymentAppCredential) {
          throw new HttpError({ statusCode: 400, message: "Missing payment credentials" });
        }
        if (!eventTypePaymentAppCredential?.appId) {
          throw new HttpError({ statusCode: 400, message: "Missing payment app id" });
        }

        const payment = await handlePayment(
          evt,
          eventType,
          eventTypePaymentAppCredential as IEventTypePaymentCredentialType,
          booking
        );

        req.statusCode = 201;
        return { ...booking, message: "Payment required", paymentUid: payment?.uid };
      }
=======
      const newSeat = booking.attendees.length !== 0;

      /**
       * Remember objects are passed into functions as references
       * so if you modify it in a inner function it will be modified in the outer function
       * deep cloning evt to avoid this
       *
      const copyEvent = cloneDeep(evt);
      await sendScheduledSeatsEmails(copyEvent, invitee[0], newSeat, !!eventType.seatsShowAttendees);

      const credentials = await refreshCredentials(organizerUser.credentials);
      const eventManager = new EventManager({ ...organizerUser, credentials });
      await eventManager.updateCalendarAttendees(evt, booking);

      if (!Number.isNaN(paymentAppData.price) && paymentAppData.price > 0 && !!booking) {
        const credentialPaymentAppCategories = await prisma.credential.findMany({
          where: {
            userId: organizerUser.id,
            app: {
              categories: {
                hasSome: ["payment"],
              },
            },
          },
          select: {
            key: true,
            appId: true,
            app: {
              select: {
                categories: true,
                dirName: true,
              },
            },
          },
        });

        const eventTypePaymentAppCredential = credentialPaymentAppCategories.find((credential) => {
          return credential.appId === paymentAppData.appId;
        });

        if (!eventTypePaymentAppCredential) {
          throw new HttpError({ statusCode: 400, message: "Missing payment credentials" });
        }
        if (!eventTypePaymentAppCredential?.appId) {
          throw new HttpError({ statusCode: 400, message: "Missing payment app id" });
        }

        const payment = await handlePayment(
          evt,
          eventType,
          eventTypePaymentAppCredential as IEventTypePaymentCredentialType,
          booking
        );

        req.statusCode = 201;
        return { ...booking, message: "Payment required", paymentUid: payment?.uid };
      }

      req.statusCode = 201;
      return booking;
    }*/
  };
>>>>>>> e3943d4b

  // For seats, if the booking already exists then we want to add the new attendee to the existing booking
  if (rescheduleUid && eventType.seatsPerTimeSlot && bookingSeat) {
    const newBooking = await handleSeats();
    if (newBooking) {
      req.statusCode = 201;
<<<<<<< HEAD
      return booking;
    }
  };

  if (reqBody.bookingUid || (rescheduleUid && eventType.seatsPerTimeSlot)) {
    const newBooking = await handleSeats();
    if (newBooking) {
      req.statusCode = 201;
      return newBooking;
    }
=======
      return newBooking;
    }
>>>>>>> e3943d4b
  }

  if (isTeamEventType) {
    evt.team = {
      members: teamMembers,
      name: eventType.team?.name || "Nameless",
    };
  }

  if (reqBody.recurringEventId && eventType.recurringEvent) {
    // Overriding the recurring event configuration count to be the actual number of events booked for
    // the recurring event (equal or less than recurring event configuration count)
    eventType.recurringEvent = Object.assign({}, eventType.recurringEvent, { count: recurringCount });
    evt.recurringEvent = eventType.recurringEvent;
  }

  // If the user is not the owner of the event, new booking should be always pending.
  // Otherwise, an owner rescheduling should be always accepted.
  // Before comparing make sure that userId is set, otherwise undefined === undefined
  const userReschedulingIsOwner = userId && originalRescheduledBooking?.user?.id === userId;
  const isConfirmedByDefault = (!requiresConfirmation && !paymentAppData.price) || userReschedulingIsOwner;

  async function createBooking() {
    if (originalRescheduledBooking) {
      evt.title = originalRescheduledBooking?.title || evt.title;
      evt.description = originalRescheduledBooking?.description || evt.additionalNotes;
      evt.location = originalRescheduledBooking?.location || evt.location;
    }

    const eventTypeRel = !eventTypeId
      ? {}
      : {
          connect: {
            id: eventTypeId,
          },
        };

    const dynamicEventSlugRef = !eventTypeId ? eventTypeSlug : null;
    const dynamicGroupSlugRef = !eventTypeId ? (reqBody.user as string).toLowerCase() : null;

    // If the user is not the owner of the event, new booking should be always pending.
    // Otherwise, an owner rescheduling should be always accepted.
    // Before comparing make sure that userId is set, otherwise undefined === undefined
    const userReschedulingIsOwner = userId && originalRescheduledBooking?.user?.id === userId;
    const isConfirmedByDefault =
      (!eventType.requiresConfirmation && !paymentAppData.price) || userReschedulingIsOwner;

    const attendeesData = evt.attendees.map((attendee) => {
      //if attendee is team member, it should fetch their locale not booker's locale
      //perhaps make email fetch request to see if his locale is stored, else
      const retObj = {
        name: attendee.name,
        email: attendee.email,
        timeZone: attendee.timeZone,
        locale: attendee.language.locale,
      };
      return retObj;
    });

    const newBookingData: Prisma.BookingCreateInput = {
      uid,
      responses: responses === null ? Prisma.JsonNull : responses,
      title: evt.title,
      startTime: dayjs.utc(evt.startTime).toDate(),
      endTime: dayjs.utc(evt.endTime).toDate(),
      description: evt.additionalNotes,
      customInputs: isPrismaObjOrUndefined(evt.customInputs),
      status: isConfirmedByDefault ? BookingStatus.ACCEPTED : BookingStatus.PENDING,
      location: evt.location,
      eventType: eventTypeRel,
      smsReminderNumber,
      metadata: reqBody.metadata,
      attendees: {
        createMany: {
          data: attendeesData,
        },
      },
      dynamicEventSlugRef,
      dynamicGroupSlugRef,
      user: {
        connect: {
          id: organizerUser.id,
        },
      },
      destinationCalendar: evt.destinationCalendar
        ? {
            connect: { id: evt.destinationCalendar.id },
          }
        : undefined,
    };

    if (reqBody.recurringEventId) {
      newBookingData.recurringEventId = reqBody.recurringEventId;
    }
    if (originalRescheduledBooking) {
      newBookingData["paid"] = originalRescheduledBooking.paid;
      newBookingData["fromReschedule"] = originalRescheduledBooking.uid;
      if (newBookingData.attendees?.createMany?.data) {
        // Reschedule logic with booking with seats
        if (eventType?.seatsPerTimeSlot && bookerEmail) {
          newBookingData.attendees.createMany.data = attendeesData.filter(
            (attendee) => attendee.email === bookerEmail
          );
        } else {
          newBookingData.attendees.createMany.data = originalRescheduledBooking.attendees;
        }
      }
      if (originalRescheduledBooking.recurringEventId) {
        newBookingData.recurringEventId = originalRescheduledBooking.recurringEventId;
      }
    }
    const createBookingObj = {
      include: {
        user: {
          select: { email: true, name: true, timeZone: true },
        },
        attendees: true,
        payment: true,
      },
      data: newBookingData,
    };

    if (originalRescheduledBooking?.paid && originalRescheduledBooking?.payment) {
      const bookingPayment = originalRescheduledBooking?.payment?.find((payment) => payment.success);

      if (bookingPayment) {
        createBookingObj.data.payment = {
          connect: { id: bookingPayment.id },
        };
      }
    }

    if (typeof paymentAppData.price === "number" && paymentAppData.price > 0) {
      /* Validate if there is any stripe_payment credential for this user */
      /*  note: removes custom error message about stripe */
      await prisma.credential.findFirstOrThrow({
        where: {
          type: "stripe_payment",
          userId: organizerUser.id,
        },
        select: {
          id: true,
        },
      });
    }

    return prisma.booking.create(createBookingObj);
  }

  let results: EventResult<AdditionalInformation>[] = [];
  let referencesToCreate: PartialReference[] = [];

  type Booking = Prisma.PromiseReturnType<typeof createBooking>;
  let booking: (Booking & { appsStatus?: AppsStatus[] }) | null = null;
  try {
    booking = await createBooking();

    // @NOTE: Add specific try catch for all subsequent async calls to avoid error
    // Sync Services
    await syncServicesUpdateWebUser(
      await prisma.user.findFirst({
        where: { id: userId },
        select: { id: true, email: true, name: true, username: true, createdDate: true },
      })
    );
    evt.uid = booking?.uid ?? null;

    if (booking && booking.id && eventType.seatsPerTimeSlot) {
      const currentAttendee = booking.attendees.find(
        (attendee) => attendee.email === req.body.responses.email
      )!;

      // Save description to bookingSeat
      const uniqueAttendeeId = uuid();
      await prisma.bookingSeat.create({
        data: {
          referenceUid: uniqueAttendeeId,
          data: {
            description: evt.additionalNotes,
          },
          booking: {
            connect: {
              id: booking.id,
            },
          },
          attendee: {
            connect: {
              id: currentAttendee?.id,
            },
          },
        },
      });
      evt.attendeeSeatId = uniqueAttendeeId;
    }
  } catch (_err) {
    const err = getErrorFromUnknown(_err);
    log.error(`Booking ${eventTypeId} failed`, "Error when saving booking to db", err.message);
    if (err.code === "P2002") {
      throw new HttpError({ statusCode: 409, message: "booking.conflict" });
    }
    throw err;
  }

  // After polling videoBusyTimes, credentials might have been changed due to refreshment, so query them again.
  const credentials = await refreshCredentials(organizerUser.credentials);
  const eventManager = new EventManager({ ...organizerUser, credentials });

  function handleAppsStatus(
    results: EventResult<AdditionalInformation>[],
    booking: (Booking & { appsStatus?: AppsStatus[] }) | null
  ) {
    // Taking care of apps status
    const resultStatus: AppsStatus[] = results.map((app) => ({
      appName: app.appName,
      type: app.type,
      success: app.success ? 1 : 0,
      failures: !app.success ? 1 : 0,
      errors: app.calError ? [app.calError] : [],
      warnings: app.calWarnings,
    }));

    if (reqAppsStatus === undefined) {
      if (booking !== null) {
        booking.appsStatus = resultStatus;
      }
      evt.appsStatus = resultStatus;
      return;
    }
    // From down here we can assume reqAppsStatus is not undefined anymore
    // Other status exist, so this is the last booking of a series,
    // proceeding to prepare the info for the event
    const calcAppsStatus = reqAppsStatus.concat(resultStatus).reduce((prev, curr) => {
      if (prev[curr.type]) {
        prev[curr.type].success += curr.success;
        prev[curr.type].errors = prev[curr.type].errors.concat(curr.errors);
        prev[curr.type].warnings = prev[curr.type].warnings?.concat(curr.warnings || []);
      } else {
        prev[curr.type] = curr;
      }
      return prev;
    }, {} as { [key: string]: AppsStatus });
    evt.appsStatus = Object.values(calcAppsStatus);
  }

  let videoCallUrl;
  if (originalRescheduledBooking?.uid) {
    try {
      // cancel workflow reminders from previous rescheduled booking
      originalRescheduledBooking.workflowReminders.forEach((reminder) => {
        if (reminder.method === WorkflowMethods.EMAIL) {
          deleteScheduledEmailReminder(reminder.id, reminder.referenceId, true);
        } else if (reminder.method === WorkflowMethods.SMS) {
          deleteScheduledSMSReminder(reminder.id, reminder.referenceId);
        }
      });
    } catch (error) {
      log.error("Error while canceling scheduled workflow reminders", error);
    }

    // Use EventManager to conditionally use all needed integrations.

    const updateManager = await eventManager.reschedule(evt, originalRescheduledBooking.uid, booking?.id);
    // This gets overridden when updating the event - to check if notes have been hidden or not. We just reset this back
    // to the default description when we are sending the emails.
    evt.description = eventType.description;

    results = updateManager.results;
    referencesToCreate = updateManager.referencesToCreate;
    if (results.length > 0 && results.some((res) => !res.success)) {
      const error = {
        errorCode: "BookingReschedulingMeetingFailed",
        message: "Booking Rescheduling failed",
      };

      log.error(`Booking ${organizerUser.name} failed`, error, results);
    } else {
      const metadata: AdditionalInformation = {};

      if (results.length) {
        // TODO: Handle created event metadata more elegantly
        const [updatedEvent] = Array.isArray(results[0].updatedEvent)
          ? results[0].updatedEvent
          : [results[0].updatedEvent];
        if (updatedEvent) {
          metadata.hangoutLink = updatedEvent.hangoutLink;
          metadata.conferenceData = updatedEvent.conferenceData;
          metadata.entryPoints = updatedEvent.entryPoints;
          handleAppsStatus(results, booking);
          videoCallUrl = metadata.hangoutLink || videoCallUrl;
        }
      }
      if (noEmail !== true) {
        const copyEvent = cloneDeep(evt);
        // Reschedule login for booking with seats
        if (eventType?.seatsPerTimeSlot && originalRescheduledBooking.attendees.length > 1) {
          // We should only notify affected attendees (owner and attendee rescheduling)
          copyEvent.attendees = copyEvent.attendees.filter((attendee) => attendee.email === bookerEmail);
        }

        await sendRescheduledEmails({
          ...copyEvent,
          additionalInformation: metadata,
          additionalNotes, // Resets back to the additionalNote input and not the override value
          cancellationReason: "$RCH$" + rescheduleReason, // Removable code prefix to differentiate cancellation from rescheduling for email
        });
      }
    }
    // If it's not a reschedule, doesn't require confirmation and there's no price,
    // Create a booking
  } else if (!requiresConfirmation && !paymentAppData.price) {
    // Use EventManager to conditionally use all needed integrations.
    const createManager = await eventManager.create(evt);

    // This gets overridden when creating the event - to check if notes have been hidden or not. We just reset this back
    // to the default description when we are sending the emails.
    evt.description = eventType.description;

    results = createManager.results;
    referencesToCreate = createManager.referencesToCreate;

    videoCallUrl = evt.videoCallData && evt.videoCallData.url ? evt.videoCallData.url : null;

    if (results.length > 0 && results.every((res) => !res.success)) {
      const error = {
        errorCode: "BookingCreatingMeetingFailed",
        message: "Booking failed",
      };

      log.error(`Booking ${organizerUser.username} failed`, error, results);
    } else {
      const metadata: AdditionalInformation = {};

      if (results.length) {
        // Handle Google Meet results
        // We use the original booking location since the evt location changes to daily
        if (bookingLocation === MeetLocationType) {
          const googleMeetResult = {
            appName: GoogleMeetMetadata.name,
            type: "conferencing",
            uid: results[0].uid,
            originalEvent: results[0].originalEvent,
          };

          const googleCalResult = results.find((result) => result.type === "google_calendar");

          if (!googleCalResult) {
            results.push({
              ...googleMeetResult,
              success: false,
              calWarnings: [tOrganizer("google_meet_warning")],
            });
          }

          if (googleCalResult?.createdEvent?.hangoutLink) {
            results.push({
              ...googleMeetResult,
              success: true,
            });
          } else if (googleCalResult && !googleCalResult.createdEvent?.hangoutLink) {
            results.push({
              ...googleMeetResult,
              success: false,
            });
          }
        }
        // TODO: Handle created event metadata more elegantly
        metadata.hangoutLink = results[0].createdEvent?.hangoutLink;
        metadata.conferenceData = results[0].createdEvent?.conferenceData;
        metadata.entryPoints = results[0].createdEvent?.entryPoints;
        handleAppsStatus(results, booking);
        videoCallUrl = metadata.hangoutLink || defaultLocationUrl || videoCallUrl;
      }
      if (noEmail !== true) {
        await sendScheduledEmails({
          ...evt,
          additionalInformation: metadata,
          additionalNotes,
          customInputs,
        });
      }
    }
  }

  if (!isConfirmedByDefault && noEmail !== true) {
    await sendOrganizerRequestEmail({ ...evt, additionalNotes });
    await sendAttendeeRequestEmail({ ...evt, additionalNotes }, attendeesList[0]);
  }

  if (
    !Number.isNaN(paymentAppData.price) &&
    paymentAppData.price > 0 &&
    !originalRescheduledBooking?.paid &&
    !!booking
  ) {
    // Load credentials.app.categories
    const credentialPaymentAppCategories = await prisma.credential.findMany({
      where: {
        userId: organizerUser.id,
        app: {
          categories: {
            hasSome: ["payment"],
          },
        },
      },
      select: {
        key: true,
        appId: true,
        app: {
          select: {
            categories: true,
            dirName: true,
          },
        },
      },
    });
    const eventTypePaymentAppCredential = credentialPaymentAppCategories.find((credential) => {
      return credential.appId === paymentAppData.appId;
    });

    if (!eventTypePaymentAppCredential) {
      throw new HttpError({ statusCode: 400, message: "Missing payment credentials" });
    }

    // Convert type of eventTypePaymentAppCredential to appId: EventTypeAppList
    if (!booking.user) booking.user = organizerUser;
    const payment = await handlePayment(
      evt,
      eventType,
      eventTypePaymentAppCredential as IEventTypePaymentCredentialType,
      booking
    );

    req.statusCode = 201;
    return { ...booking, message: "Payment required", paymentUid: payment?.uid };
  }

  log.debug(`Booking ${organizerUser.username} completed`);

  if (booking.location?.startsWith("http")) {
    videoCallUrl = booking.location;
  }

  const metadata = videoCallUrl ? { videoCallUrl: getVideoCallUrl(evt) || videoCallUrl } : undefined;
  if (isConfirmedByDefault) {
    const eventTrigger: WebhookTriggerEvents = rescheduleUid
      ? WebhookTriggerEvents.BOOKING_RESCHEDULED
      : WebhookTriggerEvents.BOOKING_CREATED;
    const subscriberOptions = {
      userId: organizerUser.id,
      eventTypeId,
      triggerEvent: eventTrigger,
    };

    const subscriberOptionsMeetingEnded = {
      userId: organizerUser.id,
      eventTypeId,
      triggerEvent: WebhookTriggerEvents.MEETING_ENDED,
    };

    try {
      const subscribersMeetingEnded = await getWebhooks(subscriberOptionsMeetingEnded);

      subscribersMeetingEnded.forEach((subscriber) => {
        if (rescheduleUid && originalRescheduledBooking) {
          cancelScheduledJobs(originalRescheduledBooking, undefined, true);
        }
        if (booking && booking.status === BookingStatus.ACCEPTED) {
          scheduleTrigger(booking, subscriber.subscriberUrl, subscriber);
        }
      });
    } catch (error) {
      log.error("Error while running scheduledJobs for booking", error);
    }

    try {
      // Send Webhook call if hooked to BOOKING_CREATED & BOOKING_RESCHEDULED
      const subscribers = await getWebhooks(subscriberOptions);
      console.log("evt:", {
        ...evt,
        metadata: reqBody.metadata,
      });
      const bookingId = booking?.id;

      const eventTypeInfo: EventTypeInfo = {
        eventTitle: eventType.title,
        eventDescription: eventType.description,
        requiresConfirmation: requiresConfirmation || null,
        price: paymentAppData.price,
        currency: eventType.currency,
        length: eventType.length,
      };

      const promises = subscribers.map((sub) =>
        sendPayload(sub.secret, eventTrigger, new Date().toISOString(), sub, {
          ...evt,
          ...eventTypeInfo,
          bookingId,
          rescheduleUid,
          rescheduleStartTime: originalRescheduledBooking?.startTime
            ? dayjs(originalRescheduledBooking?.startTime).utc().format()
            : undefined,
          rescheduleEndTime: originalRescheduledBooking?.endTime
            ? dayjs(originalRescheduledBooking?.endTime).utc().format()
            : undefined,
          metadata: { ...metadata, ...reqBody.metadata },
          eventTypeId,
          status: "ACCEPTED",
          smsReminderNumber: booking?.smsReminderNumber || undefined,
        }).catch((e) => {
          console.error(`Error executing webhook for event: ${eventTrigger}, URL: ${sub.subscriberUrl}`, e);
        })
      );
      await Promise.all(promises);
    } catch (error) {
      log.error("Error while sending webhook", error);
    }
  }

  // Avoid passing referencesToCreate with id unique constrain values
  // refresh hashed link if used
  const urlSeed = `${organizerUser.username}:${dayjs(reqBody.start).utc().format()}`;
  const hashedUid = translator.fromUUID(uuidv5(urlSeed, uuidv5.URL));

  try {
    if (hasHashedBookingLink) {
      await prisma.hashedLink.update({
        where: {
          link: reqBody.hashedLink as string,
        },
        data: {
          link: hashedUid,
        },
      });
    }
  } catch (error) {
    log.error("Error while updating hashed link", error);
  }

  if (!booking) throw new HttpError({ statusCode: 400, message: "Booking failed" });

  try {
    await prisma.booking.update({
      where: {
        uid: booking.uid,
      },
      data: {
        metadata: { ...(typeof booking.metadata === "object" && booking.metadata), ...metadata },
        references: {
          createMany: {
            data: referencesToCreate,
          },
        },
      },
    });
  } catch (error) {
    log.error("Error while creating booking references", error);
  }

  try {
    await scheduleWorkflowReminders(
      eventType.workflows,
      smsReminderNumber || null,
      { ...evt, ...{ metadata } },
      evt.requiresConfirmation || false,
      rescheduleUid ? true : false,
      true
    );
  } catch (error) {
    log.error("Error while scheduling workflow reminders", error);
  }

  // booking successful
  req.statusCode = 201;
  return {
    ...booking,
    seatReferenceUid: evt.attendeeSeatId,
  };
}

export default handler;

function handleCustomInputs(
  eventTypeCustomInputs: EventTypeCustomInput[],
  reqCustomInputs: {
    value: string | boolean;
    label: string;
  }[]
) {
  eventTypeCustomInputs.forEach((etcInput) => {
    if (etcInput.required) {
      const input = reqCustomInputs.find((i) => i.label === etcInput.label);
      if (etcInput.type === "BOOL") {
        z.literal(true, {
          errorMap: () => ({ message: `Missing ${etcInput.type} customInput: '${etcInput.label}'` }),
        }).parse(input?.value);
      } else if (etcInput.type === "PHONE") {
        z.string({
          errorMap: () => ({
            message: `Missing ${etcInput.type} customInput: '${etcInput.label}'`,
          }),
        })
          .refine((val) => isValidPhoneNumber(val), {
            message: "Phone number is invalid",
          })
          .parse(input?.value);
      } else {
        // type: NUMBER are also passed as string
        z.string({
          errorMap: () => ({ message: `Missing ${etcInput.type} customInput: '${etcInput.label}'` }),
        })
          .min(1)
          .parse(input?.value);
      }
    }
  });
}<|MERGE_RESOLUTION|>--- conflicted
+++ resolved
@@ -28,10 +28,6 @@
   sendOrganizerRequestEmail,
   sendRescheduledEmails,
   sendScheduledEmails,
-<<<<<<< HEAD
-  sendScheduledSeatsEmails,
-=======
->>>>>>> e3943d4b
   sendRescheduledSeatEmail,
 } from "@calcom/emails";
 import { getBookingFieldsWithSystemFields } from "@calcom/features/bookings/lib/getBookingFields";
@@ -818,14 +814,8 @@
     );
     if (!originalRescheduledBooking) {
       throw new HttpError({ statusCode: 404, message: "Could not find original booking" });
-<<<<<<< HEAD
-    } else {
-      rescheduleUid = originalRescheduledBooking.uid;
-    }
-=======
     }
     rescheduleUid = originalRescheduledBooking.uid;
->>>>>>> e3943d4b
   }
 
   /* Used for seats bookings to update evt object with video data */
@@ -886,27 +876,13 @@
           },
         });
       });
-<<<<<<< HEAD
-    }
-  };
-
-  const handleSeats = async () => {
-    // For seats, if the booking already exists then we want to add the new attendee to the existing booking
-    if (!eventType.seatsPerTimeSlot) {
-      throw new HttpError({ statusCode: 404, message: "Event type does not have seats" });
-=======
->>>>>>> e3943d4b
     }
   };
 
   const handleSeats = async () => {
     const booking = await prisma.booking.findUnique({
       where: {
-<<<<<<< HEAD
-        uid: rescheduleUid || reqBody.bookingUid,
-=======
         uid: rescheduleUid,
->>>>>>> e3943d4b
       },
       select: {
         uid: true,
@@ -924,35 +900,6 @@
       throw new HttpError({ statusCode: 404, message: "Booking not found" });
     }
 
-<<<<<<< HEAD
-    if (rescheduleUid && dayjs(booking.startTime).utc().format() === evt.startTime) {
-      return booking;
-    }
-
-    // If rescheduling an existing attendee
-    if (rescheduleUid) {
-      // Check if the host or attendee is rescheduling
-      const host = booking.user?.email === req.body.responses.email;
-
-      // If it is the host then continue rescheduling as normal
-      if (host) return;
-      const seatAttendee: Partial<Person> | null =
-        originalRescheduledBooking?.attendees.find(
-          (attendee) => attendee.email === bookingSeat?.attendee.email
-        ) || null;
-
-      if (!seatAttendee) {
-        throw new HttpError({ statusCode: 404, message: "Attendee not found" });
-      }
-
-      seatAttendee.language = { translate: tAttendees, locale: seatAttendee.locale ?? "en" };
-
-      // See if the new date has a booking already
-      const newTimeSlotBooking = await prisma.booking.findFirst({
-        where: {
-          startTime: evt.startTime,
-          eventTypeId: eventType.id,
-=======
     if (
       booking.attendees.filter((attendee) => attendee.email === req.body.responses.email) &&
       dayjs.utc(booking.startTime).format() === evt.startTime
@@ -981,76 +928,10 @@
           include: {
             bookingSeat: true,
           },
->>>>>>> e3943d4b
-        },
-        select: {
-          id: true,
-          uid: true,
-          attendees: true,
-        },
-      });
-
-      const credentials = await refreshCredentials(organizerUser.credentials);
-      const eventManager = new EventManager({ ...organizerUser, credentials });
-
-<<<<<<< HEAD
-      // This is passed to the event manager to update the original calendar event
-      let originalBookingEvt;
-
-      if (originalRescheduledBooking) {
-        const updatedBookingAttendees = originalRescheduledBooking.attendees.reduce(
-          (filteredAttendees, attendee) => {
-            if (attendee.email !== bookerEmail) {
-              filteredAttendees.push({
-                name: attendee.name,
-                email: attendee.email,
-                timeZone: attendee.timeZone,
-                language: { translate: tAttendees, locale: attendee.locale ?? "en" },
-              });
-            }
-            return filteredAttendees;
-          },
-          [] as Person[]
-        );
-
-        // If original booking has video reference we need to add the videoCallData to the new evt
-        const videoReference = originalRescheduledBooking.references.find((reference) =>
-          reference.type.includes("_video")
-        );
-
-        originalBookingEvt = {
-          ...evt,
-          title: originalRescheduledBooking.title,
-          startTime: dayjs(originalRescheduledBooking.startTime).utc().format(),
-          endTime: dayjs(originalRescheduledBooking.endTime).utc().format(),
-          attendees: updatedBookingAttendees,
-          // If the location is a video integration then include the videoCallData
-          ...(videoReference && {
-            videoCallData: {
-              type: videoReference.type,
-              id: videoReference.meetingId,
-              password: videoReference.meetingPassword,
-              url: videoReference.meetingUrl,
-            },
-          }),
-        };
-      }
-
-      // If owner reschedules the event we want to update the entire booking
-      if (reqBody.seatsOwnerRescheduling) {
-        // If there is no booking during the new time slot then update the current booking to the new date
-        if (!newTimeSlotBooking) {
-          const newBooking = await prisma.booking.update({
-            where: {
-              id: booking.id,
-            },
-            data: {
-              startTime: evt.startTime,
-              cancellationReason: rescheduleReason,
-            },
-            include: {
-              references: true,
-=======
+        },
+      },
+    });
+
     const credentials = await refreshCredentials(organizerUser.credentials);
     const eventManager = new EventManager({ ...organizerUser, credentials });
 
@@ -1342,231 +1223,8 @@
               name: invitee[0].name,
               timeZone: invitee[0].timeZone,
               locale: invitee[0].language.locale,
->>>>>>> e3943d4b
             },
-          });
-
-          addVideoCallDataToEvt(newBooking.references);
-
-          const copyEvent = cloneDeep(evt);
-
-          await eventManager.reschedule(copyEvent, rescheduleUid, newBooking.id);
-
-          await sendRescheduledEmails({
-            ...copyEvent,
-            additionalNotes, // Resets back to the additionalNote input and not the override value
-            cancellationReason: "$RCH$" + rescheduleReason, // Removable code prefix to differentiate cancellation from rescheduling for email
-          });
-
-          return newBooking;
-        }
-
-        // Merge two bookings together
-        const attendeesToMove = [],
-          attendeesToDelete = [];
-
-        for (const attendee of booking.attendees) {
-          // If the attendee already exists on the new booking then delete the attendee record of the old booking
-          if (
-            newTimeSlotBooking.attendees.some(
-              (newBookingAttendee) => newBookingAttendee.email === attendee.email
-            )
-          ) {
-            attendeesToDelete.push(attendee.id);
-            // If the attendee does not exist on the new booking then move that attendee record to the new booking
-          } else {
-            attendeesToMove.push({ id: attendee.id, seatReferenceId: attendee.bookingSeat?.id });
-          }
-        }
-
-        // Confirm that the new event will have enough available seats
-        if (attendeesToMove.length + newTimeSlotBooking.attendees.length > eventType.seatsPerTimeSlot) {
-          throw new HttpError({ statusCode: 409, message: "Booking does not have enough available seats" });
-        }
-
-        const moveAttendeeCalls = [];
-        for (const attendeeToMove of attendeesToMove) {
-          moveAttendeeCalls.push(
-            prisma.attendee.update({
-              where: {
-                id: attendeeToMove.id,
-              },
-              data: {
-                bookingId: newTimeSlotBooking.id,
-                bookingSeat: {
-                  upsert: {
-                    create: {
-                      referenceUid: uuid(),
-                      bookingId: newTimeSlotBooking.id,
-                    },
-                    update: {
-                      bookingId: newTimeSlotBooking.id,
-                    },
-                  },
-                },
-              },
-            })
-          );
-        }
-
-        await Promise.all([
-          ...moveAttendeeCalls,
-          // Delete any attendees that are already a part of that new time slot booking
-          prisma.attendee.deleteMany({
-            where: {
-              id: {
-                in: attendeesToDelete,
-              },
-            },
-          }),
-        ]);
-
-        const updatedNewBooking = await prisma.booking.findUnique({
-          where: {
-            id: newTimeSlotBooking.id,
-          },
-          include: {
-            attendees: true,
-            references: true,
-          },
-        });
-
-        if (!updatedNewBooking) {
-          throw new HttpError({ statusCode: 404, message: "Updated booking not found" });
-        }
-
-        // Update the evt object with the new attendees
-        const updatedBookingAttendees = updatedNewBooking.attendees.map((attendee) => {
-          const evtAttendee = { ...attendee, language: { translate: tAttendees, locale: language ?? "en" } };
-          return evtAttendee;
-        });
-
-        evt.attendees = updatedBookingAttendees;
-
-        addVideoCallDataToEvt(updatedNewBooking.references);
-
-        const copyEvent = cloneDeep(evt);
-
-        await eventManager.reschedule(copyEvent, rescheduleUid, newTimeSlotBooking.id);
-
-        // TODO send reschedule emails to attendees of the old booking
-        await sendRescheduledEmails({
-          ...copyEvent,
-          additionalNotes, // Resets back to the additionalNote input and not the override value
-          cancellationReason: "$RCH$" + rescheduleReason, // Removable code prefix to differentiate cancellation from rescheduling for email
-        });
-
-        // Delete the old booking
-        await prisma.booking.delete({
-          where: {
-            id: booking.id,
-          },
-<<<<<<< HEAD
-        });
-
-        return updatedNewBooking;
-      }
-
-      // If there is no booking then remove the attendee from the old booking and create a new one
-      if (!newTimeSlotBooking) {
-        await prisma.bookingSeat.delete({
-          where: {
-            id: seatAttendee.bookingSeat?.id,
-          },
-        });
-
-        await prisma.attendee.delete({
-          where: {
-            id: seatAttendee.id,
-          },
-        });
-
-        // Update the original calendar event by removing the attendee that is rescheduling
-        if (originalBookingEvt && originalRescheduledBooking) {
-          eventManager.updateCalendarAttendees(originalBookingEvt, originalRescheduledBooking);
-        }
-
-        await lastAttendeeDeleteBooking(originalRescheduledBooking, originalBookingEvt);
-
-        // We don't want to trigger rescheduling logic of the original booking
-        originalRescheduledBooking = null;
-
-        return;
-      }
-      // Need to change the new seat reference and attendee record to remove it from the old booking and add it to the new booking
-      // https://stackoverflow.com/questions/4980963/database-insert-new-rows-or-update-existing-ones
-      await Promise.all([
-        await prisma.attendee.update({
-          where: {
-            id: seatAttendee.id,
-          },
-          data: {
-            bookingId: newTimeSlotBooking.id,
-          },
-        }),
-        await prisma.bookingSeat.update({
-          where: {
-            id: seatAttendee.bookingSeat?.id,
-          },
-          data: {
-            bookingId: newTimeSlotBooking.id,
-          },
-        }),
-      ]);
-
-      const copyEvent = cloneDeep(evt);
-
-      await eventManager.reschedule(copyEvent, rescheduleUid, newTimeSlotBooking.id);
-
-      await sendRescheduledSeatEmail(copyEvent, seatAttendee as Person);
-
-      await lastAttendeeDeleteBooking(originalRescheduledBooking, originalBookingEvt);
-
-      return newTimeSlotBooking;
-      // Else let's add the new attendee to the existing booking
-    } else {
-      // See if attendee is already signed up for timeslot
-      if (booking.attendees.find((attendee) => attendee.email === invitee[0].email)) {
-        throw new HttpError({ statusCode: 409, message: "Already signed up for time slot" });
-      }
-
-      // Need to add translation for attendees to pass type checks. Since these values are never written to the db we can just use the new attendee language
-      const bookingAttendees = booking.attendees.map((attendee) => {
-        return { ...attendee, language: { translate: tAttendees, locale: language ?? "en" } };
-      });
-
-      evt = { ...evt, attendees: [...bookingAttendees, invitee[0]] };
-
-      if (eventType.seatsPerTimeSlot <= booking.attendees.length) {
-        throw new HttpError({ statusCode: 409, message: "Booking seats are full" });
-      }
-
-      const videoCallReference = booking.references.find((reference) => reference.type.includes("_video"));
-
-      if (videoCallReference) {
-        evt.videoCallData = {
-          type: videoCallReference.type,
-          id: videoCallReference.meetingId,
-          password: videoCallReference?.meetingPassword,
-          url: videoCallReference.meetingUrl,
-        };
-      }
-
-      const bookingUpdated = await prisma.booking.update({
-        where: {
-          uid: reqBody.bookingUid,
-        },
-        include: {
-          attendees: true,
-        },
-        data: {
-          attendees: {
-            create: {
-              email: invitee[0].email,
-              name: invitee[0].name,
-              timeZone: invitee[0].timeZone,
-              locale: invitee[0].language.locale,
-=======
+          },
           ...(booking.status === BookingStatus.CANCELLED && { status: BookingStatus.ACCEPTED }),
         },
       });
@@ -1587,31 +1245,6 @@
           attendee: {
             connect: {
               id: bookingUpdated.attendees[bookingUpdated.attendees.length - 1].id,
->>>>>>> e3943d4b
-            },
-          },
-          ...(booking.status === BookingStatus.CANCELLED && { status: BookingStatus.ACCEPTED }),
-        },
-      });
-      evt.attendeeSeatId = attendeeUniqueId;
-
-<<<<<<< HEAD
-      // Add entry to bookingSeat table
-      const attendeeUniqueId = uuid();
-      await prisma.bookingSeat.create({
-        data: {
-          data: {
-            description: additionalNotes,
-          },
-          booking: {
-            connect: {
-              id: booking.id,
-            },
-          },
-          referenceUid: attendeeUniqueId,
-          attendee: {
-            connect: {
-              id: bookingUpdated.attendees[bookingUpdated.attendees.length - 1].id,
             },
           },
         },
@@ -1624,7 +1257,7 @@
        * Remember objects are passed into functions as references
        * so if you modify it in a inner function it will be modified in the outer function
        * deep cloning evt to avoid this
-       */
+       *
       const copyEvent = cloneDeep(evt);
       await sendScheduledSeatsEmails(copyEvent, invitee[0], newSeat, !!eventType.seatsShowAttendees);
 
@@ -1675,91 +1308,19 @@
         req.statusCode = 201;
         return { ...booking, message: "Payment required", paymentUid: payment?.uid };
       }
-=======
-      const newSeat = booking.attendees.length !== 0;
-
-      /**
-       * Remember objects are passed into functions as references
-       * so if you modify it in a inner function it will be modified in the outer function
-       * deep cloning evt to avoid this
-       *
-      const copyEvent = cloneDeep(evt);
-      await sendScheduledSeatsEmails(copyEvent, invitee[0], newSeat, !!eventType.seatsShowAttendees);
-
-      const credentials = await refreshCredentials(organizerUser.credentials);
-      const eventManager = new EventManager({ ...organizerUser, credentials });
-      await eventManager.updateCalendarAttendees(evt, booking);
-
-      if (!Number.isNaN(paymentAppData.price) && paymentAppData.price > 0 && !!booking) {
-        const credentialPaymentAppCategories = await prisma.credential.findMany({
-          where: {
-            userId: organizerUser.id,
-            app: {
-              categories: {
-                hasSome: ["payment"],
-              },
-            },
-          },
-          select: {
-            key: true,
-            appId: true,
-            app: {
-              select: {
-                categories: true,
-                dirName: true,
-              },
-            },
-          },
-        });
-
-        const eventTypePaymentAppCredential = credentialPaymentAppCategories.find((credential) => {
-          return credential.appId === paymentAppData.appId;
-        });
-
-        if (!eventTypePaymentAppCredential) {
-          throw new HttpError({ statusCode: 400, message: "Missing payment credentials" });
-        }
-        if (!eventTypePaymentAppCredential?.appId) {
-          throw new HttpError({ statusCode: 400, message: "Missing payment app id" });
-        }
-
-        const payment = await handlePayment(
-          evt,
-          eventType,
-          eventTypePaymentAppCredential as IEventTypePaymentCredentialType,
-          booking
-        );
-
-        req.statusCode = 201;
-        return { ...booking, message: "Payment required", paymentUid: payment?.uid };
-      }
 
       req.statusCode = 201;
       return booking;
     }*/
   };
->>>>>>> e3943d4b
 
   // For seats, if the booking already exists then we want to add the new attendee to the existing booking
   if (rescheduleUid && eventType.seatsPerTimeSlot && bookingSeat) {
     const newBooking = await handleSeats();
     if (newBooking) {
       req.statusCode = 201;
-<<<<<<< HEAD
-      return booking;
-    }
-  };
-
-  if (reqBody.bookingUid || (rescheduleUid && eventType.seatsPerTimeSlot)) {
-    const newBooking = await handleSeats();
-    if (newBooking) {
-      req.statusCode = 201;
       return newBooking;
     }
-=======
-      return newBooking;
-    }
->>>>>>> e3943d4b
   }
 
   if (isTeamEventType) {
