import type { App, Attendee, Credential, EventTypeCustomInput } from "@prisma/client";
import { BookingStatus, SchedulingType, WebhookTriggerEvents, WorkflowMethods, Prisma } from "@prisma/client";
import async from "async";
import { isValidPhoneNumber } from "libphonenumber-js";
import { cloneDeep } from "lodash";
import type { NextApiRequest } from "next";
import short, { uuid } from "short-uuid";
import { v5 as uuidv5 } from "uuid";
import z from "zod";

import { getCalendar } from "@calcom/app-store/_utils/getCalendar";
import { metadata as GoogleMeetMetadata } from "@calcom/app-store/googlevideo/_metadata";
import type { LocationObject } from "@calcom/app-store/locations";
import { getLocationValueForDB } from "@calcom/app-store/locations";
import { MeetLocationType } from "@calcom/app-store/locations";
import { handleEthSignature } from "@calcom/app-store/rainbow/utils/ethereum";
import type { EventTypeAppsList } from "@calcom/app-store/utils";
import { getAppFromSlug, getEventTypeAppData } from "@calcom/app-store/utils";
import { cancelScheduledJobs, scheduleTrigger } from "@calcom/app-store/zapier/lib/nodeScheduler";
import EventManager from "@calcom/core/EventManager";
import { getEventName } from "@calcom/core/event";
import { getUserAvailability } from "@calcom/core/getUserAvailability";
import { deleteMeeting } from "@calcom/core/videoClient";
import type { ConfigType, Dayjs } from "@calcom/dayjs";
import dayjs from "@calcom/dayjs";
import {
  sendAttendeeRequestEmail,
  sendOrganizerRequestEmail,
  sendRescheduledEmails,
  sendScheduledEmails,
  sendRescheduledSeatEmail,
  sendScheduledSeatsEmails,
} from "@calcom/emails";
import { getBookingFieldsWithSystemFields } from "@calcom/features/bookings/lib/getBookingFields";
import { getCalEventResponses } from "@calcom/features/bookings/lib/getCalEventResponses";
import { deleteScheduledEmailReminder } from "@calcom/features/ee/workflows/lib/reminders/emailReminderManager";
import { scheduleWorkflowReminders } from "@calcom/features/ee/workflows/lib/reminders/reminderScheduler";
import { deleteScheduledSMSReminder } from "@calcom/features/ee/workflows/lib/reminders/smsReminderManager";
import getWebhooks from "@calcom/features/webhooks/lib/getWebhooks";
import { isPrismaObjOrUndefined, parseRecurringEvent } from "@calcom/lib";
import { getVideoCallUrlFromCalEvent } from "@calcom/lib/CalEventParser";
import { getDefaultEvent, getGroupName, getUsernameList } from "@calcom/lib/defaultEvents";
import { getErrorFromUnknown } from "@calcom/lib/errors";
import getPaymentAppData from "@calcom/lib/getPaymentAppData";
import { HttpError } from "@calcom/lib/http-error";
import isOutOfBounds, { BookingDateInPastError } from "@calcom/lib/isOutOfBounds";
import logger from "@calcom/lib/logger";
import { handlePayment } from "@calcom/lib/payment/handlePayment";
import { checkBookingLimits, checkDurationLimits, getLuckyUser } from "@calcom/lib/server";
import { getTranslation } from "@calcom/lib/server/i18n";
import { slugify } from "@calcom/lib/slugify";
import { updateWebUser as syncServicesUpdateWebUser } from "@calcom/lib/sync/SyncServiceManager";
import { TimeFormat } from "@calcom/lib/timeFormat";
import prisma, { userSelect } from "@calcom/prisma";
import type { BookingReference } from "@calcom/prisma/client";
import type { bookingCreateSchemaLegacyPropsForApi } from "@calcom/prisma/zod-utils";
import {
  bookingCreateBodySchemaForApi,
  customInputSchema,
  EventTypeMetaDataSchema,
  extendedBookingCreateBody,
  userMetadata as userMetadataSchema,
} from "@calcom/prisma/zod-utils";
import type { BufferedBusyTime } from "@calcom/types/BufferedBusyTime";
import type { AdditionalInformation, AppsStatus, CalendarEvent, Person } from "@calcom/types/Calendar";
import type { EventResult, PartialReference } from "@calcom/types/EventManager";
import type { WorkingHours } from "@calcom/types/schedule";

import type { EventTypeInfo } from "../../webhooks/lib/sendPayload";
import sendPayload from "../../webhooks/lib/sendPayload";
import getBookingResponsesSchema from "./getBookingResponsesSchema";

const translator = short();
const log = logger.getChildLogger({ prefix: ["[api] book:user"] });

type User = Prisma.UserGetPayload<typeof userSelect>;
type BufferedBusyTimes = BufferedBusyTime[];

interface IEventTypePaymentCredentialType {
  appId: EventTypeAppsList;
  app: {
    categories: App["categories"];
    dirName: string;
  };
  key: Prisma.JsonValue;
}

/**
 * Refreshes a Credential with fresh data from the database.
 *
 * @param credential
 */
async function refreshCredential(credential: Credential): Promise<Credential> {
  const newCredential = await prisma.credential.findUnique({
    where: {
      id: credential.id,
    },
  });

  if (!newCredential) {
    return credential;
  } else {
    return newCredential;
  }
}

/**
 * Refreshes the given set of credentials.
 *
 * @param credentials
 */
async function refreshCredentials(credentials: Array<Credential>): Promise<Array<Credential>> {
  return await async.mapLimit(credentials, 5, refreshCredential);
}

const isWithinAvailableHours = (
  timeSlot: { start: ConfigType; end: ConfigType },
  {
    workingHours,
    organizerTimeZone,
  }: {
    workingHours: WorkingHours[];
    organizerTimeZone: string;
  }
) => {
  const timeSlotStart = dayjs(timeSlot.start).utc();
  const timeSlotEnd = dayjs(timeSlot.end).utc();
  const organizerDSTDiff =
    dayjs().tz(organizerTimeZone).utcOffset() - timeSlotStart.tz(organizerTimeZone).utcOffset();
  const getTime = (slotTime: Dayjs, minutes: number) =>
    slotTime.startOf("day").add(minutes + organizerDSTDiff, "minutes");

  for (const workingHour of workingHours) {
    const startTime = getTime(timeSlotStart, workingHour.startTime);
    // workingHours function logic set 1439 minutes when user select the end of the day (11:59) in his schedule
    // so, we need to add a minute, to avoid, "No available user" error when the last available slot is selected.
    const endTime = getTime(timeSlotEnd, workingHour.endTime === 1439 ? 1440 : workingHour.endTime);
    if (
      workingHour.days.includes(timeSlotStart.day()) &&
      // UTC mode, should be performant.
      timeSlotStart.isBetween(startTime, endTime, null, "[)") &&
      timeSlotEnd.isBetween(startTime, endTime, null, "(]")
    ) {
      return true;
    }
  }
  log.error(
    `NAUF: isWithinAvailableHours ${JSON.stringify({ ...timeSlot, organizerTimeZone, workingHours })}`
  );
  return false;
};

// if true, there are conflicts.
function checkForConflicts(busyTimes: BufferedBusyTimes, time: dayjs.ConfigType, length: number) {
  // Early return
  if (!Array.isArray(busyTimes) || busyTimes.length < 1) {
    return false; // guaranteed no conflicts when there is no busy times.
  }

  for (const busyTime of busyTimes) {
    const startTime = dayjs(busyTime.start);
    const endTime = dayjs(busyTime.end);
    // Check if time is between start and end times
    if (dayjs(time).isBetween(startTime, endTime, null, "[)")) {
      log.error(
        `NAUF: start between a busy time slot ${JSON.stringify({
          ...busyTime,
          time: dayjs(time).format(),
        })}`
      );
      return true;
    }
    // Check if slot end time is between start and end time
    if (dayjs(time).add(length, "minutes").isBetween(startTime, endTime)) {
      log.error(
        `NAUF: Ends between a busy time slot ${JSON.stringify({
          ...busyTime,
          time: dayjs(time).add(length, "minutes").format(),
        })}`
      );
      return true;
    }
    // Check if startTime is between slot
    if (startTime.isBetween(dayjs(time), dayjs(time).add(length, "minutes"))) {
      return true;
    }
  }
  return false;
}

const getEventTypesFromDB = async (eventTypeId: number) => {
  const eventType = await prisma.eventType.findUniqueOrThrow({
    where: {
      id: eventTypeId,
    },
    select: {
      id: true,
      customInputs: true,
      disableGuests: true,
      users: userSelect,
      slug: true,
      team: {
        select: {
          id: true,
          name: true,
        },
      },
      bookingFields: true,
      title: true,
      length: true,
      eventName: true,
      schedulingType: true,
      description: true,
      periodType: true,
      periodStartDate: true,
      periodEndDate: true,
      periodDays: true,
      periodCountCalendarDays: true,
      requiresConfirmation: true,
      userId: true,
      price: true,
      currency: true,
      metadata: true,
      destinationCalendar: true,
      hideCalendarNotes: true,
      seatsPerTimeSlot: true,
      recurringEvent: true,
      seatsShowAttendees: true,
      bookingLimits: true,
      durationLimits: true,
      owner: {
        select: {
          hideBranding: true,
        },
      },
      workflows: {
        include: {
          workflow: {
            include: {
              steps: true,
            },
          },
        },
      },
      locations: true,
      timeZone: true,
      schedule: {
        select: {
          availability: true,
          timeZone: true,
        },
      },
      hosts: {
        select: {
          isFixed: true,
          user: userSelect,
        },
      },
      availability: {
        select: {
          date: true,
          startTime: true,
          endTime: true,
          days: true,
        },
      },
    },
  });

  return {
    ...eventType,
    metadata: EventTypeMetaDataSchema.parse(eventType.metadata),
    recurringEvent: parseRecurringEvent(eventType.recurringEvent),
    customInputs: customInputSchema.array().parse(eventType.customInputs || []),
    locations: (eventType.locations ?? []) as LocationObject[],
    bookingFields: getBookingFieldsWithSystemFields(eventType),
  };
};

type IsFixedAwareUser = User & { isFixed: boolean };

async function ensureAvailableUsers(
  eventType: Awaited<ReturnType<typeof getEventTypesFromDB>> & {
    users: IsFixedAwareUser[];
  },
  input: { dateFrom: string; dateTo: string; timeZone: string },
  recurringDatesInfo?: {
    allRecurringDates: string[] | undefined;
    currentRecurringIndex: number | undefined;
  }
) {
  const availableUsers: IsFixedAwareUser[] = [];
  /** Let's start checking for availability */
  for (const user of eventType.users) {
    const { busy: bufferedBusyTimes, workingHours } = await getUserAvailability(
      {
        userId: user.id,
        eventTypeId: eventType.id,
        ...input,
      },
      { user, eventType }
    );

    // check if time slot is outside of schedule.
    if (
      !isWithinAvailableHours(
        { start: input.dateFrom, end: input.dateTo },
        {
          workingHours,
          organizerTimeZone: eventType.timeZone || eventType?.schedule?.timeZone || user.timeZone,
        }
      )
    ) {
      // user does not have availability at this time, skip user.
      continue;
    }

    console.log("calendarBusyTimes==>>>", bufferedBusyTimes);

    let foundConflict = false;
    try {
      if (
        eventType.recurringEvent &&
        recurringDatesInfo?.currentRecurringIndex === 0 &&
        recurringDatesInfo.allRecurringDates
      ) {
        const allBookingDates = recurringDatesInfo.allRecurringDates.map((strDate) => new Date(strDate));
        // Go through each date for the recurring event and check if each one's availability
        // DONE: Decreased computational complexity from O(2^n) to O(n) by refactoring this loop to stop
        // running at the first unavailable time.
        let i = 0;
        while (!foundConflict && i < allBookingDates.length) {
          foundConflict = checkForConflicts(bufferedBusyTimes, allBookingDates[i++], eventType.length);
        }
      } else {
        foundConflict = checkForConflicts(bufferedBusyTimes, input.dateFrom, eventType.length);
      }
    } catch {
      log.debug({
        message: "Unable set isAvailableToBeBooked. Using true. ",
      });
    }
    // no conflicts found, add to available users.
    if (!foundConflict) {
      availableUsers.push(user);
    }
  }
  if (!availableUsers.length) {
    throw new Error("No available users found.");
  }
  return availableUsers;
}

async function getOriginalRescheduledBooking(uid: string, seatsEventType?: boolean) {
  return prisma.booking.findFirst({
    where: {
      uid: uid,
      status: {
        in: [BookingStatus.ACCEPTED, BookingStatus.CANCELLED, BookingStatus.PENDING],
      },
    },
    include: {
      attendees: {
        select: {
          name: true,
          email: true,
          locale: true,
          timeZone: true,
          ...(seatsEventType && { bookingSeat: true, id: true }),
        },
      },
      user: {
        select: {
          id: true,
          name: true,
          email: true,
          locale: true,
          timeZone: true,
        },
      },
      payment: true,
      references: true,
      workflowReminders: true,
    },
  });
}

function getBookingData({
  req,
  isNotAnApiCall,
  eventType,
}: {
  req: NextApiRequest;
  isNotAnApiCall: boolean;
  eventType: Awaited<ReturnType<typeof getEventTypesFromDB>>;
}) {
  const bookingDataSchema = isNotAnApiCall
    ? extendedBookingCreateBody.merge(
        z.object({
          responses: getBookingResponsesSchema({
            eventType: {
              bookingFields: eventType.bookingFields,
            },
            view: req.body.rescheduleUid ? "reschedule" : "booking",
          }),
        })
      )
    : bookingCreateBodySchemaForApi;

  const reqBody = bookingDataSchema.parse(req.body);
  if ("responses" in reqBody) {
    const responses = reqBody.responses;
    const { userFieldsResponses: calEventUserFieldsResponses, responses: calEventResponses } =
      getCalEventResponses({
        bookingFields: eventType.bookingFields,
        responses,
      });
    return {
      ...reqBody,
      name: responses.name,
      email: responses.email,
      guests: responses.guests ? responses.guests : [],
      location: responses.location?.optionValue || responses.location?.value || "",
      smsReminderNumber: responses.smsReminderNumber,
      notes: responses.notes || "",
      calEventUserFieldsResponses,
      rescheduleReason: responses.rescheduleReason,
      calEventResponses,
    };
  } else {
    // Check if required custom inputs exist
    handleCustomInputs(eventType.customInputs as EventTypeCustomInput[], reqBody.customInputs);

    return {
      ...reqBody,
      name: reqBody.name,
      email: reqBody.email,
      guests: reqBody.guests,
      location: reqBody.location || "",
      smsReminderNumber: reqBody.smsReminderNumber,
      notes: reqBody.notes,
      rescheduleReason: reqBody.rescheduleReason,
    };
  }
}

function getCustomInputsResponses(
  reqBody: {
    responses?: Record<string, any>;
    customInputs?: z.infer<typeof bookingCreateSchemaLegacyPropsForApi>["customInputs"];
  },
  eventTypeCustomInputs: Awaited<ReturnType<typeof getEventTypesFromDB>>["customInputs"]
) {
  const customInputsResponses = {} as NonNullable<CalendarEvent["customInputs"]>;
  if ("customInputs" in reqBody) {
    const reqCustomInputsResponses = reqBody.customInputs || [];
    if (reqCustomInputsResponses?.length > 0) {
      reqCustomInputsResponses.forEach(({ label, value }) => {
        customInputsResponses[label] = value;
      });
    }
  } else {
    const responses = reqBody.responses || {};
    // Backward Compatibility: Map new `responses` to old `customInputs` format so that webhooks can still receive same values.
    for (const [fieldName, fieldValue] of Object.entries(responses)) {
      const foundACustomInputForTheResponse = eventTypeCustomInputs.find(
        (input) => slugify(input.label) === fieldName
      );
      if (foundACustomInputForTheResponse) {
        customInputsResponses[foundACustomInputForTheResponse.label] = fieldValue;
      }
    }
  }

  return customInputsResponses;
}

async function handler(
  req: NextApiRequest & { userId?: number | undefined },
  {
    isNotAnApiCall = false,
  }: {
    isNotAnApiCall?: boolean;
  } = {
    isNotAnApiCall: false,
  }
) {
  const { userId } = req;

  // handle dynamic user
  let eventType =
    !req.body.eventTypeId && !!req.body.eventTypeSlug
      ? getDefaultEvent(req.body.eventTypeSlug)
      : await getEventTypesFromDB(req.body.eventTypeId);

  eventType = {
    ...eventType,
    bookingFields: getBookingFieldsWithSystemFields(eventType),
  };

  const {
    recurringCount,
    allRecurringDates,
    currentRecurringIndex,
    noEmail,
    eventTypeId,
    eventTypeSlug,
    hasHashedBookingLink,
    language,
    appsStatus: reqAppsStatus,
    name: bookerName,
    email: bookerEmail,
    guests: reqGuests,
    location,
    notes: additionalNotes,
    smsReminderNumber,
    rescheduleReason,
    ...reqBody
  } = getBookingData({
    req,
    isNotAnApiCall,
    eventType,
  });

  const tAttendees = await getTranslation(language ?? "en", "common");
  const tGuests = await getTranslation("en", "common");
  log.debug(`Booking eventType ${eventTypeId} started`);
  const dynamicUserList = Array.isArray(reqBody.user)
    ? getGroupName(reqBody.user)
    : getUsernameList(reqBody.user);
  if (!eventType) throw new HttpError({ statusCode: 404, message: "eventType.notFound" });

  const isTeamEventType =
    eventType.schedulingType === SchedulingType.COLLECTIVE ||
    eventType.schedulingType === SchedulingType.ROUND_ROBIN;

  const paymentAppData = getPaymentAppData(eventType);

  let timeOutOfBounds = false;
  try {
    timeOutOfBounds = isOutOfBounds(reqBody.start, {
      periodType: eventType.periodType,
      periodDays: eventType.periodDays,
      periodEndDate: eventType.periodEndDate,
      periodStartDate: eventType.periodStartDate,
      periodCountCalendarDays: eventType.periodCountCalendarDays,
    });
  } catch (error) {
    log.warn({
      message: "NewBooking: Unable set timeOutOfBounds. Using false. ",
    });
    if (error instanceof BookingDateInPastError) {
      // TODO: HttpError should not bleed through to the console.
      log.info(`Booking eventType ${eventTypeId} failed`, error);
      throw new HttpError({ statusCode: 400, message: error.message });
    }
  }

  if (timeOutOfBounds) {
    const error = {
      errorCode: "BookingTimeOutOfBounds",
      message: `EventType '${eventType.eventName}' cannot be booked at this time.`,
    };
    log.warn({
      message: `NewBooking: EventType '${eventType.eventName}' cannot be booked at this time.`,
    });
    throw new HttpError({ statusCode: 400, message: error.message });
  }

  const loadUsers = async () =>
    !eventTypeId
      ? await prisma.user.findMany({
          where: {
            username: {
              in: dynamicUserList,
            },
          },
          select: {
            ...userSelect.select,
            metadata: true,
          },
        })
      : !!eventType.hosts?.length
      ? eventType.hosts.map(({ user, isFixed }) => ({
          ...user,
          isFixed,
        }))
      : eventType.users;
  // loadUsers allows type inferring
  let users: (Awaited<ReturnType<typeof loadUsers>>[number] & {
    isFixed?: boolean;
    metadata?: Prisma.JsonValue;
  })[] = await loadUsers();

  const isDynamicAllowed = !users.some((user) => !user.allowDynamicBooking);
  if (!isDynamicAllowed && !eventTypeId) {
    log.warn({ message: "NewBooking: Some of the users in this group do not allow dynamic booking" });
    throw new HttpError({
      message: "Some of the users in this group do not allow dynamic booking",
      statusCode: 400,
    });
  }

  // If this event was pre-relationship migration
  // TODO: Establish whether this is dead code.
  if (!users.length && eventType.userId) {
    const eventTypeUser = await prisma.user.findUnique({
      where: {
        id: eventType.userId,
      },
      ...userSelect,
    });
    if (!eventTypeUser) {
      log.warn({ message: "NewBooking: eventTypeUser.notFound" });
      throw new HttpError({ statusCode: 404, message: "eventTypeUser.notFound" });
    }
    users.push(eventTypeUser);
  }

  if (!users) throw new HttpError({ statusCode: 404, message: "eventTypeUser.notFound" });

  users = users.map((user) => ({
    ...user,
    isFixed:
      user.isFixed === false
        ? false
        : user.isFixed || eventType.schedulingType !== SchedulingType.ROUND_ROBIN,
  }));

  let locationBodyString = location;
  let defaultLocationUrl = undefined;

  if (dynamicUserList.length > 1) {
    users = users.sort((a, b) => {
      const aIndex = (a.username && dynamicUserList.indexOf(a.username)) || 0;
      const bIndex = (b.username && dynamicUserList.indexOf(b.username)) || 0;
      return aIndex - bIndex;
    });
    const firstUsersMetadata = userMetadataSchema.parse(users[0].metadata);
    const app = getAppFromSlug(firstUsersMetadata?.defaultConferencingApp?.appSlug);
    locationBodyString = app?.appData?.location?.type || locationBodyString;
    defaultLocationUrl = firstUsersMetadata?.defaultConferencingApp?.appLink;
  }

  if (eventType && eventType.hasOwnProperty("bookingLimits") && eventType?.bookingLimits) {
    const startAsDate = dayjs(reqBody.start).toDate();
    await checkBookingLimits(eventType.bookingLimits, startAsDate, eventType.id);
  }

  if (eventType && eventType.hasOwnProperty("durationLimits") && eventType?.durationLimits) {
    const startAsDate = dayjs(reqBody.start).toDate();
    await checkDurationLimits(eventType.durationLimits, startAsDate, eventType.id);
  }

  if (!eventType.seatsPerTimeSlot) {
    const availableUsers = await ensureAvailableUsers(
      {
        ...eventType,
        users: users as IsFixedAwareUser[],
        ...(eventType.recurringEvent && {
          recurringEvent: {
            ...eventType.recurringEvent,
            count: recurringCount || eventType.recurringEvent.count,
          },
        }),
      },
      {
        dateFrom: reqBody.start,
        dateTo: reqBody.end,
        timeZone: reqBody.timeZone,
      },
      {
        allRecurringDates,
        currentRecurringIndex,
      }
    );

    const luckyUsers: typeof users = [];
    const luckyUserPool = availableUsers.filter((user) => !user.isFixed);
    // loop through all non-fixed hosts and get the lucky users
    while (luckyUserPool.length > 0 && luckyUsers.length < 1 /* TODO: Add variable */) {
      const newLuckyUser = await getLuckyUser("MAXIMIZE_AVAILABILITY", {
        // find a lucky user that is not already in the luckyUsers array
        availableUsers: luckyUserPool.filter(
          (user) => !luckyUsers.find((existing) => existing.id === user.id)
        ),
        eventTypeId: eventType.id,
      });
      if (!newLuckyUser) {
        break; // prevent infinite loop
      }
      luckyUsers.push(newLuckyUser);
    }
    // ALL fixed users must be available
    if (
      availableUsers.filter((user) => user.isFixed).length !== users.filter((user) => user.isFixed).length
    ) {
      throw new Error("Some users are unavailable for booking.");
    }
    // Pushing fixed user before the luckyUser guarantees the (first) fixed user as the organizer.
    users = [...availableUsers.filter((user) => user.isFixed), ...luckyUsers];
  }

  const rainbowAppData = getEventTypeAppData(eventType, "rainbow") || {};

  // @TODO: use the returned address somewhere in booking creation?
  // const address: string | undefined = await ...
  await handleEthSignature(rainbowAppData, reqBody.ethSignature);

  const [organizerUser] = users;
  const tOrganizer = await getTranslation(organizerUser?.locale ?? "en", "common");
  // use host default
  if (isTeamEventType && locationBodyString === "conferencing") {
    const metadataParseResult = userMetadataSchema.safeParse(organizerUser.metadata);
    const organizerMetadata = metadataParseResult.success ? metadataParseResult.data : undefined;
    if (organizerMetadata) {
      const app = getAppFromSlug(organizerMetadata?.defaultConferencingApp?.appSlug);
      locationBodyString = app?.appData?.location?.type || locationBodyString;
      defaultLocationUrl = organizerMetadata?.defaultConferencingApp?.appLink;
    } else {
      locationBodyString = "";
    }
  }

  const invitee = [
    {
      email: bookerEmail,
      name: bookerName,
      timeZone: reqBody.timeZone,
      language: { translate: tAttendees, locale: language ?? "en" },
    },
  ];

  const guests = (reqGuests || []).reduce((guestArray, guest) => {
    // If it's a team event, remove the team member from guests
    if (isTeamEventType && users.some((user) => user.email === guest)) {
      return guestArray;
    }
    guestArray.push({
      email: guest,
      name: "",
      timeZone: reqBody.timeZone,
      language: { translate: tGuests, locale: "en" },
    });
    return guestArray;
  }, [] as typeof invitee);

  const seed = `${organizerUser.username}:${dayjs(reqBody.start).utc().format()}:${new Date().getTime()}`;
  const uid = translator.fromUUID(uuidv5(seed, uuidv5.URL));

  const bookingLocation = getLocationValueForDB(locationBodyString, eventType.locations);

  const customInputs = getCustomInputsResponses(reqBody, eventType.customInputs);
  const teamMemberPromises =
    users.length > 1
      ? users.slice(1).map(async function (user) {
          return {
            email: user.email || "",
            name: user.name || "",
            timeZone: user.timeZone,
            language: {
              translate: await getTranslation(user.locale ?? "en", "common"),
              locale: user.locale ?? "en",
            },
          };
        })
      : [];

  const teamMembers = await Promise.all(teamMemberPromises);

  const attendeesList = [...invitee, ...guests];

  const responses = "responses" in reqBody ? reqBody.responses : null;

  const eventNameObject = {
    //TODO: Can we have an unnamed attendee? If not, I would really like to throw an error here.
    attendeeName: bookerName || "Nameless",
    eventType: eventType.title,
    eventName: eventType.eventName,
    // TODO: Can we have an unnamed organizer? If not, I would really like to throw an error here.
    host: organizerUser.name || "Nameless",
    location: bookingLocation,
    bookingFields: { ...responses },
    t: tOrganizer,
  };

  let requiresConfirmation = eventType?.requiresConfirmation;
  const rcThreshold = eventType?.metadata?.requiresConfirmationThreshold;
  if (rcThreshold) {
    if (dayjs(dayjs(reqBody.start).utc().format()).diff(dayjs(), rcThreshold.unit) > rcThreshold.time) {
      requiresConfirmation = false;
    }
  }

  const calEventUserFieldsResponses =
    "calEventUserFieldsResponses" in reqBody ? reqBody.calEventUserFieldsResponses : null;
  let evt: CalendarEvent = {
    type: eventType.title,
    title: getEventName(eventNameObject), //this needs to be either forced in english, or fetched for each attendee and organizer separately
    description: eventType.description,
    additionalNotes,
    customInputs,
    startTime: dayjs(reqBody.start).utc().format(),
    endTime: dayjs(reqBody.end).utc().format(),
    organizer: {
      id: organizerUser.id,
      name: organizerUser.name || "Nameless",
      email: organizerUser.email || "Email-less",
      username: organizerUser.username || undefined,
      timeZone: organizerUser.timeZone,
      language: { translate: tOrganizer, locale: organizerUser.locale ?? "en" },
      timeFormat: organizerUser.timeFormat === 24 ? TimeFormat.TWENTY_FOUR_HOUR : TimeFormat.TWELVE_HOUR,
    },
    responses: "calEventResponses" in reqBody ? reqBody.calEventResponses : null,
    userFieldsResponses: calEventUserFieldsResponses,
    attendees: attendeesList,
    location: bookingLocation, // Will be processed by the EventManager later.
    /** For team events & dynamic collective events, we will need to handle each member destinationCalendar eventually */
    destinationCalendar: eventType.destinationCalendar || organizerUser.destinationCalendar,
    hideCalendarNotes: eventType.hideCalendarNotes,
    requiresConfirmation: requiresConfirmation ?? false,
    eventTypeId: eventType.id,
    // if seats are not enabled we should default true
    seatsShowAttendees: !!eventType.seatsPerTimeSlot ? eventType.seatsShowAttendees : true,
    seatsPerTimeSlot: eventType.seatsPerTimeSlot,
  };

  let rescheduleUid = reqBody.rescheduleUid;
  let bookingSeat: Prisma.BookingSeatGetPayload<{ include: { booking: true; attendee: true } }> | null = null;
  type BookingType = Prisma.PromiseReturnType<typeof getOriginalRescheduledBooking>;
  let originalRescheduledBooking: BookingType = null;

  if (rescheduleUid) {
    // rescheduleUid can be bookingUid and bookingSeatUid
    bookingSeat = await prisma.bookingSeat.findUnique({
      where: {
        referenceUid: rescheduleUid,
      },
      include: {
        booking: true,
        attendee: true,
      },
    });
    if (bookingSeat) {
      bookingSeat = bookingSeat;
      rescheduleUid = bookingSeat.booking.uid;
    }
    originalRescheduledBooking = await getOriginalRescheduledBooking(
      rescheduleUid,
      !!eventType.seatsPerTimeSlot
    );
    if (!originalRescheduledBooking) {
      throw new HttpError({ statusCode: 404, message: "Could not find original booking" });
    }
  }

  /* Used for seats bookings to update evt object with video data */
  const addVideoCallDataToEvt = (bookingReferences: BookingReference[]) => {
    const videoCallReference = bookingReferences.find((reference) => reference.type.includes("_video"));

    if (videoCallReference) {
      evt.videoCallData = {
        type: videoCallReference.type,
        id: videoCallReference.meetingId,
        password: videoCallReference?.meetingPassword,
        url: videoCallReference.meetingUrl,
      };
    }
  };

  /* Check if the original booking has no more attendees, if so delete the booking
  and any calendar or video integrations */
  const lastAttendeeDeleteBooking = async (
    originalRescheduledBooking: Awaited<ReturnType<typeof getOriginalRescheduledBooking>>,
    filteredAttendees: Partial<Attendee>[],
    originalBookingEvt?: CalendarEvent
  ) => {
    let deletedReferences = false;
    if (filteredAttendees && filteredAttendees.length === 0 && originalRescheduledBooking) {
      const integrationsToDelete = [];

      for (const reference of originalRescheduledBooking.references) {
        if (reference.credentialId) {
          const credential = await prisma.credential.findUnique({
            where: {
              id: reference.credentialId,
            },
          });

          if (credential) {
            if (reference.type.includes("_video")) {
              integrationsToDelete.push(deleteMeeting(credential, reference.uid));
            }
            if (reference.type.includes("_calendar") && originalBookingEvt) {
              const calendar = await getCalendar(credential);
              if (calendar) {
                integrationsToDelete.push(
                  calendar?.deleteEvent(reference.uid, originalBookingEvt, reference.externalCalendarId)
                );
              }
            }
          }
        }
      }

      await Promise.all(integrationsToDelete).then(async () => {
        await prisma.booking.update({
          where: {
            id: originalRescheduledBooking.id,
          },
          data: {
            status: BookingStatus.CANCELLED,
          },
        });
      });
      deletedReferences = true;
    }
    return deletedReferences;
  };

  const handleSeats = async () => {
    let resultBooking:
      | (Partial<Booking> & {
          appsStatus?: AppsStatus[];
          seatReferenceUid?: string;
          paymentUid?: string;
          message?: string;
        })
      | null = null;
    const booking = await prisma.booking.findUniqueOrThrow({
      where: {
        uid: rescheduleUid || reqBody.bookingUid,
      },
      select: {
        uid: true,
        id: true,
        attendees: { include: { bookingSeat: true } },
        userId: true,
        references: true,
        startTime: true,
        user: true,
        status: true,
      },
    });
    // See if attendee is already signed up for timeslot
    if (
      booking.attendees.find((attendee) => attendee.email === invitee[0].email) &&
      dayjs.utc(booking.startTime).format() === evt.startTime
    ) {
      throw new HttpError({ statusCode: 409, message: "Already signed up for this booking." });
    }

    // There are two paths here, reschedule a booking with seats and booking seats without reschedule
    if (rescheduleUid) {
      // See if the new date has a booking already
      const newTimeSlotBooking = await prisma.booking.findFirst({
        where: {
          startTime: evt.startTime,
          eventTypeId: eventType.id,
        },
        select: {
          id: true,
          uid: true,
          attendees: {
            include: {
              bookingSeat: true,
            },
          },
        },
      });

      const credentials = await refreshCredentials(organizerUser.credentials);
      const eventManager = new EventManager({ ...organizerUser, credentials });

      if (!originalRescheduledBooking) {
        // typescript isn't smart enough;
        throw new Error("Internal Error.");
      }

      const updatedBookingAttendees = originalRescheduledBooking.attendees.reduce(
        (filteredAttendees, attendee) => {
          if (attendee.email === bookerEmail) {
            return filteredAttendees; // skip current booker, as we know the language already.
          }
          filteredAttendees.push({
            name: attendee.name,
            email: attendee.email,
            timeZone: attendee.timeZone,
            language: { translate: tAttendees, locale: attendee.locale ?? "en" },
          });
          return filteredAttendees;
        },
        [] as Person[]
      );

      // If original booking has video reference we need to add the videoCallData to the new evt
      const videoReference = originalRescheduledBooking.references.find((reference) =>
        reference.type.includes("_video")
      );

      const originalBookingEvt = {
        ...evt,
        title: originalRescheduledBooking.title,
        startTime: dayjs(originalRescheduledBooking.startTime).utc().format(),
        endTime: dayjs(originalRescheduledBooking.endTime).utc().format(),
        attendees: updatedBookingAttendees,
        // If the location is a video integration then include the videoCallData
        ...(videoReference && {
          videoCallData: {
            type: videoReference.type,
            id: videoReference.meetingId,
            password: videoReference.meetingPassword,
            url: videoReference.meetingUrl,
          },
        }),
      };

      if (!bookingSeat) {
        // if no bookingSeat is given and the userId != owner, 401.
        // TODO: Next step; Evaluate ownership, what about teams?
        if (booking.user?.id !== req.userId) {
          throw new HttpError({ statusCode: 401 });
        }

        // Moving forward in this block is the owner making changes to the booking. All attendees should be affected
        evt.attendees = originalRescheduledBooking.attendees.map((attendee) => {
          return {
            name: attendee.name,
            email: attendee.email,
            timeZone: attendee.timeZone,
            language: { translate: tAttendees, locale: attendee.locale ?? "en" },
          };
        });

        // If owner reschedules the event we want to update the entire booking
        // Also if owner is rescheduling there should be no bookingSeat

        // If there is no booking during the new time slot then update the current booking to the new date
        if (!newTimeSlotBooking) {
          const newBooking: (Booking & { appsStatus?: AppsStatus[] }) | null = await prisma.booking.update({
            where: {
              id: booking.id,
            },
            data: {
              startTime: evt.startTime,
              cancellationReason: rescheduleReason,
            },
            include: {
              user: true,
              references: true,
              payment: true,
              attendees: true,
            },
          });

          addVideoCallDataToEvt(newBooking.references);

          const copyEvent = cloneDeep(evt);

          const updateManager = await eventManager.reschedule(copyEvent, rescheduleUid, newBooking.id);

          // @NOTE: This code is duplicated and should be moved to a function
          // This gets overridden when updating the event - to check if notes have been hidden or not. We just reset this back
          // to the default description when we are sending the emails.
          evt.description = eventType.description;

          const results = updateManager.results;

          const calendarResult = results.find((result) => result.type.includes("_calendar"));

          evt.iCalUID = calendarResult.updatedEvent.iCalUID || undefined;

          if (results.length > 0 && results.some((res) => !res.success)) {
            const error = {
              errorCode: "BookingReschedulingMeetingFailed",
              message: "Booking Rescheduling failed",
            };
            log.error(`Booking ${organizerUser.name} failed`, error, results);
          } else {
            const metadata: AdditionalInformation = {};
            if (results.length) {
              // TODO: Handle created event metadata more elegantly
              const [updatedEvent] = Array.isArray(results[0].updatedEvent)
                ? results[0].updatedEvent
                : [results[0].updatedEvent];
              if (updatedEvent) {
                metadata.hangoutLink = updatedEvent.hangoutLink;
                metadata.conferenceData = updatedEvent.conferenceData;
                metadata.entryPoints = updatedEvent.entryPoints;
                handleAppsStatus(results, newBooking);
              }
            }
          }

          if (noEmail !== true) {
            const copyEvent = cloneDeep(evt);
            await sendRescheduledEmails({
              ...copyEvent,
              additionalNotes, // Resets back to the additionalNote input and not the override value
              cancellationReason: "$RCH$" + (rescheduleReason ? rescheduleReason : ""), // Removable code prefix to differentiate cancellation from rescheduling for email
            });
          }
          const foundBooking = await findBookingQuery(newBooking.id);

          resultBooking = { ...foundBooking, appsStatus: newBooking.appsStatus };
        } else {
          // Merge two bookings together
          const attendeesToMove = [],
            attendeesToDelete = [];

          for (const attendee of booking.attendees) {
            // If the attendee already exists on the new booking then delete the attendee record of the old booking
            if (
              newTimeSlotBooking.attendees.some(
                (newBookingAttendee) => newBookingAttendee.email === attendee.email
              )
            ) {
              attendeesToDelete.push(attendee.id);
              // If the attendee does not exist on the new booking then move that attendee record to the new booking
            } else {
              attendeesToMove.push({ id: attendee.id, seatReferenceId: attendee.bookingSeat?.id });
            }
          }

          // Confirm that the new event will have enough available seats
          if (
            !eventType.seatsPerTimeSlot ||
            attendeesToMove.length +
              newTimeSlotBooking.attendees.filter((attendee) => attendee.bookingSeat).length >
              eventType.seatsPerTimeSlot
          ) {
            throw new HttpError({ statusCode: 409, message: "Booking does not have enough available seats" });
          }

          const moveAttendeeCalls = [];
          for (const attendeeToMove of attendeesToMove) {
            moveAttendeeCalls.push(
              prisma.attendee.update({
                where: {
                  id: attendeeToMove.id,
                },
                data: {
                  bookingId: newTimeSlotBooking.id,
                  bookingSeat: {
                    upsert: {
                      create: {
                        referenceUid: uuid(),
                        bookingId: newTimeSlotBooking.id,
                      },
                      update: {
                        bookingId: newTimeSlotBooking.id,
                      },
                    },
                  },
                },
              })
            );
          }

          await Promise.all([
            ...moveAttendeeCalls,
            // Delete any attendees that are already a part of that new time slot booking
            prisma.attendee.deleteMany({
              where: {
                id: {
                  in: attendeesToDelete,
                },
              },
            }),
          ]);

          const updatedNewBooking = await prisma.booking.findUnique({
            where: {
              id: newTimeSlotBooking.id,
            },
            include: {
              attendees: true,
              references: true,
            },
          });

          if (!updatedNewBooking) {
            throw new HttpError({ statusCode: 404, message: "Updated booking not found" });
          }

          // Update the evt object with the new attendees
          const updatedBookingAttendees = updatedNewBooking.attendees.map((attendee) => {
            const evtAttendee = {
              ...attendee,
              language: { translate: tAttendees, locale: language ?? "en" },
            };
            return evtAttendee;
          });

          evt.attendees = updatedBookingAttendees;

          addVideoCallDataToEvt(updatedNewBooking.references);

          const copyEvent = cloneDeep(evt);

          const updateManager = await eventManager.reschedule(
            copyEvent,
            rescheduleUid,
            newTimeSlotBooking.id
          );

          const results = updateManager.results;

          const calendarResult = results.find((result) => result.type.includes("_calendar"));

          evt.iCalUID = Array.isArray(calendarResult?.updatedEvent)
            ? calendarResult?.updatedEvent[0]?.iCalUID
            : calendarResult?.updatedEvent?.iCalUID || undefined;

          // TODO send reschedule emails to attendees of the old booking
          await sendRescheduledEmails({
            ...copyEvent,
            additionalNotes, // Resets back to the additionalNote input and not the override value
            cancellationReason: "$RCH$" + (rescheduleReason ? rescheduleReason : ""), // Removable code prefix to differentiate cancellation from rescheduling for email
          });

          // Update the old booking with the cancelled status
          await prisma.booking.update({
            where: {
              id: booking.id,
            },
            data: {
              status: BookingStatus.CANCELLED,
            },
          });

          const foundBooking = await findBookingQuery(newTimeSlotBooking.id);

          resultBooking = { ...foundBooking };
        }
      }

      // seatAttendee is null when the organizer is rescheduling.
      const seatAttendee: Partial<Person> | null = bookingSeat?.attendee || null;
      if (seatAttendee) {
        seatAttendee["language"] = { translate: tAttendees, locale: bookingSeat?.attendee.locale ?? "en" };
      }
      // If there is no booking then remove the attendee from the old booking and create a new one
      if (!newTimeSlotBooking) {
        await prisma.attendee.delete({
          where: {
            id: seatAttendee?.id,
          },
        });

        // Update the original calendar event by removing the attendee that is rescheduling
        if (originalBookingEvt && originalRescheduledBooking) {
          // Event would probably be deleted so we first check than instead of updating references
          const filteredAttendees = originalRescheduledBooking?.attendees.filter((attendee) => {
            return attendee.email !== bookerEmail;
          });
          const deletedReference = await lastAttendeeDeleteBooking(
            originalRescheduledBooking,
            filteredAttendees,
            originalBookingEvt
          );

          if (!deletedReference) {
            await eventManager.updateCalendarAttendees(originalBookingEvt, originalRescheduledBooking);
          }
        }

        // We don't want to trigger rescheduling logic of the original booking
        originalRescheduledBooking = null;

        return null;
      }

      // Need to change the new seat reference and attendee record to remove it from the old booking and add it to the new booking
      // https://stackoverflow.com/questions/4980963/database-insert-new-rows-or-update-existing-ones
      if (seatAttendee?.id && bookingSeat?.id) {
        await Promise.all([
          await prisma.attendee.update({
            where: {
              id: seatAttendee.id,
            },
            data: {
              bookingId: newTimeSlotBooking.id,
            },
          }),
          await prisma.bookingSeat.update({
            where: {
              id: bookingSeat.id,
            },
            data: {
              bookingId: newTimeSlotBooking.id,
            },
          }),
        ]);
      }

      const copyEvent = cloneDeep(evt);

      const updateManager = await eventManager.reschedule(copyEvent, rescheduleUid, newTimeSlotBooking.id);

      const results = updateManager.results;

      const calendarResult = results.find((result) => result.type.includes("_calendar"));

      evt.iCalUID = Array.isArray(calendarResult?.updatedEvent)
        ? calendarResult?.updatedEvent[0]?.iCalUID
        : calendarResult?.updatedEvent?.iCalUID || undefined;

      await sendRescheduledSeatEmail(copyEvent, seatAttendee as Person);
      const filteredAttendees = originalRescheduledBooking?.attendees.filter((attendee) => {
        return attendee.email !== bookerEmail;
      });
      await lastAttendeeDeleteBooking(originalRescheduledBooking, filteredAttendees, originalBookingEvt);

      const foundBooking = await findBookingQuery(newTimeSlotBooking.id);

      resultBooking = { ...foundBooking, seatReferenceUid: bookingSeat?.referenceUid };
    } else {
      // Need to add translation for attendees to pass type checks. Since these values are never written to the db we can just use the new attendee language
      const bookingAttendees = booking.attendees.map((attendee) => {
        return { ...attendee, language: { translate: tAttendees, locale: language ?? "en" } };
      });

      evt = { ...evt, attendees: [...bookingAttendees, invitee[0]] };

      if (eventType.seatsPerTimeSlot && eventType.seatsPerTimeSlot <= booking.attendees.length) {
        throw new HttpError({ statusCode: 409, message: "Booking seats are full" });
      }

      const videoCallReference = booking.references.find((reference) => reference.type.includes("_video"));

      if (videoCallReference) {
        evt.videoCallData = {
          type: videoCallReference.type,
          id: videoCallReference.meetingId,
          password: videoCallReference?.meetingPassword,
          url: videoCallReference.meetingUrl,
        };
      }

      const attendeeUniqueId = uuid();

      await prisma.booking.update({
        where: {
          uid: reqBody.bookingUid,
        },
        include: {
          attendees: true,
        },
        data: {
          attendees: {
            create: {
              email: invitee[0].email,
              name: invitee[0].name,
              timeZone: invitee[0].timeZone,
              locale: invitee[0].language.locale,
              bookingSeat: {
                create: {
                  referenceUid: attendeeUniqueId,
                  data: {
                    description: additionalNotes,
                  },
                  booking: {
                    connect: {
                      id: booking.id,
                    },
                  },
                },
              },
            },
          },
          ...(booking.status === BookingStatus.CANCELLED && { status: BookingStatus.ACCEPTED }),
        },
      });

      evt.attendeeSeatId = attendeeUniqueId;

      const newSeat = booking.attendees.length !== 0;

      /**
       * Remember objects are passed into functions as references
       * so if you modify it in a inner function it will be modified in the outer function
       * deep cloning evt to avoid this
       */
      const copyEvent = cloneDeep(evt);
      await sendScheduledSeatsEmails(copyEvent, invitee[0], newSeat, !!eventType.seatsShowAttendees);

      const credentials = await refreshCredentials(organizerUser.credentials);
      const eventManager = new EventManager({ ...organizerUser, credentials });
      await eventManager.updateCalendarAttendees(evt, booking);

      const foundBooking = await findBookingQuery(booking.id);

      if (!Number.isNaN(paymentAppData.price) && paymentAppData.price > 0 && !!booking) {
        const credentialPaymentAppCategories = await prisma.credential.findMany({
          where: {
            userId: organizerUser.id,
            app: {
              categories: {
                hasSome: ["payment"],
              },
            },
          },
          select: {
            key: true,
            appId: true,
            app: {
              select: {
                categories: true,
                dirName: true,
              },
            },
          },
        });

        const eventTypePaymentAppCredential = credentialPaymentAppCategories.find((credential) => {
          return credential.appId === paymentAppData.appId;
        });

        if (!eventTypePaymentAppCredential) {
          throw new HttpError({ statusCode: 400, message: "Missing payment credentials" });
        }
        if (!eventTypePaymentAppCredential?.appId) {
          throw new HttpError({ statusCode: 400, message: "Missing payment app id" });
        }

        const payment = await handlePayment(
          evt,
          eventType,
          eventTypePaymentAppCredential as IEventTypePaymentCredentialType,
          booking,
          bookerEmail
        );

        resultBooking = { ...foundBooking };
        resultBooking["message"] = "Payment required";
        resultBooking["paymentUid"] = payment?.uid;
      }

      resultBooking = { ...foundBooking, seatReferenceUid: evt.attendeeSeatId };
    }

    // Here we should handle every after action that needs to be done after booking creation

    // Obtain event metadata that includes videoCallUrl
    const metadata = { videoCallUrl: evt.videoCallData?.url };
    try {
      await scheduleWorkflowReminders({
        workflows: eventType.workflows,
        smsReminderNumber: smsReminderNumber || null,
        calendarEvent: { ...evt, responses, ...{ metadata } },
        requiresConfirmation: evt.requiresConfirmation || false,
        isRescheduleEvent: !!rescheduleUid,
        isFirstRecurringEvent: true,
        emailAttendeeSendToOverride: bookerEmail,
      });
    } catch (error) {
      log.error("Error while scheduling workflow reminders", error);
    }

    return resultBooking;
  };
  // For seats, if the booking already exists then we want to add the new attendee to the existing booking
  if (eventType.seatsPerTimeSlot && (reqBody.bookingUid || rescheduleUid)) {
    const newBooking = await handleSeats();
    if (newBooking) {
      req.statusCode = 201;
      return newBooking;
    }
  }
  if (isTeamEventType) {
    evt.team = {
      members: teamMembers,
      name: eventType.team?.name || "Nameless",
    };
  }

  if (reqBody.recurringEventId && eventType.recurringEvent) {
    // Overriding the recurring event configuration count to be the actual number of events booked for
    // the recurring event (equal or less than recurring event configuration count)
    eventType.recurringEvent = Object.assign({}, eventType.recurringEvent, { count: recurringCount });
    evt.recurringEvent = eventType.recurringEvent;
  }

  // If the user is not the owner of the event, new booking should be always pending.
  // Otherwise, an owner rescheduling should be always accepted.
  // Before comparing make sure that userId is set, otherwise undefined === undefined
  const userReschedulingIsOwner = userId && originalRescheduledBooking?.user?.id === userId;
  const isConfirmedByDefault = (!requiresConfirmation && !paymentAppData.price) || userReschedulingIsOwner;

  async function createBooking() {
    if (originalRescheduledBooking) {
      evt.title = originalRescheduledBooking?.title || evt.title;
      evt.description = originalRescheduledBooking?.description || evt.additionalNotes;
      evt.location = originalRescheduledBooking?.location || evt.location;
    }

    const eventTypeRel = !eventTypeId
      ? {}
      : {
          connect: {
            id: eventTypeId,
          },
        };

    const dynamicEventSlugRef = !eventTypeId ? eventTypeSlug : null;
    const dynamicGroupSlugRef = !eventTypeId ? (reqBody.user as string).toLowerCase() : null;

    // If the user is not the owner of the event, new booking should be always pending.
    // Otherwise, an owner rescheduling should be always accepted.
    // Before comparing make sure that userId is set, otherwise undefined === undefined
    const userReschedulingIsOwner = userId && originalRescheduledBooking?.user?.id === userId;
    const isConfirmedByDefault = (!requiresConfirmation && !paymentAppData.price) || userReschedulingIsOwner;

    const attendeesData = evt.attendees.map((attendee) => {
      //if attendee is team member, it should fetch their locale not booker's locale
      //perhaps make email fetch request to see if his locale is stored, else
      return {
        name: attendee.name,
        email: attendee.email,
        timeZone: attendee.timeZone,
        locale: attendee.language.locale,
      };
    });

    if (evt.team?.members) {
      attendeesData.push(
        ...evt.team.members.map((member) => ({
          email: member.email,
          name: member.name,
          timeZone: member.timeZone,
          locale: member.language.locale,
        }))
      );
    }

    const newBookingData: Prisma.BookingCreateInput = {
      uid,
      responses: responses === null ? Prisma.JsonNull : responses,
      title: evt.title,
      startTime: dayjs.utc(evt.startTime).toDate(),
      endTime: dayjs.utc(evt.endTime).toDate(),
      description: evt.additionalNotes,
      customInputs: isPrismaObjOrUndefined(evt.customInputs),
      status: isConfirmedByDefault ? BookingStatus.ACCEPTED : BookingStatus.PENDING,
      location: evt.location,
      eventType: eventTypeRel,
      smsReminderNumber,
      metadata: reqBody.metadata,
      attendees: {
        createMany: {
          data: attendeesData,
        },
      },
      dynamicEventSlugRef,
      dynamicGroupSlugRef,
      user: {
        connect: {
          id: organizerUser.id,
        },
      },
      destinationCalendar: evt.destinationCalendar
        ? {
            connect: { id: evt.destinationCalendar.id },
          }
        : undefined,
    };

    if (reqBody.recurringEventId) {
      newBookingData.recurringEventId = reqBody.recurringEventId;
    }
    if (originalRescheduledBooking) {
      newBookingData.metadata = {
        ...(typeof originalRescheduledBooking.metadata === "object" && originalRescheduledBooking.metadata),
      };
      newBookingData["paid"] = originalRescheduledBooking.paid;
      newBookingData["fromReschedule"] = originalRescheduledBooking.uid;
      if (originalRescheduledBooking.uid) {
        newBookingData.cancellationReason = rescheduleReason;
      }
      if (newBookingData.attendees?.createMany?.data) {
        // Reschedule logic with booking with seats
        if (eventType?.seatsPerTimeSlot && bookerEmail) {
          newBookingData.attendees.createMany.data = attendeesData.filter(
            (attendee) => attendee.email === bookerEmail
          );
        } else {
          newBookingData.attendees.createMany.data = originalRescheduledBooking.attendees;
        }
      }
      if (originalRescheduledBooking.recurringEventId) {
        newBookingData.recurringEventId = originalRescheduledBooking.recurringEventId;
      }
    }
    const createBookingObj = {
      include: {
        user: {
          select: { email: true, name: true, timeZone: true },
        },
        attendees: true,
        payment: true,
        references: true,
      },
      data: newBookingData,
    };

    if (originalRescheduledBooking?.paid && originalRescheduledBooking?.payment) {
      const bookingPayment = originalRescheduledBooking?.payment?.find((payment) => payment.success);

      if (bookingPayment) {
        createBookingObj.data.payment = {
          connect: { id: bookingPayment.id },
        };
      }
    }

    if (typeof paymentAppData.price === "number" && paymentAppData.price > 0) {
      /* Validate if there is any payment app credential for this user */
      await prisma.credential.findFirstOrThrow({
        where: {
          appId: paymentAppData.appId,
          userId: organizerUser.id,
        },
        select: {
          id: true,
        },
      });
    }

    return prisma.booking.create(createBookingObj);
  }

  let results: EventResult<AdditionalInformation & { url?: string; iCalUID?: string }>[] = [];
  let referencesToCreate: PartialReference[] = [];

  type Booking = Prisma.PromiseReturnType<typeof createBooking>;
  let booking: (Booking & { appsStatus?: AppsStatus[] }) | null = null;
  try {
    booking = await createBooking();

    // @NOTE: Add specific try catch for all subsequent async calls to avoid error
    // Sync Services
    await syncServicesUpdateWebUser(
      await prisma.user.findFirst({
        where: { id: userId },
        select: { id: true, email: true, name: true, username: true, createdDate: true },
      })
    );
    evt.uid = booking?.uid ?? null;

    if (booking && booking.id && eventType.seatsPerTimeSlot) {
      const currentAttendee = booking.attendees.find(
        (attendee) => attendee.email === req.body.responses.email
      )!;

      // Save description to bookingSeat
      const uniqueAttendeeId = uuid();
      await prisma.bookingSeat.create({
        data: {
          referenceUid: uniqueAttendeeId,
          data: {
            description: evt.additionalNotes,
          },
          booking: {
            connect: {
              id: booking.id,
            },
          },
          attendee: {
            connect: {
              id: currentAttendee?.id,
            },
          },
        },
      });
      evt.attendeeSeatId = uniqueAttendeeId;
    }
  } catch (_err) {
    const err = getErrorFromUnknown(_err);
    log.error(`Booking ${eventTypeId} failed`, "Error when saving booking to db", err.message);
    if (err.code === "P2002") {
      throw new HttpError({ statusCode: 409, message: "booking.conflict" });
    }
    throw err;
  }

  // After polling videoBusyTimes, credentials might have been changed due to refreshment, so query them again.
  const credentials = await refreshCredentials(organizerUser.credentials);
  const eventManager = new EventManager({ ...organizerUser, credentials });

  function handleAppsStatus(
    results: EventResult<AdditionalInformation>[],
    booking: (Booking & { appsStatus?: AppsStatus[] }) | null
  ) {
    // Taking care of apps status
    const resultStatus: AppsStatus[] = results.map((app) => ({
      appName: app.appName,
      type: app.type,
      success: app.success ? 1 : 0,
      failures: !app.success ? 1 : 0,
      errors: app.calError ? [app.calError] : [],
      warnings: app.calWarnings,
    }));

    if (reqAppsStatus === undefined) {
      if (booking !== null) {
        booking.appsStatus = resultStatus;
      }
      evt.appsStatus = resultStatus;
      return;
    }
    // From down here we can assume reqAppsStatus is not undefined anymore
    // Other status exist, so this is the last booking of a series,
    // proceeding to prepare the info for the event
    const calcAppsStatus = reqAppsStatus.concat(resultStatus).reduce((prev, curr) => {
      if (prev[curr.type]) {
        prev[curr.type].success += curr.success;
        prev[curr.type].errors = prev[curr.type].errors.concat(curr.errors);
        prev[curr.type].warnings = prev[curr.type].warnings?.concat(curr.warnings || []);
      } else {
        prev[curr.type] = curr;
      }
      return prev;
    }, {} as { [key: string]: AppsStatus });
    evt.appsStatus = Object.values(calcAppsStatus);
  }

  let videoCallUrl;
  if (originalRescheduledBooking?.uid) {
    try {
      // cancel workflow reminders from previous rescheduled booking
      originalRescheduledBooking.workflowReminders.forEach((reminder) => {
        if (reminder.method === WorkflowMethods.EMAIL) {
          deleteScheduledEmailReminder(reminder.id, reminder.referenceId);
        } else if (reminder.method === WorkflowMethods.SMS) {
          deleteScheduledSMSReminder(reminder.id, reminder.referenceId);
        }
      });
    } catch (error) {
      log.error("Error while canceling scheduled workflow reminders", error);
    }

    // Use EventManager to conditionally use all needed integrations.
    addVideoCallDataToEvt(originalRescheduledBooking.references);
    const updateManager = await eventManager.reschedule(evt, originalRescheduledBooking.uid);

    //update original rescheduled booking (no seats event)
    if (!eventType.seatsPerTimeSlot) {
      await prisma.booking.update({
        where: {
          id: originalRescheduledBooking.id,
        },
        data: {
          status: BookingStatus.CANCELLED,
        },
      });
    }

    // This gets overridden when updating the event - to check if notes have been hidden or not. We just reset this back
    // to the default description when we are sending the emails.
    evt.description = eventType.description;

    results = updateManager.results;
    referencesToCreate = updateManager.referencesToCreate;
    if (results.length > 0 && results.some((res) => !res.success)) {
      const error = {
        errorCode: "BookingReschedulingMeetingFailed",
        message: "Booking Rescheduling failed",
      };

      log.error(`Booking ${organizerUser.name} failed`, error, results);
    } else {
      const metadata: AdditionalInformation = {};
      const calendarResult = results.find((result) => result.type.includes("_calendar"));

      evt.iCalUID = Array.isArray(calendarResult?.updatedEvent)
        ? calendarResult?.updatedEvent[0]?.iCalUID
        : calendarResult?.updatedEvent?.iCalUID || undefined;

      if (results.length) {
        // TODO: Handle created event metadata more elegantly
        const [updatedEvent] = Array.isArray(results[0].updatedEvent)
          ? results[0].updatedEvent
          : [results[0].updatedEvent];
        if (updatedEvent) {
          metadata.hangoutLink = updatedEvent.hangoutLink;
          metadata.conferenceData = updatedEvent.conferenceData;
          metadata.entryPoints = updatedEvent.entryPoints;
          handleAppsStatus(results, booking);
          videoCallUrl = metadata.hangoutLink || videoCallUrl || updatedEvent?.url;
        }
      }
      if (noEmail !== true) {
        const copyEvent = cloneDeep(evt);
        await sendRescheduledEmails({
          ...copyEvent,
          additionalInformation: metadata,
          additionalNotes, // Resets back to the additionalNote input and not the override value
          cancellationReason: "$RCH$" + (rescheduleReason ? rescheduleReason : ""), // Removable code prefix to differentiate cancellation from rescheduling for email
        });
      }
    }
    // If it's not a reschedule, doesn't require confirmation and there's no price,
    // Create a booking
  } else if (!requiresConfirmation && !paymentAppData.price) {
    // Use EventManager to conditionally use all needed integrations.
    const createManager = await eventManager.create(evt);

    // This gets overridden when creating the event - to check if notes have been hidden or not. We just reset this back
    // to the default description when we are sending the emails.
    evt.description = eventType.description;

    results = createManager.results;
    referencesToCreate = createManager.referencesToCreate;
    videoCallUrl = evt.videoCallData && evt.videoCallData.url ? evt.videoCallData.url : null;

    if (results.length > 0 && results.every((res) => !res.success)) {
      const error = {
        errorCode: "BookingCreatingMeetingFailed",
        message: "Booking failed",
      };

      log.error(`Booking ${organizerUser.username} failed`, error, results);
    } else {
      const metadata: AdditionalInformation = {};

      if (results.length) {
        // Handle Google Meet results
        // We use the original booking location since the evt location changes to daily
        if (bookingLocation === MeetLocationType) {
          const googleMeetResult = {
            appName: GoogleMeetMetadata.name,
            type: "conferencing",
            uid: results[0].uid,
            originalEvent: results[0].originalEvent,
          };

          const googleCalResult = results.find((result) => result.type === "google_calendar");

          if (!googleCalResult) {
            results.push({
              ...googleMeetResult,
              success: false,
              calWarnings: [tOrganizer("google_meet_warning")],
            });
          }

          if (googleCalResult?.createdEvent?.hangoutLink) {
            results.push({
              ...googleMeetResult,
              success: true,
            });
          } else if (googleCalResult && !googleCalResult.createdEvent?.hangoutLink) {
            results.push({
              ...googleMeetResult,
              success: false,
            });
          }
        }
        // TODO: Handle created event metadata more elegantly
        metadata.hangoutLink = results[0].createdEvent?.hangoutLink;
        metadata.conferenceData = results[0].createdEvent?.conferenceData;
        metadata.entryPoints = results[0].createdEvent?.entryPoints;
        handleAppsStatus(results, booking);
        videoCallUrl = metadata.hangoutLink || defaultLocationUrl || videoCallUrl;
      }
      if (noEmail !== true) {
        await sendScheduledEmails(
          {
            ...evt,
            additionalInformation: metadata,
            additionalNotes,
            customInputs,
          },
          eventNameObject
        );
      }
    }
  }

  const bookingRequiresPayment =
    !Number.isNaN(paymentAppData.price) &&
    paymentAppData.price > 0 &&
    !originalRescheduledBooking?.paid &&
    !!booking;

  if (!isConfirmedByDefault && noEmail !== true && !bookingRequiresPayment) {
    await sendOrganizerRequestEmail({ ...evt, additionalNotes });
    await sendAttendeeRequestEmail({ ...evt, additionalNotes }, attendeesList[0]);
  }

  if (bookingRequiresPayment) {
    // Load credentials.app.categories
    const credentialPaymentAppCategories = await prisma.credential.findMany({
      where: {
        userId: organizerUser.id,
        app: {
          categories: {
            hasSome: ["payment"],
          },
        },
      },
      select: {
        key: true,
        appId: true,
        app: {
          select: {
            categories: true,
            dirName: true,
          },
        },
      },
    });
    const eventTypePaymentAppCredential = credentialPaymentAppCategories.find((credential) => {
      return credential.appId === paymentAppData.appId;
    });

    if (!eventTypePaymentAppCredential) {
      throw new HttpError({ statusCode: 400, message: "Missing payment credentials" });
    }

    // Convert type of eventTypePaymentAppCredential to appId: EventTypeAppList
    if (!booking.user) booking.user = organizerUser;
    const payment = await handlePayment(
      evt,
      eventType,
      eventTypePaymentAppCredential as IEventTypePaymentCredentialType,
      booking,
      bookerEmail
    );

    req.statusCode = 201;
    return { ...booking, message: "Payment required", paymentUid: payment?.uid };
  }

  log.debug(`Booking ${organizerUser.username} completed`);

  if (booking.location?.startsWith("http")) {
    videoCallUrl = booking.location;
  }

  const metadata = videoCallUrl
    ? {
        videoCallUrl: getVideoCallUrlFromCalEvent(evt),
      }
    : undefined;
  if (isConfirmedByDefault) {
    const eventTrigger: WebhookTriggerEvents = rescheduleUid
      ? WebhookTriggerEvents.BOOKING_RESCHEDULED
      : WebhookTriggerEvents.BOOKING_CREATED;
    const subscriberOptions = {
      userId: organizerUser.id,
      eventTypeId,
      triggerEvent: eventTrigger,
    };

    const subscriberOptionsMeetingEnded = {
      userId: organizerUser.id,
      eventTypeId,
      triggerEvent: WebhookTriggerEvents.MEETING_ENDED,
    };

    try {
      const subscribersMeetingEnded = await getWebhooks(subscriberOptionsMeetingEnded);

      subscribersMeetingEnded.forEach((subscriber) => {
        if (rescheduleUid && originalRescheduledBooking) {
          cancelScheduledJobs(originalRescheduledBooking, undefined, true);
        }
        if (booking && booking.status === BookingStatus.ACCEPTED) {
          scheduleTrigger(booking, subscriber.subscriberUrl, subscriber);
        }
      });
    } catch (error) {
      log.error("Error while running scheduledJobs for booking", error);
    }

    try {
      // Send Webhook call if hooked to BOOKING_CREATED & BOOKING_RESCHEDULED
      const subscribers = await getWebhooks(subscriberOptions);
      console.log("evt:", {
        ...evt,
        metadata: reqBody.metadata,
      });
      const bookingId = booking?.id;

      const eventTypeInfo: EventTypeInfo = {
        eventTitle: eventType.title,
        eventDescription: eventType.description,
        requiresConfirmation: requiresConfirmation || null,
        price: paymentAppData.price,
        currency: eventType.currency,
        length: eventType.length,
      };

      const promises = subscribers.map((sub) =>
        sendPayload(sub.secret, eventTrigger, new Date().toISOString(), sub, {
          ...evt,
          ...eventTypeInfo,
          bookingId,
          rescheduleUid,
          rescheduleStartTime: originalRescheduledBooking?.startTime
            ? dayjs(originalRescheduledBooking?.startTime).utc().format()
            : undefined,
          rescheduleEndTime: originalRescheduledBooking?.endTime
            ? dayjs(originalRescheduledBooking?.endTime).utc().format()
            : undefined,
          metadata: { ...metadata, ...reqBody.metadata },
          eventTypeId,
          status: "ACCEPTED",
          smsReminderNumber: booking?.smsReminderNumber || undefined,
        }).catch((e) => {
          console.error(`Error executing webhook for event: ${eventTrigger}, URL: ${sub.subscriberUrl}`, e);
        })
      );
      await Promise.all(promises);
    } catch (error) {
      log.error("Error while sending webhook", error);
    }
  }

  // Avoid passing referencesToCreate with id unique constrain values
  // refresh hashed link if used
  const urlSeed = `${organizerUser.username}:${dayjs(reqBody.start).utc().format()}`;
  const hashedUid = translator.fromUUID(uuidv5(urlSeed, uuidv5.URL));

  try {
    if (hasHashedBookingLink) {
      await prisma.hashedLink.update({
        where: {
          link: reqBody.hashedLink as string,
        },
        data: {
          link: hashedUid,
        },
      });
    }
  } catch (error) {
    log.error("Error while updating hashed link", error);
  }

  if (!booking) throw new HttpError({ statusCode: 400, message: "Booking failed" });

  try {
    await prisma.booking.update({
      where: {
        uid: booking.uid,
      },
      data: {
        metadata: { ...(typeof booking.metadata === "object" && booking.metadata), ...metadata },
        references: {
          createMany: {
            data: referencesToCreate,
          },
        },
      },
    });
  } catch (error) {
    log.error("Error while creating booking references", error);
  }

  const metadataFromEvent = { videoCallUrl };

  try {
<<<<<<< HEAD
    await scheduleWorkflowReminders(
      eventType.workflows,
      smsReminderNumber || null,
      { ...evt, ...{ metadata, eventType: { slug: eventType.slug } } },
      evt.requiresConfirmation || false,
      rescheduleUid ? true : false,
      true,
      !!eventType.owner?.hideBranding
    );
=======
    await scheduleWorkflowReminders({
      workflows: eventType.workflows,
      smsReminderNumber: smsReminderNumber || null,
      calendarEvent: { ...evt, responses, ...{ metadata: metadataFromEvent } },
      requiresConfirmation: evt.requiresConfirmation || false,
      isRescheduleEvent: !!rescheduleUid,
      isFirstRecurringEvent: true,
    });
>>>>>>> e478a463
  } catch (error) {
    log.error("Error while scheduling workflow reminders", error);
  }

  // booking successful
  req.statusCode = 201;
  return {
    ...booking,
    seatReferenceUid: evt.attendeeSeatId,
  };
}

export default handler;

function handleCustomInputs(
  eventTypeCustomInputs: EventTypeCustomInput[],
  reqCustomInputs: {
    value: string | boolean;
    label: string;
  }[]
) {
  eventTypeCustomInputs.forEach((etcInput) => {
    if (etcInput.required) {
      const input = reqCustomInputs.find((i) => i.label === etcInput.label);
      if (etcInput.type === "BOOL") {
        z.literal(true, {
          errorMap: () => ({ message: `Missing ${etcInput.type} customInput: '${etcInput.label}'` }),
        }).parse(input?.value);
      } else if (etcInput.type === "PHONE") {
        z.string({
          errorMap: () => ({
            message: `Missing ${etcInput.type} customInput: '${etcInput.label}'`,
          }),
        })
          .refine((val) => isValidPhoneNumber(val), {
            message: "Phone number is invalid",
          })
          .parse(input?.value);
      } else {
        // type: NUMBER are also passed as string
        z.string({
          errorMap: () => ({ message: `Missing ${etcInput.type} customInput: '${etcInput.label}'` }),
        })
          .min(1)
          .parse(input?.value);
      }
    }
  });
}

const findBookingQuery = async (bookingId: number) => {
  const foundBooking = await prisma.booking.findUnique({
    where: {
      id: bookingId,
    },
    select: {
      uid: true,
      location: true,
      startTime: true,
      endTime: true,
      title: true,
      description: true,
      status: true,
      responses: true,
      user: {
        select: {
          name: true,
          email: true,
          timeZone: true,
        },
      },
      eventType: {
        select: {
          title: true,
          description: true,
          currency: true,
          length: true,
          requiresConfirmation: true,
          price: true,
        },
      },
    },
  });

  // This should never happen but it's just typescript safe
  if (!foundBooking) {
    throw new Error("Internal Error.");
  }

  // Don't leak any sensitive data
  return foundBooking;
};<|MERGE_RESOLUTION|>--- conflicted
+++ resolved
@@ -2062,26 +2062,15 @@
   const metadataFromEvent = { videoCallUrl };
 
   try {
-<<<<<<< HEAD
-    await scheduleWorkflowReminders(
-      eventType.workflows,
-      smsReminderNumber || null,
-      { ...evt, ...{ metadata, eventType: { slug: eventType.slug } } },
-      evt.requiresConfirmation || false,
-      rescheduleUid ? true : false,
-      true,
-      !!eventType.owner?.hideBranding
-    );
-=======
     await scheduleWorkflowReminders({
       workflows: eventType.workflows,
       smsReminderNumber: smsReminderNumber || null,
-      calendarEvent: { ...evt, responses, ...{ metadata: metadataFromEvent } },
+      calendarEvent: { ...evt, responses, ...{ metadata, eventType: { slug: eventType.slug } } },
       requiresConfirmation: evt.requiresConfirmation || false,
       isRescheduleEvent: !!rescheduleUid,
       isFirstRecurringEvent: true,
+      hideBranding: !!eventType.owner?.hideBranding,
     });
->>>>>>> e478a463
   } catch (error) {
     log.error("Error while scheduling workflow reminders", error);
   }
