--- conflicted
+++ resolved
@@ -997,13 +997,9 @@
     //TODO: Can we have an unnamed attendee? If not, I would really like to throw an error here.
     attendeeName: fullName || "Nameless",
     eventType: eventType.title,
-<<<<<<< HEAD
     eventName: evtName,
-=======
-    eventName: eventType.eventName,
     // we send on behalf of team if >1 round robin attendee | collective
     teamName: eventType.schedulingType === "COLLECTIVE" || users.length > 1 ? eventType.team?.name : null,
->>>>>>> 5b280b21
     // TODO: Can we have an unnamed organizer? If not, I would really like to throw an error here.
     host: organizerUser.name || "Nameless",
     location: bookingLocation,
