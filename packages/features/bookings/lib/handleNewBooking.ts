--- conflicted
+++ resolved
@@ -1381,24 +1381,15 @@
             }
           }
 
-<<<<<<< HEAD
           const clonedEvent = cloneDeep(evt);
           const updatedEvent = {
             ...clonedEvent,
             additionalNotes, // Resets back to the additionalNote input and not the override value
             cancellationReason: "$RCH$" + (rescheduleReason ? rescheduleReason : ""), // Removable code prefix to differentiate cancellation from rescheduling for email
           };
-          if (noEmail !== true) {
-            await sendRescheduledEmails(updatedEvent);
-=======
           if (noEmail !== true && (!requiresConfirmation || isOrganizerRescheduling)) {
             const copyEvent = cloneDeep(evt);
-            await sendRescheduledEmails({
-              ...copyEvent,
-              additionalNotes, // Resets back to the additionalNote input and not the override value
-              cancellationReason: "$RCH$" + (rescheduleReason ? rescheduleReason : ""), // Removable code prefix to differentiate cancellation from rescheduling for email
-            });
->>>>>>> 9eb3698e
+            await sendRescheduledEmails(updatedEvent);
           }
           sendEventScheduledMessages(updatedEvent, getMessagingCredentials(credentials));
           const foundBooking = await findBookingQuery(newBooking.id);
@@ -1513,25 +1504,17 @@
             ? calendarResult?.updatedEvent[0]?.iCalUID
             : calendarResult?.updatedEvent?.iCalUID || undefined;
 
-<<<<<<< HEAD
           // TODO send reschedule emails to attendees of the old booking
           const updatedEvent = {
             ...copyEvent,
             additionalNotes, // Resets back to the additionalNote input and not the override value
             cancellationReason: "$RCH$" + (rescheduleReason ? rescheduleReason : ""), // Removable code prefix to differentiate cancellation from rescheduling for email
           };
-          await sendRescheduledEmails(updatedEvent);
           sendEventScheduledMessages(updatedEvent, getMessagingCredentials(credentials));
-=======
           if (!requiresConfirmation || isOrganizerRescheduling) {
             // TODO send reschedule emails to attendees of the old booking
-            await sendRescheduledEmails({
-              ...copyEvent,
-              additionalNotes, // Resets back to the additionalNote input and not the override value
-              cancellationReason: "$RCH$" + (rescheduleReason ? rescheduleReason : ""), // Removable code prefix to differentiate cancellation from rescheduling for email
-            });
+            await sendRescheduledEmails(updatedEvent);
           }
->>>>>>> 9eb3698e
 
           // Update the old booking with the cancelled status
           await prisma.booking.update({
