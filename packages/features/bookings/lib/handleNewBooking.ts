import type { DestinationCalendar } from "@prisma/client";
// eslint-disable-next-line no-restricted-imports
import { cloneDeep } from "lodash";
import type { NextApiRequest } from "next";
import short, { uuid } from "short-uuid";
import { v5 as uuidv5 } from "uuid";

import processExternalId from "@calcom/app-store/_utils/calendars/processExternalId";
import { metadata as GoogleMeetMetadata } from "@calcom/app-store/googlevideo/_metadata";
import {
  MeetLocationType,
  OrganizerDefaultConferencingAppType,
  getLocationValueForDB,
} from "@calcom/app-store/locations";
import { getAppFromSlug } from "@calcom/app-store/utils";
import EventManager from "@calcom/core/EventManager";
import { getEventName } from "@calcom/core/event";
import dayjs from "@calcom/dayjs";
import { scheduleMandatoryReminder } from "@calcom/ee/workflows/lib/reminders/scheduleMandatoryReminder";
import {
  sendAttendeeRequestEmailAndSMS,
  sendOrganizerRequestEmail,
  sendRescheduledEmailsAndSMS,
  sendRoundRobinCancelledEmailsAndSMS,
  sendRoundRobinRescheduledEmailsAndSMS,
  sendRoundRobinScheduledEmailsAndSMS,
  sendScheduledEmailsAndSMS,
} from "@calcom/emails";
import getICalUID from "@calcom/emails/lib/getICalUID";
import { getBookingFieldsWithSystemFields } from "@calcom/features/bookings/lib/getBookingFields";
import { handleWebhookTrigger } from "@calcom/features/bookings/lib/handleWebhookTrigger";
import { isEventTypeLoggingEnabled } from "@calcom/features/bookings/lib/isEventTypeLoggingEnabled";
import {
  allowDisablingAttendeeConfirmationEmails,
  allowDisablingHostConfirmationEmails,
} from "@calcom/features/ee/workflows/lib/allowDisablingStandardEmails";
import { scheduleWorkflowReminders } from "@calcom/features/ee/workflows/lib/reminders/reminderScheduler";
import { getFullName } from "@calcom/features/form-builder/utils";
import type { GetSubscriberOptions } from "@calcom/features/webhooks/lib/getWebhooks";
import getWebhooks from "@calcom/features/webhooks/lib/getWebhooks";
import {
  deleteWebhookScheduledTriggers,
  scheduleTrigger,
} from "@calcom/features/webhooks/lib/scheduleTrigger";
import { getVideoCallUrlFromCalEvent } from "@calcom/lib/CalEventParser";
import { getDefaultEvent, getUsernameList } from "@calcom/lib/defaultEvents";
import { ErrorCode } from "@calcom/lib/errorCodes";
import { getErrorFromUnknown } from "@calcom/lib/errors";
import { extractBaseEmail } from "@calcom/lib/extract-base-email";
import { getBookerBaseUrl } from "@calcom/lib/getBookerUrl/server";
import getOrgIdFromMemberOrTeamId from "@calcom/lib/getOrgIdFromMemberOrTeamId";
import getPaymentAppData from "@calcom/lib/getPaymentAppData";
import { getTeamIdFromEventType } from "@calcom/lib/getTeamIdFromEventType";
import { HttpError } from "@calcom/lib/http-error";
import logger from "@calcom/lib/logger";
import { handlePayment } from "@calcom/lib/payment/handlePayment";
import { getPiiFreeCalendarEvent, getPiiFreeEventType } from "@calcom/lib/piiFreeData";
import { safeStringify } from "@calcom/lib/safeStringify";
import { getLuckyUser } from "@calcom/lib/server";
import { getTranslation } from "@calcom/lib/server/i18n";
import { WorkflowRepository } from "@calcom/lib/server/repository/workflow";
import { updateWebUser as syncServicesUpdateWebUser } from "@calcom/lib/sync/SyncServiceManager";
import { getTimeFormatStringFromUserTimeFormat } from "@calcom/lib/timeFormat";
import prisma from "@calcom/prisma";
import { BookingStatus, SchedulingType, WebhookTriggerEvents } from "@calcom/prisma/enums";
import { userMetadata as userMetadataSchema } from "@calcom/prisma/zod-utils";
import { getAllWorkflowsFromEventType } from "@calcom/trpc/server/routers/viewer/workflows/util";
import type { AdditionalInformation, AppsStatus, CalendarEvent, Person } from "@calcom/types/Calendar";
import type { EventResult, PartialReference } from "@calcom/types/EventManager";

import type { EventPayloadType, EventTypeInfo } from "../../webhooks/lib/sendPayload";
import { getAllCredentials } from "./getAllCredentialsForUsersOnEvent/getAllCredentials";
import { refreshCredentials } from "./getAllCredentialsForUsersOnEvent/refreshCredentials";
import getBookingDataSchema from "./getBookingDataSchema";
import { addVideoCallDataToEvent } from "./handleNewBooking/addVideoCallDataToEvent";
import { checkBookingAndDurationLimits } from "./handleNewBooking/checkBookingAndDurationLimits";
import { checkIfBookerEmailIsBlocked } from "./handleNewBooking/checkIfBookerEmailIsBlocked";
import { createBooking } from "./handleNewBooking/createBooking";
import { ensureAvailableUsers } from "./handleNewBooking/ensureAvailableUsers";
import { getBookingData } from "./handleNewBooking/getBookingData";
import { getCustomInputsResponses } from "./handleNewBooking/getCustomInputsResponses";
import { getEventTypesFromDB } from "./handleNewBooking/getEventTypesFromDB";
import type { getEventTypeResponse } from "./handleNewBooking/getEventTypesFromDB";
import { getLocationValuesForDb } from "./handleNewBooking/getLocationValuesForDb";
import { getOriginalRescheduledBooking } from "./handleNewBooking/getOriginalRescheduledBooking";
import { getRequiresConfirmationFlags } from "./handleNewBooking/getRequiresConfirmationFlags";
import { getSeatedBooking } from "./handleNewBooking/getSeatedBooking";
import { getVideoCallDetails } from "./handleNewBooking/getVideoCallDetails";
import { handleAppsStatus } from "./handleNewBooking/handleAppsStatus";
import { loadAndValidateUsers } from "./handleNewBooking/loadAndValidateUsers";
import type {
  Invitee,
  IEventTypePaymentCredentialType,
  IsFixedAwareUser,
  BookingType,
  Booking,
} from "./handleNewBooking/types";
import { validateBookingTimeIsNotOutOfBounds } from "./handleNewBooking/validateBookingTimeIsNotOutOfBounds";
import { validateEventLength } from "./handleNewBooking/validateEventLength";
import handleSeats from "./handleSeats/handleSeats";

const translator = short();
const log = logger.getSubLogger({ prefix: ["[api] book:user"] });

export const createLoggerWithEventDetails = (
  eventTypeId: number,
  reqBodyUser: string | string[] | undefined,
  eventTypeSlug: string | undefined
) => {
  return logger.getSubLogger({
    prefix: ["book:user", `${eventTypeId}:${reqBodyUser}/${eventTypeSlug}`],
  });
};

function getICalSequence(originalRescheduledBooking: BookingType | null) {
  // If new booking set the sequence to 0
  if (!originalRescheduledBooking) {
    return 0;
  }

  // If rescheduling and there is no sequence set, assume sequence should be 1
  if (!originalRescheduledBooking.iCalSequence) {
    return 1;
  }

  // If rescheduling then increment sequence by 1
  return originalRescheduledBooking.iCalSequence + 1;
}

const getEventType = async ({
  eventTypeId,
  eventTypeSlug,
}: {
  eventTypeId: number;
  eventTypeSlug?: string;
}) => {
  // handle dynamic user
  const eventType =
    !eventTypeId && !!eventTypeSlug ? getDefaultEvent(eventTypeSlug) : await getEventTypesFromDB(eventTypeId);

  const isOrgTeamEvent = !!eventType?.team && !!eventType?.team?.parentId;

  return {
    ...eventType,
    bookingFields: getBookingFieldsWithSystemFields({ ...eventType, isOrgTeamEvent }),
  };
};

type BookingDataSchemaGetter =
  | typeof getBookingDataSchema
  | typeof import("@calcom/features/bookings/lib/getBookingDataSchemaForApi").default;

/**
 * Adds the contact owner to be the only lucky user
 * @returns
 */
function buildLuckyUsersWithJustContactOwner({
  contactOwnerEmail,
  availableUsers,
  fixedUserPool,
}: {
  contactOwnerEmail: string | null;
  availableUsers: IsFixedAwareUser[];
  fixedUserPool: IsFixedAwareUser[];
}) {
  const luckyUsers: Awaited<ReturnType<typeof loadAndValidateUsers>> = [];
  if (!contactOwnerEmail) {
    return luckyUsers;
  }

  const isContactOwnerAFixedHostAlready = fixedUserPool.some((user) => user.email === contactOwnerEmail);
  if (isContactOwnerAFixedHostAlready) {
    return luckyUsers;
  }

  const teamMember = availableUsers.find((user) => user.email === contactOwnerEmail);
  if (teamMember) {
    luckyUsers.push(teamMember);
  }
  return luckyUsers;
}

async function handler(
  req: NextApiRequest & {
    userId?: number | undefined;
    platformClientId?: string;
    platformRescheduleUrl?: string;
    platformCancelUrl?: string;
    platformBookingUrl?: string;
    platformBookingLocation?: string;
  },
  bookingDataSchemaGetter: BookingDataSchemaGetter = getBookingDataSchema
) {
  const {
    userId,
    platformClientId,
    platformCancelUrl,
    platformBookingUrl,
    platformRescheduleUrl,
    platformBookingLocation,
  } = req;

  const eventType = await getEventType({
    eventTypeId: req.body.eventTypeId,
    eventTypeSlug: req.body.eventTypeSlug,
  });

  const bookingDataSchema = bookingDataSchemaGetter({
    view: req.body?.rescheduleUid ? "reschedule" : "booking",
    bookingFields: eventType.bookingFields,
  });
  const bookingData = await getBookingData({
    req,
    eventType,
    schema: bookingDataSchema,
  });

  const {
    recurringCount,
    noEmail,
    eventTypeId,
    eventTypeSlug,
    hasHashedBookingLink,
    language,
    appsStatus: reqAppsStatus,
    name: bookerName,
    attendeePhoneNumber: bookerPhoneNumber,
    email: bookerEmail,
    guests: reqGuests,
    location,
    notes: additionalNotes,
    smsReminderNumber,
    rescheduleReason,
    luckyUsers,
    routedTeamMemberIds,
    ...reqBody
  } = bookingData;

  const loggerWithEventDetails = createLoggerWithEventDetails(eventTypeId, reqBody.user, eventTypeSlug);

  await checkIfBookerEmailIsBlocked({ loggedInUserId: userId, bookerEmail });

  if (isEventTypeLoggingEnabled({ eventTypeId, usernameOrTeamName: reqBody.user })) {
    logger.settings.minLevel = 0;
  }

  const fullName = getFullName(bookerName);
  // Why are we only using "en" locale
  const tGuests = await getTranslation("en", "common");

  const dynamicUserList = Array.isArray(reqBody.user) ? reqBody.user : getUsernameList(reqBody.user);
  if (!eventType) throw new HttpError({ statusCode: 404, message: "event_type_not_found" });

  const isTeamEventType =
    !!eventType.schedulingType && ["COLLECTIVE", "ROUND_ROBIN"].includes(eventType.schedulingType);

  const paymentAppData = getPaymentAppData(eventType);
  loggerWithEventDetails.info(
    `Booking eventType ${eventTypeId} started`,
    safeStringify({
      reqBody: {
        user: reqBody.user,
        eventTypeId,
        eventTypeSlug,
        startTime: reqBody.start,
        endTime: reqBody.end,
        rescheduleUid: reqBody.rescheduleUid,
        location: location,
        timeZone: reqBody.timeZone,
      },
      isTeamEventType,
      eventType: getPiiFreeEventType(eventType),
      dynamicUserList,
      paymentAppData: {
        enabled: paymentAppData.enabled,
        price: paymentAppData.price,
        paymentOption: paymentAppData.paymentOption,
        currency: paymentAppData.currency,
        appId: paymentAppData.appId,
      },
    })
  );

  const user = eventType.users.find((user) => user.id === eventType.userId);
  const userSchedule = user?.schedules.find((schedule) => schedule.id === user?.defaultScheduleId);
  const eventTimeZone = eventType.schedule?.timeZone ?? userSchedule?.timeZone;

  await validateBookingTimeIsNotOutOfBounds<typeof eventType>(
    reqBody.start,
    reqBody.timeZone,
    eventType,
    eventTimeZone,
    loggerWithEventDetails
  );

  validateEventLength({
    reqBodyStart: reqBody.start,
    reqBodyEnd: reqBody.end,
    eventTypeMultipleDuration: eventType.metadata?.multipleDuration,
    eventTypeLength: eventType.length,
    logger: loggerWithEventDetails,
  });

  const contactOwnerFromReq = reqBody.teamMemberEmail ?? null;
  const skipContactOwner = reqBody.skipContactOwner ?? false;
  const contactOwnerEmail = skipContactOwner ? null : contactOwnerFromReq;

  let users = await loadAndValidateUsers({
    req,
    eventType,
    eventTypeId,
    dynamicUserList,
    logger: loggerWithEventDetails,
    routedTeamMemberIds: routedTeamMemberIds ?? null,
    contactOwnerEmail,
  });

  let { locationBodyString, organizerOrFirstDynamicGroupMemberDefaultLocationUrl } = getLocationValuesForDb(
    dynamicUserList,
    users,
    location
  );

  await checkBookingAndDurationLimits({
    eventType,
    reqBodyStart: reqBody.start,
    reqBodyRescheduleUid: reqBody.rescheduleUid,
  });

  const bookingSeat = reqBody.rescheduleUid ? await getSeatedBooking(reqBody.rescheduleUid) : null;
  const rescheduleUid = bookingSeat ? bookingSeat.booking.uid : reqBody.rescheduleUid;

  let originalRescheduledBooking = rescheduleUid
    ? await getOriginalRescheduledBooking(rescheduleUid, !!eventType.seatsPerTimeSlot)
    : null;

  let luckyUserResponse;
  let isFirstSeat = true;

  if (eventType.seatsPerTimeSlot) {
    const booking = await prisma.booking.findFirst({
      where: {
        eventTypeId: eventType.id,
        startTime: new Date(dayjs(reqBody.start).utc().format()),
        status: BookingStatus.ACCEPTED,
      },
    });

    if (booking) isFirstSeat = false;
  }

  //checks what users are available
  if (isFirstSeat) {
    const eventTypeWithUsers: getEventTypeResponse & {
      users: IsFixedAwareUser[];
    } = {
      ...eventType,
      users: users as IsFixedAwareUser[],
      ...(eventType.recurringEvent && {
        recurringEvent: {
          ...eventType.recurringEvent,
          count: recurringCount || eventType.recurringEvent.count,
        },
      }),
    };
    if (req.body.allRecurringDates && req.body.isFirstRecurringSlot) {
      const isTeamEvent =
        eventType.schedulingType === SchedulingType.COLLECTIVE ||
        eventType.schedulingType === SchedulingType.ROUND_ROBIN;

      const fixedUsers = isTeamEvent
        ? eventTypeWithUsers.users.filter((user: IsFixedAwareUser) => user.isFixed)
        : [];

      for (
        let i = 0;
        i < req.body.allRecurringDates.length && i < req.body.numSlotsToCheckForAvailability;
        i++
      ) {
        const start = req.body.allRecurringDates[i].start;
        const end = req.body.allRecurringDates[i].end;
        if (isTeamEvent) {
          // each fixed user must be available
          for (const key in fixedUsers) {
            await ensureAvailableUsers(
              { ...eventTypeWithUsers, users: [fixedUsers[key]] },
              {
                dateFrom: dayjs(start).tz(reqBody.timeZone).format(),
                dateTo: dayjs(end).tz(reqBody.timeZone).format(),
                timeZone: reqBody.timeZone,
                originalRescheduledBooking,
              },
              loggerWithEventDetails
            );
          }
        } else {
          await ensureAvailableUsers(
            eventTypeWithUsers,
            {
              dateFrom: dayjs(start).tz(reqBody.timeZone).format(),
              dateTo: dayjs(end).tz(reqBody.timeZone).format(),
              timeZone: reqBody.timeZone,
              originalRescheduledBooking,
            },
            loggerWithEventDetails
          );
        }
      }
    }

    if (!req.body.allRecurringDates || req.body.isFirstRecurringSlot) {
      const availableUsers = await ensureAvailableUsers(
        eventTypeWithUsers,
        {
          dateFrom: dayjs(reqBody.start).tz(reqBody.timeZone).format(),
          dateTo: dayjs(reqBody.end).tz(reqBody.timeZone).format(),
          timeZone: reqBody.timeZone,
          originalRescheduledBooking,
        },
        loggerWithEventDetails
      );
      const luckyUserPool: IsFixedAwareUser[] = [];
      const fixedUserPool: IsFixedAwareUser[] = [];
      availableUsers.forEach((user) => {
        user.isFixed ? fixedUserPool.push(user) : luckyUserPool.push(user);
      });

      const notAvailableLuckyUsers: typeof users = [];

      loggerWithEventDetails.debug(
        "Computed available users",
        safeStringify({
          availableUsers: availableUsers.map((user) => user.id),
          luckyUserPool: luckyUserPool.map((user) => user.id),
        })
      );

      const luckyUsers: typeof users = buildLuckyUsersWithJustContactOwner({
        contactOwnerEmail: contactOwnerEmail,
        availableUsers,
        fixedUserPool,
      });

      // loop through all non-fixed hosts and get the lucky users
      // This logic doesn't run when contactOwner is used because in that case, luckUsers.length === 1
      while (luckyUserPool.length > 0 && luckyUsers.length < 1 /* TODO: Add variable */) {
        const freeUsers = luckyUserPool.filter(
          (user) => !luckyUsers.concat(notAvailableLuckyUsers).find((existing) => existing.id === user.id)
        );
        const originalRescheduledBookingUserId =
          originalRescheduledBooking && originalRescheduledBooking.userId;
        const isSameRoundRobinHost =
          !!originalRescheduledBookingUserId &&
          eventType.schedulingType === SchedulingType.ROUND_ROBIN &&
          eventType.rescheduleWithSameRoundRobinHost;

        const newLuckyUser = isSameRoundRobinHost
          ? freeUsers.find((user) => user.id === originalRescheduledBookingUserId)
          : await getLuckyUser("MAXIMIZE_AVAILABILITY", {
              // find a lucky user that is not already in the luckyUsers array
              availableUsers: freeUsers,
              allRRHosts: eventTypeWithUsers.hosts.filter((host) => !host.isFixed),
              eventType,
            });
        if (!newLuckyUser) {
          break; // prevent infinite loop
        }
        if (req.body.isFirstRecurringSlot && eventType.schedulingType === SchedulingType.ROUND_ROBIN) {
          // for recurring round robin events check if lucky user is available for next slots
          try {
            for (
              let i = 0;
              i < req.body.allRecurringDates.length && i < req.body.numSlotsToCheckForAvailability;
              i++
            ) {
              const start = req.body.allRecurringDates[i].start;
              const end = req.body.allRecurringDates[i].end;

              await ensureAvailableUsers(
                { ...eventTypeWithUsers, users: [newLuckyUser] },
                {
                  dateFrom: dayjs(start).tz(reqBody.timeZone).format(),
                  dateTo: dayjs(end).tz(reqBody.timeZone).format(),
                  timeZone: reqBody.timeZone,
                  originalRescheduledBooking,
                },
                loggerWithEventDetails
              );
            }
            // if no error, then lucky user is available for the next slots
            luckyUsers.push(newLuckyUser);
          } catch {
            notAvailableLuckyUsers.push(newLuckyUser);
            loggerWithEventDetails.info(
              `Round robin host ${newLuckyUser.name} not available for first two slots. Trying to find another host.`
            );
          }
        } else {
          luckyUsers.push(newLuckyUser);
        }
      }
      // ALL fixed users must be available
      if (fixedUserPool.length !== users.filter((user) => user.isFixed).length) {
        throw new Error(ErrorCode.HostsUnavailableForBooking);
      }
      // Pushing fixed user before the luckyUser guarantees the (first) fixed user as the organizer.
      users = [...fixedUserPool, ...luckyUsers];
      luckyUserResponse = { luckyUsers: luckyUsers.map((u) => u.id) };
    } else if (req.body.allRecurringDates && eventType.schedulingType === SchedulingType.ROUND_ROBIN) {
      // all recurring slots except the first one
      const luckyUsersFromFirstBooking = luckyUsers
        ? eventTypeWithUsers.users.filter((user) => luckyUsers.find((luckyUserId) => luckyUserId === user.id))
        : [];
      const fixedHosts = eventTypeWithUsers.users.filter((user: IsFixedAwareUser) => user.isFixed);
      users = [...fixedHosts, ...luckyUsersFromFirstBooking];
    }
  }

  if (users.length === 0 && eventType.schedulingType === SchedulingType.ROUND_ROBIN) {
    loggerWithEventDetails.error(`No available users found for round robin event.`);
    throw new Error(ErrorCode.NoAvailableUsersFound);
  }

  // If the team member is requested then they should be the organizer
  const organizerUser = reqBody.teamMemberEmail
    ? users.find((user) => user.email === reqBody.teamMemberEmail) ?? users[0]
    : users[0];

  const tOrganizer = await getTranslation(organizerUser?.locale ?? "en", "common");
  const allCredentials = await getAllCredentials(organizerUser, eventType);

  const { userReschedulingIsOwner, isConfirmedByDefault } = getRequiresConfirmationFlags({
    eventType,
    bookingStartTime: reqBody.start,
    userId,
    originalRescheduledBookingOrganizerId: originalRescheduledBooking?.user?.id,
    paymentAppData,
  });

  // If the Organizer himself is rescheduling, the booker should be sent the communication in his timezone and locale.
  const attendeeInfoOnReschedule =
    userReschedulingIsOwner && originalRescheduledBooking
      ? originalRescheduledBooking.attendees.find((attendee) => attendee.email === bookerEmail)
      : null;

  const attendeeLanguage = attendeeInfoOnReschedule ? attendeeInfoOnReschedule.locale : language;
  const attendeeTimezone = attendeeInfoOnReschedule ? attendeeInfoOnReschedule.timeZone : reqBody.timeZone;

  const tAttendees = await getTranslation(attendeeLanguage ?? "en", "common");

  const isManagedEventType = !!eventType.parentId;

  // If location passed is empty , use default location of event
  // If location of event is not set , use host default
  if (locationBodyString.trim().length == 0) {
    if (eventType.locations.length > 0) {
      locationBodyString = eventType.locations[0].type;
    } else {
      locationBodyString = OrganizerDefaultConferencingAppType;
    }
  }
  // use host default
  if (locationBodyString == OrganizerDefaultConferencingAppType) {
    const metadataParseResult = userMetadataSchema.safeParse(organizerUser.metadata);
    const organizerMetadata = metadataParseResult.success ? metadataParseResult.data : undefined;
    if (organizerMetadata?.defaultConferencingApp?.appSlug) {
      const app = getAppFromSlug(organizerMetadata?.defaultConferencingApp?.appSlug);
      locationBodyString = app?.appData?.location?.type || locationBodyString;
      if (isManagedEventType || isTeamEventType) {
        organizerOrFirstDynamicGroupMemberDefaultLocationUrl =
          organizerMetadata?.defaultConferencingApp?.appLink;
      }
    } else {
      locationBodyString = "integrations:daily";
    }
  }

  const invitee: Invitee = [
    {
      email: bookerEmail,
      name: fullName,
      phoneNumber: bookerPhoneNumber,
      firstName: (typeof bookerName === "object" && bookerName.firstName) || "",
      lastName: (typeof bookerName === "object" && bookerName.lastName) || "",
      timeZone: attendeeTimezone,
      language: { translate: tAttendees, locale: attendeeLanguage ?? "en" },
    },
  ];

  const blacklistedGuestEmails = process.env.BLACKLISTED_GUEST_EMAILS
    ? process.env.BLACKLISTED_GUEST_EMAILS.split(",")
    : [];

  const guestsRemoved: string[] = [];
  const guests = (reqGuests || []).reduce((guestArray, guest) => {
    const baseGuestEmail = extractBaseEmail(guest).toLowerCase();
    if (blacklistedGuestEmails.some((e) => e.toLowerCase() === baseGuestEmail)) {
      guestsRemoved.push(guest);
      return guestArray;
    }
    // If it's a team event, remove the team member from guests
    if (isTeamEventType && users.some((user) => user.email === guest)) {
      return guestArray;
    }
    guestArray.push({
      email: guest,
      name: "",
      firstName: "",
      lastName: "",
      timeZone: attendeeTimezone,
      language: { translate: tGuests, locale: "en" },
    });
    return guestArray;
  }, [] as Invitee);

  if (guestsRemoved.length > 0) {
    log.info("Removed guests from the booking", guestsRemoved);
  }

  const seed = `${organizerUser.username}:${dayjs(reqBody.start).utc().format()}:${new Date().getTime()}`;
  const uid = translator.fromUUID(uuidv5(seed, uuidv5.URL));

  // For static link based video apps, it would have the static URL value instead of it's type(e.g. integrations:campfire_video)
  // This ensures that createMeeting isn't called for static video apps as bookingLocation becomes just a regular value for them.
  const { bookingLocation, conferenceCredentialId } = organizerOrFirstDynamicGroupMemberDefaultLocationUrl
    ? {
        bookingLocation: organizerOrFirstDynamicGroupMemberDefaultLocationUrl,
        conferenceCredentialId: undefined,
      }
    : getLocationValueForDB(locationBodyString, eventType.locations);

  const customInputs = getCustomInputsResponses(reqBody, eventType.customInputs);
  const teamDestinationCalendars: DestinationCalendar[] = [];

  // Organizer or user owner of this event type it's not listed as a team member.
  const teamMemberPromises = users
    .filter((user) => user.email !== organizerUser.email)
    .map(async (user) => {
      // TODO: Add back once EventManager tests are ready https://github.com/calcom/cal.com/pull/14610#discussion_r1567817120
      // push to teamDestinationCalendars if it's a team event but collective only
      if (isTeamEventType && eventType.schedulingType === "COLLECTIVE" && user.destinationCalendar) {
        teamDestinationCalendars.push({
          ...user.destinationCalendar,
          externalId: processExternalId(user.destinationCalendar),
        });
      }

      return {
        id: user.id,
        email: user.email ?? "",
        name: user.name ?? "",
        firstName: "",
        lastName: "",
        timeZone: user.timeZone,
        language: {
          translate: await getTranslation(user.locale ?? "en", "common"),
          locale: user.locale ?? "en",
        },
      };
    });
  const teamMembers = await Promise.all(teamMemberPromises);

  const attendeesList = [...invitee, ...guests];

  const responses = reqBody.responses || null;
  const evtName = !eventType?.isDynamic ? eventType.eventName : responses?.title;
  const eventNameObject = {
    //TODO: Can we have an unnamed attendee? If not, I would really like to throw an error here.
    attendeeName: fullName || "Nameless",
    eventType: eventType.title,
    eventName: evtName,
    // we send on behalf of team if >1 round robin attendee | collective
    teamName: eventType.schedulingType === "COLLECTIVE" || users.length > 1 ? eventType.team?.name : null,
    // TODO: Can we have an unnamed organizer? If not, I would really like to throw an error here.
    host: organizerUser.name || "Nameless",
    location: bookingLocation,
    eventDuration: eventType.length,
    bookingFields: { ...responses },
    t: tOrganizer,
  };

  const iCalUID = getICalUID({
    event: { iCalUID: originalRescheduledBooking?.iCalUID, uid: originalRescheduledBooking?.uid },
    uid,
  });
  // For bookings made before introducing iCalSequence, assume that the sequence should start at 1. For new bookings start at 0.
  const iCalSequence = getICalSequence(originalRescheduledBooking);
  const organizerOrganizationProfile = await prisma.profile.findFirst({
    where: {
      userId: organizerUser.id,
      username: dynamicUserList[0],
    },
  });

  const organizerOrganizationId = organizerOrganizationProfile?.organizationId;
  const bookerUrl = eventType.team
    ? await getBookerBaseUrl(eventType.team.parentId)
    : await getBookerBaseUrl(organizerOrganizationId ?? null);

  const destinationCalendar = eventType.destinationCalendar
    ? [eventType.destinationCalendar]
    : organizerUser.destinationCalendar
    ? [organizerUser.destinationCalendar]
    : null;

  let organizerEmail = organizerUser.email || "Email-less";
  if (eventType.useEventTypeDestinationCalendarEmail && destinationCalendar?.[0]?.primaryEmail) {
    organizerEmail = destinationCalendar[0].primaryEmail;
  } else if (eventType.secondaryEmailId && eventType.secondaryEmail?.email) {
    organizerEmail = eventType.secondaryEmail.email;
  }

  //udpate cal event responses with latest location value , later used by webhook
  if (reqBody.calEventResponses)
    reqBody.calEventResponses["location"].value = {
      value: platformBookingLocation ?? bookingLocation,
      optionValue: "",
    };
  let evt: CalendarEvent = {
    bookerUrl,
    type: eventType.slug,
    title: getEventName(eventNameObject), //this needs to be either forced in english, or fetched for each attendee and organizer separately
    description: eventType.description,
    additionalNotes,
    customInputs,
    startTime: dayjs(reqBody.start).utc().format(),
    endTime: dayjs(reqBody.end).utc().format(),
    organizer: {
      id: organizerUser.id,
      name: organizerUser.name || "Nameless",
      email: organizerEmail,
      username: organizerUser.username || undefined,
      timeZone: organizerUser.timeZone,
      language: { translate: tOrganizer, locale: organizerUser.locale ?? "en" },
      timeFormat: getTimeFormatStringFromUserTimeFormat(organizerUser.timeFormat),
    },
    responses: reqBody.calEventResponses || null,
    userFieldsResponses: reqBody.calEventUserFieldsResponses || null,
    attendees: attendeesList,
    location: platformBookingLocation ?? bookingLocation, // Will be processed by the EventManager later.
    conferenceCredentialId,
    destinationCalendar,
    hideCalendarNotes: eventType.hideCalendarNotes,
    hideCalendarEventDetails: eventType.hideCalendarEventDetails,
    requiresConfirmation: !isConfirmedByDefault,
    eventTypeId: eventType.id,
    // if seats are not enabled we should default true
    seatsShowAttendees: eventType.seatsPerTimeSlot ? eventType.seatsShowAttendees : true,
    seatsPerTimeSlot: eventType.seatsPerTimeSlot,
    seatsShowAvailabilityCount: eventType.seatsPerTimeSlot ? eventType.seatsShowAvailabilityCount : true,
    schedulingType: eventType.schedulingType,
    iCalUID,
    iCalSequence,
    platformClientId,
    platformRescheduleUrl,
    platformCancelUrl,
    platformBookingUrl,
    oneTimePassword: isConfirmedByDefault ? null : undefined,
  };

  if (req.body.thirdPartyRecurringEventId) {
    evt.existingRecurringEvent = {
      recurringEventId: req.body.thirdPartyRecurringEventId,
    };
  }

  if (isTeamEventType && eventType.schedulingType === "COLLECTIVE") {
    evt.destinationCalendar?.push(...teamDestinationCalendars);
  }

  // data needed for triggering webhooks
  const eventTypeInfo: EventTypeInfo = {
    eventTitle: eventType.title,
    eventDescription: eventType.description,
    price: paymentAppData.price,
    currency: eventType.currency,
    length: dayjs(reqBody.end).diff(dayjs(reqBody.start), "minutes"),
  };

  const teamId = await getTeamIdFromEventType({ eventType });

  const triggerForUser = !teamId || (teamId && eventType.parentId);

  const organizerUserId = triggerForUser ? organizerUser.id : null;

  const orgId = await getOrgIdFromMemberOrTeamId({ memberId: organizerUserId, teamId });

  const subscriberOptions: GetSubscriberOptions = {
    userId: organizerUserId,
    eventTypeId,
    triggerEvent: WebhookTriggerEvents.BOOKING_CREATED,
    teamId,
    orgId,
    oAuthClientId: platformClientId,
  };

  const eventTrigger: WebhookTriggerEvents = rescheduleUid
    ? WebhookTriggerEvents.BOOKING_RESCHEDULED
    : WebhookTriggerEvents.BOOKING_CREATED;

  subscriberOptions.triggerEvent = eventTrigger;

  const subscriberOptionsMeetingEnded = {
    userId: triggerForUser ? organizerUser.id : null,
    eventTypeId,
    triggerEvent: WebhookTriggerEvents.MEETING_ENDED,
    teamId,
    orgId,
  };

  const subscriberOptionsMeetingStarted = {
    userId: triggerForUser ? organizerUser.id : null,
    eventTypeId,
    triggerEvent: WebhookTriggerEvents.MEETING_STARTED,
    teamId,
    orgId,
  };

  const workflows = await getAllWorkflowsFromEventType(eventType, organizerUser.id);

  if (isTeamEventType) {
    evt.team = {
      members: teamMembers,
      name: eventType.team?.name || "Nameless",
      id: eventType.team?.id ?? 0,
    };
  }

  // For seats, if the booking already exists then we want to add the new attendee to the existing booking
  if (eventType.seatsPerTimeSlot) {
    const newBooking = await handleSeats({
      rescheduleUid,
      reqBookingUid: reqBody.bookingUid,
      eventType,
      evt: { ...evt, bookerUrl },
      invitee,
      allCredentials,
      organizerUser,
      originalRescheduledBooking,
      bookerEmail,
      bookerPhoneNumber,
      tAttendees,
      bookingSeat,
      reqUserId: req.userId,
      rescheduleReason,
      reqBodyUser: reqBody.user,
      noEmail,
      isConfirmedByDefault,
      additionalNotes,
      reqAppsStatus,
      attendeeLanguage,
      paymentAppData,
      fullName,
      smsReminderNumber,
      eventTypeInfo,
      uid,
      eventTypeId,
      reqBodyMetadata: reqBody.metadata,
      subscriberOptions,
      eventTrigger,
      responses,
      workflows,
      rescheduledBy: reqBody.rescheduledBy,
    });

    if (newBooking) {
      req.statusCode = 201;
      const bookingResponse = {
        ...newBooking,
        user: {
          ...newBooking.user,
          email: null,
        },
        paymentRequired: false,
      };
      return {
        ...bookingResponse,
        ...luckyUserResponse,
      };
    } else {
      // Rescheduling logic for the original seated event was handled in handleSeats
      // We want to use new booking logic for the new time slot
      originalRescheduledBooking = null;
      evt.iCalUID = getICalUID({
        attendeeId: bookingSeat?.attendeeId,
      });
    }
  }

  if (reqBody.recurringEventId && eventType.recurringEvent) {
    // Overriding the recurring event configuration count to be the actual number of events booked for
    // the recurring event (equal or less than recurring event configuration count)
    eventType.recurringEvent = Object.assign({}, eventType.recurringEvent, { count: recurringCount });
    evt.recurringEvent = eventType.recurringEvent;
  }

  const changedOrganizer =
    !!originalRescheduledBooking &&
    eventType.schedulingType === SchedulingType.ROUND_ROBIN &&
    originalRescheduledBooking.userId !== evt.organizer.id;

  let results: EventResult<AdditionalInformation & { url?: string; iCalUID?: string }>[] = [];
  let referencesToCreate: PartialReference[] = [];

  let booking: (Booking & { appsStatus?: AppsStatus[]; paymentUid?: string; paymentId?: number }) | null =
    null;

  loggerWithEventDetails.debug(
    "Going to create booking in DB now",
    safeStringify({
      organizerUser: organizerUser.id,
      attendeesList: attendeesList.map((guest) => ({ timeZone: guest.timeZone })),
      requiresConfirmation: evt.requiresConfirmation,
      isConfirmedByDefault,
      userReschedulingIsOwner,
    })
  );

  // update original rescheduled booking (no seats event)
  if (!eventType.seatsPerTimeSlot && originalRescheduledBooking?.uid) {
    await prisma.booking.update({
      where: {
        id: originalRescheduledBooking.id,
      },
      data: {
        rescheduled: true,
        status: BookingStatus.CANCELLED,
<<<<<<< HEAD
        actorUserId: userId ?? null,
=======
        rescheduledBy: reqBody.rescheduledBy,
>>>>>>> 5594e5c7
      },
    });
  }

  try {
    booking = await createBooking({
      uid,
<<<<<<< HEAD
      responses,
      isConfirmedByDefault,
      smsReminderNumber,
      organizerUser,
      rescheduleReason,
      eventType,
      bookerEmail,
      paymentAppData,
      changedOrganizer,
      actorUserId: userId,
=======
      routedFromRoutingFormResponseId: reqBody.routingFormResponseId,
      reqBody: {
        user: reqBody.user,
        metadata: reqBody.metadata,
        recurringEventId: reqBody.recurringEventId,
      },
      eventType: {
        eventTypeData: eventType,
        id: eventTypeId,
        slug: eventTypeSlug,
        organizerUser,
        isConfirmedByDefault,
        paymentAppData,
      },
      input: {
        bookerEmail,
        rescheduleReason,
        changedOrganizer,
        smsReminderNumber,
        responses,
      },
      evt,
      originalRescheduledBooking,
>>>>>>> 5594e5c7
    });

    // @NOTE: Add specific try catch for all subsequent async calls to avoid error
    // Sync Services
    await syncServicesUpdateWebUser(
      await prisma.user.findFirst({
        where: { id: userId },
        select: { id: true, email: true, name: true, username: true, createdDate: true },
      })
    );
    evt.uid = booking?.uid ?? null;
    evt.oneTimePassword = booking?.oneTimePassword ?? null;

    if (booking && booking.id && eventType.seatsPerTimeSlot) {
      const currentAttendee = booking.attendees.find(
        (attendee) =>
          attendee.email === req.body.responses.email ||
          (req.body.responses.attendeePhoneNumber &&
            attendee.phoneNumber === req.body.responses.attendeePhoneNumber)
      );

      // Save description to bookingSeat
      const uniqueAttendeeId = uuid();
      await prisma.bookingSeat.create({
        data: {
          referenceUid: uniqueAttendeeId,
          data: {
            description: additionalNotes,
            responses,
          },
          booking: {
            connect: {
              id: booking.id,
            },
          },
          attendee: {
            connect: {
              id: currentAttendee?.id,
            },
          },
        },
      });
      evt.attendeeSeatId = uniqueAttendeeId;
    }
  } catch (_err) {
    const err = getErrorFromUnknown(_err);
    loggerWithEventDetails.error(
      `Booking ${eventTypeId} failed`,
      "Error when saving booking to db",
      err.message
    );
    if (err.code === "P2002") {
      throw new HttpError({ statusCode: 409, message: "booking_conflict" });
    }
    throw err;
  }

  // After polling videoBusyTimes, credentials might have been changed due to refreshment, so query them again.
  const credentials = await refreshCredentials(allCredentials);
  const eventManager = new EventManager({ ...organizerUser, credentials }, eventType?.metadata?.apps);

  let videoCallUrl;

  //this is the actual rescheduling logic
  if (!eventType.seatsPerTimeSlot && originalRescheduledBooking?.uid) {
    log.silly("Rescheduling booking", originalRescheduledBooking.uid);
    // cancel workflow reminders from previous rescheduled booking
    await WorkflowRepository.deleteAllWorkflowReminders(originalRescheduledBooking.workflowReminders);

    evt = addVideoCallDataToEvent(originalRescheduledBooking.references, evt);

    // If organizer is changed in RR event then we need to delete the previous host destination calendar events
    const previousHostDestinationCalendar = originalRescheduledBooking?.destinationCalendar
      ? [originalRescheduledBooking?.destinationCalendar]
      : [];

    if (changedOrganizer) {
      evt.title = getEventName(eventNameObject);
      // location might changed and will be new created in eventManager.create (organizer default location)
      evt.videoCallData = undefined;
      // To prevent "The requested identifier already exists" error while updating event, we need to remove iCalUID
      evt.iCalUID = undefined;
    } else {
      // In case of rescheduling, we need to keep the previous host destination calendar
      evt.destinationCalendar = originalRescheduledBooking?.destinationCalendar
        ? [originalRescheduledBooking?.destinationCalendar]
        : evt.destinationCalendar;
    }

    const updateManager = await eventManager.reschedule(
      evt,
      originalRescheduledBooking.uid,
      undefined,
      changedOrganizer,
      previousHostDestinationCalendar
    );
    // This gets overridden when updating the event - to check if notes have been hidden or not. We just reset this back
    // to the default description when we are sending the emails.
    evt.description = eventType.description;

    results = updateManager.results;
    referencesToCreate = updateManager.referencesToCreate;

    videoCallUrl = evt.videoCallData && evt.videoCallData.url ? evt.videoCallData.url : null;

    // This gets overridden when creating the event - to check if notes have been hidden or not. We just reset this back
    // to the default description when we are sending the emails.
    evt.description = eventType.description;

    const { metadata: videoMetadata, videoCallUrl: _videoCallUrl } = getVideoCallDetails({
      results,
    });

    let metadata: AdditionalInformation = {};
    metadata = videoMetadata;
    videoCallUrl = _videoCallUrl;

    const isThereAnIntegrationError = results && results.some((res) => !res.success);

    if (isThereAnIntegrationError) {
      const error = {
        errorCode: "BookingReschedulingMeetingFailed",
        message: "Booking Rescheduling failed",
      };

      loggerWithEventDetails.error(
        `EventManager.reschedule failure in some of the integrations ${organizerUser.username}`,
        safeStringify({ error, results })
      );
    } else {
      if (results.length) {
        // Handle Google Meet results
        // We use the original booking location since the evt location changes to daily
        if (bookingLocation === MeetLocationType) {
          const googleMeetResult = {
            appName: GoogleMeetMetadata.name,
            type: "conferencing",
            uid: results[0].uid,
            originalEvent: results[0].originalEvent,
          };

          // Find index of google_calendar inside createManager.referencesToCreate
          const googleCalIndex = updateManager.referencesToCreate.findIndex(
            (ref) => ref.type === "google_calendar"
          );
          const googleCalResult = results[googleCalIndex];

          if (!googleCalResult) {
            loggerWithEventDetails.warn("Google Calendar not installed but using Google Meet as location");
            results.push({
              ...googleMeetResult,
              success: false,
              calWarnings: [tOrganizer("google_meet_warning")],
            });
          }

          const googleHangoutLink = Array.isArray(googleCalResult?.updatedEvent)
            ? googleCalResult.updatedEvent[0]?.hangoutLink
            : googleCalResult?.updatedEvent?.hangoutLink ?? googleCalResult?.createdEvent?.hangoutLink;

          if (googleHangoutLink) {
            results.push({
              ...googleMeetResult,
              success: true,
            });

            // Add google_meet to referencesToCreate in the same index as google_calendar
            updateManager.referencesToCreate[googleCalIndex] = {
              ...updateManager.referencesToCreate[googleCalIndex],
              meetingUrl: googleHangoutLink,
            };

            // Also create a new referenceToCreate with type video for google_meet
            updateManager.referencesToCreate.push({
              type: "google_meet_video",
              meetingUrl: googleHangoutLink,
              uid: googleCalResult.uid,
              credentialId: updateManager.referencesToCreate[googleCalIndex].credentialId,
            });
          } else if (googleCalResult && !googleHangoutLink) {
            results.push({
              ...googleMeetResult,
              success: false,
            });
          }
        }
        const createdOrUpdatedEvent = Array.isArray(results[0]?.updatedEvent)
          ? results[0]?.updatedEvent[0]
          : results[0]?.updatedEvent ?? results[0]?.createdEvent;
        metadata.hangoutLink = createdOrUpdatedEvent?.hangoutLink;
        metadata.conferenceData = createdOrUpdatedEvent?.conferenceData;
        metadata.entryPoints = createdOrUpdatedEvent?.entryPoints;
        evt.appsStatus = handleAppsStatus(results, booking, reqAppsStatus);
        videoCallUrl =
          metadata.hangoutLink ||
          createdOrUpdatedEvent?.url ||
          organizerOrFirstDynamicGroupMemberDefaultLocationUrl ||
          getVideoCallUrlFromCalEvent(evt) ||
          videoCallUrl;
      }

      const calendarResult = results.find((result) => result.type.includes("_calendar"));

      evt.iCalUID = Array.isArray(calendarResult?.updatedEvent)
        ? calendarResult?.updatedEvent[0]?.iCalUID
        : calendarResult?.updatedEvent?.iCalUID || undefined;
    }

    evt.appsStatus = handleAppsStatus(results, booking, reqAppsStatus);

    if (noEmail !== true && isConfirmedByDefault) {
      const copyEvent = cloneDeep(evt);
      const copyEventAdditionalInfo = {
        ...copyEvent,
        additionalInformation: metadata,
        additionalNotes, // Resets back to the additionalNote input and not the override value
        cancellationReason: `$RCH$${rescheduleReason ? rescheduleReason : ""}`, // Removable code prefix to differentiate cancellation from rescheduling for email
      };
      loggerWithEventDetails.debug("Emails: Sending rescheduled emails for booking confirmation");

      /*
        handle emails for round robin
          - if booked rr host is the same, then rescheduling email
          - if new rr host is booked, then cancellation email to old host and confirmation email to new host
      */
      if (eventType.schedulingType === SchedulingType.ROUND_ROBIN) {
        const originalBookingMemberEmails: Person[] = [];

        for (const user of originalRescheduledBooking.attendees) {
          const translate = await getTranslation(user.locale ?? "en", "common");
          originalBookingMemberEmails.push({
            name: user.name,
            email: user.email,
            timeZone: user.timeZone,
            phoneNumber: user.phoneNumber,
            language: { translate, locale: user.locale ?? "en" },
          });
        }
        if (originalRescheduledBooking.user) {
          const translate = await getTranslation(originalRescheduledBooking.user.locale ?? "en", "common");
          originalBookingMemberEmails.push({
            ...originalRescheduledBooking.user,
            name: originalRescheduledBooking.user.name || "",
            language: { translate, locale: originalRescheduledBooking.user.locale ?? "en" },
          });
        }

        const newBookingMemberEmails: Person[] =
          copyEvent.team?.members
            .map((member) => member)
            .concat(copyEvent.organizer)
            .concat(copyEvent.attendees) || [];

        const matchOriginalMemberWithNewMember = (originalMember: Person, newMember: Person) => {
          return originalMember.email === newMember.email;
        };

        // scheduled Emails
        const newBookedMembers = newBookingMemberEmails.filter(
          (member) =>
            !originalBookingMemberEmails.find((originalMember) =>
              matchOriginalMemberWithNewMember(originalMember, member)
            )
        );
        // cancelled Emails
        const cancelledMembers = originalBookingMemberEmails.filter(
          (member) =>
            !newBookingMemberEmails.find((newMember) => matchOriginalMemberWithNewMember(member, newMember))
        );
        // rescheduled Emails
        const rescheduledMembers = newBookingMemberEmails.filter((member) =>
          originalBookingMemberEmails.find((orignalMember) =>
            matchOriginalMemberWithNewMember(orignalMember, member)
          )
        );

        sendRoundRobinRescheduledEmailsAndSMS(
          copyEventAdditionalInfo,
          rescheduledMembers,
          eventType.metadata
        );
        sendRoundRobinScheduledEmailsAndSMS(copyEventAdditionalInfo, newBookedMembers, eventType.metadata);
        sendRoundRobinCancelledEmailsAndSMS(copyEventAdditionalInfo, cancelledMembers, eventType.metadata);
      } else {
        // send normal rescheduled emails (non round robin event, where organizers stay the same)
        await sendRescheduledEmailsAndSMS(
          {
            ...copyEvent,
            additionalInformation: metadata,
            additionalNotes, // Resets back to the additionalNote input and not the override value
            cancellationReason: `$RCH$${rescheduleReason ? rescheduleReason : ""}`, // Removable code prefix to differentiate cancellation from rescheduling for email
          },
          eventType?.metadata
        );
      }
    }
    // If it's not a reschedule, doesn't require confirmation and there's no price,
    // Create a booking
  } else if (isConfirmedByDefault) {
    // Use EventManager to conditionally use all needed integrations.
    const createManager = await eventManager.create(evt);
    if (evt.location) {
      booking.location = evt.location;
    }
    // This gets overridden when creating the event - to check if notes have been hidden or not. We just reset this back
    // to the default description when we are sending the emails.
    evt.description = eventType.description;

    results = createManager.results;
    referencesToCreate = createManager.referencesToCreate;
    videoCallUrl = evt.videoCallData && evt.videoCallData.url ? evt.videoCallData.url : null;

    if (results.length > 0 && results.every((res) => !res.success)) {
      const error = {
        errorCode: "BookingCreatingMeetingFailed",
        message: "Booking failed",
      };

      loggerWithEventDetails.error(
        `EventManager.create failure in some of the integrations ${organizerUser.username}`,
        safeStringify({ error, results })
      );
    } else {
      const additionalInformation: AdditionalInformation = {};

      if (results.length) {
        // Handle Google Meet results
        // We use the original booking location since the evt location changes to daily
        if (bookingLocation === MeetLocationType) {
          const googleMeetResult = {
            appName: GoogleMeetMetadata.name,
            type: "conferencing",
            uid: results[0].uid,
            originalEvent: results[0].originalEvent,
          };

          // Find index of google_calendar inside createManager.referencesToCreate
          const googleCalIndex = createManager.referencesToCreate.findIndex(
            (ref) => ref.type === "google_calendar"
          );
          const googleCalResult = results[googleCalIndex];

          if (!googleCalResult) {
            loggerWithEventDetails.warn("Google Calendar not installed but using Google Meet as location");
            results.push({
              ...googleMeetResult,
              success: false,
              calWarnings: [tOrganizer("google_meet_warning")],
            });
          }

          if (googleCalResult?.createdEvent?.hangoutLink) {
            results.push({
              ...googleMeetResult,
              success: true,
            });

            // Add google_meet to referencesToCreate in the same index as google_calendar
            createManager.referencesToCreate[googleCalIndex] = {
              ...createManager.referencesToCreate[googleCalIndex],
              meetingUrl: googleCalResult.createdEvent.hangoutLink,
            };

            // Also create a new referenceToCreate with type video for google_meet
            createManager.referencesToCreate.push({
              type: "google_meet_video",
              meetingUrl: googleCalResult.createdEvent.hangoutLink,
              uid: googleCalResult.uid,
              credentialId: createManager.referencesToCreate[googleCalIndex].credentialId,
            });
          } else if (googleCalResult && !googleCalResult.createdEvent?.hangoutLink) {
            results.push({
              ...googleMeetResult,
              success: false,
            });
          }
        }
        // TODO: Handle created event metadata more elegantly
        additionalInformation.hangoutLink = results[0].createdEvent?.hangoutLink;
        additionalInformation.conferenceData = results[0].createdEvent?.conferenceData;
        additionalInformation.entryPoints = results[0].createdEvent?.entryPoints;
        evt.appsStatus = handleAppsStatus(results, booking, reqAppsStatus);
        videoCallUrl =
          additionalInformation.hangoutLink ||
          organizerOrFirstDynamicGroupMemberDefaultLocationUrl ||
          videoCallUrl;

        if (evt.iCalUID !== booking.iCalUID) {
          // The eventManager could change the iCalUID. At this point we can update the DB record
          await prisma.booking.update({
            where: {
              id: booking.id,
            },
            data: {
              iCalUID: evt.iCalUID || booking.iCalUID,
              actorUserId: userId ?? null,
            },
          });
        }
      }
      if (noEmail !== true) {
        let isHostConfirmationEmailsDisabled = false;
        let isAttendeeConfirmationEmailDisabled = false;

        isHostConfirmationEmailsDisabled =
          eventType.metadata?.disableStandardEmails?.confirmation?.host || false;
        isAttendeeConfirmationEmailDisabled =
          eventType.metadata?.disableStandardEmails?.confirmation?.attendee || false;

        if (isHostConfirmationEmailsDisabled) {
          isHostConfirmationEmailsDisabled = allowDisablingHostConfirmationEmails(workflows);
        }

        if (isAttendeeConfirmationEmailDisabled) {
          isAttendeeConfirmationEmailDisabled = allowDisablingAttendeeConfirmationEmails(workflows);
        }

        loggerWithEventDetails.debug(
          "Emails: Sending scheduled emails for booking confirmation",
          safeStringify({
            calEvent: getPiiFreeCalendarEvent(evt),
          })
        );

        await sendScheduledEmailsAndSMS(
          {
            ...evt,
            additionalInformation,
            additionalNotes,
            customInputs,
          },
          eventNameObject,
          isHostConfirmationEmailsDisabled,
          isAttendeeConfirmationEmailDisabled,
          eventType.metadata
        );
      }
    }
  } else {
    // If isConfirmedByDefault is false, then booking can't be considered ACCEPTED and thus EventManager has no role to play. Booking is created as PENDING
    loggerWithEventDetails.debug(
      `EventManager doesn't need to create or reschedule event for booking ${organizerUser.username}`,
      safeStringify({
        calEvent: getPiiFreeCalendarEvent(evt),
        isConfirmedByDefault,
        paymentValue: paymentAppData.price,
      })
    );
  }

  const bookingRequiresPayment =
    !Number.isNaN(paymentAppData.price) &&
    paymentAppData.price > 0 &&
    !originalRescheduledBooking?.paid &&
    !!booking;

  if (!isConfirmedByDefault && noEmail !== true && !bookingRequiresPayment) {
    loggerWithEventDetails.debug(
      `Emails: Booking ${organizerUser.username} requires confirmation, sending request emails`,
      safeStringify({
        calEvent: getPiiFreeCalendarEvent(evt),
      })
    );
    await sendOrganizerRequestEmail({ ...evt, additionalNotes }, eventType.metadata);
    await sendAttendeeRequestEmailAndSMS({ ...evt, additionalNotes }, attendeesList[0], eventType.metadata);
  }

  if (booking.location?.startsWith("http")) {
    videoCallUrl = booking.location;
  }

  const metadata = videoCallUrl
    ? {
        videoCallUrl: getVideoCallUrlFromCalEvent(evt) || videoCallUrl,
      }
    : undefined;

  const webhookData: EventPayloadType = {
    ...evt,
    ...eventTypeInfo,
    bookingId: booking?.id,
    rescheduleId: originalRescheduledBooking?.id || undefined,
    rescheduleUid,
    rescheduleStartTime: originalRescheduledBooking?.startTime
      ? dayjs(originalRescheduledBooking?.startTime).utc().format()
      : undefined,
    rescheduleEndTime: originalRescheduledBooking?.endTime
      ? dayjs(originalRescheduledBooking?.endTime).utc().format()
      : undefined,
    metadata: { ...metadata, ...reqBody.metadata },
    eventTypeId,
    status: "ACCEPTED",
    smsReminderNumber: booking?.smsReminderNumber || undefined,
    rescheduledBy: reqBody.rescheduledBy,
  };

  if (bookingRequiresPayment) {
    loggerWithEventDetails.debug(`Booking ${organizerUser.username} requires payment`);
    // Load credentials.app.categories
    const credentialPaymentAppCategories = await prisma.credential.findMany({
      where: {
        ...(paymentAppData.credentialId ? { id: paymentAppData.credentialId } : { userId: organizerUser.id }),
        app: {
          categories: {
            hasSome: ["payment"],
          },
        },
      },
      select: {
        key: true,
        appId: true,
        app: {
          select: {
            categories: true,
            dirName: true,
          },
        },
      },
    });
    const eventTypePaymentAppCredential = credentialPaymentAppCategories.find((credential) => {
      return credential.appId === paymentAppData.appId;
    });

    if (!eventTypePaymentAppCredential) {
      throw new HttpError({ statusCode: 400, message: "Missing payment credentials" });
    }

    // Convert type of eventTypePaymentAppCredential to appId: EventTypeAppList
    if (!booking.user) booking.user = organizerUser;
    const payment = await handlePayment(
      evt,
      eventType,
      eventTypePaymentAppCredential as IEventTypePaymentCredentialType,
      booking,
      fullName,
      bookerEmail,
      bookerPhoneNumber
    );
    const subscriberOptionsPaymentInitiated: GetSubscriberOptions = {
      userId: triggerForUser ? organizerUser.id : null,
      eventTypeId,
      triggerEvent: WebhookTriggerEvents.BOOKING_PAYMENT_INITIATED,
      teamId,
      orgId,
      oAuthClientId: platformClientId,
    };
    await handleWebhookTrigger({
      subscriberOptions: subscriberOptionsPaymentInitiated,
      eventTrigger: WebhookTriggerEvents.BOOKING_PAYMENT_INITIATED,
      webhookData: {
        ...webhookData,
        paymentId: payment?.id,
      },
    });

    req.statusCode = 201;
    // TODO: Refactor better so this booking object is not passed
    // all around and instead the individual fields are sent as args.
    const bookingResponse = {
      ...booking,
      user: {
        ...booking.user,
        email: null,
      },
    };

    return {
      ...bookingResponse,
      ...luckyUserResponse,
      message: "Payment required",
      paymentRequired: true,
      paymentUid: payment?.uid,
      paymentId: payment?.id,
    };
  }

  loggerWithEventDetails.debug(`Booking ${organizerUser.username} completed`);

  // We are here so, booking doesn't require payment and booking is also created in DB already, through createBooking call
  if (isConfirmedByDefault) {
    const subscribersMeetingEnded = await getWebhooks(subscriberOptionsMeetingEnded);
    const subscribersMeetingStarted = await getWebhooks(subscriberOptionsMeetingStarted);

    let deleteWebhookScheduledTriggerPromise: Promise<unknown> = Promise.resolve();
    const scheduleTriggerPromises = [];

    if (rescheduleUid && originalRescheduledBooking) {
      //delete all scheduled triggers for meeting ended and meeting started of booking
      deleteWebhookScheduledTriggerPromise = deleteWebhookScheduledTriggers({
        booking: originalRescheduledBooking,
      });
    }

    if (booking && booking.status === BookingStatus.ACCEPTED) {
      for (const subscriber of subscribersMeetingEnded) {
        scheduleTriggerPromises.push(
          scheduleTrigger({
            booking,
            subscriberUrl: subscriber.subscriberUrl,
            subscriber,
            triggerEvent: WebhookTriggerEvents.MEETING_ENDED,
          })
        );
      }

      for (const subscriber of subscribersMeetingStarted) {
        scheduleTriggerPromises.push(
          scheduleTrigger({
            booking,
            subscriberUrl: subscriber.subscriberUrl,
            subscriber,
            triggerEvent: WebhookTriggerEvents.MEETING_STARTED,
          })
        );
      }
    }

    await Promise.all([deleteWebhookScheduledTriggerPromise, ...scheduleTriggerPromises]).catch((error) => {
      loggerWithEventDetails.error(
        "Error while scheduling or canceling webhook triggers",
        JSON.stringify({ error })
      );
    });

    // Send Webhook call if hooked to BOOKING_CREATED & BOOKING_RESCHEDULED
    await handleWebhookTrigger({ subscriberOptions, eventTrigger, webhookData });
  } else {
    // if eventType requires confirmation we will trigger the BOOKING REQUESTED Webhook
    const eventTrigger: WebhookTriggerEvents = WebhookTriggerEvents.BOOKING_REQUESTED;
    subscriberOptions.triggerEvent = eventTrigger;
    webhookData.status = "PENDING";
    await handleWebhookTrigger({ subscriberOptions, eventTrigger, webhookData });
  }

  try {
    if (hasHashedBookingLink && reqBody.hashedLink) {
      await prisma.hashedLink.delete({
        where: {
          link: reqBody.hashedLink as string,
        },
      });
    }
  } catch (error) {
    loggerWithEventDetails.error("Error while updating hashed link", JSON.stringify({ error }));
  }

  if (!booking) throw new HttpError({ statusCode: 400, message: "Booking failed" });

  try {
    await prisma.booking.update({
      where: {
        uid: booking.uid,
      },
      data: {
        location: evt.location,
        metadata: { ...(typeof booking.metadata === "object" && booking.metadata), ...metadata },
        references: {
          createMany: {
            data: referencesToCreate,
          },
        },
        actorUserId: userId ?? null,
      },
    });
  } catch (error) {
    loggerWithEventDetails.error("Error while creating booking references", JSON.stringify({ error }));
  }

  const evtWithMetadata = {
    ...evt,
    metadata,
    eventType: { slug: eventType.slug, schedulingType: eventType.schedulingType, hosts: eventType.hosts },
    bookerUrl,
  };

  if (!eventType.metadata?.disableStandardEmails?.all?.attendee) {
    await scheduleMandatoryReminder(
      evtWithMetadata,
      workflows,
      !isConfirmedByDefault,
      !!eventType.owner?.hideBranding,
      evt.attendeeSeatId
    );
  }

  try {
    await scheduleWorkflowReminders({
      workflows,
      smsReminderNumber: smsReminderNumber || null,
      calendarEvent: evtWithMetadata,
      isNotConfirmed: rescheduleUid ? false : !isConfirmedByDefault,
      isRescheduleEvent: !!rescheduleUid,
      isFirstRecurringEvent: req.body.allRecurringDates ? req.body.isFirstRecurringSlot : undefined,
      hideBranding: !!eventType.owner?.hideBranding,
      seatReferenceUid: evt.attendeeSeatId,
    });
  } catch (error) {
    loggerWithEventDetails.error("Error while scheduling workflow reminders", JSON.stringify({ error }));
  }

  // booking successful
  req.statusCode = 201;

  // TODO: Refactor better so this booking object is not passed
  // all around and instead the individual fields are sent as args.
  const bookingResponse = {
    ...booking,
    user: {
      ...booking.user,
      email: null,
    },
    paymentRequired: false,
  };

  return {
    ...bookingResponse,
    ...luckyUserResponse,
    references: referencesToCreate,
    seatReferenceUid: evt.attendeeSeatId,
  };
}

export default handler;<|MERGE_RESOLUTION|>--- conflicted
+++ resolved
@@ -925,11 +925,8 @@
       data: {
         rescheduled: true,
         status: BookingStatus.CANCELLED,
-<<<<<<< HEAD
+        rescheduledBy: reqBody.rescheduledBy,
         actorUserId: userId ?? null,
-=======
-        rescheduledBy: reqBody.rescheduledBy,
->>>>>>> 5594e5c7
       },
     });
   }
@@ -937,18 +934,6 @@
   try {
     booking = await createBooking({
       uid,
-<<<<<<< HEAD
-      responses,
-      isConfirmedByDefault,
-      smsReminderNumber,
-      organizerUser,
-      rescheduleReason,
-      eventType,
-      bookerEmail,
-      paymentAppData,
-      changedOrganizer,
-      actorUserId: userId,
-=======
       routedFromRoutingFormResponseId: reqBody.routingFormResponseId,
       reqBody: {
         user: reqBody.user,
@@ -972,7 +957,7 @@
       },
       evt,
       originalRescheduledBooking,
->>>>>>> 5594e5c7
+      actorUserId: userId ?? null,
     });
 
     // @NOTE: Add specific try catch for all subsequent async calls to avoid error
