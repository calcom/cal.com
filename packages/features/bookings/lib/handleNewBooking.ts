import type { App, Credential, EventTypeCustomInput } from "@prisma/client";
import { BookingStatus, SchedulingType, WebhookTriggerEvents, WorkflowMethods, Prisma } from "@prisma/client";
import async from "async";
import { isValidPhoneNumber } from "libphonenumber-js";
import { cloneDeep } from "lodash";
import type { NextApiRequest } from "next";
import short from "short-uuid";
import { v5 as uuidv5 } from "uuid";
import z from "zod";

import { metadata as GoogleMeetMetadata } from "@calcom/app-store/googlevideo/_metadata";
import type { LocationObject } from "@calcom/app-store/locations";
import { getLocationValueForDB } from "@calcom/app-store/locations";
import { MeetLocationType } from "@calcom/app-store/locations";
import { handleEthSignature } from "@calcom/app-store/rainbow/utils/ethereum";
import type { EventTypeAppsList } from "@calcom/app-store/utils";
import { getAppFromSlug, getEventTypeAppData } from "@calcom/app-store/utils";
import { cancelScheduledJobs, scheduleTrigger } from "@calcom/app-store/zapier/lib/nodeScheduler";
import EventManager from "@calcom/core/EventManager";
import { getEventName } from "@calcom/core/event";
import { getUserAvailability } from "@calcom/core/getUserAvailability";
import type { ConfigType, Dayjs } from "@calcom/dayjs";
import dayjs from "@calcom/dayjs";
import {
  sendAttendeeRequestEmail,
  sendOrganizerRequestEmail,
  sendRescheduledEmails,
  sendScheduledEmails,
  sendScheduledSeatsEmails,
} from "@calcom/emails";
import { getBookingFieldsWithSystemFields } from "@calcom/features/bookings/lib/getBookingFields";
import { deleteScheduledEmailReminder } from "@calcom/features/ee/workflows/lib/reminders/emailReminderManager";
import { scheduleWorkflowReminders } from "@calcom/features/ee/workflows/lib/reminders/reminderScheduler";
import { deleteScheduledSMSReminder } from "@calcom/features/ee/workflows/lib/reminders/smsReminderManager";
import getWebhooks from "@calcom/features/webhooks/lib/getWebhooks";
import { isPrismaObjOrUndefined, parseRecurringEvent } from "@calcom/lib";
import { getVideoCallUrl } from "@calcom/lib/CalEventParser";
import { getDSTDifference, isInDST } from "@calcom/lib/date-fns";
import { getDefaultEvent, getGroupName, getUsernameList } from "@calcom/lib/defaultEvents";
import { getErrorFromUnknown } from "@calcom/lib/errors";
import getPaymentAppData from "@calcom/lib/getPaymentAppData";
import { HttpError } from "@calcom/lib/http-error";
import isOutOfBounds, { BookingDateInPastError } from "@calcom/lib/isOutOfBounds";
import logger from "@calcom/lib/logger";
import { handlePayment } from "@calcom/lib/payment/handlePayment";
import { checkBookingLimits, getLuckyUser } from "@calcom/lib/server";
import { getTranslation } from "@calcom/lib/server/i18n";
import { slugify } from "@calcom/lib/slugify";
import { updateWebUser as syncServicesUpdateWebUser } from "@calcom/lib/sync/SyncServiceManager";
import prisma, { userSelect } from "@calcom/prisma";
import type { bookingCreateSchemaLegacyPropsForApi } from "@calcom/prisma/zod-utils";
import {
  bookingCreateBodySchemaForApi,
  customInputSchema,
  EventTypeMetaDataSchema,
  extendedBookingCreateBody,
  userMetadata as userMetadataSchema,
} from "@calcom/prisma/zod-utils";
import type { BufferedBusyTime } from "@calcom/types/BufferedBusyTime";
import type { AdditionalInformation, AppsStatus, CalendarEvent } from "@calcom/types/Calendar";
import type { EventResult, PartialReference } from "@calcom/types/EventManager";
import type { WorkingHours } from "@calcom/types/schedule";

import type { EventTypeInfo } from "../../webhooks/lib/sendPayload";
import sendPayload from "../../webhooks/lib/sendPayload";
import getBookingResponsesSchema from "./getBookingResponsesSchema";

const translator = short();
const log = logger.getChildLogger({ prefix: ["[api] book:user"] });

type User = Prisma.UserGetPayload<typeof userSelect>;
type BufferedBusyTimes = BufferedBusyTime[];

interface IEventTypePaymentCredentialType {
  appId: EventTypeAppsList;
  app: {
    categories: App["categories"];
    dirName: string;
  };
  key: Prisma.JsonValue;
}

/**
 * Refreshes a Credential with fresh data from the database.
 *
 * @param credential
 */
async function refreshCredential(credential: Credential): Promise<Credential> {
  const newCredential = await prisma.credential.findUnique({
    where: {
      id: credential.id,
    },
  });

  if (!newCredential) {
    return credential;
  } else {
    return newCredential;
  }
}

/**
 * Refreshes the given set of credentials.
 *
 * @param credentials
 */
async function refreshCredentials(credentials: Array<Credential>): Promise<Array<Credential>> {
  return await async.mapLimit(credentials, 5, refreshCredential);
}

const isWithinAvailableHours = (
  timeSlot: { start: ConfigType; end: ConfigType },
  {
    workingHours,
    organizerTimeZone,
    inviteeTimeZone,
  }: {
    workingHours: WorkingHours[];
    organizerTimeZone: string;
    inviteeTimeZone: string;
  }
) => {
  const timeSlotStart = dayjs(timeSlot.start).utc();
  const timeSlotEnd = dayjs(timeSlot.end).utc();
  const isOrganizerInDST = isInDST(dayjs().tz(organizerTimeZone));
  const isInviteeInDST = isInDST(dayjs().tz(organizerTimeZone));
  const isOrganizerInDSTWhenSlotStart = isInDST(timeSlotStart.tz(organizerTimeZone));
  const isInviteeInDSTWhenSlotStart = isInDST(timeSlotStart.tz(inviteeTimeZone));
  const organizerDSTDifference = getDSTDifference(organizerTimeZone);
  const inviteeDSTDifference = getDSTDifference(inviteeTimeZone);
  const sameDSTUsers = isOrganizerInDSTWhenSlotStart === isInviteeInDSTWhenSlotStart;
  const organizerDST = isOrganizerInDST === isOrganizerInDSTWhenSlotStart;
  const inviteeDST = isInviteeInDST === isInviteeInDSTWhenSlotStart;
  const getTime = (slotTime: Dayjs, minutes: number) =>
    slotTime
      .startOf("day")
      .add(
        sameDSTUsers && organizerDST && inviteeDST
          ? minutes
          : minutes -
              (isOrganizerInDSTWhenSlotStart || isOrganizerInDST
                ? organizerDSTDifference
                : inviteeDSTDifference),
        "minutes"
      );
  for (const workingHour of workingHours) {
    const startTime = getTime(timeSlotStart, workingHour.startTime);
    const endTime = getTime(timeSlotEnd, workingHour.endTime);
    if (
      workingHour.days.includes(timeSlotStart.day()) &&
      // UTC mode, should be performant.
      timeSlotStart.isBetween(startTime, endTime, null, "[)") &&
      timeSlotEnd.isBetween(startTime, endTime, null, "(]")
    ) {
      return true;
    }
  }
  return false;
};

// if true, there are conflicts.
function checkForConflicts(busyTimes: BufferedBusyTimes, time: dayjs.ConfigType, length: number) {
  // Early return
  if (!Array.isArray(busyTimes) || busyTimes.length < 1) {
    return false; // guaranteed no conflicts when there is no busy times.
  }

  for (const busyTime of busyTimes) {
    const startTime = dayjs(busyTime.start);
    const endTime = dayjs(busyTime.end);
    // Check if time is between start and end times
    if (dayjs(time).isBetween(startTime, endTime, null, "[)")) {
      return true;
    }
    // Check if slot end time is between start and end time
    if (dayjs(time).add(length, "minutes").isBetween(startTime, endTime)) {
      return true;
    }
    // Check if startTime is between slot
    if (startTime.isBetween(dayjs(time), dayjs(time).add(length, "minutes"))) {
      return true;
    }
  }
  return false;
}

const getEventTypesFromDB = async (eventTypeId: number) => {
  const eventType = await prisma.eventType.findUniqueOrThrow({
    where: {
      id: eventTypeId,
    },
    select: {
      id: true,
      slug: true,
      customInputs: true,
      disableGuests: true,
      users: userSelect,
      team: {
        select: {
          id: true,
          name: true,
        },
      },
      bookingFields: true,
      title: true,
      length: true,
      eventName: true,
      schedulingType: true,
      description: true,
      periodType: true,
      periodStartDate: true,
      periodEndDate: true,
      periodDays: true,
      periodCountCalendarDays: true,
      requiresConfirmation: true,
      userId: true,
      price: true,
      currency: true,
      metadata: true,
      destinationCalendar: true,
      hideCalendarNotes: true,
      seatsPerTimeSlot: true,
      recurringEvent: true,
      seatsShowAttendees: true,
      bookingLimits: true,
      workflows: {
        include: {
          workflow: {
            include: {
              steps: true,
            },
          },
        },
      },
      locations: true,
      timeZone: true,
      schedule: {
        select: {
          availability: true,
          timeZone: true,
        },
      },
      hosts: {
        select: {
          isFixed: true,
          user: userSelect,
        },
      },
      availability: {
        select: {
          date: true,
          startTime: true,
          endTime: true,
          days: true,
        },
      },
    },
  });

  return {
    ...eventType,
    metadata: EventTypeMetaDataSchema.parse(eventType.metadata),
    recurringEvent: parseRecurringEvent(eventType.recurringEvent),
    customInputs: customInputSchema.array().parse(eventType.customInputs || []),
    locations: (eventType.locations ?? []) as LocationObject[],
    bookingFields: getBookingFieldsWithSystemFields(eventType),
  };
};

type IsFixedAwareUser = User & { isFixed: boolean };

async function ensureAvailableUsers(
  eventType: Awaited<ReturnType<typeof getEventTypesFromDB>> & {
    users: IsFixedAwareUser[];
  },
<<<<<<< HEAD
  input: { email: string; guests?: string[]; dateFrom: string; dateTo: string },
=======
  input: { dateFrom: string; dateTo: string; timeZone: string },
>>>>>>> e627cc51
  recurringDatesInfo?: {
    allRecurringDates: string[] | undefined;
    currentRecurringIndex: number | undefined;
  }
) {
  const availableUsers: IsFixedAwareUser[] = [];
  /** Let's start checking for availability */
  for (const user of eventType.users) {
    console.log("getUserAvailability", user);

    const { busy: bufferedBusyTimes, workingHours } = await getUserAvailability(
      {
        userId: user.id,
        eventTypeId: eventType.id,
        ...input,
      },
      { user, eventType }
    );

    // check if time slot is outside of schedule.
    if (
      !isWithinAvailableHours(
        { start: input.dateFrom, end: input.dateTo },
        {
          workingHours,
          organizerTimeZone: eventType.timeZone || eventType?.schedule?.timeZone || user.timeZone,
          inviteeTimeZone: input.timeZone,
        }
      )
    ) {
      console.log("!isWithinAvailableHours", bufferedBusyTimes, workingHours);

      // user does not have availability at this time, skip user.
      continue;
    }

    console.log("calendarBusyTimes==>>>", bufferedBusyTimes);

    let foundConflict = false;
    try {
      if (
        eventType.recurringEvent &&
        recurringDatesInfo?.currentRecurringIndex === 0 &&
        recurringDatesInfo.allRecurringDates
      ) {
        const allBookingDates = recurringDatesInfo.allRecurringDates.map((strDate) => new Date(strDate));
        // Go through each date for the recurring event and check if each one's availability
        // DONE: Decreased computational complexity from O(2^n) to O(n) by refactoring this loop to stop
        // running at the first unavailable time.
        let i = 0;
        while (!foundConflict && i < allBookingDates.length) {
          const date = allBookingDates[i++];
          const conflict = checkForConflicts(bufferedBusyTimes, date, eventType.length);

          if (conflict) {
            // CUSTOM_CODE Zapier single session
            try {
              await fetch(
                `https://hooks.zapier.com/hooks/catch/8583043/bvz7pcb/silent?email=${
                  input.email
                }&coach=${eventType?.users?.map((u) => u.email)?.join(", ")}&event=${
                  eventType?.eventName || ""
                }&date=${date.toUTCString()}`
              );
            } catch (e) {}
          }
          foundConflict = conflict;
        }
      } else {
        const conflict = checkForConflicts(bufferedBusyTimes, input.dateFrom, eventType.length);

        if (conflict) {
          // CUSTOM_CODE Zapier bi weekly
          try {
            await fetch(
              `https://hooks.zapier.com/hooks/catch/8583043/bvzjov9/silent?email=${input.email}&coach=${
                // eslint-disable-next-line @typescript-eslint/ban-ts-comment
                // @ts-ignore
                eventType?.users?.map((u) => u.email).join(", ")
              }&event=${eventType?.eventName || ""}&date=${new Date(input.dateFrom)?.toUTCString()}`
            );
          } catch (e) {}
        }
        foundConflict = conflict;
      }
    } catch {
      log.debug({
        message: "Unable set isAvailableToBeBooked. Using true. ",
      });
    }
    // no conflicts found, add to available users.
    if (!foundConflict) {
      availableUsers.push(user);

      // CUSTOM_CODE Zapier call for Bi weekly start
      if (eventType.slug === "bi-weekly-start-coaching-session") {
        try {
          await fetch(
            `https://hooks.zapier.com/hooks/catch/8583043/bva7ac8/silent?email=${
              input.email
              // eslint-disable-next-line @typescript-eslint/ban-ts-comment
              // @ts-ignore
            }&coach=${eventType?.users?.map((u) => u.email).join(", ")}&event=${
              eventType?.eventName || ""
            }&date=${new Date(input.dateFrom)?.toUTCString()}`
          );
        } catch (e) {}
      }
    }
  }
  if (!availableUsers.length) {
    throw new Error("Please try again or contact concierge@mento.co for support.");
  }
  return availableUsers;
}

function getBookingData({
  req,
  isNotAnApiCall,
  eventType,
}: {
  req: NextApiRequest;
  isNotAnApiCall: boolean;
  eventType: Awaited<ReturnType<typeof getEventTypesFromDB>>;
}) {
  const bookingDataSchema = isNotAnApiCall
    ? extendedBookingCreateBody.merge(
        z.object({
          responses: getBookingResponsesSchema({
            bookingFields: eventType.bookingFields,
          }),
        })
      )
    : bookingCreateBodySchemaForApi;

  const reqBody = bookingDataSchema.parse(req.body);
  if ("responses" in reqBody) {
    const responses = reqBody.responses;
    const userFieldsResponses = {} as typeof responses;
    eventType.bookingFields.forEach((field) => {
      if (field.editable === "user" || field.editable === "user-readonly") {
        userFieldsResponses[field.name] = responses[field.name];
      }
    });
    return {
      ...reqBody,
      name: responses.name,
      email: responses.email,
      guests: responses.guests ? responses.guests : [],
      location: responses.location?.optionValue || responses.location?.value || "",
      smsReminderNumber: responses.smsReminderNumber,
      notes: responses.notes || "",
      userFieldsResponses,
      rescheduleReason: responses.rescheduleReason,
    };
  } else {
    // Check if required custom inputs exist
    handleCustomInputs(eventType.customInputs as EventTypeCustomInput[], reqBody.customInputs);

    return {
      ...reqBody,
      name: reqBody.name,
      email: reqBody.email,
      guests: reqBody.guests,
      location: reqBody.location || "",
      smsReminderNumber: reqBody.smsReminderNumber,
      notes: reqBody.notes,
      rescheduleReason: reqBody.rescheduleReason,
    };
  }
}

function getCustomInputsResponses(
  reqBody: {
    responses?: Record<string, any>;
    customInputs?: z.infer<typeof bookingCreateSchemaLegacyPropsForApi>["customInputs"];
  },
  eventTypeCustomInputs: Awaited<ReturnType<typeof getEventTypesFromDB>>["customInputs"]
) {
  const customInputsResponses = {} as NonNullable<CalendarEvent["customInputs"]>;
  if ("customInputs" in reqBody) {
    const reqCustomInputsResponses = reqBody.customInputs || [];
    if (reqCustomInputsResponses?.length > 0) {
      reqCustomInputsResponses.forEach(({ label, value }) => {
        customInputsResponses[label] = value;
      });
    }
  } else {
    const responses = reqBody.responses || {};
    // Backward Compatibility: Map new `responses` to old `customInputs` format so that webhooks can still receive same values.
    for (const [fieldName, fieldValue] of Object.entries(responses)) {
      const foundACustomInputForTheResponse = eventTypeCustomInputs.find(
        (input) => slugify(input.label) === fieldName
      );
      if (foundACustomInputForTheResponse) {
        customInputsResponses[foundACustomInputForTheResponse.label] = fieldValue;
      }
    }
  }

  return customInputsResponses;
}

async function handler(
  req: NextApiRequest & { userId?: number | undefined },
  {
    isNotAnApiCall = false,
  }: {
    isNotAnApiCall?: boolean;
  } = {
    isNotAnApiCall: false,
  }
) {
  const { userId } = req;

  // handle dynamic user
  let eventType =
    !req.body.eventTypeId && !!req.body.eventTypeSlug
      ? getDefaultEvent(req.body.eventTypeSlug)
      : await getEventTypesFromDB(req.body.eventTypeId);

  eventType = {
    ...eventType,
    bookingFields: getBookingFieldsWithSystemFields(eventType),
  };

  const {
    recurringCount,
    allRecurringDates,
    currentRecurringIndex,
    noEmail,
    eventTypeId,
    eventTypeSlug,
    hasHashedBookingLink,
    language,
    appsStatus: reqAppsStatus,
    name: bookerName,
    email: bookerEmail,
    guests: reqGuests,
    location,
    notes: additionalNotes,
    smsReminderNumber,
    rescheduleReason,
    ...reqBody
  } = getBookingData({
    req,
    isNotAnApiCall,
    eventType,
  });

  const tAttendees = await getTranslation(language ?? "en", "common");
  const tGuests = await getTranslation("en", "common");
  log.debug(`Booking eventType ${eventTypeId} started`);
  const dynamicUserList = Array.isArray(reqBody.user)
    ? getGroupName(reqBody.user)
    : getUsernameList(reqBody.user);
  if (!eventType) throw new HttpError({ statusCode: 404, message: "eventType.notFound" });

  const isTeamEventType =
    eventType.schedulingType === SchedulingType.COLLECTIVE ||
    eventType.schedulingType === SchedulingType.ROUND_ROBIN;

  const paymentAppData = getPaymentAppData(eventType);

  let timeOutOfBounds = false;
  try {
    timeOutOfBounds = isOutOfBounds(reqBody.start, {
      periodType: eventType.periodType,
      periodDays: eventType.periodDays,
      periodEndDate: eventType.periodEndDate,
      periodStartDate: eventType.periodStartDate,
      periodCountCalendarDays: eventType.periodCountCalendarDays,
    });
  } catch (error) {
    if (error instanceof BookingDateInPastError) {
      // TODO: HttpError should not bleed through to the console.
      log.info(`Booking eventType ${eventTypeId} failed`, error);
      throw new HttpError({ statusCode: 400, message: error.message });
    }
    log.debug({
      message: "Unable set timeOutOfBounds. Using false. ",
    });
  }

  if (timeOutOfBounds) {
    const error = {
      errorCode: "BookingTimeOutOfBounds",
      message: `EventType '${eventType.eventName}' cannot be booked at this time.`,
    };

    throw new HttpError({ statusCode: 400, message: error.message });
  }

  const loadUsers = async () =>
    !eventTypeId
      ? await prisma.user.findMany({
          where: {
            username: {
              in: dynamicUserList,
            },
          },
          select: {
            ...userSelect.select,
            metadata: true,
          },
        })
      : !!eventType.hosts?.length
      ? eventType.hosts.map(({ user, isFixed }) => ({
          ...user,
          isFixed,
        }))
      : eventType.users;
  // loadUsers allows type inferring
  let users: (Awaited<ReturnType<typeof loadUsers>>[number] & {
    isFixed?: boolean;
    metadata?: Prisma.JsonValue;
  })[] = await loadUsers();

  const isDynamicAllowed = !users.some((user) => !user.allowDynamicBooking);
  if (!isDynamicAllowed && !eventTypeId) {
    throw new HttpError({
      message: "Some of the users in this group do not allow dynamic booking",
      statusCode: 400,
    });
  }

  // If this event was pre-relationship migration
  // TODO: Establish whether this is dead code.
  if (!users.length && eventType.userId) {
    const eventTypeUser = await prisma.user.findUnique({
      where: {
        id: eventType.userId,
      },
      ...userSelect,
    });
    if (!eventTypeUser) throw new HttpError({ statusCode: 404, message: "eventTypeUser.notFound" });
    users.push(eventTypeUser);
  }

  if (!users) throw new HttpError({ statusCode: 404, message: "eventTypeUser.notFound" });

  users = users.map((user) => ({
    ...user,
    isFixed:
      user.isFixed === false
        ? false
        : user.isFixed || eventType.schedulingType !== SchedulingType.ROUND_ROBIN,
  }));

  if (eventType && eventType.hasOwnProperty("bookingLimits") && eventType?.bookingLimits) {
    const startAsDate = dayjs(reqBody.start).toDate();
    await checkBookingLimits(eventType.bookingLimits, startAsDate, eventType.id);
  }

  if (!eventType.seatsPerTimeSlot) {
    const availableUsers = await ensureAvailableUsers(
      {
        ...eventType,
        users: users as IsFixedAwareUser[],
        ...(eventType.recurringEvent && {
          recurringEvent: {
            ...eventType.recurringEvent,
            count: recurringCount || eventType.recurringEvent.count,
          },
        }),
      },
      {
        email: reqBody.email,
        guests: reqBody.guests,
        dateFrom: reqBody.start,
        dateTo: reqBody.end,
        timeZone: reqBody.timeZone,
      },
      {
        allRecurringDates,
        currentRecurringIndex,
      }
    );

    const luckyUsers: typeof users = [];
    const luckyUserPool = availableUsers.filter((user) => !user.isFixed);
    // loop through all non-fixed hosts and get the lucky users
    while (luckyUserPool.length > 0 && luckyUsers.length < 1 /* TODO: Add variable */) {
      const newLuckyUser = await getLuckyUser("MAXIMIZE_AVAILABILITY", {
        // find a lucky user that is not already in the luckyUsers array
        availableUsers: luckyUserPool.filter(
          (user) => !luckyUsers.find((existing) => existing.id === user.id)
        ),
        eventTypeId: eventType.id,
      });
      if (!newLuckyUser) {
        break; // prevent infinite loop
      }
      luckyUsers.push(newLuckyUser);
    }
    // ALL fixed users must be available
    if (
      availableUsers.filter((user) => user.isFixed).length !== users.filter((user) => user.isFixed).length
    ) {
      throw new Error("Some users are unavailable for booking.");
    }
    // Pushing fixed user before the luckyUser guarantees the (first) fixed user as the organizer.
    users = [...availableUsers.filter((user) => user.isFixed), ...luckyUsers];
  }

  const rainbowAppData = getEventTypeAppData(eventType, "rainbow") || {};

  // @TODO: use the returned address somewhere in booking creation?
  // const address: string | undefined = await ...
  await handleEthSignature(rainbowAppData, reqBody.ethSignature);

  const [organizerUser] = users;
  const tOrganizer = await getTranslation(organizerUser.locale ?? "en", "common");

  const invitee = [
    {
      email: bookerEmail,
      name: bookerName,
      timeZone: reqBody.timeZone,
      language: { translate: tAttendees, locale: language ?? "en" },
    },
  ];

  const guests = (reqGuests || []).reduce((guestArray, guest) => {
    // If it's a team event, remove the team member from guests
    if (isTeamEventType) {
      if (users.some((user) => user.email === guest)) {
        return guestArray;
      } else {
        guestArray.push({
          email: guest,
          name: "",
          timeZone: reqBody.timeZone,
          language: { translate: tGuests, locale: "en" },
        });
      }
    }
    return guestArray;
  }, [] as typeof invitee);

  const seed = `${organizerUser.username}:${dayjs(reqBody.start).utc().format()}:${new Date().getTime()}`;
  const uid = translator.fromUUID(uuidv5(seed, uuidv5.URL));

  let locationBodyString = location;
  let defaultLocationUrl = undefined;
  if (dynamicUserList.length > 1) {
    users = users.sort((a, b) => {
      const aIndex = (a.username && dynamicUserList.indexOf(a.username)) || 0;
      const bIndex = (b.username && dynamicUserList.indexOf(b.username)) || 0;
      return aIndex - bIndex;
    });
    const firstUsersMetadata = userMetadataSchema.parse(users[0].metadata);
    const app = getAppFromSlug(firstUsersMetadata?.defaultConferencingApp?.appSlug);
    locationBodyString = app?.appData?.location?.type || locationBodyString;
    defaultLocationUrl = firstUsersMetadata?.defaultConferencingApp?.appLink;
  }

  const bookingLocation = getLocationValueForDB(locationBodyString, eventType.locations);
  const customInputs = getCustomInputsResponses(reqBody, eventType.customInputs);
  const teamMemberPromises =
    users.length > 1
      ? users.slice(1).map(async function (user) {
          return {
            email: user.email || "",
            name: user.name || "",
            timeZone: user.timeZone,
            language: {
              translate: await getTranslation(user.locale ?? "en", "common"),
              locale: user.locale ?? "en",
            },
          };
        })
      : [];

  const teamMembers = await Promise.all(teamMemberPromises);

  const attendeesList = [...invitee, ...guests];

  const eventNameObject = {
    //TODO: Can we have an unnamed attendee? If not, I would really like to throw an error here.
    attendeeName: bookerName || "Nameless",
    eventType: eventType.title,
    eventName: eventType.eventName,
    // TODO: Can we have an unnamed organizer? If not, I would really like to throw an error here.
    host: organizerUser.name || "Nameless",
    location: bookingLocation,
    t: tOrganizer,
  };

  let requiresConfirmation = eventType?.requiresConfirmation;
  const rcThreshold = eventType?.metadata?.requiresConfirmationThreshold;
  if (rcThreshold) {
    if (dayjs(dayjs(reqBody.start).utc().format()).diff(dayjs(), rcThreshold.unit) > rcThreshold.time) {
      requiresConfirmation = false;
    }
  }

  const responses = "responses" in reqBody ? reqBody.responses : null;
  const userFieldsResponses = "userFieldsResponses" in reqBody ? reqBody.userFieldsResponses : null;
  let evt: CalendarEvent = {
    type: eventType.title,
    title: getEventName(eventNameObject), //this needs to be either forced in english, or fetched for each attendee and organizer separately
    description: eventType.description,
    additionalNotes,
    customInputs,
    startTime: dayjs(reqBody.start).utc().format(),
    endTime: dayjs(reqBody.end).utc().format(),
    organizer: {
      id: organizerUser.id,
      name: organizerUser.name || "Nameless",
      email: organizerUser.email || "Email-less",
      timeZone: organizerUser.timeZone,
      language: { translate: tOrganizer, locale: organizerUser.locale ?? "en" },
    },
    responses,
    userFieldsResponses,
    attendees: attendeesList,
    location: bookingLocation, // Will be processed by the EventManager later.
    /** For team events & dynamic collective events, we will need to handle each member destinationCalendar eventually */
    destinationCalendar: eventType.destinationCalendar || organizerUser.destinationCalendar,
    hideCalendarNotes: eventType.hideCalendarNotes,
    requiresConfirmation: requiresConfirmation ?? false,
    eventTypeId: eventType.id,
    // if seats are not enabled we should default true
    seatsShowAttendees: !!eventType.seatsPerTimeSlot ? eventType.seatsShowAttendees : true,
    seatsPerTimeSlot: eventType.seatsPerTimeSlot,
  };

  // For seats, if the booking already exists then we want to add the new attendee to the existing booking
  if (reqBody.bookingUid) {
    if (!eventType.seatsPerTimeSlot) {
      throw new HttpError({ statusCode: 404, message: "Event type does not have seats" });
    }

    const booking = await prisma.booking.findUnique({
      where: {
        uid: reqBody.bookingUid,
      },
      select: {
        uid: true,
        id: true,
        attendees: true,
        userId: true,
        references: true,
        startTime: true,
        user: true,
      },
    });
    if (!booking) {
      throw new HttpError({ statusCode: 404, message: "Booking not found" });
    }

    // Need to add translation for attendees to pass type checks. Since these values are never written to the db we can just use the new attendee language
    const bookingAttendees = booking.attendees.map((attendee) => {
      return { ...attendee, language: { translate: tAttendees, locale: language ?? "en" } };
    });

    evt = { ...evt, attendees: [...bookingAttendees, invitee[0]] };

    if (eventType.seatsPerTimeSlot <= booking.attendees.length) {
      throw new HttpError({ statusCode: 409, message: "Booking seats are full" });
    }

    if (booking.attendees.find((attendee) => attendee.email === invitee[0].email)) {
      throw new HttpError({ statusCode: 409, message: "Already signed up for time slot" });
    }

    const videoCallReference = booking.references.find((reference) => reference.type.includes("_video"));

    if (videoCallReference) {
      evt.videoCallData = {
        type: videoCallReference.type,
        id: videoCallReference.meetingId,
        password: videoCallReference?.meetingPassword,
        url: videoCallReference.meetingUrl,
      };
    }
    await prisma.booking.update({
      where: {
        uid: reqBody.bookingUid,
      },
      data: {
        attendees: {
          create: {
            email: invitee[0].email,
            name: invitee[0].name,
            timeZone: invitee[0].timeZone,
            locale: invitee[0].language.locale,
          },
        },
      },
    });

    const newSeat = booking.attendees.length !== 0;

    /**
     * Remember objects are passed into functions as references
     * so if you modify it in a inner function it will be modified in the outer function
     * deep cloning evt to avoid this
     */
    const copyEvent = cloneDeep(evt);
    await sendScheduledSeatsEmails(copyEvent, invitee[0], newSeat, !!eventType.seatsShowAttendees);

    const credentials = await refreshCredentials(organizerUser.credentials);
    const eventManager = new EventManager({ ...organizerUser, credentials });
    await eventManager.updateCalendarAttendees(evt, booking);

    if (!Number.isNaN(paymentAppData.price) && paymentAppData.price > 0 && !!booking) {
      const credentialPaymentAppCategories = await prisma.credential.findMany({
        where: {
          userId: organizerUser.id,
          app: {
            categories: {
              hasSome: ["payment"],
            },
          },
        },
        select: {
          key: true,
          appId: true,
          app: {
            select: {
              categories: true,
              dirName: true,
            },
          },
        },
      });

      const eventTypePaymentAppCredential = credentialPaymentAppCategories.find((credential) => {
        return credential.appId === paymentAppData.appId;
      });

      if (!eventTypePaymentAppCredential) {
        throw new HttpError({ statusCode: 400, message: "Missing payment credentials" });
      }
      if (!eventTypePaymentAppCredential?.appId) {
        throw new HttpError({ statusCode: 400, message: "Missing payment app id" });
      }

      const payment = await handlePayment(
        evt,
        eventType,
        eventTypePaymentAppCredential as IEventTypePaymentCredentialType,
        booking
      );

      req.statusCode = 201;
      return { ...booking, message: "Payment required", paymentUid: payment?.uid };
    }

    req.statusCode = 201;
    return booking;
  }

  if (isTeamEventType) {
    evt.team = {
      members: teamMembers,
      name: eventType.team?.name || "Nameless",
    };
  }

  if (reqBody.recurringEventId && eventType.recurringEvent) {
    // Overriding the recurring event configuration count to be the actual number of events booked for
    // the recurring event (equal or less than recurring event configuration count)
    eventType.recurringEvent = Object.assign({}, eventType.recurringEvent, { count: recurringCount });
    evt.recurringEvent = eventType.recurringEvent;
  }

  // Initialize EventManager with credentials
  const rescheduleUid = reqBody.rescheduleUid;
  async function getOriginalRescheduledBooking(uid: string) {
    return prisma.booking.findFirst({
      where: {
        uid,
        status: {
          in: [BookingStatus.ACCEPTED, BookingStatus.CANCELLED, BookingStatus.PENDING],
        },
      },
      include: {
        attendees: {
          select: {
            name: true,
            email: true,
            locale: true,
            timeZone: true,
          },
        },
        user: {
          select: {
            id: true,
            name: true,
            email: true,
            locale: true,
            timeZone: true,
          },
        },
        payment: true,
        workflowReminders: true,
      },
    });
  }

  type BookingType = Prisma.PromiseReturnType<typeof getOriginalRescheduledBooking>;
  let originalRescheduledBooking: BookingType = null;
  if (rescheduleUid) {
    originalRescheduledBooking = await getOriginalRescheduledBooking(rescheduleUid);
  }
  // If the user is not the owner of the event, new booking should be always pending.
  // Otherwise, an owner rescheduling should be always accepted.
  // Before comparing make sure that userId is set, otherwise undefined === undefined
  const userReschedulingIsOwner = userId && originalRescheduledBooking?.user?.id === userId;
  const isConfirmedByDefault = (!requiresConfirmation && !paymentAppData.price) || userReschedulingIsOwner;

  async function createBooking() {
    if (originalRescheduledBooking) {
      evt.title = originalRescheduledBooking?.title || evt.title;
      evt.description = originalRescheduledBooking?.description || evt.additionalNotes;
      evt.location = originalRescheduledBooking?.location;
    }

    const eventTypeRel = !eventTypeId
      ? {}
      : {
          connect: {
            id: eventTypeId,
          },
        };

    const dynamicEventSlugRef = !eventTypeId ? eventTypeSlug : null;
    const dynamicGroupSlugRef = !eventTypeId ? (reqBody.user as string).toLowerCase() : null;

    const newBookingData: Prisma.BookingCreateInput = {
      uid,
      responses: responses === null ? Prisma.JsonNull : responses,
      title: evt.title,
      startTime: dayjs.utc(evt.startTime).toDate(),
      endTime: dayjs.utc(evt.endTime).toDate(),
      description: evt.additionalNotes,
      customInputs: isPrismaObjOrUndefined(evt.customInputs),
      status: isConfirmedByDefault ? BookingStatus.ACCEPTED : BookingStatus.PENDING,
      location: evt.location,
      eventType: eventTypeRel,
      smsReminderNumber,
      metadata: reqBody.metadata,
      attendees: {
        createMany: {
          data: [
            ...evt.attendees.map((attendee) => {
              //if attendee is team member, it should fetch their locale not booker's locale
              //perhaps make email fetch request to see if his locale is stored, else
              const retObj = {
                name: attendee.name,
                email: attendee.email,
                timeZone: attendee.timeZone,
                locale: attendee.language.locale,
              };
              return retObj;
            }),
            // Have this for now until we change the relationship between bookings & team members
            ...(evt.team?.members
              ? evt.team.members.map((member) => {
                  return {
                    email: member.email,
                    name: member.name,
                    timeZone: member.timeZone,
                    locale: member.language.locale,
                  };
                })
              : []),
          ],
        },
      },
      dynamicEventSlugRef,
      dynamicGroupSlugRef,
      user: {
        connect: {
          id: organizerUser.id,
        },
      },
      destinationCalendar: evt.destinationCalendar
        ? {
            connect: { id: evt.destinationCalendar.id },
          }
        : undefined,
    };
    if (reqBody.recurringEventId) {
      newBookingData.recurringEventId = reqBody.recurringEventId;
    }
    if (originalRescheduledBooking) {
      newBookingData["paid"] = originalRescheduledBooking.paid;
      newBookingData["fromReschedule"] = originalRescheduledBooking.uid;
      if (newBookingData.attendees?.createMany?.data) {
        newBookingData.attendees.createMany.data = originalRescheduledBooking.attendees;
      }
      if (originalRescheduledBooking.recurringEventId) {
        newBookingData.recurringEventId = originalRescheduledBooking.recurringEventId;
      }
    }
    const createBookingObj = {
      include: {
        user: {
          select: { email: true, name: true, timeZone: true },
        },
        attendees: true,
        payment: true,
      },
      data: newBookingData,
    };

    if (originalRescheduledBooking?.paid && originalRescheduledBooking?.payment) {
      const bookingPayment = originalRescheduledBooking?.payment?.find((payment) => payment.success);

      if (bookingPayment) {
        createBookingObj.data.payment = {
          connect: { id: bookingPayment.id },
        };
      }
    }

    if (typeof paymentAppData.price === "number" && paymentAppData.price > 0) {
      /* Validate if there is any stripe_payment credential for this user */
      /*  note: removes custom error message about stripe */
      await prisma.credential.findFirstOrThrow({
        where: {
          type: "stripe_payment",
          userId: organizerUser.id,
        },
        select: {
          id: true,
        },
      });
    }

    return prisma.booking.create(createBookingObj);
  }

  let results: EventResult<AdditionalInformation>[] = [];
  let referencesToCreate: PartialReference[] = [];

  type Booking = Prisma.PromiseReturnType<typeof createBooking>;
  let booking: (Booking & { appsStatus?: AppsStatus[] }) | null = null;
  try {
    booking = await createBooking();
    // Sync Services
    await syncServicesUpdateWebUser(
      await prisma.user.findFirst({
        where: { id: userId },
        select: { id: true, email: true, name: true, username: true, createdDate: true },
      })
    );
    evt.uid = booking?.uid ?? null;
  } catch (_err) {
    const err = getErrorFromUnknown(_err);
    log.error(`Booking ${eventTypeId} failed`, "Error when saving booking to db", err.message);
    if (err.code === "P2002") {
      throw new HttpError({ statusCode: 409, message: "booking.conflict" });
    }
    throw err;
  }

  // After polling videoBusyTimes, credentials might have been changed due to refreshment, so query them again.
  const credentials = await refreshCredentials(organizerUser.credentials);
  const eventManager = new EventManager({ ...organizerUser, credentials });

  function handleAppsStatus(
    results: EventResult<AdditionalInformation>[],
    booking: (Booking & { appsStatus?: AppsStatus[] }) | null
  ) {
    // Taking care of apps status
    const resultStatus: AppsStatus[] = results.map((app) => ({
      appName: app.appName,
      type: app.type,
      success: app.success ? 1 : 0,
      failures: !app.success ? 1 : 0,
      errors: app.calError ? [app.calError] : [],
      warnings: app.calWarnings,
    }));

    if (reqAppsStatus === undefined) {
      if (booking !== null) {
        booking.appsStatus = resultStatus;
      }
      evt.appsStatus = resultStatus;
      return;
    }
    // From down here we can assume reqAppsStatus is not undefined anymore
    // Other status exist, so this is the last booking of a series,
    // proceeding to prepare the info for the event
    const calcAppsStatus = reqAppsStatus.concat(resultStatus).reduce((prev, curr) => {
      if (prev[curr.type]) {
        prev[curr.type].success += curr.success;
        prev[curr.type].errors = prev[curr.type].errors.concat(curr.errors);
        prev[curr.type].warnings = prev[curr.type].warnings?.concat(curr.warnings || []);
      } else {
        prev[curr.type] = curr;
      }
      return prev;
    }, {} as { [key: string]: AppsStatus });
    evt.appsStatus = Object.values(calcAppsStatus);
  }

  let videoCallUrl;
  if (originalRescheduledBooking?.uid) {
    try {
      // cancel workflow reminders from previous rescheduled booking
      originalRescheduledBooking.workflowReminders.forEach((reminder) => {
        if (reminder.method === WorkflowMethods.EMAIL) {
          deleteScheduledEmailReminder(reminder.id, reminder.referenceId, true);
        } else if (reminder.method === WorkflowMethods.SMS) {
          deleteScheduledSMSReminder(reminder.id, reminder.referenceId);
        }
      });
    } catch (error) {
      log.error("Error while canceling scheduled workflow reminders", error);
    }

    // Use EventManager to conditionally use all needed integrations.
    const updateManager = await eventManager.reschedule(
      evt,
      originalRescheduledBooking.uid,
      booking?.id,
      rescheduleReason
    );
    // This gets overridden when updating the event - to check if notes have been hidden or not. We just reset this back
    // to the default description when we are sending the emails.
    evt.description = eventType.description;

    results = updateManager.results;
    referencesToCreate = updateManager.referencesToCreate;
    if (results.length > 0 && results.some((res) => !res.success)) {
      const error = {
        errorCode: "BookingReschedulingMeetingFailed",
        message: "Booking Rescheduling failed",
      };

      log.error(`Booking ${organizerUser.name} failed`, error, results);
    } else {
      const metadata: AdditionalInformation = {};

      if (results.length) {
        // TODO: Handle created event metadata more elegantly
        const [updatedEvent] = Array.isArray(results[0].updatedEvent)
          ? results[0].updatedEvent
          : [results[0].updatedEvent];
        if (updatedEvent) {
          metadata.hangoutLink = updatedEvent.hangoutLink;
          metadata.conferenceData = updatedEvent.conferenceData;
          metadata.entryPoints = updatedEvent.entryPoints;
          handleAppsStatus(results, booking);
          videoCallUrl = metadata.hangoutLink || videoCallUrl;
        }
      }
      if (noEmail !== true) {
        await sendRescheduledEmails({
          ...evt,
          additionalInformation: metadata,
          additionalNotes, // Resets back to the additionalNote input and not the override value
          cancellationReason: "$RCH$" + rescheduleReason, // Removable code prefix to differentiate cancellation from rescheduling for email
        });
      }
    }
    // If it's not a reschedule, doesn't require confirmation and there's no price,
    // Create a booking
  } else if (!requiresConfirmation && !paymentAppData.price) {
    // Use EventManager to conditionally use all needed integrations.
    const createManager = await eventManager.create(evt);

    // This gets overridden when creating the event - to check if notes have been hidden or not. We just reset this back
    // to the default description when we are sending the emails.
    evt.description = eventType.description;

    results = createManager.results;
    referencesToCreate = createManager.referencesToCreate;

    videoCallUrl = evt.videoCallData && evt.videoCallData.url ? evt.videoCallData.url : null;

    if (results.length > 0 && results.every((res) => !res.success)) {
      const error = {
        errorCode: "BookingCreatingMeetingFailed",
        message: "Booking failed",
      };

      log.error(`Booking ${organizerUser.username} failed`, error, results);
    } else {
      const metadata: AdditionalInformation = {};

      if (results.length) {
        // Handle Google Meet results
        // We use the original booking location since the evt location changes to daily
        if (bookingLocation === MeetLocationType) {
          const googleMeetResult = {
            appName: GoogleMeetMetadata.name,
            type: "conferencing",
            uid: results[0].uid,
            originalEvent: results[0].originalEvent,
          };

          const googleCalResult = results.find((result) => result.type === "google_calendar");

          if (!googleCalResult) {
            results.push({
              ...googleMeetResult,
              success: false,
              calWarnings: [tOrganizer("google_meet_warning")],
            });
          }

          if (googleCalResult?.createdEvent?.hangoutLink) {
            results.push({
              ...googleMeetResult,
              success: true,
            });
          } else if (googleCalResult && !googleCalResult.createdEvent?.hangoutLink) {
            results.push({
              ...googleMeetResult,
              success: false,
            });
          }
        }
        // TODO: Handle created event metadata more elegantly
        metadata.hangoutLink = results[0].createdEvent?.hangoutLink;
        metadata.conferenceData = results[0].createdEvent?.conferenceData;
        metadata.entryPoints = results[0].createdEvent?.entryPoints;
        handleAppsStatus(results, booking);
        videoCallUrl = metadata.hangoutLink || defaultLocationUrl || videoCallUrl;
      }
      if (noEmail !== true) {
        await sendScheduledEmails({
          ...evt,
          additionalInformation: metadata,
          additionalNotes,
          customInputs,
        });
      }
    }
  }

  if (!isConfirmedByDefault && noEmail !== true) {
    await sendOrganizerRequestEmail({ ...evt, additionalNotes });
    await sendAttendeeRequestEmail({ ...evt, additionalNotes }, attendeesList[0]);
  }

  if (
    !Number.isNaN(paymentAppData.price) &&
    paymentAppData.price > 0 &&
    !originalRescheduledBooking?.paid &&
    !!booking
  ) {
    // Load credentials.app.categories
    const credentialPaymentAppCategories = await prisma.credential.findMany({
      where: {
        userId: organizerUser.id,
        app: {
          categories: {
            hasSome: ["payment"],
          },
        },
      },
      select: {
        key: true,
        appId: true,
        app: {
          select: {
            categories: true,
            dirName: true,
          },
        },
      },
    });
    const eventTypePaymentAppCredential = credentialPaymentAppCategories.find((credential) => {
      return credential.appId === paymentAppData.appId;
    });

    if (!eventTypePaymentAppCredential) {
      throw new HttpError({ statusCode: 400, message: "Missing payment credentials" });
    }

    // Convert type of eventTypePaymentAppCredential to appId: EventTypeAppList
    if (!booking.user) booking.user = organizerUser;
    const payment = await handlePayment(
      evt,
      eventType,
      eventTypePaymentAppCredential as IEventTypePaymentCredentialType,
      booking
    );

    req.statusCode = 201;
    return { ...booking, message: "Payment required", paymentUid: payment?.uid };
  }

  log.debug(`Booking ${organizerUser.username} completed`);

  if (booking.location?.startsWith("http")) {
    videoCallUrl = booking.location;
  }

  const metadata = videoCallUrl ? { videoCallUrl: getVideoCallUrl(evt) || videoCallUrl } : undefined;
  if (isConfirmedByDefault) {
    const eventTrigger: WebhookTriggerEvents = rescheduleUid
      ? WebhookTriggerEvents.BOOKING_RESCHEDULED
      : WebhookTriggerEvents.BOOKING_CREATED;
    const subscriberOptions = {
      userId: organizerUser.id,
      eventTypeId,
      triggerEvent: eventTrigger,
    };

    const subscriberOptionsMeetingEnded = {
      userId: organizerUser.id,
      eventTypeId,
      triggerEvent: WebhookTriggerEvents.MEETING_ENDED,
    };

    try {
      const subscribersMeetingEnded = await getWebhooks(subscriberOptionsMeetingEnded);

      subscribersMeetingEnded.forEach((subscriber) => {
        if (rescheduleUid && originalRescheduledBooking) {
          cancelScheduledJobs(originalRescheduledBooking, undefined, true);
        }
        if (booking && booking.status === BookingStatus.ACCEPTED) {
          scheduleTrigger(booking, subscriber.subscriberUrl, subscriber);
        }
      });
    } catch (error) {
      log.error("Error while running scheduledJobs for booking", error);
    }

    try {
      // Send Webhook call if hooked to BOOKING_CREATED & BOOKING_RESCHEDULED
      const subscribers = await getWebhooks(subscriberOptions);
      console.log("evt:", {
        ...evt,
        metadata: reqBody.metadata,
      });
      const bookingId = booking?.id;

      const eventTypeInfo: EventTypeInfo = {
        eventTitle: eventType.title,
        eventDescription: eventType.description,
        requiresConfirmation: requiresConfirmation || null,
        price: paymentAppData.price,
        currency: eventType.currency,
        length: eventType.length,
      };

      const promises = subscribers.map((sub) =>
        sendPayload(sub.secret, eventTrigger, new Date().toISOString(), sub, {
          ...evt,
          ...eventTypeInfo,
          bookingId,
          rescheduleUid,
          rescheduleStartTime: originalRescheduledBooking?.startTime
            ? dayjs(originalRescheduledBooking?.startTime).utc().format()
            : undefined,
          rescheduleEndTime: originalRescheduledBooking?.endTime
            ? dayjs(originalRescheduledBooking?.endTime).utc().format()
            : undefined,
          metadata: { ...metadata, ...reqBody.metadata },
          eventTypeId,
          status: "ACCEPTED",
          smsReminderNumber: booking?.smsReminderNumber || undefined,
        }).catch((e) => {
          console.error(`Error executing webhook for event: ${eventTrigger}, URL: ${sub.subscriberUrl}`, e);
        })
      );
      await Promise.all(promises);
    } catch (error) {
      log.error("Error while sending webhook", error);
    }
  }

  // Avoid passing referencesToCreate with id unique constrain values
  // refresh hashed link if used
  const urlSeed = `${organizerUser.username}:${dayjs(reqBody.start).utc().format()}`;
  const hashedUid = translator.fromUUID(uuidv5(urlSeed, uuidv5.URL));

  try {
    if (hasHashedBookingLink) {
      await prisma.hashedLink.update({
        where: {
          link: reqBody.hashedLink as string,
        },
        data: {
          link: hashedUid,
        },
      });
    }
  } catch (error) {
    log.error("Error while updating hashed link", error);
  }

  if (!booking) throw new HttpError({ statusCode: 400, message: "Booking failed" });

  try {
    await prisma.booking.update({
      where: {
        uid: booking.uid,
      },
      data: {
        metadata: { ...(typeof booking.metadata === "object" && booking.metadata), ...metadata },
        references: {
          createMany: {
            data: referencesToCreate,
          },
        },
      },
    });
  } catch (error) {
    log.error("Error while creating booking references", error);
  }

  try {
    await scheduleWorkflowReminders(
      eventType.workflows,
      smsReminderNumber || null,
      { ...evt, ...{ metadata } },
      evt.requiresConfirmation || false,
      rescheduleUid ? true : false,
      true
    );
  } catch (error) {
    log.error("Error while scheduling workflow reminders", error);
  }

  // booking successful
  req.statusCode = 201;
  return booking;
}

export default handler;

function handleCustomInputs(
  eventTypeCustomInputs: EventTypeCustomInput[],
  reqCustomInputs: {
    value: string | boolean;
    label: string;
  }[]
) {
  eventTypeCustomInputs.forEach((etcInput) => {
    if (etcInput.required) {
      const input = reqCustomInputs.find((i) => i.label === etcInput.label);
      if (etcInput.type === "BOOL") {
        z.literal(true, {
          errorMap: () => ({ message: `Missing ${etcInput.type} customInput: '${etcInput.label}'` }),
        }).parse(input?.value);
      } else if (etcInput.type === "PHONE") {
        z.string({
          errorMap: () => ({
            message: `Missing ${etcInput.type} customInput: '${etcInput.label}'`,
          }),
        })
          .refine((val) => isValidPhoneNumber(val), {
            message: "Phone number is invalid",
          })
          .parse(input?.value);
      } else {
        // type: NUMBER are also passed as string
        z.string({
          errorMap: () => ({ message: `Missing ${etcInput.type} customInput: '${etcInput.label}'` }),
        })
          .min(1)
          .parse(input?.value);
      }
    }
  });
}<|MERGE_RESOLUTION|>--- conflicted
+++ resolved
@@ -273,11 +273,7 @@
   eventType: Awaited<ReturnType<typeof getEventTypesFromDB>> & {
     users: IsFixedAwareUser[];
   },
-<<<<<<< HEAD
-  input: { email: string; guests?: string[]; dateFrom: string; dateTo: string },
-=======
-  input: { dateFrom: string; dateTo: string; timeZone: string },
->>>>>>> e627cc51
+  input: { email: string; guests?: string[]; dateFrom: string; dateTo: string; timeZone: string },
   recurringDatesInfo?: {
     allRecurringDates: string[] | undefined;
     currentRecurringIndex: number | undefined;
