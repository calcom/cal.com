import type { App, Attendee, Credential, EventTypeCustomInput } from "@prisma/client";
import { Prisma } from "@prisma/client";
import async from "async";
import { isValidPhoneNumber } from "libphonenumber-js";
import { cloneDeep } from "lodash";
import type { NextApiRequest } from "next";
import short, { uuid } from "short-uuid";
import { v5 as uuidv5 } from "uuid";
import z from "zod";

import { getCalendar } from "@calcom/app-store/_utils/getCalendar";
import { metadata as GoogleMeetMetadata } from "@calcom/app-store/googlevideo/_metadata";
import type { LocationObject } from "@calcom/app-store/locations";
import { getLocationValueForDB } from "@calcom/app-store/locations";
import { MeetLocationType } from "@calcom/app-store/locations";
import { handleEthSignature } from "@calcom/app-store/rainbow/utils/ethereum";
import type { EventTypeAppsList } from "@calcom/app-store/utils";
import { getAppFromSlug, getEventTypeAppData } from "@calcom/app-store/utils";
import { cancelScheduledJobs, scheduleTrigger } from "@calcom/app-store/zapier/lib/nodeScheduler";
import EventManager from "@calcom/core/EventManager";
import { getEventName } from "@calcom/core/event";
import { getUserAvailability } from "@calcom/core/getUserAvailability";
import { deleteMeeting } from "@calcom/core/videoClient";
import type { ConfigType, Dayjs } from "@calcom/dayjs";
import dayjs from "@calcom/dayjs";
import {
  sendAttendeeRequestEmail,
  sendOrganizerRequestEmail,
  sendRescheduledEmails,
  sendScheduledEmails,
  sendRescheduledSeatEmail,
  sendScheduledSeatsEmails,
} from "@calcom/emails";
import { getBookingFieldsWithSystemFields } from "@calcom/features/bookings/lib/getBookingFields";
import { getCalEventResponses } from "@calcom/features/bookings/lib/getCalEventResponses";
import { handleWebhookTrigger } from "@calcom/features/bookings/lib/handleWebhookTrigger";
import {
  allowDisablingAttendeeConfirmationEmails,
  allowDisablingHostConfirmationEmails,
} from "@calcom/features/ee/workflows/lib/allowDisablingStandardEmails";
import { deleteScheduledEmailReminder } from "@calcom/features/ee/workflows/lib/reminders/emailReminderManager";
import { scheduleWorkflowReminders } from "@calcom/features/ee/workflows/lib/reminders/reminderScheduler";
import { deleteScheduledSMSReminder } from "@calcom/features/ee/workflows/lib/reminders/smsReminderManager";
import type { GetSubscriberOptions } from "@calcom/features/webhooks/lib/getWebhooks";
import getWebhooks from "@calcom/features/webhooks/lib/getWebhooks";
import { isPrismaObjOrUndefined, parseRecurringEvent } from "@calcom/lib";
import { getVideoCallUrlFromCalEvent } from "@calcom/lib/CalEventParser";
import { getDefaultEvent, getGroupName, getUsernameList } from "@calcom/lib/defaultEvents";
import { getErrorFromUnknown } from "@calcom/lib/errors";
import getPaymentAppData from "@calcom/lib/getPaymentAppData";
import { HttpError } from "@calcom/lib/http-error";
import isOutOfBounds, { BookingDateInPastError } from "@calcom/lib/isOutOfBounds";
import logger from "@calcom/lib/logger";
import { handlePayment } from "@calcom/lib/payment/handlePayment";
import { checkBookingLimits, checkDurationLimits, getLuckyUser } from "@calcom/lib/server";
import { getTranslation } from "@calcom/lib/server/i18n";
import { slugify } from "@calcom/lib/slugify";
import { updateWebUser as syncServicesUpdateWebUser } from "@calcom/lib/sync/SyncServiceManager";
import { TimeFormat } from "@calcom/lib/timeFormat";
import prisma, { userSelect } from "@calcom/prisma";
import type { BookingReference } from "@calcom/prisma/client";
import { BookingStatus, SchedulingType, WebhookTriggerEvents, WorkflowMethods } from "@calcom/prisma/enums";
import { bookingCreateSchemaLegacyPropsForApi } from "@calcom/prisma/zod-utils";
import {
  bookingCreateBodySchemaForApi,
  customInputSchema,
  EventTypeMetaDataSchema,
  extendedBookingCreateBody,
  userMetadata as userMetadataSchema,
} from "@calcom/prisma/zod-utils";
import type { BufferedBusyTime } from "@calcom/types/BufferedBusyTime";
import type { IntervalLimit } from "@calcom/types/Calendar";
import type { AdditionalInformation, AppsStatus, CalendarEvent, Person } from "@calcom/types/Calendar";
import type { EventResult, PartialReference } from "@calcom/types/EventManager";
import type { WorkingHours, TimeRange as DateOverride } from "@calcom/types/schedule";

import type { EventTypeInfo } from "../../webhooks/lib/sendPayload";
import getBookingResponsesSchema from "./getBookingResponsesSchema";

const translator = short();
const log = logger.getChildLogger({ prefix: ["[api] book:user"] });

type User = Prisma.UserGetPayload<typeof userSelect>;
type BufferedBusyTimes = BufferedBusyTime[];

interface IEventTypePaymentCredentialType {
  appId: EventTypeAppsList;
  app: {
    categories: App["categories"];
    dirName: string;
  };
  key: Prisma.JsonValue;
}

/**
 * Refreshes a Credential with fresh data from the database.
 *
 * @param credential
 */
async function refreshCredential(credential: Credential): Promise<Credential> {
  const newCredential = await prisma.credential.findUnique({
    where: {
      id: credential.id,
    },
  });

  if (!newCredential) {
    return credential;
  } else {
    return newCredential;
  }
}

/**
 * Refreshes the given set of credentials.
 *
 * @param credentials
 */
async function refreshCredentials(credentials: Array<Credential>): Promise<Array<Credential>> {
  return await async.mapLimit(credentials, 5, refreshCredential);
}

const isWithinAvailableHours = (
  timeSlot: { start: ConfigType; end: ConfigType },
  {
    workingHours,
    dateOverrides,
    organizerTimeZone,
    inviteeTimeZone,
  }: {
    workingHours: WorkingHours[];
    dateOverrides: DateOverride[];
    organizerTimeZone: string;
    inviteeTimeZone: string;
  }
) => {
  const timeSlotStart = dayjs(timeSlot.start).utc();
  const timeSlotEnd = dayjs(timeSlot.end).utc();
  const organizerDSTDiff =
    dayjs().tz(organizerTimeZone).utcOffset() - timeSlotStart.tz(organizerTimeZone).utcOffset();
  const getTime = (slotTime: Dayjs, minutes: number) =>
    slotTime.startOf("day").add(minutes + organizerDSTDiff, "minutes");

  for (const workingHour of workingHours) {
    const startTime = getTime(timeSlotStart, workingHour.startTime);
    // workingHours function logic set 1439 minutes when user select the end of the day (11:59) in his schedule
    // so, we need to add a minute, to avoid, "No available user" error when the last available slot is selected.
    const endTime = getTime(timeSlotEnd, workingHour.endTime === 1439 ? 1440 : workingHour.endTime);
    if (
      workingHour.days.includes(timeSlotStart.day()) &&
      // UTC mode, should be performant.
      timeSlotStart.isBetween(startTime, endTime, null, "[)") &&
      timeSlotEnd.isBetween(startTime, endTime, null, "(]")
    ) {
      return true;
    }
  }

  // check if it is a date override
  for (const dateOverride of dateOverrides) {
    const utcOffSet = dayjs(dateOverride.start).tz(inviteeTimeZone).utcOffset();

    const slotStart = dayjs(timeSlotStart).add(utcOffSet, "minute");
    const slotEnd = dayjs(timeSlotEnd).add(utcOffSet, "minute");

    if (
      slotStart.isBetween(dateOverride.start, dateOverride.end) &&
      slotEnd.isBetween(dateOverride.start, dateOverride.end)
    ) {
      return true;
    }
  }

  log.error(
    `NAUF: isWithinAvailableHours ${JSON.stringify({ ...timeSlot, organizerTimeZone, workingHours })}`
  );
  return false;
};

// if true, there are conflicts.
function checkForConflicts(busyTimes: BufferedBusyTimes, time: dayjs.ConfigType, length: number) {
  // Early return
  if (!Array.isArray(busyTimes) || busyTimes.length < 1) {
    return false; // guaranteed no conflicts when there is no busy times.
  }

  for (const busyTime of busyTimes) {
    const startTime = dayjs(busyTime.start);
    const endTime = dayjs(busyTime.end);
    // Check if time is between start and end times
    if (dayjs(time).isBetween(startTime, endTime, null, "[)")) {
      log.error(
        `NAUF: start between a busy time slot ${JSON.stringify({
          ...busyTime,
          time: dayjs(time).format(),
        })}`
      );
      return true;
    }
    // Check if slot end time is between start and end time
    if (dayjs(time).add(length, "minutes").isBetween(startTime, endTime)) {
      log.error(
        `NAUF: Ends between a busy time slot ${JSON.stringify({
          ...busyTime,
          time: dayjs(time).add(length, "minutes").format(),
        })}`
      );
      return true;
    }
    // Check if startTime is between slot
    if (startTime.isBetween(dayjs(time), dayjs(time).add(length, "minutes"))) {
      return true;
    }
  }
  return false;
}

const getEventTypesFromDB = async (eventTypeId: number) => {
  const eventType = await prisma.eventType.findUniqueOrThrow({
    where: {
      id: eventTypeId,
    },
    select: {
      id: true,
      customInputs: true,
      disableGuests: true,
      users: {
        select: {
          credentials: true,
          ...userSelect.select,
        },
      },
      slug: true,
      team: {
        select: {
          id: true,
          name: true,
        },
      },
      bookingFields: true,
      title: true,
      length: true,
      eventName: true,
      schedulingType: true,
      description: true,
      periodType: true,
      periodStartDate: true,
      periodEndDate: true,
      periodDays: true,
      periodCountCalendarDays: true,
      requiresConfirmation: true,
      userId: true,
      price: true,
      currency: true,
      metadata: true,
      destinationCalendar: true,
      hideCalendarNotes: true,
      seatsPerTimeSlot: true,
      recurringEvent: true,
      seatsShowAttendees: true,
      bookingLimits: true,
      durationLimits: true,
      owner: {
        select: {
          hideBranding: true,
        },
      },
      workflows: {
        include: {
          workflow: {
            include: {
              steps: true,
            },
          },
        },
      },
      locations: true,
      timeZone: true,
      schedule: {
        select: {
          availability: true,
          timeZone: true,
        },
      },
      hosts: {
        select: {
          isFixed: true,
          user: {
            select: {
              credentials: true,
              ...userSelect.select,
            },
          },
        },
      },
      availability: {
        select: {
          date: true,
          startTime: true,
          endTime: true,
          days: true,
        },
      },
    },
  });

  return {
    ...eventType,
    metadata: EventTypeMetaDataSchema.parse(eventType?.metadata || {}),
    recurringEvent: parseRecurringEvent(eventType?.recurringEvent),
    customInputs: customInputSchema.array().parse(eventType?.customInputs || []),
    locations: (eventType?.locations ?? []) as LocationObject[],
    bookingFields: getBookingFieldsWithSystemFields(eventType || {}),
  };
};

type IsFixedAwareUser = User & { isFixed: boolean; credentials: Credential[] };

async function ensureAvailableUsers(
  eventType: Awaited<ReturnType<typeof getEventTypesFromDB>> & {
    users: IsFixedAwareUser[];
  },
  input: { dateFrom: string; dateTo: string; timeZone: string },
  recurringDatesInfo?: {
    allRecurringDates: string[] | undefined;
    currentRecurringIndex: number | undefined;
  }
) {
  const availableUsers: IsFixedAwareUser[] = [];
  /** Let's start checking for availability */
  for (const user of eventType.users) {
    const {
      busy: bufferedBusyTimes,
      workingHours,
      dateOverrides,
    } = await getUserAvailability(
      {
        userId: user.id,
        eventTypeId: eventType.id,
        ...input,
      },
      { user, eventType }
    );

    // check if time slot is outside of schedule.
    if (
      !isWithinAvailableHours(
        { start: input.dateFrom, end: input.dateTo },
        {
          workingHours,
          dateOverrides,
          organizerTimeZone: eventType.timeZone || eventType?.schedule?.timeZone || user.timeZone,
          inviteeTimeZone: input.timeZone,
        }
      )
    ) {
      // user does not have availability at this time, skip user.
      continue;
    }

    console.log("calendarBusyTimes==>>>", bufferedBusyTimes);

    let foundConflict = false;
    try {
      if (
        eventType.recurringEvent &&
        recurringDatesInfo?.currentRecurringIndex === 0 &&
        recurringDatesInfo.allRecurringDates
      ) {
        const allBookingDates = recurringDatesInfo.allRecurringDates.map((strDate) => new Date(strDate));
        // Go through each date for the recurring event and check if each one's availability
        // DONE: Decreased computational complexity from O(2^n) to O(n) by refactoring this loop to stop
        // running at the first unavailable time.
        let i = 0;
        while (!foundConflict && i < allBookingDates.length) {
          foundConflict = checkForConflicts(bufferedBusyTimes, allBookingDates[i++], eventType.length);
        }
      } else {
        foundConflict = checkForConflicts(bufferedBusyTimes, input.dateFrom, eventType.length);
      }
    } catch {
      log.debug({
        message: "Unable set isAvailableToBeBooked. Using true. ",
      });
    }
    // no conflicts found, add to available users.
    if (!foundConflict) {
      availableUsers.push(user);
    }
  }
  if (!availableUsers.length) {
    throw new Error("No available users found.");
  }
  return availableUsers;
}

async function getOriginalRescheduledBooking(uid: string, seatsEventType?: boolean) {
  return prisma.booking.findFirst({
    where: {
      uid: uid,
      status: {
        in: [BookingStatus.ACCEPTED, BookingStatus.CANCELLED, BookingStatus.PENDING],
      },
    },
    include: {
      attendees: {
        select: {
          name: true,
          email: true,
          locale: true,
          timeZone: true,
          ...(seatsEventType && { bookingSeat: true, id: true }),
        },
      },
      user: {
        select: {
          id: true,
          name: true,
          email: true,
          locale: true,
          timeZone: true,
        },
      },
      payment: true,
      references: true,
      workflowReminders: true,
    },
  });
}

function getBookingData({
  req,
  isNotAnApiCall,
  eventType,
}: {
  req: NextApiRequest;
  isNotAnApiCall: boolean;
  eventType: Awaited<ReturnType<typeof getEventTypesFromDB>>;
}) {
  const responsesSchema = getBookingResponsesSchema({
    eventType: {
      bookingFields: eventType.bookingFields,
    },
    view: req.body.rescheduleUid ? "reschedule" : "booking",
  });
  const bookingDataSchema = isNotAnApiCall
    ? extendedBookingCreateBody.merge(
        z.object({
          responses: responsesSchema,
        })
      )
    : bookingCreateBodySchemaForApi
        .merge(
          z.object({
            responses: responsesSchema.optional(),
          })
        )
        .superRefine((val, ctx) => {
          if (val.responses && val.customInputs) {
            ctx.addIssue({
              code: "custom",
              message:
                "Don't use both customInputs and responses. `customInputs` is only there for legacy support.",
            });
            return;
          }
          const legacyProps = Object.keys(bookingCreateSchemaLegacyPropsForApi.shape);

          if (val.responses) {
            const unwantedProps: string[] = [];
            legacyProps.forEach((legacyProp) => {
              if (typeof val[legacyProp as keyof typeof val] !== "undefined") {
                console.error(
                  `Deprecated: Unexpected falsy value for: ${unwantedProps.join(
                    ","
                  )}. They can't be used with \`responses\`. This will become a 400 error in the future.`
                );
              }
              if (val[legacyProp as keyof typeof val]) {
                unwantedProps.push(legacyProp);
              }
            });
            if (unwantedProps.length) {
              ctx.addIssue({
                code: "custom",
                message: `Legacy Props: ${unwantedProps.join(",")}. They can't be used with \`responses\``,
              });
              return;
            }
          } else if (val.customInputs) {
            const { success } = bookingCreateSchemaLegacyPropsForApi.safeParse(val);
            if (!success) {
              ctx.addIssue({
                code: "custom",
                message: `With \`customInputs\` you must specify legacy props ${legacyProps.join(",")}`,
              });
            }
          }
        });

  const reqBody = bookingDataSchema.parse(req.body);

  // Work with Typescript to require reqBody.end
  type ReqBodyWithoutEnd = z.infer<typeof bookingDataSchema>;
  type ReqBodyWithEnd = ReqBodyWithoutEnd & { end: string };

  const reqBodyWithEnd = (reqBody: ReqBodyWithoutEnd): reqBody is ReqBodyWithEnd => {
    // Use the event length to auto-set the event end time.
    if (!Object.prototype.hasOwnProperty.call(reqBody, "end")) {
      reqBody.end = dayjs.utc(reqBody.start).add(eventType.length, "minutes").format();
    }
    return true;
  };
  if (!reqBodyWithEnd(reqBody)) {
    throw new Error("Internal Error.");
  }
  // reqBody.end is no longer an optional property.
  if ("customInputs" in reqBody) {
    if (reqBody.customInputs) {
      // Check if required custom inputs exist
      handleCustomInputs(eventType.customInputs as EventTypeCustomInput[], reqBody.customInputs);
    }
    const reqBodyWithLegacyProps = bookingCreateSchemaLegacyPropsForApi.parse(reqBody);
    return {
      ...reqBody,
      name: reqBodyWithLegacyProps.name,
      email: reqBodyWithLegacyProps.email,
      guests: reqBodyWithLegacyProps.guests,
      location: reqBodyWithLegacyProps.location || "",
      smsReminderNumber: reqBodyWithLegacyProps.smsReminderNumber,
      notes: reqBodyWithLegacyProps.notes,
      rescheduleReason: reqBodyWithLegacyProps.rescheduleReason,
    };
  } else {
    if (!reqBody.responses) {
      throw new Error("`responses` must not be nullish");
    }
    const responses = reqBody.responses;
    const { userFieldsResponses: calEventUserFieldsResponses, responses: calEventResponses } =
      getCalEventResponses({
        bookingFields: eventType.bookingFields,
        responses,
      });
    return {
      ...reqBody,
      name: responses.name,
      email: responses.email,
      guests: responses.guests ? responses.guests : [],
      location: responses.location?.optionValue || responses.location?.value || "",
      smsReminderNumber: responses.smsReminderNumber,
      notes: responses.notes || "",
      calEventUserFieldsResponses,
      rescheduleReason: responses.rescheduleReason,
      calEventResponses,
    };
  }
}

function getCustomInputsResponses(
  reqBody: {
    responses?: Record<string, object>;
    customInputs?: z.infer<typeof bookingCreateSchemaLegacyPropsForApi>["customInputs"];
  },
  eventTypeCustomInputs: Awaited<ReturnType<typeof getEventTypesFromDB>>["customInputs"]
) {
  const customInputsResponses = {} as NonNullable<CalendarEvent["customInputs"]>;
  if ("customInputs" in reqBody) {
    const reqCustomInputsResponses = reqBody.customInputs || [];
    if (reqCustomInputsResponses?.length > 0) {
      reqCustomInputsResponses.forEach(({ label, value }) => {
        customInputsResponses[label] = value;
      });
    }
  } else {
    const responses = reqBody.responses || {};
    // Backward Compatibility: Map new `responses` to old `customInputs` format so that webhooks can still receive same values.
    for (const [fieldName, fieldValue] of Object.entries(responses)) {
      const foundACustomInputForTheResponse = eventTypeCustomInputs.find(
        (input) => slugify(input.label) === fieldName
      );
      if (foundACustomInputForTheResponse) {
        customInputsResponses[foundACustomInputForTheResponse.label] = fieldValue;
      }
    }
  }

  return customInputsResponses;
}

async function handler(
  req: NextApiRequest & { userId?: number | undefined },
  {
    isNotAnApiCall = false,
  }: {
    isNotAnApiCall?: boolean;
  } = {
    isNotAnApiCall: false,
  }
) {
  const { userId } = req;

  // handle dynamic user
  let eventType =
    !req.body.eventTypeId && !!req.body.eventTypeSlug
      ? getDefaultEvent(req.body.eventTypeSlug)
      : await getEventTypesFromDB(req.body.eventTypeId);

  eventType = {
    ...eventType,
    bookingFields: getBookingFieldsWithSystemFields(eventType),
  };
  const {
    recurringCount,
    allRecurringDates,
    currentRecurringIndex,
    noEmail,
    eventTypeId,
    eventTypeSlug,
    hasHashedBookingLink,
    language,
    appsStatus: reqAppsStatus,
    name: bookerName,
    email: bookerEmail,
    guests: reqGuests,
    location,
    notes: additionalNotes,
    smsReminderNumber,
    rescheduleReason,
    ...reqBody
  } = getBookingData({
    req,
    isNotAnApiCall,
    eventType,
  });

  const tAttendees = await getTranslation(language ?? "en", "common");
  const tGuests = await getTranslation("en", "common");
  log.debug(`Booking eventType ${eventTypeId} started`);
  const dynamicUserList = Array.isArray(reqBody.user)
    ? getGroupName(reqBody.user)
    : getUsernameList(reqBody.user);
  if (!eventType) throw new HttpError({ statusCode: 404, message: "eventType.notFound" });

  const isTeamEventType =
    eventType.schedulingType === SchedulingType.COLLECTIVE ||
    eventType.schedulingType === SchedulingType.ROUND_ROBIN;

  const paymentAppData = getPaymentAppData(eventType);

  let timeOutOfBounds = false;
  try {
    timeOutOfBounds = isOutOfBounds(reqBody.start, {
      periodType: eventType.periodType,
      periodDays: eventType.periodDays,
      periodEndDate: eventType.periodEndDate,
      periodStartDate: eventType.periodStartDate,
      periodCountCalendarDays: eventType.periodCountCalendarDays,
    });
  } catch (error) {
    log.warn({
      message: "NewBooking: Unable set timeOutOfBounds. Using false. ",
    });
    if (error instanceof BookingDateInPastError) {
      // TODO: HttpError should not bleed through to the console.
      log.info(`Booking eventType ${eventTypeId} failed`, error);
      throw new HttpError({ statusCode: 400, message: error.message });
    }
  }

  if (timeOutOfBounds) {
    const error = {
      errorCode: "BookingTimeOutOfBounds",
      message: `EventType '${eventType.eventName}' cannot be booked at this time.`,
    };
    log.warn({
      message: `NewBooking: EventType '${eventType.eventName}' cannot be booked at this time.`,
    });
    throw new HttpError({ statusCode: 400, message: error.message });
  }

  const loadUsers = async () =>
    !eventTypeId
      ? await prisma.user.findMany({
          where: {
            username: {
              in: dynamicUserList,
            },
          },
          select: {
            ...userSelect.select,
            credentials: true, // Don't leak to client
            metadata: true,
          },
        })
      : eventType.hosts?.length
      ? eventType.hosts.map(({ user, isFixed }) => ({
          ...user,
          isFixed,
        }))
      : eventType.users || [];
  // loadUsers allows type inferring
  let users: (Awaited<ReturnType<typeof loadUsers>>[number] & {
    isFixed?: boolean;
    metadata?: Prisma.JsonValue;
  })[] = await loadUsers();

  const isDynamicAllowed = !users.some((user) => !user.allowDynamicBooking);
  if (!isDynamicAllowed && !eventTypeId) {
    log.warn({ message: "NewBooking: Some of the users in this group do not allow dynamic booking" });
    throw new HttpError({
      message: "Some of the users in this group do not allow dynamic booking",
      statusCode: 400,
    });
  }

  // If this event was pre-relationship migration
  // TODO: Establish whether this is dead code.
  if (!users.length && eventType.userId) {
    const eventTypeUser = await prisma.user.findUnique({
      where: {
        id: eventType.userId,
      },
      select: {
        credentials: true, // Don't leak to client
        ...userSelect.select,
      },
    });
    if (!eventTypeUser) {
      log.warn({ message: "NewBooking: eventTypeUser.notFound" });
      throw new HttpError({ statusCode: 404, message: "eventTypeUser.notFound" });
    }
    users.push(eventTypeUser);
  }

  if (!users) throw new HttpError({ statusCode: 404, message: "eventTypeUser.notFound" });

  users = users.map((user) => ({
    ...user,
    isFixed:
      user.isFixed === false
        ? false
        : user.isFixed || eventType.schedulingType !== SchedulingType.ROUND_ROBIN,
  }));

  let locationBodyString = location;
  let defaultLocationUrl = undefined;

  if (dynamicUserList.length > 1) {
    users = users.sort((a, b) => {
      const aIndex = (a.username && dynamicUserList.indexOf(a.username)) || 0;
      const bIndex = (b.username && dynamicUserList.indexOf(b.username)) || 0;
      return aIndex - bIndex;
    });
    const firstUsersMetadata = userMetadataSchema.parse(users[0].metadata);
    locationBodyString = firstUsersMetadata?.defaultConferencingApp?.appLink || locationBodyString;
    defaultLocationUrl = firstUsersMetadata?.defaultConferencingApp?.appLink;
  }

<<<<<<< HEAD
  if (eventType && eventType.hasOwnProperty("bookingLimits") && eventType?.bookingLimits) {
    const startAsDate = dayjs(reqBody.start).toDate();
    await checkBookingLimits(eventType.bookingLimits as IntervalLimit, startAsDate, eventType.id);
  }

  if (eventType && eventType.hasOwnProperty("durationLimits") && eventType?.durationLimits) {
    const startAsDate = dayjs(reqBody.start).toDate();
    await checkDurationLimits(eventType.durationLimits as IntervalLimit, startAsDate, eventType.id);
=======
  if (
    Object.prototype.hasOwnProperty.call(eventType, "bookingLimits") ||
    Object.prototype.hasOwnProperty.call(eventType, "durationLimits")
  ) {
    const startAsDate = dayjs(reqBody.start).toDate();
    if (eventType.bookingLimits) {
      await checkBookingLimits(eventType.bookingLimits, startAsDate, eventType.id);
    }
    if (eventType.durationLimits) {
      await checkDurationLimits(eventType.durationLimits, startAsDate, eventType.id);
    }
>>>>>>> b7cecfbb
  }

  if (!eventType.seatsPerTimeSlot) {
    const availableUsers = await ensureAvailableUsers(
      {
        ...eventType,
        users: users as IsFixedAwareUser[],
        ...(eventType.recurringEvent && {
          recurringEvent: {
            ...eventType.recurringEvent,
            count: recurringCount || eventType.recurringEvent.count,
          },
        }),
      },
      {
        dateFrom: reqBody.start,
        dateTo: reqBody.end,
        timeZone: reqBody.timeZone,
      },
      {
        allRecurringDates,
        currentRecurringIndex,
      }
    );

    const luckyUsers: typeof users = [];
    const luckyUserPool = availableUsers.filter((user) => !user.isFixed);
    // loop through all non-fixed hosts and get the lucky users
    while (luckyUserPool.length > 0 && luckyUsers.length < 1 /* TODO: Add variable */) {
      const newLuckyUser = await getLuckyUser("MAXIMIZE_AVAILABILITY", {
        // find a lucky user that is not already in the luckyUsers array
        availableUsers: luckyUserPool.filter(
          (user) => !luckyUsers.find((existing) => existing.id === user.id)
        ),
        eventTypeId: eventType.id,
      });
      if (!newLuckyUser) {
        break; // prevent infinite loop
      }
      luckyUsers.push(newLuckyUser);
    }
    // ALL fixed users must be available
    if (
      availableUsers.filter((user) => user.isFixed).length !== users.filter((user) => user.isFixed).length
    ) {
      throw new Error("Some users are unavailable for booking.");
    }
    // Pushing fixed user before the luckyUser guarantees the (first) fixed user as the organizer.
    users = [...availableUsers.filter((user) => user.isFixed), ...luckyUsers];
  }

  const rainbowAppData = getEventTypeAppData(eventType, "rainbow") || {};

  // @TODO: use the returned address somewhere in booking creation?
  // const address: string | undefined = await ...
  await handleEthSignature(rainbowAppData, reqBody.ethSignature);

  const [organizerUser] = users;
  const tOrganizer = await getTranslation(organizerUser?.locale ?? "en", "common");
  // use host default
  if (isTeamEventType && locationBodyString === "conferencing") {
    const metadataParseResult = userMetadataSchema.safeParse(organizerUser.metadata);
    const organizerMetadata = metadataParseResult.success ? metadataParseResult.data : undefined;
    if (organizerMetadata) {
      const app = getAppFromSlug(organizerMetadata?.defaultConferencingApp?.appSlug);
      locationBodyString = app?.appData?.location?.type || locationBodyString;
      defaultLocationUrl = organizerMetadata?.defaultConferencingApp?.appLink;
    } else {
      locationBodyString = "";
    }
  }

  const invitee = [
    {
      email: bookerEmail,
      name: bookerName,
      timeZone: reqBody.timeZone,
      language: { translate: tAttendees, locale: language ?? "en" },
    },
  ];

  const guests = (reqGuests || []).reduce((guestArray, guest) => {
    // If it's a team event, remove the team member from guests
    if (isTeamEventType && users.some((user) => user.email === guest)) {
      return guestArray;
    }
    guestArray.push({
      email: guest,
      name: "",
      timeZone: reqBody.timeZone,
      language: { translate: tGuests, locale: "en" },
    });
    return guestArray;
  }, [] as typeof invitee);

  const seed = `${organizerUser.username}:${dayjs(reqBody.start).utc().format()}:${new Date().getTime()}`;
  const uid = translator.fromUUID(uuidv5(seed, uuidv5.URL));

  const bookingLocation = getLocationValueForDB(locationBodyString, eventType.locations);

  const customInputs = getCustomInputsResponses(reqBody, eventType.customInputs);
  const teamMemberPromises =
    users.length > 1
      ? users.slice(1).map(async function (user) {
          return {
            email: user.email || "",
            name: user.name || "",
            timeZone: user.timeZone,
            language: {
              translate: await getTranslation(user.locale ?? "en", "common"),
              locale: user.locale ?? "en",
            },
          };
        })
      : [];

  const teamMembers = await Promise.all(teamMemberPromises);

  const attendeesList = [...invitee, ...guests];

  const responses = "responses" in reqBody ? reqBody.responses : null;

  const eventNameObject = {
    //TODO: Can we have an unnamed attendee? If not, I would really like to throw an error here.
    attendeeName: bookerName || "Nameless",
    eventType: eventType.title,
    eventName: eventType.eventName,
    // TODO: Can we have an unnamed organizer? If not, I would really like to throw an error here.
    host: organizerUser.name || "Nameless",
    location: bookingLocation,
    bookingFields: { ...responses },
    t: tOrganizer,
  };

  let requiresConfirmation = eventType?.requiresConfirmation;
  const rcThreshold = eventType?.metadata?.requiresConfirmationThreshold;
  if (rcThreshold) {
    if (dayjs(dayjs(reqBody.start).utc().format()).diff(dayjs(), rcThreshold.unit) > rcThreshold.time) {
      requiresConfirmation = false;
    }
  }

  const calEventUserFieldsResponses =
    "calEventUserFieldsResponses" in reqBody ? reqBody.calEventUserFieldsResponses : null;

  let evt: CalendarEvent = {
    type: eventType.title,
    title: getEventName(eventNameObject), //this needs to be either forced in english, or fetched for each attendee and organizer separately
    description: eventType.description,
    additionalNotes,
    customInputs,
    startTime: dayjs(reqBody.start).utc().format(),
    endTime: dayjs(reqBody.end).utc().format(),
    organizer: {
      id: organizerUser.id,
      name: organizerUser.name || "Nameless",
      email: organizerUser.email || "Email-less",
      username: organizerUser.username || undefined,
      timeZone: organizerUser.timeZone,
      language: { translate: tOrganizer, locale: organizerUser.locale ?? "en" },
      timeFormat: organizerUser.timeFormat === 24 ? TimeFormat.TWENTY_FOUR_HOUR : TimeFormat.TWELVE_HOUR,
    },
    responses: "calEventResponses" in reqBody ? reqBody.calEventResponses : null,
    userFieldsResponses: calEventUserFieldsResponses,
    attendees: attendeesList,
    location: bookingLocation, // Will be processed by the EventManager later.
    /** For team events & dynamic collective events, we will need to handle each member destinationCalendar eventually */
    destinationCalendar: eventType.destinationCalendar || organizerUser.destinationCalendar,
    hideCalendarNotes: eventType.hideCalendarNotes,
    requiresConfirmation: requiresConfirmation ?? false,
    eventTypeId: eventType.id,
    // if seats are not enabled we should default true
    seatsShowAttendees: eventType.seatsPerTimeSlot ? eventType.seatsShowAttendees : true,
    seatsPerTimeSlot: eventType.seatsPerTimeSlot,
  };

  let rescheduleUid = reqBody.rescheduleUid;
  let bookingSeat: Prisma.BookingSeatGetPayload<{ include: { booking: true; attendee: true } }> | null = null;
  type BookingType = Prisma.PromiseReturnType<typeof getOriginalRescheduledBooking>;
  let originalRescheduledBooking: BookingType = null;

  if (rescheduleUid) {
    // rescheduleUid can be bookingUid and bookingSeatUid
    bookingSeat = await prisma.bookingSeat.findUnique({
      where: {
        referenceUid: rescheduleUid,
      },
      include: {
        booking: true,
        attendee: true,
      },
    });
    if (bookingSeat) {
      bookingSeat = bookingSeat;
      rescheduleUid = bookingSeat.booking.uid;
    }
    originalRescheduledBooking = await getOriginalRescheduledBooking(
      rescheduleUid,
      !!eventType.seatsPerTimeSlot
    );
    if (!originalRescheduledBooking) {
      throw new HttpError({ statusCode: 404, message: "Could not find original booking" });
    }
  }

  /* Used for seats bookings to update evt object with video data */
  const addVideoCallDataToEvt = (bookingReferences: BookingReference[]) => {
    const videoCallReference = bookingReferences.find((reference) => reference.type.includes("_video"));

    if (videoCallReference) {
      evt.videoCallData = {
        type: videoCallReference.type,
        id: videoCallReference.meetingId,
        password: videoCallReference?.meetingPassword,
        url: videoCallReference.meetingUrl,
      };
    }
  };

  /* Check if the original booking has no more attendees, if so delete the booking
  and any calendar or video integrations */
  const lastAttendeeDeleteBooking = async (
    originalRescheduledBooking: Awaited<ReturnType<typeof getOriginalRescheduledBooking>>,
    filteredAttendees: Partial<Attendee>[],
    originalBookingEvt?: CalendarEvent
  ) => {
    let deletedReferences = false;
    if (filteredAttendees && filteredAttendees.length === 0 && originalRescheduledBooking) {
      const integrationsToDelete = [];

      for (const reference of originalRescheduledBooking.references) {
        if (reference.credentialId) {
          const credential = await prisma.credential.findUnique({
            where: {
              id: reference.credentialId,
            },
          });

          if (credential) {
            if (reference.type.includes("_video")) {
              integrationsToDelete.push(deleteMeeting(credential, reference.uid));
            }
            if (reference.type.includes("_calendar") && originalBookingEvt) {
              const calendar = await getCalendar(credential);
              if (calendar) {
                integrationsToDelete.push(
                  calendar?.deleteEvent(reference.uid, originalBookingEvt, reference.externalCalendarId)
                );
              }
            }
          }
        }
      }

      await Promise.all(integrationsToDelete).then(async () => {
        await prisma.booking.update({
          where: {
            id: originalRescheduledBooking.id,
          },
          data: {
            status: BookingStatus.CANCELLED,
          },
        });
      });
      deletedReferences = true;
    }
    return deletedReferences;
  };

  const handleSeats = async () => {
    let resultBooking:
      | (Partial<Booking> & {
          appsStatus?: AppsStatus[];
          seatReferenceUid?: string;
          paymentUid?: string;
          message?: string;
        })
      | null = null;
    const booking = await prisma.booking.findFirst({
      where: {
        OR: [
          {
            uid: rescheduleUid || reqBody.bookingUid,
          },
          {
            eventTypeId: eventType.id,
            startTime: evt.startTime,
          },
        ],
      },
      select: {
        uid: true,
        id: true,
        attendees: { include: { bookingSeat: true } },
        userId: true,
        references: true,
        startTime: true,
        user: true,
        status: true,
      },
    });

    if (!booking) {
      throw new HttpError({ statusCode: 404, message: "Could not find booking" });
    }

    // See if attendee is already signed up for timeslot
    if (
      booking.attendees.find((attendee) => attendee.email === invitee[0].email) &&
      dayjs.utc(booking.startTime).format() === evt.startTime
    ) {
      throw new HttpError({ statusCode: 409, message: "Already signed up for this booking." });
    }

    // There are two paths here, reschedule a booking with seats and booking seats without reschedule
    if (rescheduleUid) {
      // See if the new date has a booking already
      const newTimeSlotBooking = await prisma.booking.findFirst({
        where: {
          startTime: evt.startTime,
          eventTypeId: eventType.id,
        },
        select: {
          id: true,
          uid: true,
          attendees: {
            include: {
              bookingSeat: true,
            },
          },
        },
      });

      const credentials = await refreshCredentials(organizerUser.credentials);
      const eventManager = new EventManager({ ...organizerUser, credentials });

      if (!originalRescheduledBooking) {
        // typescript isn't smart enough;
        throw new Error("Internal Error.");
      }

      const updatedBookingAttendees = originalRescheduledBooking.attendees.reduce(
        (filteredAttendees, attendee) => {
          if (attendee.email === bookerEmail) {
            return filteredAttendees; // skip current booker, as we know the language already.
          }
          filteredAttendees.push({
            name: attendee.name,
            email: attendee.email,
            timeZone: attendee.timeZone,
            language: { translate: tAttendees, locale: attendee.locale ?? "en" },
          });
          return filteredAttendees;
        },
        [] as Person[]
      );

      // If original booking has video reference we need to add the videoCallData to the new evt
      const videoReference = originalRescheduledBooking.references.find((reference) =>
        reference.type.includes("_video")
      );

      const originalBookingEvt = {
        ...evt,
        title: originalRescheduledBooking.title,
        startTime: dayjs(originalRescheduledBooking.startTime).utc().format(),
        endTime: dayjs(originalRescheduledBooking.endTime).utc().format(),
        attendees: updatedBookingAttendees,
        // If the location is a video integration then include the videoCallData
        ...(videoReference && {
          videoCallData: {
            type: videoReference.type,
            id: videoReference.meetingId,
            password: videoReference.meetingPassword,
            url: videoReference.meetingUrl,
          },
        }),
      };

      if (!bookingSeat) {
        // if no bookingSeat is given and the userId != owner, 401.
        // TODO: Next step; Evaluate ownership, what about teams?
        if (booking.user?.id !== req.userId) {
          throw new HttpError({ statusCode: 401 });
        }

        // Moving forward in this block is the owner making changes to the booking. All attendees should be affected
        evt.attendees = originalRescheduledBooking.attendees.map((attendee) => {
          return {
            name: attendee.name,
            email: attendee.email,
            timeZone: attendee.timeZone,
            language: { translate: tAttendees, locale: attendee.locale ?? "en" },
          };
        });

        // If owner reschedules the event we want to update the entire booking
        // Also if owner is rescheduling there should be no bookingSeat

        // If there is no booking during the new time slot then update the current booking to the new date
        if (!newTimeSlotBooking) {
          const newBooking: (Booking & { appsStatus?: AppsStatus[] }) | null = await prisma.booking.update({
            where: {
              id: booking.id,
            },
            data: {
              startTime: evt.startTime,
              cancellationReason: rescheduleReason,
            },
            include: {
              user: true,
              references: true,
              payment: true,
              attendees: true,
            },
          });

          addVideoCallDataToEvt(newBooking.references);

          const copyEvent = cloneDeep(evt);

          const updateManager = await eventManager.reschedule(copyEvent, rescheduleUid, newBooking.id);

          // @NOTE: This code is duplicated and should be moved to a function
          // This gets overridden when updating the event - to check if notes have been hidden or not. We just reset this back
          // to the default description when we are sending the emails.
          evt.description = eventType.description;

          const results = updateManager.results;

          const calendarResult = results.find((result) => result.type.includes("_calendar"));

          evt.iCalUID = calendarResult.updatedEvent.iCalUID || undefined;

          if (results.length > 0 && results.some((res) => !res.success)) {
            const error = {
              errorCode: "BookingReschedulingMeetingFailed",
              message: "Booking Rescheduling failed",
            };
            log.error(`Booking ${organizerUser.name} failed`, error, results);
          } else {
            const metadata: AdditionalInformation = {};
            if (results.length) {
              // TODO: Handle created event metadata more elegantly
              const [updatedEvent] = Array.isArray(results[0].updatedEvent)
                ? results[0].updatedEvent
                : [results[0].updatedEvent];
              if (updatedEvent) {
                metadata.hangoutLink = updatedEvent.hangoutLink;
                metadata.conferenceData = updatedEvent.conferenceData;
                metadata.entryPoints = updatedEvent.entryPoints;
                handleAppsStatus(results, newBooking);
              }
            }
          }

          if (noEmail !== true) {
            const copyEvent = cloneDeep(evt);
            await sendRescheduledEmails({
              ...copyEvent,
              additionalNotes, // Resets back to the additionalNote input and not the override value
              cancellationReason: "$RCH$" + (rescheduleReason ? rescheduleReason : ""), // Removable code prefix to differentiate cancellation from rescheduling for email
            });
          }
          const foundBooking = await findBookingQuery(newBooking.id);

          resultBooking = { ...foundBooking, appsStatus: newBooking.appsStatus };
        } else {
          // Merge two bookings together
          const attendeesToMove = [],
            attendeesToDelete = [];

          for (const attendee of booking.attendees) {
            // If the attendee already exists on the new booking then delete the attendee record of the old booking
            if (
              newTimeSlotBooking.attendees.some(
                (newBookingAttendee) => newBookingAttendee.email === attendee.email
              )
            ) {
              attendeesToDelete.push(attendee.id);
              // If the attendee does not exist on the new booking then move that attendee record to the new booking
            } else {
              attendeesToMove.push({ id: attendee.id, seatReferenceId: attendee.bookingSeat?.id });
            }
          }

          // Confirm that the new event will have enough available seats
          if (
            !eventType.seatsPerTimeSlot ||
            attendeesToMove.length +
              newTimeSlotBooking.attendees.filter((attendee) => attendee.bookingSeat).length >
              eventType.seatsPerTimeSlot
          ) {
            throw new HttpError({ statusCode: 409, message: "Booking does not have enough available seats" });
          }

          const moveAttendeeCalls = [];
          for (const attendeeToMove of attendeesToMove) {
            moveAttendeeCalls.push(
              prisma.attendee.update({
                where: {
                  id: attendeeToMove.id,
                },
                data: {
                  bookingId: newTimeSlotBooking.id,
                  bookingSeat: {
                    upsert: {
                      create: {
                        referenceUid: uuid(),
                        bookingId: newTimeSlotBooking.id,
                      },
                      update: {
                        bookingId: newTimeSlotBooking.id,
                      },
                    },
                  },
                },
              })
            );
          }

          await Promise.all([
            ...moveAttendeeCalls,
            // Delete any attendees that are already a part of that new time slot booking
            prisma.attendee.deleteMany({
              where: {
                id: {
                  in: attendeesToDelete,
                },
              },
            }),
          ]);

          const updatedNewBooking = await prisma.booking.findUnique({
            where: {
              id: newTimeSlotBooking.id,
            },
            include: {
              attendees: true,
              references: true,
            },
          });

          if (!updatedNewBooking) {
            throw new HttpError({ statusCode: 404, message: "Updated booking not found" });
          }

          // Update the evt object with the new attendees
          const updatedBookingAttendees = updatedNewBooking.attendees.map((attendee) => {
            const evtAttendee = {
              ...attendee,
              language: { translate: tAttendees, locale: language ?? "en" },
            };
            return evtAttendee;
          });

          evt.attendees = updatedBookingAttendees;

          addVideoCallDataToEvt(updatedNewBooking.references);

          const copyEvent = cloneDeep(evt);

          const updateManager = await eventManager.reschedule(
            copyEvent,
            rescheduleUid,
            newTimeSlotBooking.id
          );

          const results = updateManager.results;

          const calendarResult = results.find((result) => result.type.includes("_calendar"));

          evt.iCalUID = Array.isArray(calendarResult?.updatedEvent)
            ? calendarResult?.updatedEvent[0]?.iCalUID
            : calendarResult?.updatedEvent?.iCalUID || undefined;

          // TODO send reschedule emails to attendees of the old booking
          await sendRescheduledEmails({
            ...copyEvent,
            additionalNotes, // Resets back to the additionalNote input and not the override value
            cancellationReason: "$RCH$" + (rescheduleReason ? rescheduleReason : ""), // Removable code prefix to differentiate cancellation from rescheduling for email
          });

          // Update the old booking with the cancelled status
          await prisma.booking.update({
            where: {
              id: booking.id,
            },
            data: {
              status: BookingStatus.CANCELLED,
            },
          });

          const foundBooking = await findBookingQuery(newTimeSlotBooking.id);

          resultBooking = { ...foundBooking };
        }
      }

      // seatAttendee is null when the organizer is rescheduling.
      const seatAttendee: Partial<Person> | null = bookingSeat?.attendee || null;
      if (seatAttendee) {
        seatAttendee["language"] = { translate: tAttendees, locale: bookingSeat?.attendee.locale ?? "en" };
      }
      // If there is no booking then remove the attendee from the old booking and create a new one
      if (!newTimeSlotBooking) {
        await prisma.attendee.delete({
          where: {
            id: seatAttendee?.id,
          },
        });

        // Update the original calendar event by removing the attendee that is rescheduling
        if (originalBookingEvt && originalRescheduledBooking) {
          // Event would probably be deleted so we first check than instead of updating references
          const filteredAttendees = originalRescheduledBooking?.attendees.filter((attendee) => {
            return attendee.email !== bookerEmail;
          });
          const deletedReference = await lastAttendeeDeleteBooking(
            originalRescheduledBooking,
            filteredAttendees,
            originalBookingEvt
          );

          if (!deletedReference) {
            await eventManager.updateCalendarAttendees(originalBookingEvt, originalRescheduledBooking);
          }
        }

        // We don't want to trigger rescheduling logic of the original booking
        originalRescheduledBooking = null;

        return null;
      }

      // Need to change the new seat reference and attendee record to remove it from the old booking and add it to the new booking
      // https://stackoverflow.com/questions/4980963/database-insert-new-rows-or-update-existing-ones
      if (seatAttendee?.id && bookingSeat?.id) {
        await Promise.all([
          await prisma.attendee.update({
            where: {
              id: seatAttendee.id,
            },
            data: {
              bookingId: newTimeSlotBooking.id,
            },
          }),
          await prisma.bookingSeat.update({
            where: {
              id: bookingSeat.id,
            },
            data: {
              bookingId: newTimeSlotBooking.id,
            },
          }),
        ]);
      }

      const copyEvent = cloneDeep(evt);

      const updateManager = await eventManager.reschedule(copyEvent, rescheduleUid, newTimeSlotBooking.id);

      const results = updateManager.results;

      const calendarResult = results.find((result) => result.type.includes("_calendar"));

      evt.iCalUID = Array.isArray(calendarResult?.updatedEvent)
        ? calendarResult?.updatedEvent[0]?.iCalUID
        : calendarResult?.updatedEvent?.iCalUID || undefined;

      await sendRescheduledSeatEmail(copyEvent, seatAttendee as Person);
      const filteredAttendees = originalRescheduledBooking?.attendees.filter((attendee) => {
        return attendee.email !== bookerEmail;
      });
      await lastAttendeeDeleteBooking(originalRescheduledBooking, filteredAttendees, originalBookingEvt);

      const foundBooking = await findBookingQuery(newTimeSlotBooking.id);

      resultBooking = { ...foundBooking, seatReferenceUid: bookingSeat?.referenceUid };
    } else {
      // Need to add translation for attendees to pass type checks. Since these values are never written to the db we can just use the new attendee language
      const bookingAttendees = booking.attendees.map((attendee) => {
        return { ...attendee, language: { translate: tAttendees, locale: language ?? "en" } };
      });

      evt = { ...evt, attendees: [...bookingAttendees, invitee[0]] };

      if (eventType.seatsPerTimeSlot && eventType.seatsPerTimeSlot <= booking.attendees.length) {
        throw new HttpError({ statusCode: 409, message: "Booking seats are full" });
      }

      const videoCallReference = booking.references.find((reference) => reference.type.includes("_video"));

      if (videoCallReference) {
        evt.videoCallData = {
          type: videoCallReference.type,
          id: videoCallReference.meetingId,
          password: videoCallReference?.meetingPassword,
          url: videoCallReference.meetingUrl,
        };
      }

      const attendeeUniqueId = uuid();

      await prisma.booking.update({
        where: {
          uid: reqBody.bookingUid,
        },
        include: {
          attendees: true,
        },
        data: {
          attendees: {
            create: {
              email: invitee[0].email,
              name: invitee[0].name,
              timeZone: invitee[0].timeZone,
              locale: invitee[0].language.locale,
              bookingSeat: {
                create: {
                  referenceUid: attendeeUniqueId,
                  data: {
                    description: additionalNotes,
                  },
                  booking: {
                    connect: {
                      id: booking.id,
                    },
                  },
                },
              },
            },
          },
          ...(booking.status === BookingStatus.CANCELLED && { status: BookingStatus.ACCEPTED }),
        },
      });

      evt.attendeeSeatId = attendeeUniqueId;

      const newSeat = booking.attendees.length !== 0;

      /**
       * Remember objects are passed into functions as references
       * so if you modify it in a inner function it will be modified in the outer function
       * deep cloning evt to avoid this
       */
      if (!evt?.uid) {
        evt.uid = booking?.uid ?? null;
      }
      const copyEvent = cloneDeep(evt);
      copyEvent.uid = booking.uid;
      await sendScheduledSeatsEmails(copyEvent, invitee[0], newSeat, !!eventType.seatsShowAttendees);

      const credentials = await refreshCredentials(organizerUser.credentials);
      const eventManager = new EventManager({ ...organizerUser, credentials });
      await eventManager.updateCalendarAttendees(evt, booking);

      const foundBooking = await findBookingQuery(booking.id);

      if (!Number.isNaN(paymentAppData.price) && paymentAppData.price > 0 && !!booking) {
        const credentialPaymentAppCategories = await prisma.credential.findMany({
          where: {
            userId: organizerUser.id,
            app: {
              categories: {
                hasSome: ["payment"],
              },
            },
          },
          select: {
            key: true,
            appId: true,
            app: {
              select: {
                categories: true,
                dirName: true,
              },
            },
          },
        });

        const eventTypePaymentAppCredential = credentialPaymentAppCategories.find((credential) => {
          return credential.appId === paymentAppData.appId;
        });

        if (!eventTypePaymentAppCredential) {
          throw new HttpError({ statusCode: 400, message: "Missing payment credentials" });
        }
        if (!eventTypePaymentAppCredential?.appId) {
          throw new HttpError({ statusCode: 400, message: "Missing payment app id" });
        }

        const payment = await handlePayment(
          evt,
          eventType,
          eventTypePaymentAppCredential as IEventTypePaymentCredentialType,
          booking,
          bookerEmail
        );

        resultBooking = { ...foundBooking };
        resultBooking["message"] = "Payment required";
        resultBooking["paymentUid"] = payment?.uid;
      }

      resultBooking = { ...foundBooking, seatReferenceUid: evt.attendeeSeatId };
    }

    // Here we should handle every after action that needs to be done after booking creation

    // Obtain event metadata that includes videoCallUrl
    const metadata = evt.videoCallData?.url ? { videoCallUrl: evt.videoCallData.url } : undefined;
    try {
      await scheduleWorkflowReminders({
        workflows: eventType.workflows,
        smsReminderNumber: smsReminderNumber || null,
        calendarEvent: { ...evt, ...{ metadata, eventType: { slug: eventType.slug } } },
        requiresConfirmation: evt.requiresConfirmation || false,
        isRescheduleEvent: !!rescheduleUid,
        isFirstRecurringEvent: true,
        emailAttendeeSendToOverride: bookerEmail,
      });
    } catch (error) {
      log.error("Error while scheduling workflow reminders", error);
    }

    return resultBooking;
  };
  // For seats, if the booking already exists then we want to add the new attendee to the existing booking
  if (eventType.seatsPerTimeSlot && (reqBody.bookingUid || rescheduleUid)) {
    const newBooking = await handleSeats();
    if (newBooking) {
      req.statusCode = 201;
      return newBooking;
    }
  }
  if (isTeamEventType) {
    evt.team = {
      members: teamMembers,
      name: eventType.team?.name || "Nameless",
    };
  }

  if (reqBody.recurringEventId && eventType.recurringEvent) {
    // Overriding the recurring event configuration count to be the actual number of events booked for
    // the recurring event (equal or less than recurring event configuration count)
    eventType.recurringEvent = Object.assign({}, eventType.recurringEvent, { count: recurringCount });
    evt.recurringEvent = eventType.recurringEvent;
  }

  // If the user is not the owner of the event, new booking should be always pending.
  // Otherwise, an owner rescheduling should be always accepted.
  // Before comparing make sure that userId is set, otherwise undefined === undefined
  const userReschedulingIsOwner = userId && originalRescheduledBooking?.user?.id === userId;
  const isConfirmedByDefault = (!requiresConfirmation && !paymentAppData.price) || userReschedulingIsOwner;

  async function createBooking() {
    if (originalRescheduledBooking) {
      evt.title = originalRescheduledBooking?.title || evt.title;
      evt.description = originalRescheduledBooking?.description || evt.description;
      evt.location = originalRescheduledBooking?.location || evt.location;
    }

    const eventTypeRel = !eventTypeId
      ? {}
      : {
          connect: {
            id: eventTypeId,
          },
        };

    const dynamicEventSlugRef = !eventTypeId ? eventTypeSlug : null;
    const dynamicGroupSlugRef = !eventTypeId ? (reqBody.user as string).toLowerCase() : null;

    // If the user is not the owner of the event, new booking should be always pending.
    // Otherwise, an owner rescheduling should be always accepted.
    // Before comparing make sure that userId is set, otherwise undefined === undefined
    const userReschedulingIsOwner = userId && originalRescheduledBooking?.user?.id === userId;
    const isConfirmedByDefault = (!requiresConfirmation && !paymentAppData.price) || userReschedulingIsOwner;

    const attendeesData = evt.attendees.map((attendee) => {
      //if attendee is team member, it should fetch their locale not booker's locale
      //perhaps make email fetch request to see if his locale is stored, else
      return {
        name: attendee.name,
        email: attendee.email,
        timeZone: attendee.timeZone,
        locale: attendee.language.locale,
      };
    });

    if (evt.team?.members) {
      attendeesData.push(
        ...evt.team.members.map((member) => ({
          email: member.email,
          name: member.name,
          timeZone: member.timeZone,
          locale: member.language.locale,
        }))
      );
    }

    const newBookingData: Prisma.BookingCreateInput = {
      uid,
      responses: responses === null ? Prisma.JsonNull : responses,
      title: evt.title,
      startTime: dayjs.utc(evt.startTime).toDate(),
      endTime: dayjs.utc(evt.endTime).toDate(),
      description: evt.additionalNotes,
      customInputs: isPrismaObjOrUndefined(evt.customInputs),
      status: isConfirmedByDefault ? BookingStatus.ACCEPTED : BookingStatus.PENDING,
      location: evt.location,
      eventType: eventTypeRel,
      smsReminderNumber,
      metadata: reqBody.metadata,
      attendees: {
        createMany: {
          data: attendeesData,
        },
      },
      dynamicEventSlugRef,
      dynamicGroupSlugRef,
      user: {
        connect: {
          id: organizerUser.id,
        },
      },
      destinationCalendar: evt.destinationCalendar
        ? {
            connect: { id: evt.destinationCalendar.id },
          }
        : undefined,
    };

    if (reqBody.recurringEventId) {
      newBookingData.recurringEventId = reqBody.recurringEventId;
    }
    if (originalRescheduledBooking) {
      newBookingData.metadata = {
        ...(typeof originalRescheduledBooking.metadata === "object" && originalRescheduledBooking.metadata),
      };
      newBookingData["paid"] = originalRescheduledBooking.paid;
      newBookingData["fromReschedule"] = originalRescheduledBooking.uid;
      if (originalRescheduledBooking.uid) {
        newBookingData.cancellationReason = rescheduleReason;
      }
      if (newBookingData.attendees?.createMany?.data) {
        // Reschedule logic with booking with seats
        if (eventType?.seatsPerTimeSlot && bookerEmail) {
          newBookingData.attendees.createMany.data = attendeesData.filter(
            (attendee) => attendee.email === bookerEmail
          );
        } else {
          newBookingData.attendees.createMany.data = originalRescheduledBooking.attendees;
        }
      }
      if (originalRescheduledBooking.recurringEventId) {
        newBookingData.recurringEventId = originalRescheduledBooking.recurringEventId;
      }
    }
    const createBookingObj = {
      include: {
        user: {
          select: { email: true, name: true, timeZone: true },
        },
        attendees: true,
        payment: true,
        references: true,
      },
      data: newBookingData,
    };

    if (originalRescheduledBooking?.paid && originalRescheduledBooking?.payment) {
      const bookingPayment = originalRescheduledBooking?.payment?.find((payment) => payment.success);

      if (bookingPayment) {
        createBookingObj.data.payment = {
          connect: { id: bookingPayment.id },
        };
      }
    }

    if (typeof paymentAppData.price === "number" && paymentAppData.price > 0) {
      /* Validate if there is any payment app credential for this user */
      await prisma.credential.findFirstOrThrow({
        where: {
          appId: paymentAppData.appId,
          userId: organizerUser.id,
        },
        select: {
          id: true,
        },
      });
    }

    return prisma.booking.create(createBookingObj);
  }

  let results: EventResult<AdditionalInformation & { url?: string; iCalUID?: string }>[] = [];
  let referencesToCreate: PartialReference[] = [];

  type Booking = Prisma.PromiseReturnType<typeof createBooking>;
  let booking: (Booking & { appsStatus?: AppsStatus[] }) | null = null;
  try {
    booking = await createBooking();

    // @NOTE: Add specific try catch for all subsequent async calls to avoid error
    // Sync Services
    await syncServicesUpdateWebUser(
      await prisma.user.findFirst({
        where: { id: userId },
        select: { id: true, email: true, name: true, username: true, createdDate: true },
      })
    );
    evt.uid = booking?.uid ?? null;

    if (booking && booking.id && eventType.seatsPerTimeSlot) {
      const currentAttendee = booking.attendees.find(
        (attendee) => attendee.email === req.body.responses.email
      );

      // Save description to bookingSeat
      const uniqueAttendeeId = uuid();
      await prisma.bookingSeat.create({
        data: {
          referenceUid: uniqueAttendeeId,
          data: {
            description: evt.additionalNotes,
          },
          booking: {
            connect: {
              id: booking.id,
            },
          },
          attendee: {
            connect: {
              id: currentAttendee?.id,
            },
          },
        },
      });
      evt.attendeeSeatId = uniqueAttendeeId;
    }
  } catch (_err) {
    const err = getErrorFromUnknown(_err);
    log.error(`Booking ${eventTypeId} failed`, "Error when saving booking to db", err.message);
    if (err.code === "P2002") {
      throw new HttpError({ statusCode: 409, message: "booking.conflict" });
    }
    throw err;
  }

  // After polling videoBusyTimes, credentials might have been changed due to refreshment, so query them again.
  const credentials = await refreshCredentials(organizerUser.credentials);
  const eventManager = new EventManager({ ...organizerUser, credentials });

  function handleAppsStatus(
    results: EventResult<AdditionalInformation>[],
    booking: (Booking & { appsStatus?: AppsStatus[] }) | null
  ) {
    // Taking care of apps status
    const resultStatus: AppsStatus[] = results.map((app) => ({
      appName: app.appName,
      type: app.type,
      success: app.success ? 1 : 0,
      failures: !app.success ? 1 : 0,
      errors: app.calError ? [app.calError] : [],
      warnings: app.calWarnings,
    }));

    if (reqAppsStatus === undefined) {
      if (booking !== null) {
        booking.appsStatus = resultStatus;
      }
      evt.appsStatus = resultStatus;
      return;
    }
    // From down here we can assume reqAppsStatus is not undefined anymore
    // Other status exist, so this is the last booking of a series,
    // proceeding to prepare the info for the event
    const calcAppsStatus = reqAppsStatus.concat(resultStatus).reduce((prev, curr) => {
      if (prev[curr.type]) {
        prev[curr.type].success += curr.success;
        prev[curr.type].errors = prev[curr.type].errors.concat(curr.errors);
        prev[curr.type].warnings = prev[curr.type].warnings?.concat(curr.warnings || []);
      } else {
        prev[curr.type] = curr;
      }
      return prev;
    }, {} as { [key: string]: AppsStatus });
    evt.appsStatus = Object.values(calcAppsStatus);
  }

  let videoCallUrl;
  if (originalRescheduledBooking?.uid) {
    try {
      // cancel workflow reminders from previous rescheduled booking
      originalRescheduledBooking.workflowReminders.forEach((reminder) => {
        if (reminder.method === WorkflowMethods.EMAIL) {
          deleteScheduledEmailReminder(reminder.id, reminder.referenceId);
        } else if (reminder.method === WorkflowMethods.SMS) {
          deleteScheduledSMSReminder(reminder.id, reminder.referenceId);
        }
      });
    } catch (error) {
      log.error("Error while canceling scheduled workflow reminders", error);
    }

    // Use EventManager to conditionally use all needed integrations.
    addVideoCallDataToEvt(originalRescheduledBooking.references);
    const updateManager = await eventManager.reschedule(evt, originalRescheduledBooking.uid);

    //update original rescheduled booking (no seats event)
    if (!eventType.seatsPerTimeSlot) {
      await prisma.booking.update({
        where: {
          id: originalRescheduledBooking.id,
        },
        data: {
          status: BookingStatus.CANCELLED,
        },
      });
    }

    // This gets overridden when updating the event - to check if notes have been hidden or not. We just reset this back
    // to the default description when we are sending the emails.
    evt.description = eventType.description;

    results = updateManager.results;
    referencesToCreate = updateManager.referencesToCreate;
    if (results.length > 0 && results.some((res) => !res.success)) {
      const error = {
        errorCode: "BookingReschedulingMeetingFailed",
        message: "Booking Rescheduling failed",
      };

      log.error(`Booking ${organizerUser.name} failed`, error, results);
    } else {
      const metadata: AdditionalInformation = {};
      const calendarResult = results.find((result) => result.type.includes("_calendar"));

      evt.iCalUID = Array.isArray(calendarResult?.updatedEvent)
        ? calendarResult?.updatedEvent[0]?.iCalUID
        : calendarResult?.updatedEvent?.iCalUID || undefined;

      if (results.length) {
        // TODO: Handle created event metadata more elegantly
        const [updatedEvent] = Array.isArray(results[0].updatedEvent)
          ? results[0].updatedEvent
          : [results[0].updatedEvent];
        if (updatedEvent) {
          metadata.hangoutLink = updatedEvent.hangoutLink;
          metadata.conferenceData = updatedEvent.conferenceData;
          metadata.entryPoints = updatedEvent.entryPoints;
          handleAppsStatus(results, booking);
          videoCallUrl = metadata.hangoutLink || videoCallUrl || updatedEvent?.url;
        }
      }
      if (noEmail !== true) {
        const copyEvent = cloneDeep(evt);
        await sendRescheduledEmails({
          ...copyEvent,
          additionalInformation: metadata,
          additionalNotes, // Resets back to the additionalNote input and not the override value
          cancellationReason: "$RCH$" + (rescheduleReason ? rescheduleReason : ""), // Removable code prefix to differentiate cancellation from rescheduling for email
        });
      }
    }
    // If it's not a reschedule, doesn't require confirmation and there's no price,
    // Create a booking
  } else if (!requiresConfirmation && !paymentAppData.price) {
    // Use EventManager to conditionally use all needed integrations.
    const createManager = await eventManager.create(evt);

    // This gets overridden when creating the event - to check if notes have been hidden or not. We just reset this back
    // to the default description when we are sending the emails.
    evt.description = eventType.description;

    results = createManager.results;
    referencesToCreate = createManager.referencesToCreate;
    videoCallUrl = evt.videoCallData && evt.videoCallData.url ? evt.videoCallData.url : null;

    if (results.length > 0 && results.every((res) => !res.success)) {
      const error = {
        errorCode: "BookingCreatingMeetingFailed",
        message: "Booking failed",
      };

      log.error(`Booking ${organizerUser.username} failed`, error, results);
    } else {
      const metadata: AdditionalInformation = {};

      if (results.length) {
        // Handle Google Meet results
        // We use the original booking location since the evt location changes to daily
        if (bookingLocation === MeetLocationType) {
          const googleMeetResult = {
            appName: GoogleMeetMetadata.name,
            type: "conferencing",
            uid: results[0].uid,
            originalEvent: results[0].originalEvent,
          };

          // Find index of google_calendar inside createManager.referencesToCreate
          const googleCalIndex = createManager.referencesToCreate.findIndex(
            (ref) => ref.type === "google_calendar"
          );
          const googleCalResult = results[googleCalIndex];

          if (!googleCalResult) {
            results.push({
              ...googleMeetResult,
              success: false,
              calWarnings: [tOrganizer("google_meet_warning")],
            });
          }

          if (googleCalResult?.createdEvent?.hangoutLink) {
            results.push({
              ...googleMeetResult,
              success: true,
            });

            // Add google_meet to referencesToCreate in the same index as google_calendar
            createManager.referencesToCreate[googleCalIndex] = {
              ...createManager.referencesToCreate[googleCalIndex],
              meetingUrl: googleCalResult.createdEvent.hangoutLink,
            };

            // Also create a new referenceToCreate with type video for google_meet
            createManager.referencesToCreate.push({
              type: "google_meet_video",
              meetingUrl: googleCalResult.createdEvent.hangoutLink,
              uid: googleCalResult.uid,
              credentialId: createManager.referencesToCreate[googleCalIndex].credentialId,
            });
          } else if (googleCalResult && !googleCalResult.createdEvent?.hangoutLink) {
            results.push({
              ...googleMeetResult,
              success: false,
            });
          }
        }
        // TODO: Handle created event metadata more elegantly
        metadata.hangoutLink = results[0].createdEvent?.hangoutLink;
        metadata.conferenceData = results[0].createdEvent?.conferenceData;
        metadata.entryPoints = results[0].createdEvent?.entryPoints;
        handleAppsStatus(results, booking);
        videoCallUrl = metadata.hangoutLink || defaultLocationUrl || videoCallUrl;
      }
      if (noEmail !== true) {
        let isHostConfirmationEmailsDisabled = false;
        let isAttendeeConfirmationEmailDisabled = false;

        const workflows = eventType.workflows.map((workflow) => workflow.workflow);

        if (eventType.workflows) {
          isHostConfirmationEmailsDisabled =
            eventType.metadata?.disableStandardEmails?.confirmation?.host || false;
          isAttendeeConfirmationEmailDisabled =
            eventType.metadata?.disableStandardEmails?.confirmation?.attendee || false;

          if (isHostConfirmationEmailsDisabled) {
            isHostConfirmationEmailsDisabled = allowDisablingHostConfirmationEmails(workflows);
          }

          if (isAttendeeConfirmationEmailDisabled) {
            isAttendeeConfirmationEmailDisabled = allowDisablingAttendeeConfirmationEmails(workflows);
          }
        }

        await sendScheduledEmails(
          {
            ...evt,
            additionalInformation: metadata,
            additionalNotes,
            customInputs,
          },
          eventNameObject,
          isHostConfirmationEmailsDisabled,
          isAttendeeConfirmationEmailDisabled
        );
      }
    }
  }

  const bookingRequiresPayment =
    !Number.isNaN(paymentAppData.price) &&
    paymentAppData.price > 0 &&
    !originalRescheduledBooking?.paid &&
    !!booking;

  if (!isConfirmedByDefault && noEmail !== true && !bookingRequiresPayment) {
    await sendOrganizerRequestEmail({ ...evt, additionalNotes });
    await sendAttendeeRequestEmail({ ...evt, additionalNotes }, attendeesList[0]);
  }

  if (bookingRequiresPayment) {
    // Load credentials.app.categories
    const credentialPaymentAppCategories = await prisma.credential.findMany({
      where: {
        userId: organizerUser.id,
        app: {
          categories: {
            hasSome: ["payment"],
          },
        },
      },
      select: {
        key: true,
        appId: true,
        app: {
          select: {
            categories: true,
            dirName: true,
          },
        },
      },
    });
    const eventTypePaymentAppCredential = credentialPaymentAppCategories.find((credential) => {
      return credential.appId === paymentAppData.appId;
    });

    if (!eventTypePaymentAppCredential) {
      throw new HttpError({ statusCode: 400, message: "Missing payment credentials" });
    }

    // Convert type of eventTypePaymentAppCredential to appId: EventTypeAppList
    if (!booking.user) booking.user = organizerUser;
    const payment = await handlePayment(
      evt,
      eventType,
      eventTypePaymentAppCredential as IEventTypePaymentCredentialType,
      booking,
      bookerEmail
    );

    req.statusCode = 201;
    return { ...booking, message: "Payment required", paymentUid: payment?.uid };
  }

  log.debug(`Booking ${organizerUser.username} completed`);

  if (booking.location?.startsWith("http")) {
    videoCallUrl = booking.location;
  }

  const metadata = videoCallUrl
    ? {
        videoCallUrl: getVideoCallUrlFromCalEvent(evt),
      }
    : undefined;

  const eventTypeInfo: EventTypeInfo = {
    eventTitle: eventType.title,
    eventDescription: eventType.description,
    requiresConfirmation: requiresConfirmation || null,
    price: paymentAppData.price,
    currency: eventType.currency,
    length: eventType.length,
  };
  const webhookData = {
    ...evt,
    ...eventTypeInfo,
    bookingId: booking?.id,
    rescheduleUid,
    rescheduleStartTime: originalRescheduledBooking?.startTime
      ? dayjs(originalRescheduledBooking?.startTime).utc().format()
      : undefined,
    rescheduleEndTime: originalRescheduledBooking?.endTime
      ? dayjs(originalRescheduledBooking?.endTime).utc().format()
      : undefined,
    metadata: { ...metadata, ...reqBody.metadata },
    eventTypeId,
    status: "ACCEPTED",
    smsReminderNumber: booking?.smsReminderNumber || undefined,
  };
  const subscriberOptions: GetSubscriberOptions = {
    userId: organizerUser.id,
    eventTypeId,
    triggerEvent: WebhookTriggerEvents.BOOKING_CREATED,
    teamId: eventType.team?.id,
  };

  if (isConfirmedByDefault) {
    const eventTrigger: WebhookTriggerEvents = rescheduleUid
      ? WebhookTriggerEvents.BOOKING_RESCHEDULED
      : WebhookTriggerEvents.BOOKING_CREATED;

    subscriberOptions.triggerEvent = eventTrigger;

    const subscriberOptionsMeetingEnded = {
      userId: organizerUser.id,
      eventTypeId,
      triggerEvent: WebhookTriggerEvents.MEETING_ENDED,
      teamId: eventType.team?.id,
    };

    try {
      const subscribersMeetingEnded = await getWebhooks(subscriberOptionsMeetingEnded);

      subscribersMeetingEnded.forEach((subscriber) => {
        if (rescheduleUid && originalRescheduledBooking) {
          cancelScheduledJobs(originalRescheduledBooking, undefined, true);
        }
        if (booking && booking.status === BookingStatus.ACCEPTED) {
          scheduleTrigger(booking, subscriber.subscriberUrl, subscriber);
        }
      });
    } catch (error) {
      log.error("Error while running scheduledJobs for booking", error);
    }

    // Send Webhook call if hooked to BOOKING_CREATED & BOOKING_RESCHEDULED
    await handleWebhookTrigger({ subscriberOptions, eventTrigger, webhookData });
  } else if (eventType.requiresConfirmation) {
    // if eventType requires confirmation we will trigger the BOOKING REQUESTED Webhook
    const eventTrigger: WebhookTriggerEvents = WebhookTriggerEvents.BOOKING_REQUESTED;
    subscriberOptions.triggerEvent = eventTrigger;
    webhookData.status = "PENDING";
    await handleWebhookTrigger({ subscriberOptions, eventTrigger, webhookData });
  }

  // Avoid passing referencesToCreate with id unique constrain values
  // refresh hashed link if used
  const urlSeed = `${organizerUser.username}:${dayjs(reqBody.start).utc().format()}`;
  const hashedUid = translator.fromUUID(uuidv5(urlSeed, uuidv5.URL));

  try {
    if (hasHashedBookingLink) {
      await prisma.hashedLink.update({
        where: {
          link: reqBody.hashedLink as string,
        },
        data: {
          link: hashedUid,
        },
      });
    }
  } catch (error) {
    log.error("Error while updating hashed link", error);
  }

  if (!booking) throw new HttpError({ statusCode: 400, message: "Booking failed" });

  try {
    await prisma.booking.update({
      where: {
        uid: booking.uid,
      },
      data: {
        metadata: { ...(typeof booking.metadata === "object" && booking.metadata), ...metadata },
        references: {
          createMany: {
            data: referencesToCreate,
          },
        },
      },
    });
  } catch (error) {
    log.error("Error while creating booking references", error);
  }

  const metadataFromEvent = videoCallUrl ? { videoCallUrl } : undefined;

  try {
    await scheduleWorkflowReminders({
      workflows: eventType.workflows,
      smsReminderNumber: smsReminderNumber || null,
      calendarEvent: {
        ...evt,
        ...{ metadata: metadataFromEvent, eventType: { slug: eventType.slug } },
      },
      requiresConfirmation: evt.requiresConfirmation || false,
      isRescheduleEvent: !!rescheduleUid,
      isFirstRecurringEvent: true,
      hideBranding: !!eventType.owner?.hideBranding,
    });
  } catch (error) {
    log.error("Error while scheduling workflow reminders", error);
  }

  // booking successful
  req.statusCode = 201;
  return {
    ...booking,
    seatReferenceUid: evt.attendeeSeatId,
  };
}

export default handler;

function handleCustomInputs(
  eventTypeCustomInputs: EventTypeCustomInput[],
  reqCustomInputs: {
    value: string | boolean;
    label: string;
  }[]
) {
  eventTypeCustomInputs.forEach((etcInput) => {
    if (etcInput.required) {
      const input = reqCustomInputs.find((i) => i.label === etcInput.label);
      if (etcInput.type === "BOOL") {
        z.literal(true, {
          errorMap: () => ({ message: `Missing ${etcInput.type} customInput: '${etcInput.label}'` }),
        }).parse(input?.value);
      } else if (etcInput.type === "PHONE") {
        z.string({
          errorMap: () => ({
            message: `Missing ${etcInput.type} customInput: '${etcInput.label}'`,
          }),
        })
          .refine((val) => isValidPhoneNumber(val), {
            message: "Phone number is invalid",
          })
          .parse(input?.value);
      } else {
        // type: NUMBER are also passed as string
        z.string({
          errorMap: () => ({ message: `Missing ${etcInput.type} customInput: '${etcInput.label}'` }),
        })
          .min(1)
          .parse(input?.value);
      }
    }
  });
}

const findBookingQuery = async (bookingId: number) => {
  const foundBooking = await prisma.booking.findUnique({
    where: {
      id: bookingId,
    },
    select: {
      uid: true,
      location: true,
      startTime: true,
      endTime: true,
      title: true,
      description: true,
      status: true,
      responses: true,
      user: {
        select: {
          name: true,
          email: true,
          timeZone: true,
        },
      },
      eventType: {
        select: {
          title: true,
          description: true,
          currency: true,
          length: true,
          requiresConfirmation: true,
          price: true,
        },
      },
    },
  });

  // This should never happen but it's just typescript safe
  if (!foundBooking) {
    throw new Error("Internal Error.");
  }

  // Don't leak any sensitive data
  return foundBooking;
};<|MERGE_RESOLUTION|>--- conflicted
+++ resolved
@@ -69,8 +69,13 @@
   userMetadata as userMetadataSchema,
 } from "@calcom/prisma/zod-utils";
 import type { BufferedBusyTime } from "@calcom/types/BufferedBusyTime";
-import type { IntervalLimit } from "@calcom/types/Calendar";
-import type { AdditionalInformation, AppsStatus, CalendarEvent, Person } from "@calcom/types/Calendar";
+import type {
+  AdditionalInformation,
+  AppsStatus,
+  CalendarEvent,
+  IntervalLimit,
+  Person,
+} from "@calcom/types/Calendar";
 import type { EventResult, PartialReference } from "@calcom/types/EventManager";
 import type { WorkingHours, TimeRange as DateOverride } from "@calcom/types/schedule";
 
@@ -756,28 +761,17 @@
     defaultLocationUrl = firstUsersMetadata?.defaultConferencingApp?.appLink;
   }
 
-<<<<<<< HEAD
-  if (eventType && eventType.hasOwnProperty("bookingLimits") && eventType?.bookingLimits) {
-    const startAsDate = dayjs(reqBody.start).toDate();
-    await checkBookingLimits(eventType.bookingLimits as IntervalLimit, startAsDate, eventType.id);
-  }
-
-  if (eventType && eventType.hasOwnProperty("durationLimits") && eventType?.durationLimits) {
-    const startAsDate = dayjs(reqBody.start).toDate();
-    await checkDurationLimits(eventType.durationLimits as IntervalLimit, startAsDate, eventType.id);
-=======
   if (
     Object.prototype.hasOwnProperty.call(eventType, "bookingLimits") ||
     Object.prototype.hasOwnProperty.call(eventType, "durationLimits")
   ) {
     const startAsDate = dayjs(reqBody.start).toDate();
     if (eventType.bookingLimits) {
-      await checkBookingLimits(eventType.bookingLimits, startAsDate, eventType.id);
+      await checkBookingLimits(eventType.bookingLimits as IntervalLimit, startAsDate, eventType.id);
     }
     if (eventType.durationLimits) {
-      await checkDurationLimits(eventType.durationLimits, startAsDate, eventType.id);
-    }
->>>>>>> b7cecfbb
+      await checkDurationLimits(eventType.durationLimits as IntervalLimit, startAsDate, eventType.id);
+    }
   }
 
   if (!eventType.seatsPerTimeSlot) {
@@ -971,7 +965,6 @@
       },
     });
     if (bookingSeat) {
-      bookingSeat = bookingSeat;
       rescheduleUid = bookingSeat.booking.uid;
     }
     originalRescheduledBooking = await getOriginalRescheduledBooking(
