import type { DestinationCalendar } from "@prisma/client";
// eslint-disable-next-line no-restricted-imports
import { cloneDeep } from "lodash";
import type { NextApiRequest } from "next";
import short, { uuid } from "short-uuid";
import { v5 as uuidv5 } from "uuid";

import processExternalId from "@calcom/app-store/_utils/calendars/processExternalId";
import { metadata as GoogleMeetMetadata } from "@calcom/app-store/googlevideo/_metadata";
import {
  getLocationValueForDB,
  MeetLocationType,
  OrganizerDefaultConferencingAppType,
} from "@calcom/app-store/locations";
import { DailyLocationType } from "@calcom/app-store/locations";
import { getAppFromSlug } from "@calcom/app-store/utils";
import EventManager from "@calcom/core/EventManager";
import { getEventName } from "@calcom/core/event";
import dayjs from "@calcom/dayjs";
import { scheduleMandatoryReminder } from "@calcom/ee/workflows/lib/reminders/scheduleMandatoryReminder";
import {
  sendAttendeeRequestEmailAndSMS,
  sendOrganizerRequestEmail,
  sendRescheduledEmailsAndSMS,
  sendRoundRobinCancelledEmailsAndSMS,
  sendRoundRobinRescheduledEmailsAndSMS,
  sendRoundRobinScheduledEmailsAndSMS,
  sendScheduledEmailsAndSMS,
} from "@calcom/emails";
import getICalUID from "@calcom/emails/lib/getICalUID";
import { getBookingFieldsWithSystemFields } from "@calcom/features/bookings/lib/getBookingFields";
import { handleWebhookTrigger } from "@calcom/features/bookings/lib/handleWebhookTrigger";
import { isEventTypeLoggingEnabled } from "@calcom/features/bookings/lib/isEventTypeLoggingEnabled";
import {
  allowDisablingAttendeeConfirmationEmails,
  allowDisablingHostConfirmationEmails,
} from "@calcom/features/ee/workflows/lib/allowDisablingStandardEmails";
import { scheduleWorkflowReminders } from "@calcom/features/ee/workflows/lib/reminders/reminderScheduler";
import { getFullName } from "@calcom/features/form-builder/utils";
import type { GetSubscriberOptions } from "@calcom/features/webhooks/lib/getWebhooks";
import getWebhooks from "@calcom/features/webhooks/lib/getWebhooks";
import {
  deleteWebhookScheduledTriggers,
  scheduleTrigger,
} from "@calcom/features/webhooks/lib/scheduleTrigger";
import { getVideoCallUrlFromCalEvent } from "@calcom/lib/CalEventParser";
import { getDefaultEvent, getUsernameList } from "@calcom/lib/defaultEvents";
import { ErrorCode } from "@calcom/lib/errorCodes";
import { getErrorFromUnknown } from "@calcom/lib/errors";
import { extractBaseEmail } from "@calcom/lib/extract-base-email";
import { getBookerBaseUrl } from "@calcom/lib/getBookerUrl/server";
import getOrgIdFromMemberOrTeamId from "@calcom/lib/getOrgIdFromMemberOrTeamId";
import getPaymentAppData from "@calcom/lib/getPaymentAppData";
import { getTeamIdFromEventType } from "@calcom/lib/getTeamIdFromEventType";
import { HttpError } from "@calcom/lib/http-error";
import logger from "@calcom/lib/logger";
import { handlePayment } from "@calcom/lib/payment/handlePayment";
import { getPiiFreeCalendarEvent, getPiiFreeEventType } from "@calcom/lib/piiFreeData";
import { safeStringify } from "@calcom/lib/safeStringify";
import { getLuckyUser } from "@calcom/lib/server/getLuckyUser";
import { getTranslation } from "@calcom/lib/server/i18n";
import { WorkflowRepository } from "@calcom/lib/server/repository/workflow";
import { getTimeFormatStringFromUserTimeFormat } from "@calcom/lib/timeFormat";
import prisma from "@calcom/prisma";
import { BookingStatus, SchedulingType, WebhookTriggerEvents } from "@calcom/prisma/enums";
import { userMetadata as userMetadataSchema } from "@calcom/prisma/zod-utils";
import { getAllWorkflowsFromEventType } from "@calcom/trpc/server/routers/viewer/workflows/util";
import type { AdditionalInformation, AppsStatus, CalendarEvent, Person } from "@calcom/types/Calendar";
import type { EventResult, PartialReference } from "@calcom/types/EventManager";

import type { EventPayloadType, EventTypeInfo } from "../../webhooks/lib/sendPayload";
import { getAllCredentials } from "./getAllCredentialsForUsersOnEvent/getAllCredentials";
import { refreshCredentials } from "./getAllCredentialsForUsersOnEvent/refreshCredentials";
import getBookingDataSchema from "./getBookingDataSchema";
import { addVideoCallDataToEvent } from "./handleNewBooking/addVideoCallDataToEvent";
import { checkBookingAndDurationLimits } from "./handleNewBooking/checkBookingAndDurationLimits";
import { checkIfBookerEmailIsBlocked } from "./handleNewBooking/checkIfBookerEmailIsBlocked";
import { createBooking } from "./handleNewBooking/createBooking";
import { ensureAvailableUsers } from "./handleNewBooking/ensureAvailableUsers";
import { getBookingData } from "./handleNewBooking/getBookingData";
import { getCustomInputsResponses } from "./handleNewBooking/getCustomInputsResponses";
import { getEventTypesFromDB } from "./handleNewBooking/getEventTypesFromDB";
import type { getEventTypeResponse } from "./handleNewBooking/getEventTypesFromDB";
import { getLocationValuesForDb } from "./handleNewBooking/getLocationValuesForDb";
import { getOriginalRescheduledBooking } from "./handleNewBooking/getOriginalRescheduledBooking";
import { getRequiresConfirmationFlags } from "./handleNewBooking/getRequiresConfirmationFlags";
import { getSeatedBooking } from "./handleNewBooking/getSeatedBooking";
import { getVideoCallDetails } from "./handleNewBooking/getVideoCallDetails";
import { handleAppsStatus } from "./handleNewBooking/handleAppsStatus";
import { loadAndValidateUsers } from "./handleNewBooking/loadAndValidateUsers";
import { scheduleNoShowTriggers } from "./handleNewBooking/scheduleNoShowTriggers";
import type {
  Booking,
  BookingType,
  IEventTypePaymentCredentialType,
  Invitee,
  IsFixedAwareUser,
} from "./handleNewBooking/types";
import { validateBookingTimeIsNotOutOfBounds } from "./handleNewBooking/validateBookingTimeIsNotOutOfBounds";
import { validateEventLength } from "./handleNewBooking/validateEventLength";
import handleSeats from "./handleSeats/handleSeats";

const translator = short();
const log = logger.getSubLogger({ prefix: ["[api] book:user"] });

export const createLoggerWithEventDetails = (
  eventTypeId: number,
  reqBodyUser: string | string[] | undefined,
  eventTypeSlug: string | undefined
) => {
  return logger.getSubLogger({
    prefix: ["book:user", `${eventTypeId}:${reqBodyUser}/${eventTypeSlug}`],
  });
};

function assertNonEmptyArray<T>(arr: T[]): asserts arr is [T, ...T[]] {
  if (arr.length === 0) {
    throw new Error("Array should have at least one item, but it's empty");
  }
}

function getICalSequence(originalRescheduledBooking: BookingType | null) {
  // If new booking set the sequence to 0
  if (!originalRescheduledBooking) {
    return 0;
  }

  // If rescheduling and there is no sequence set, assume sequence should be 1
  if (!originalRescheduledBooking.iCalSequence) {
    return 1;
  }

  // If rescheduling then increment sequence by 1
  return originalRescheduledBooking.iCalSequence + 1;
}

const getEventType = async ({
  eventTypeId,
  eventTypeSlug,
}: {
  eventTypeId: number;
  eventTypeSlug?: string;
}) => {
  // handle dynamic user
  const eventType =
    !eventTypeId && !!eventTypeSlug ? getDefaultEvent(eventTypeSlug) : await getEventTypesFromDB(eventTypeId);

  const isOrgTeamEvent = !!eventType?.team && !!eventType?.team?.parentId;

  return {
    ...eventType,
    bookingFields: getBookingFieldsWithSystemFields({ ...eventType, isOrgTeamEvent }),
  };
};

type BookingDataSchemaGetter =
  | typeof getBookingDataSchema
  | typeof import("@calcom/features/bookings/lib/getBookingDataSchemaForApi").default;

/**
 * Adds the contact owner to be the only lucky user
 * @returns
 */
function buildLuckyUsersWithJustContactOwner({
  contactOwnerEmail,
  availableUsers,
  fixedUserPool,
}: {
  contactOwnerEmail: string | null;
  availableUsers: IsFixedAwareUser[];
  fixedUserPool: IsFixedAwareUser[];
}) {
  const luckyUsers: Awaited<ReturnType<typeof loadAndValidateUsers>> = [];
  if (!contactOwnerEmail) {
    return luckyUsers;
  }

  const isContactOwnerAFixedHostAlready = fixedUserPool.some((user) => user.email === contactOwnerEmail);
  if (isContactOwnerAFixedHostAlready) {
    return luckyUsers;
  }

  const teamMember = availableUsers.find((user) => user.email === contactOwnerEmail);
  if (teamMember) {
    luckyUsers.push(teamMember);
  }
  return luckyUsers;
}

type CreatedBooking = Booking & { appsStatus?: AppsStatus[]; paymentUid?: string; paymentId?: number };

const buildDryRunBooking = ({
  eventTypeId,
  organizerUser,
  eventName,
  startTime,
  endTime,
  contactOwnerFromReq,
  contactOwnerEmail,
  allHostUsers,
  isManagedEventType,
}: {
  eventTypeId: number;
  organizerUser: {
    id: number;
    name: string | null;
    username: string | null;
    email: string;
    timeZone: string;
  };
  eventName: string;
  startTime: string;
  endTime: string;
  contactOwnerFromReq: string | null;
  contactOwnerEmail: string | null;
  allHostUsers: { id: number }[];
  isManagedEventType: boolean;
}) => {
  const booking = {
    id: -101,
    uid: "DRY_RUN_UID",
    iCalUID: "DRY_RUN_ICAL_UID",
    status: BookingStatus.ACCEPTED,
    eventTypeId: eventTypeId,
    user: organizerUser,
    userId: organizerUser.id,
    title: eventName,
    startTime: new Date(startTime),
    endTime: new Date(endTime),
    createdAt: new Date(),
    updatedAt: new Date(),
    attendees: [],
    references: [],
    payment: [],
    oneTimePassword: null,
    smsReminderNumber: null,
    metadata: {},
    idempotencyKey: null,
    userPrimaryEmail: null,
    description: null,
    customInputs: null,
    responses: null,
    location: null,
    paid: false,
    destinationCalendar: null,
    cancellationReason: null,
    rejectionReason: null,
    dynamicEventSlugRef: null,
    dynamicGroupSlugRef: null,
    rescheduledFrom: null,
    fromReschedule: null,
    recurringEventId: null,
    seatsReferences: [],
    workflowReminders: [],
    scheduledJobs: [],
    rescheduledTo: null,
    rescheduledBy: null,
    destinationCalendarId: null,
    reassignReason: null,
    reassignById: null,
    rescheduled: false,
    confirmed: false,
    isRecurringEvent: false,
    isRecorded: false,
    iCalSequence: 0,
    rating: null,
    ratingFeedback: null,
    noShowHost: null,
    cancelledBy: null,
  } as CreatedBooking;

  /**
   * Troubleshooting data
   */
  const troubleshooterData = {
    organizerUserId: organizerUser.id,
    eventTypeId,
    askedContactOwnerEmail: contactOwnerFromReq,
    usedContactOwnerEmail: contactOwnerEmail,
    allHostUsers: allHostUsers.map((user) => user.id),
    isManagedEventType: isManagedEventType,
  };

  return {
    booking,
    troubleshooterData,
  };
};

const buildDryRunEventManager = () => {
  return {
    create: async () => ({ results: [], referencesToCreate: [] }),
    reschedule: async () => ({ results: [], referencesToCreate: [] }),
  };
};

function buildTroubleshooterData({
  eventType,
}: {
  eventType: {
    id: number;
    slug: string;
  };
}) {
  const troubleshooterData: {
    organizerUser: {
      id: number;
    } | null;
    eventType: {
      id: number;
      slug: string;
    };
    allHostUsers: number[];
    luckyUsers: number[];
    luckyUserPool: number[];
    fixedUsers: number[];
    luckyUsersFromFirstBooking: number[];
    usedContactOwnerEmail: string | null;
    askedContactOwnerEmail: string | null;
    isManagedEventType: boolean;
  } = {
    organizerUser: null,
    eventType: {
      id: eventType.id,
      slug: eventType.slug,
    },
    luckyUsers: [],
    luckyUserPool: [],
    fixedUsers: [],
    luckyUsersFromFirstBooking: [],
    usedContactOwnerEmail: null,
    allHostUsers: [],
    askedContactOwnerEmail: null,
    isManagedEventType: false,
  };
  return troubleshooterData;
}

async function handler(
  req: NextApiRequest & {
    userId?: number | undefined;
    platformClientId?: string;
    platformRescheduleUrl?: string;
    platformCancelUrl?: string;
    platformBookingUrl?: string;
    platformBookingLocation?: string;
  },
  bookingDataSchemaGetter: BookingDataSchemaGetter = getBookingDataSchema
) {
  const {
    userId,
    platformClientId,
    platformCancelUrl,
    platformBookingUrl,
    platformRescheduleUrl,
    platformBookingLocation,
  } = req;

  const eventType = await getEventType({
    eventTypeId: req.body.eventTypeId,
    eventTypeSlug: req.body.eventTypeSlug,
  });

  const bookingDataSchema = bookingDataSchemaGetter({
    view: req.body?.rescheduleUid ? "reschedule" : "booking",
    bookingFields: eventType.bookingFields,
  });
  const bookingData = await getBookingData({
    req,
    eventType,
    schema: bookingDataSchema,
  });

  const {
    recurringCount,
    noEmail,
    eventTypeId,
    eventTypeSlug,
    hasHashedBookingLink,
    language,
    appsStatus: reqAppsStatus,
    name: bookerName,
    attendeePhoneNumber: bookerPhoneNumber,
    email: bookerEmail,
    guests: reqGuests,
    location,
    notes: additionalNotes,
    smsReminderNumber,
    rescheduleReason,
    luckyUsers,
    routedTeamMemberIds,
    reroutingFormResponses,
    routingFormResponseId,
    _isDryRun: isDryRun = false,
    ...reqBody
  } = bookingData;

  let troubleshooterData = buildTroubleshooterData({
    eventType,
  });

  const loggerWithEventDetails = createLoggerWithEventDetails(eventTypeId, reqBody.user, eventTypeSlug);

  await checkIfBookerEmailIsBlocked({ loggedInUserId: userId, bookerEmail });

  if (isEventTypeLoggingEnabled({ eventTypeId, usernameOrTeamName: reqBody.user })) {
    logger.settings.minLevel = 0;
  }

  const fullName = getFullName(bookerName);
  // Why are we only using "en" locale
  const tGuests = await getTranslation("en", "common");

  const dynamicUserList = Array.isArray(reqBody.user) ? reqBody.user : getUsernameList(reqBody.user);
  if (!eventType) throw new HttpError({ statusCode: 404, message: "event_type_not_found" });

  const isTeamEventType =
    !!eventType.schedulingType && ["COLLECTIVE", "ROUND_ROBIN"].includes(eventType.schedulingType);

  const paymentAppData = getPaymentAppData(eventType);
  loggerWithEventDetails.info(
    `Booking eventType ${eventTypeId} started`,
    safeStringify({
      reqBody: {
        user: reqBody.user,
        eventTypeId,
        eventTypeSlug,
        startTime: reqBody.start,
        endTime: reqBody.end,
        rescheduleUid: reqBody.rescheduleUid,
        location: location,
        timeZone: reqBody.timeZone,
      },
      isTeamEventType,
      eventType: getPiiFreeEventType(eventType),
      dynamicUserList,
      paymentAppData: {
        enabled: paymentAppData.enabled,
        price: paymentAppData.price,
        paymentOption: paymentAppData.paymentOption,
        currency: paymentAppData.currency,
        appId: paymentAppData.appId,
      },
    })
  );

  const user = eventType.users.find((user) => user.id === eventType.userId);
  const userSchedule = user?.schedules.find((schedule) => schedule.id === user?.defaultScheduleId);
  const eventTimeZone = eventType.schedule?.timeZone ?? userSchedule?.timeZone;

  await validateBookingTimeIsNotOutOfBounds<typeof eventType>(
    reqBody.start,
    reqBody.timeZone,
    eventType,
    eventTimeZone,
    loggerWithEventDetails
  );

  validateEventLength({
    reqBodyStart: reqBody.start,
    reqBodyEnd: reqBody.end,
    eventTypeMultipleDuration: eventType.metadata?.multipleDuration,
    eventTypeLength: eventType.length,
    logger: loggerWithEventDetails,
  });

  const contactOwnerFromReq = reqBody.teamMemberEmail ?? null;
  const skipContactOwner = reqBody.skipContactOwner ?? false;
  const contactOwnerEmail = skipContactOwner ? null : contactOwnerFromReq;

  const allHostUsers = await loadAndValidateUsers({
    req,
    eventType,
    eventTypeId,
    dynamicUserList,
    logger: loggerWithEventDetails,
    routedTeamMemberIds: routedTeamMemberIds ?? null,
    contactOwnerEmail,
  });

  // We filter out users but ensure allHostUsers remain same.
  let users = allHostUsers;

  let { locationBodyString, organizerOrFirstDynamicGroupMemberDefaultLocationUrl } = getLocationValuesForDb(
    dynamicUserList,
    users,
    location
  );

  await checkBookingAndDurationLimits({
    eventType,
    reqBodyStart: reqBody.start,
    reqBodyRescheduleUid: reqBody.rescheduleUid,
  });

  const bookingSeat = reqBody.rescheduleUid ? await getSeatedBooking(reqBody.rescheduleUid) : null;
  const rescheduleUid = bookingSeat ? bookingSeat.booking.uid : reqBody.rescheduleUid;

  let originalRescheduledBooking = rescheduleUid
    ? await getOriginalRescheduledBooking(rescheduleUid, !!eventType.seatsPerTimeSlot)
    : null;

  let luckyUserResponse;
  let isFirstSeat = true;

  if (eventType.seatsPerTimeSlot) {
    const booking = await prisma.booking.findFirst({
      where: {
        eventTypeId: eventType.id,
        startTime: new Date(dayjs(reqBody.start).utc().format()),
        status: BookingStatus.ACCEPTED,
      },
    });

    if (booking) isFirstSeat = false;
  }

  //checks what users are available
  if (isFirstSeat) {
    const eventTypeWithUsers: getEventTypeResponse & {
      users: IsFixedAwareUser[];
    } = {
      ...eventType,
      users: users as IsFixedAwareUser[],
      ...(eventType.recurringEvent && {
        recurringEvent: {
          ...eventType.recurringEvent,
          count: recurringCount || eventType.recurringEvent.count,
        },
      }),
    };
    if (req.body.allRecurringDates && req.body.isFirstRecurringSlot) {
      const isTeamEvent =
        eventType.schedulingType === SchedulingType.COLLECTIVE ||
        eventType.schedulingType === SchedulingType.ROUND_ROBIN;

      const fixedUsers = isTeamEvent
        ? eventTypeWithUsers.users.filter((user: IsFixedAwareUser) => user.isFixed)
        : [];

      for (
        let i = 0;
        i < req.body.allRecurringDates.length && i < req.body.numSlotsToCheckForAvailability;
        i++
      ) {
        const start = req.body.allRecurringDates[i].start;
        const end = req.body.allRecurringDates[i].end;
        if (isTeamEvent) {
          // each fixed user must be available
          for (const key in fixedUsers) {
            await ensureAvailableUsers(
              { ...eventTypeWithUsers, users: [fixedUsers[key]] },
              {
                dateFrom: dayjs(start).tz(reqBody.timeZone).format(),
                dateTo: dayjs(end).tz(reqBody.timeZone).format(),
                timeZone: reqBody.timeZone,
                originalRescheduledBooking,
              },
              loggerWithEventDetails
            );
          }
        } else {
          await ensureAvailableUsers(
            eventTypeWithUsers,
            {
              dateFrom: dayjs(start).tz(reqBody.timeZone).format(),
              dateTo: dayjs(end).tz(reqBody.timeZone).format(),
              timeZone: reqBody.timeZone,
              originalRescheduledBooking,
            },
            loggerWithEventDetails
          );
        }
      }
    }

    if (!req.body.allRecurringDates || req.body.isFirstRecurringSlot) {
      const availableUsers = await ensureAvailableUsers(
        eventTypeWithUsers,
        {
          dateFrom: dayjs(reqBody.start).tz(reqBody.timeZone).format(),
          dateTo: dayjs(reqBody.end).tz(reqBody.timeZone).format(),
          timeZone: reqBody.timeZone,
          originalRescheduledBooking,
        },
        loggerWithEventDetails
      );
      const luckyUserPool: IsFixedAwareUser[] = [];
      const fixedUserPool: IsFixedAwareUser[] = [];
      availableUsers.forEach((user) => {
        user.isFixed ? fixedUserPool.push(user) : luckyUserPool.push(user);
      });

      const notAvailableLuckyUsers: typeof users = [];

      loggerWithEventDetails.debug(
        "Computed available users",
        safeStringify({
          availableUsers: availableUsers.map((user) => user.id),
          luckyUserPool: luckyUserPool.map((user) => user.id),
        })
      );

      const luckyUsers: typeof users = buildLuckyUsersWithJustContactOwner({
        contactOwnerEmail: contactOwnerEmail,
        availableUsers,
        fixedUserPool,
      });

      // loop through all non-fixed hosts and get the lucky users
      // This logic doesn't run when contactOwner is used because in that case, luckUsers.length === 1
      while (luckyUserPool.length > 0 && luckyUsers.length < 1 /* TODO: Add variable */) {
        const freeUsers = luckyUserPool.filter(
          (user) => !luckyUsers.concat(notAvailableLuckyUsers).find((existing) => existing.id === user.id)
        );
        // no more freeUsers after subtracting notAvailableLuckyUsers from luckyUsers :(
        if (freeUsers.length === 0) break;
        assertNonEmptyArray(freeUsers); // make sure TypeScript knows it too wih an assertion; the error will never be thrown.
        // freeUsers is ensured
        const originalRescheduledBookingUserId =
          originalRescheduledBooking && originalRescheduledBooking.userId;
        const isSameRoundRobinHost =
          !!originalRescheduledBookingUserId &&
          eventType.schedulingType === SchedulingType.ROUND_ROBIN &&
          eventType.rescheduleWithSameRoundRobinHost;

        const userIdsSet = new Set(users.map((user) => user.id));

        let routingFormResponse;

        if (routedTeamMemberIds) {
          routingFormResponse = await prisma.app_RoutingForms_FormResponse.findUnique({
            where: {
              id: routingFormResponseId,
            },
            select: {
              response: true,
              form: {
                select: {
                  routes: true,
                  fields: true,
                },
              },
              chosenRouteId: true,
            },
          });
        }

        const newLuckyUser = isSameRoundRobinHost
          ? freeUsers.find((user) => user.id === originalRescheduledBookingUserId)
          : await getLuckyUser({
              // find a lucky user that is not already in the luckyUsers array
              availableUsers: freeUsers,
              allRRHosts: eventTypeWithUsers.hosts.filter(
                (host) => !host.isFixed && userIdsSet.has(host.user.id)
              ), // users part of virtual queue
              eventType,
              routingFormResponse: routingFormResponse ?? null,
            });
        if (!newLuckyUser) {
          break; // prevent infinite loop
        }
        if (req.body.isFirstRecurringSlot && eventType.schedulingType === SchedulingType.ROUND_ROBIN) {
          // for recurring round robin events check if lucky user is available for next slots
          try {
            for (
              let i = 0;
              i < req.body.allRecurringDates.length && i < req.body.numSlotsToCheckForAvailability;
              i++
            ) {
              const start = req.body.allRecurringDates[i].start;
              const end = req.body.allRecurringDates[i].end;

              await ensureAvailableUsers(
                { ...eventTypeWithUsers, users: [newLuckyUser] },
                {
                  dateFrom: dayjs(start).tz(reqBody.timeZone).format(),
                  dateTo: dayjs(end).tz(reqBody.timeZone).format(),
                  timeZone: reqBody.timeZone,
                  originalRescheduledBooking,
                },
                loggerWithEventDetails
              );
            }
            // if no error, then lucky user is available for the next slots
            luckyUsers.push(newLuckyUser);
          } catch {
            notAvailableLuckyUsers.push(newLuckyUser);
            loggerWithEventDetails.info(
              `Round robin host ${newLuckyUser.name} not available for first two slots. Trying to find another host.`
            );
          }
        } else {
          luckyUsers.push(newLuckyUser);
        }
      }
      // ALL fixed users must be available
      if (fixedUserPool.length !== users.filter((user) => user.isFixed).length) {
        throw new Error(ErrorCode.HostsUnavailableForBooking);
      }
      // Pushing fixed user before the luckyUser guarantees the (first) fixed user as the organizer.
      users = [...fixedUserPool, ...luckyUsers];
      luckyUserResponse = { luckyUsers: luckyUsers.map((u) => u.id) };
      troubleshooterData = {
        ...troubleshooterData,
        luckyUsers: luckyUsers.map((u) => u.id),
        fixedUsers: fixedUserPool.map((u) => u.id),
        luckyUserPool: luckyUserPool.map((u) => u.id),
      };
    } else if (req.body.allRecurringDates && eventType.schedulingType === SchedulingType.ROUND_ROBIN) {
      // all recurring slots except the first one
      const luckyUsersFromFirstBooking = luckyUsers
        ? eventTypeWithUsers.users.filter((user) => luckyUsers.find((luckyUserId) => luckyUserId === user.id))
        : [];
      const fixedHosts = eventTypeWithUsers.users.filter((user: IsFixedAwareUser) => user.isFixed);
      users = [...fixedHosts, ...luckyUsersFromFirstBooking];
      troubleshooterData = {
        ...troubleshooterData,
        luckyUsersFromFirstBooking: luckyUsersFromFirstBooking.map((u) => u.id),
        fixedUsers: fixedHosts.map((u) => u.id),
      };
    }
  }

  if (users.length === 0 && eventType.schedulingType === SchedulingType.ROUND_ROBIN) {
    loggerWithEventDetails.error(`No available users found for round robin event.`);
    throw new Error(ErrorCode.NoAvailableUsersFound);
  }

  // If the team member is requested then they should be the organizer
  const organizerUser = reqBody.teamMemberEmail
    ? users.find((user) => user.email === reqBody.teamMemberEmail) ?? users[0]
    : users[0];

  const tOrganizer = await getTranslation(organizerUser?.locale ?? "en", "common");
  const allCredentials = await getAllCredentials(organizerUser, eventType);

  const { userReschedulingIsOwner, isConfirmedByDefault } = getRequiresConfirmationFlags({
    eventType,
    bookingStartTime: reqBody.start,
    userId,
    originalRescheduledBookingOrganizerId: originalRescheduledBooking?.user?.id,
    paymentAppData,
  });

  // If the Organizer himself is rescheduling, the booker should be sent the communication in his timezone and locale.
  const attendeeInfoOnReschedule =
    userReschedulingIsOwner && originalRescheduledBooking
      ? originalRescheduledBooking.attendees.find((attendee) => attendee.email === bookerEmail)
      : null;

  const attendeeLanguage = attendeeInfoOnReschedule ? attendeeInfoOnReschedule.locale : language;
  const attendeeTimezone = attendeeInfoOnReschedule ? attendeeInfoOnReschedule.timeZone : reqBody.timeZone;

  const tAttendees = await getTranslation(attendeeLanguage ?? "en", "common");

  const isManagedEventType = !!eventType.parentId;

  // If location passed is empty , use default location of event
  // If location of event is not set , use host default
  if (locationBodyString.trim().length == 0) {
    if (eventType.locations.length > 0) {
      locationBodyString = eventType.locations[0].type;
    } else {
      locationBodyString = OrganizerDefaultConferencingAppType;
    }
  }
  // use host default
  if (locationBodyString == OrganizerDefaultConferencingAppType) {
    const metadataParseResult = userMetadataSchema.safeParse(organizerUser.metadata);
    const organizerMetadata = metadataParseResult.success ? metadataParseResult.data : undefined;
    if (organizerMetadata?.defaultConferencingApp?.appSlug) {
      const app = getAppFromSlug(organizerMetadata?.defaultConferencingApp?.appSlug);
      locationBodyString = app?.appData?.location?.type || locationBodyString;
      if (isManagedEventType || isTeamEventType) {
        organizerOrFirstDynamicGroupMemberDefaultLocationUrl =
          organizerMetadata?.defaultConferencingApp?.appLink;
      }
    } else {
      locationBodyString = "integrations:daily";
    }
  }

  const invitee: Invitee = [
    {
      email: bookerEmail,
      name: fullName,
      phoneNumber: bookerPhoneNumber,
      firstName: (typeof bookerName === "object" && bookerName.firstName) || "",
      lastName: (typeof bookerName === "object" && bookerName.lastName) || "",
      timeZone: attendeeTimezone,
      language: { translate: tAttendees, locale: attendeeLanguage ?? "en" },
    },
  ];

  const blacklistedGuestEmails = process.env.BLACKLISTED_GUEST_EMAILS
    ? process.env.BLACKLISTED_GUEST_EMAILS.split(",")
    : [];

  const guestsRemoved: string[] = [];
  const guests = (reqGuests || []).reduce((guestArray, guest) => {
    const baseGuestEmail = extractBaseEmail(guest).toLowerCase();
    if (blacklistedGuestEmails.some((e) => e.toLowerCase() === baseGuestEmail)) {
      guestsRemoved.push(guest);
      return guestArray;
    }
    // If it's a team event, remove the team member from guests
    if (isTeamEventType && users.some((user) => user.email === guest)) {
      return guestArray;
    }
    guestArray.push({
      email: guest,
      name: "",
      firstName: "",
      lastName: "",
      timeZone: attendeeTimezone,
      language: { translate: tGuests, locale: "en" },
    });
    return guestArray;
  }, [] as Invitee);

  if (guestsRemoved.length > 0) {
    log.info("Removed guests from the booking", guestsRemoved);
  }

  const seed = `${organizerUser.username}:${dayjs(reqBody.start).utc().format()}:${new Date().getTime()}`;
  const uid = translator.fromUUID(uuidv5(seed, uuidv5.URL));

  // For static link based video apps, it would have the static URL value instead of it's type(e.g. integrations:campfire_video)
  // This ensures that createMeeting isn't called for static video apps as bookingLocation becomes just a regular value for them.
  const { bookingLocation, conferenceCredentialId } = organizerOrFirstDynamicGroupMemberDefaultLocationUrl
    ? {
        bookingLocation: organizerOrFirstDynamicGroupMemberDefaultLocationUrl,
        conferenceCredentialId: undefined,
      }
    : getLocationValueForDB(locationBodyString, eventType.locations);

  const customInputs = getCustomInputsResponses(reqBody, eventType.customInputs);
  const teamDestinationCalendars: DestinationCalendar[] = [];

  // Organizer or user owner of this event type it's not listed as a team member.
  const teamMemberPromises = users
    .filter((user) => user.email !== organizerUser.email)
    .map(async (user) => {
      // TODO: Add back once EventManager tests are ready https://github.com/calcom/cal.com/pull/14610#discussion_r1567817120
      // push to teamDestinationCalendars if it's a team event but collective only
      if (isTeamEventType && eventType.schedulingType === "COLLECTIVE" && user.destinationCalendar) {
        teamDestinationCalendars.push({
          ...user.destinationCalendar,
          externalId: processExternalId(user.destinationCalendar),
        });
      }

      return {
        id: user.id,
        email: user.email ?? "",
        name: user.name ?? "",
        firstName: "",
        lastName: "",
        timeZone: user.timeZone,
        language: {
          translate: await getTranslation(user.locale ?? "en", "common"),
          locale: user.locale ?? "en",
        },
      };
    });
  const teamMembers = await Promise.all(teamMemberPromises);

  const attendeesList = [...invitee, ...guests];

  const responses = reqBody.responses || null;
  const evtName = !eventType?.isDynamic ? eventType.eventName : responses?.title;
  const eventNameObject = {
    //TODO: Can we have an unnamed attendee? If not, I would really like to throw an error here.
    attendeeName: fullName || "Nameless",
    eventType: eventType.title,
    eventName: evtName,
    // we send on behalf of team if >1 round robin attendee | collective
    teamName: eventType.schedulingType === "COLLECTIVE" || users.length > 1 ? eventType.team?.name : null,
    // TODO: Can we have an unnamed organizer? If not, I would really like to throw an error here.
    host: organizerUser.name || "Nameless",
    location: bookingLocation,
    eventDuration: eventType.length,
    bookingFields: { ...responses },
    t: tOrganizer,
  };

  const iCalUID = getICalUID({
    event: { iCalUID: originalRescheduledBooking?.iCalUID, uid: originalRescheduledBooking?.uid },
    uid,
  });
  // For bookings made before introducing iCalSequence, assume that the sequence should start at 1. For new bookings start at 0.
  const iCalSequence = getICalSequence(originalRescheduledBooking);
  const organizerOrganizationProfile = await prisma.profile.findFirst({
    where: {
      userId: organizerUser.id,
      username: dynamicUserList[0],
    },
  });

  const organizerOrganizationId = organizerOrganizationProfile?.organizationId;
  const bookerUrl = eventType.team
    ? await getBookerBaseUrl(eventType.team.parentId)
    : await getBookerBaseUrl(organizerOrganizationId ?? null);

  const destinationCalendar = eventType.destinationCalendar
    ? [eventType.destinationCalendar]
    : organizerUser.destinationCalendar
    ? [organizerUser.destinationCalendar]
    : null;

  let organizerEmail = organizerUser.email || "Email-less";
  if (eventType.useEventTypeDestinationCalendarEmail && destinationCalendar?.[0]?.primaryEmail) {
    organizerEmail = destinationCalendar[0].primaryEmail;
  } else if (eventType.secondaryEmailId && eventType.secondaryEmail?.email) {
    organizerEmail = eventType.secondaryEmail.email;
  }

  //udpate cal event responses with latest location value , later used by webhook
  if (reqBody.calEventResponses)
    reqBody.calEventResponses["location"].value = {
      value: platformBookingLocation ?? bookingLocation,
      optionValue: "",
    };

  const eventName = getEventName(eventNameObject);
  let evt: CalendarEvent = {
    bookerUrl,
    type: eventType.slug,
    title: eventName, //this needs to be either forced in english, or fetched for each attendee and organizer separately
    description: eventType.description,
    additionalNotes,
    customInputs,
    startTime: dayjs(reqBody.start).utc().format(),
    endTime: dayjs(reqBody.end).utc().format(),
    organizer: {
      id: organizerUser.id,
      name: organizerUser.name || "Nameless",
      email: organizerEmail,
      username: organizerUser.username || undefined,
      timeZone: organizerUser.timeZone,
      language: { translate: tOrganizer, locale: organizerUser.locale ?? "en" },
      timeFormat: getTimeFormatStringFromUserTimeFormat(organizerUser.timeFormat),
    },
    responses: reqBody.calEventResponses || null,
    userFieldsResponses: reqBody.calEventUserFieldsResponses || null,
    attendees: attendeesList,
    location: platformBookingLocation ?? bookingLocation, // Will be processed by the EventManager later.
    conferenceCredentialId,
    destinationCalendar,
    hideCalendarNotes: eventType.hideCalendarNotes,
    hideCalendarEventDetails: eventType.hideCalendarEventDetails,
    requiresConfirmation: !isConfirmedByDefault,
    eventTypeId: eventType.id,
    // if seats are not enabled we should default true
    seatsShowAttendees: eventType.seatsPerTimeSlot ? eventType.seatsShowAttendees : true,
    seatsPerTimeSlot: eventType.seatsPerTimeSlot,
    seatsShowAvailabilityCount: eventType.seatsPerTimeSlot ? eventType.seatsShowAvailabilityCount : true,
    schedulingType: eventType.schedulingType,
    iCalUID,
    iCalSequence,
    platformClientId,
    platformRescheduleUrl,
    platformCancelUrl,
    platformBookingUrl,
    oneTimePassword: isConfirmedByDefault ? null : undefined,
  };

  if (req.body.thirdPartyRecurringEventId) {
    evt.existingRecurringEvent = {
      recurringEventId: req.body.thirdPartyRecurringEventId,
    };
  }

  if (isTeamEventType && eventType.schedulingType === "COLLECTIVE") {
    evt.destinationCalendar?.push(...teamDestinationCalendars);
  }

  // data needed for triggering webhooks
  const eventTypeInfo: EventTypeInfo = {
    eventTitle: eventType.title,
    eventDescription: eventType.description,
    price: paymentAppData.price,
    currency: eventType.currency,
    length: dayjs(reqBody.end).diff(dayjs(reqBody.start), "minutes"),
  };

  const teamId = await getTeamIdFromEventType({ eventType });

  const triggerForUser = !teamId || (teamId && eventType.parentId);

  const organizerUserId = triggerForUser ? organizerUser.id : null;

  const orgId = await getOrgIdFromMemberOrTeamId({ memberId: organizerUserId, teamId });

  const subscriberOptions: GetSubscriberOptions = {
    userId: organizerUserId,
    eventTypeId,
    triggerEvent: WebhookTriggerEvents.BOOKING_CREATED,
    teamId,
    orgId,
    oAuthClientId: platformClientId,
  };

  const eventTrigger: WebhookTriggerEvents = rescheduleUid
    ? WebhookTriggerEvents.BOOKING_RESCHEDULED
    : WebhookTriggerEvents.BOOKING_CREATED;

  subscriberOptions.triggerEvent = eventTrigger;

  const subscriberOptionsMeetingEnded = {
    userId: triggerForUser ? organizerUser.id : null,
    eventTypeId,
    triggerEvent: WebhookTriggerEvents.MEETING_ENDED,
    teamId,
    orgId,
    oAuthClientId: platformClientId,
  };

  const subscriberOptionsMeetingStarted = {
    userId: triggerForUser ? organizerUser.id : null,
    eventTypeId,
    triggerEvent: WebhookTriggerEvents.MEETING_STARTED,
    teamId,
    orgId,
    oAuthClientId: platformClientId,
  };

  const workflows = await getAllWorkflowsFromEventType(eventType, organizerUser.id);

  if (isTeamEventType) {
    evt.team = {
      members: teamMembers,
      name: eventType.team?.name || "Nameless",
      id: eventType.team?.id ?? 0,
    };
  }

  // For seats, if the booking already exists then we want to add the new attendee to the existing booking
  if (eventType.seatsPerTimeSlot) {
    const newBooking = await handleSeats({
      rescheduleUid,
      reqBookingUid: reqBody.bookingUid,
      eventType,
      evt: { ...evt, bookerUrl },
      invitee,
      allCredentials,
      organizerUser,
      originalRescheduledBooking,
      bookerEmail,
      bookerPhoneNumber,
      tAttendees,
      bookingSeat,
      reqUserId: req.userId,
      rescheduleReason,
      reqBodyUser: reqBody.user,
      noEmail,
      isConfirmedByDefault,
      additionalNotes,
      reqAppsStatus,
      attendeeLanguage,
      paymentAppData,
      fullName,
      smsReminderNumber,
      eventTypeInfo,
      uid,
      eventTypeId,
      reqBodyMetadata: reqBody.metadata,
      subscriberOptions,
      eventTrigger,
      responses,
      workflows,
      rescheduledBy: reqBody.rescheduledBy,
    });

    if (newBooking) {
      req.statusCode = 201;
      const bookingResponse = {
        ...newBooking,
        user: {
          ...newBooking.user,
          email: null,
        },
        paymentRequired: false,
        isDryRun: isDryRun,
        ...(isDryRun ? { troubleshooterData } : {}),
      };
      return {
        ...bookingResponse,
        ...luckyUserResponse,
      };
    } else {
      // Rescheduling logic for the original seated event was handled in handleSeats
      // We want to use new booking logic for the new time slot
      originalRescheduledBooking = null;
      evt.iCalUID = getICalUID({
        attendeeId: bookingSeat?.attendeeId,
      });
    }
  }

  if (reqBody.recurringEventId && eventType.recurringEvent) {
    // Overriding the recurring event configuration count to be the actual number of events booked for
    // the recurring event (equal or less than recurring event configuration count)
    eventType.recurringEvent = Object.assign({}, eventType.recurringEvent, { count: recurringCount });
    evt.recurringEvent = eventType.recurringEvent;
  }

  const changedOrganizer =
    !!originalRescheduledBooking &&
    eventType.schedulingType === SchedulingType.ROUND_ROBIN &&
    originalRescheduledBooking.userId !== evt.organizer.id;

  let results: EventResult<AdditionalInformation & { url?: string; iCalUID?: string }>[] = [];
  let referencesToCreate: PartialReference[] = [];

  let booking: CreatedBooking | null = null;

  loggerWithEventDetails.debug(
    "Going to create booking in DB now",
    safeStringify({
      organizerUser: organizerUser.id,
      attendeesList: attendeesList.map((guest) => ({ timeZone: guest.timeZone })),
      requiresConfirmation: evt.requiresConfirmation,
      isConfirmedByDefault,
      userReschedulingIsOwner,
    })
  );

  try {
    if (!isDryRun) {
      booking = await createBooking({
        uid,
        rescheduledBy: reqBody.rescheduledBy,
        routingFormResponseId: routingFormResponseId,
        reroutingFormResponses: reroutingFormResponses ?? null,
        reqBody: {
          user: reqBody.user,
          metadata: reqBody.metadata,
          recurringEventId: reqBody.recurringEventId,
        },
        eventType: {
          eventTypeData: eventType,
          id: eventTypeId,
          slug: eventTypeSlug,
          organizerUser,
          isConfirmedByDefault,
          paymentAppData,
        },
        input: {
          bookerEmail,
          rescheduleReason,
          changedOrganizer,
          smsReminderNumber,
          responses,
        },
        evt,
        originalRescheduledBooking,
      });

<<<<<<< HEAD
      // @NOTE: Add specific try catch for all subsequent async calls to avoid error
      // Sync Services
      await syncServicesUpdateWebUser(
        await prisma.user.findFirst({
          where: { id: userId },
          select: { id: true, email: true, name: true, username: true, createdDate: true },
        })
=======
    evt.uid = booking?.uid ?? null;
    evt.oneTimePassword = booking?.oneTimePassword ?? null;

    if (booking && booking.id && eventType.seatsPerTimeSlot) {
      const currentAttendee = booking.attendees.find(
        (attendee) =>
          attendee.email === req.body.responses.email ||
          (req.body.responses.attendeePhoneNumber &&
            attendee.phoneNumber === req.body.responses.attendeePhoneNumber)
>>>>>>> 2b104146
      );
      evt.uid = booking.uid ?? null;
      evt.oneTimePassword = booking.oneTimePassword ?? null;

      if (booking && booking.id && eventType.seatsPerTimeSlot) {
        const currentAttendee = booking.attendees.find(
          (attendee) =>
            attendee.email === req.body.responses.email ||
            (req.body.responses.attendeePhoneNumber &&
              attendee.phoneNumber === req.body.responses.attendeePhoneNumber)
        );

        // Save description to bookingSeat
        const uniqueAttendeeId = uuid();
        await prisma.bookingSeat.create({
          data: {
            referenceUid: uniqueAttendeeId,
            data: {
              description: additionalNotes,
              responses,
            },
            booking: {
              connect: {
                id: booking.id,
              },
            },
            attendee: {
              connect: {
                id: currentAttendee?.id,
              },
            },
          },
        });
        evt.attendeeSeatId = uniqueAttendeeId;
      }
    } else {
      const { booking: dryRunBooking, troubleshooterData: _troubleshooterData } = buildDryRunBooking({
        eventTypeId,
        organizerUser,
        eventName,
        startTime: reqBody.start,
        endTime: reqBody.end,
        contactOwnerFromReq,
        contactOwnerEmail,
        allHostUsers,
        isManagedEventType,
      });
      booking = dryRunBooking;
      troubleshooterData = {
        ...troubleshooterData,
        ..._troubleshooterData,
      };
    }
  } catch (_err) {
    const err = getErrorFromUnknown(_err);
    loggerWithEventDetails.error(
      `Booking ${eventTypeId} failed`,
      "Error when saving booking to db",
      err.message
    );
    if (err.code === "P2002") {
      throw new HttpError({ statusCode: 409, message: "booking_conflict" });
    }
    throw err;
  }

  // After polling videoBusyTimes, credentials might have been changed due to refreshment, so query them again.
  const credentials = await refreshCredentials(allCredentials);
  const eventManager = !isDryRun
    ? new EventManager({ ...organizerUser, credentials }, eventType?.metadata?.apps)
    : buildDryRunEventManager();

  let videoCallUrl;

  //this is the actual rescheduling logic
  if (!eventType.seatsPerTimeSlot && originalRescheduledBooking?.uid) {
    log.silly("Rescheduling booking", originalRescheduledBooking.uid);
    // cancel workflow reminders from previous rescheduled booking
    await WorkflowRepository.deleteAllWorkflowReminders(originalRescheduledBooking.workflowReminders);

    evt = addVideoCallDataToEvent(originalRescheduledBooking.references, evt);

    // If organizer is changed in RR event then we need to delete the previous host destination calendar events
    const previousHostDestinationCalendar = originalRescheduledBooking?.destinationCalendar
      ? [originalRescheduledBooking?.destinationCalendar]
      : [];

    if (changedOrganizer) {
      evt.title = getEventName(eventNameObject);
      // location might changed and will be new created in eventManager.create (organizer default location)
      evt.videoCallData = undefined;
      // To prevent "The requested identifier already exists" error while updating event, we need to remove iCalUID
      evt.iCalUID = undefined;
    } else {
      // In case of rescheduling, we need to keep the previous host destination calendar
      evt.destinationCalendar = originalRescheduledBooking?.destinationCalendar
        ? [originalRescheduledBooking?.destinationCalendar]
        : evt.destinationCalendar;
    }

    const updateManager = await eventManager.reschedule(
      evt,
      originalRescheduledBooking.uid,
      undefined,
      changedOrganizer,
      previousHostDestinationCalendar
    );
    // This gets overridden when updating the event - to check if notes have been hidden or not. We just reset this back
    // to the default description when we are sending the emails.
    evt.description = eventType.description;

    results = updateManager.results;
    referencesToCreate = updateManager.referencesToCreate;

    videoCallUrl = evt.videoCallData && evt.videoCallData.url ? evt.videoCallData.url : null;

    // This gets overridden when creating the event - to check if notes have been hidden or not. We just reset this back
    // to the default description when we are sending the emails.
    evt.description = eventType.description;

    const { metadata: videoMetadata, videoCallUrl: _videoCallUrl } = getVideoCallDetails({
      results,
    });

    let metadata: AdditionalInformation = {};
    metadata = videoMetadata;
    videoCallUrl = _videoCallUrl;

    const isThereAnIntegrationError = results && results.some((res) => !res.success);

    if (isThereAnIntegrationError) {
      const error = {
        errorCode: "BookingReschedulingMeetingFailed",
        message: "Booking Rescheduling failed",
      };

      loggerWithEventDetails.error(
        `EventManager.reschedule failure in some of the integrations ${organizerUser.username}`,
        safeStringify({ error, results })
      );
    } else {
      if (results.length) {
        // Handle Google Meet results
        // We use the original booking location since the evt location changes to daily
        if (bookingLocation === MeetLocationType) {
          const googleMeetResult = {
            appName: GoogleMeetMetadata.name,
            type: "conferencing",
            uid: results[0].uid,
            originalEvent: results[0].originalEvent,
          };

          // Find index of google_calendar inside createManager.referencesToCreate
          const googleCalIndex = updateManager.referencesToCreate.findIndex(
            (ref) => ref.type === "google_calendar"
          );
          const googleCalResult = results[googleCalIndex];

          if (!googleCalResult) {
            loggerWithEventDetails.warn("Google Calendar not installed but using Google Meet as location");
            results.push({
              ...googleMeetResult,
              success: false,
              calWarnings: [tOrganizer("google_meet_warning")],
            });
          }

          const googleHangoutLink = Array.isArray(googleCalResult?.updatedEvent)
            ? googleCalResult.updatedEvent[0]?.hangoutLink
            : googleCalResult?.updatedEvent?.hangoutLink ?? googleCalResult?.createdEvent?.hangoutLink;

          if (googleHangoutLink) {
            results.push({
              ...googleMeetResult,
              success: true,
            });

            // Add google_meet to referencesToCreate in the same index as google_calendar
            updateManager.referencesToCreate[googleCalIndex] = {
              ...updateManager.referencesToCreate[googleCalIndex],
              meetingUrl: googleHangoutLink,
            };

            // Also create a new referenceToCreate with type video for google_meet
            updateManager.referencesToCreate.push({
              type: "google_meet_video",
              meetingUrl: googleHangoutLink,
              uid: googleCalResult.uid,
              credentialId: updateManager.referencesToCreate[googleCalIndex].credentialId,
            });
          } else if (googleCalResult && !googleHangoutLink) {
            results.push({
              ...googleMeetResult,
              success: false,
            });
          }
        }
        const createdOrUpdatedEvent = Array.isArray(results[0]?.updatedEvent)
          ? results[0]?.updatedEvent[0]
          : results[0]?.updatedEvent ?? results[0]?.createdEvent;
        metadata.hangoutLink = createdOrUpdatedEvent?.hangoutLink;
        metadata.conferenceData = createdOrUpdatedEvent?.conferenceData;
        metadata.entryPoints = createdOrUpdatedEvent?.entryPoints;
        evt.appsStatus = handleAppsStatus(results, booking, reqAppsStatus);
        videoCallUrl =
          metadata.hangoutLink ||
          createdOrUpdatedEvent?.url ||
          organizerOrFirstDynamicGroupMemberDefaultLocationUrl ||
          getVideoCallUrlFromCalEvent(evt) ||
          videoCallUrl;
      }

      const calendarResult = results.find((result) => result.type.includes("_calendar"));

      evt.iCalUID = Array.isArray(calendarResult?.updatedEvent)
        ? calendarResult?.updatedEvent[0]?.iCalUID
        : calendarResult?.updatedEvent?.iCalUID || undefined;
    }

    evt.appsStatus = handleAppsStatus(results, booking, reqAppsStatus);

    if (noEmail !== true && isConfirmedByDefault) {
      const copyEvent = cloneDeep(evt);
      const copyEventAdditionalInfo = {
        ...copyEvent,
        additionalInformation: metadata,
        additionalNotes, // Resets back to the additionalNote input and not the override value
        cancellationReason: `$RCH$${rescheduleReason ? rescheduleReason : ""}`, // Removable code prefix to differentiate cancellation from rescheduling for email
      };
      loggerWithEventDetails.debug("Emails: Sending rescheduled emails for booking confirmation");

      /*
        handle emails for round robin
          - if booked rr host is the same, then rescheduling email
          - if new rr host is booked, then cancellation email to old host and confirmation email to new host
      */
      if (eventType.schedulingType === SchedulingType.ROUND_ROBIN) {
        const originalBookingMemberEmails: Person[] = [];

        for (const user of originalRescheduledBooking.attendees) {
          const translate = await getTranslation(user.locale ?? "en", "common");
          originalBookingMemberEmails.push({
            name: user.name,
            email: user.email,
            timeZone: user.timeZone,
            phoneNumber: user.phoneNumber,
            language: { translate, locale: user.locale ?? "en" },
          });
        }
        if (originalRescheduledBooking.user) {
          const translate = await getTranslation(originalRescheduledBooking.user.locale ?? "en", "common");
          originalBookingMemberEmails.push({
            ...originalRescheduledBooking.user,
            name: originalRescheduledBooking.user.name || "",
            language: { translate, locale: originalRescheduledBooking.user.locale ?? "en" },
          });
        }

        const newBookingMemberEmails: Person[] =
          copyEvent.team?.members
            .map((member) => member)
            .concat(copyEvent.organizer)
            .concat(copyEvent.attendees) || [];

        const matchOriginalMemberWithNewMember = (originalMember: Person, newMember: Person) => {
          return originalMember.email === newMember.email;
        };

        // scheduled Emails
        const newBookedMembers = newBookingMemberEmails.filter(
          (member) =>
            !originalBookingMemberEmails.find((originalMember) =>
              matchOriginalMemberWithNewMember(originalMember, member)
            )
        );
        // cancelled Emails
        const cancelledMembers = originalBookingMemberEmails.filter(
          (member) =>
            !newBookingMemberEmails.find((newMember) => matchOriginalMemberWithNewMember(member, newMember))
        );
        // rescheduled Emails
        const rescheduledMembers = newBookingMemberEmails.filter((member) =>
          originalBookingMemberEmails.find((orignalMember) =>
            matchOriginalMemberWithNewMember(orignalMember, member)
          )
        );

        if (!isDryRun) {
          sendRoundRobinRescheduledEmailsAndSMS(
            copyEventAdditionalInfo,
            rescheduledMembers,
            eventType.metadata
          );
          sendRoundRobinScheduledEmailsAndSMS({
            calEvent: copyEventAdditionalInfo,
            members: newBookedMembers,
            eventTypeMetadata: eventType.metadata,
          });
          sendRoundRobinCancelledEmailsAndSMS(copyEventAdditionalInfo, cancelledMembers, eventType.metadata);
        }
      } else {
        if (!isDryRun) {
          // send normal rescheduled emails (non round robin event, where organizers stay the same)
          await sendRescheduledEmailsAndSMS(
            {
              ...copyEvent,
              additionalInformation: metadata,
              additionalNotes, // Resets back to the additionalNote input and not the override value
              cancellationReason: `$RCH$${rescheduleReason ? rescheduleReason : ""}`, // Removable code prefix to differentiate cancellation from rescheduling for email
            },
            eventType?.metadata
          );
        }
      }
    }
    // If it's not a reschedule, doesn't require confirmation and there's no price,
    // Create a booking
  } else if (isConfirmedByDefault) {
    // Use EventManager to conditionally use all needed integrations.
    const createManager = await eventManager.create(evt);
    if (evt.location) {
      booking.location = evt.location;
    }
    // This gets overridden when creating the event - to check if notes have been hidden or not. We just reset this back
    // to the default description when we are sending the emails.
    evt.description = eventType.description;

    results = createManager.results;
    referencesToCreate = createManager.referencesToCreate;
    videoCallUrl = evt.videoCallData && evt.videoCallData.url ? evt.videoCallData.url : null;

    if (results.length > 0 && results.every((res) => !res.success)) {
      const error = {
        errorCode: "BookingCreatingMeetingFailed",
        message: "Booking failed",
      };

      loggerWithEventDetails.error(
        `EventManager.create failure in some of the integrations ${organizerUser.username}`,
        safeStringify({ error, results })
      );
    } else {
      const additionalInformation: AdditionalInformation = {};

      if (results.length) {
        // Handle Google Meet results
        // We use the original booking location since the evt location changes to daily
        if (bookingLocation === MeetLocationType) {
          const googleMeetResult = {
            appName: GoogleMeetMetadata.name,
            type: "conferencing",
            uid: results[0].uid,
            originalEvent: results[0].originalEvent,
          };

          // Find index of google_calendar inside createManager.referencesToCreate
          const googleCalIndex = createManager.referencesToCreate.findIndex(
            (ref) => ref.type === "google_calendar"
          );
          const googleCalResult = results[googleCalIndex];

          if (!googleCalResult) {
            loggerWithEventDetails.warn("Google Calendar not installed but using Google Meet as location");
            results.push({
              ...googleMeetResult,
              success: false,
              calWarnings: [tOrganizer("google_meet_warning")],
            });
          }

          if (googleCalResult?.createdEvent?.hangoutLink) {
            results.push({
              ...googleMeetResult,
              success: true,
            });

            // Add google_meet to referencesToCreate in the same index as google_calendar
            createManager.referencesToCreate[googleCalIndex] = {
              ...createManager.referencesToCreate[googleCalIndex],
              meetingUrl: googleCalResult.createdEvent.hangoutLink,
            };

            // Also create a new referenceToCreate with type video for google_meet
            createManager.referencesToCreate.push({
              type: "google_meet_video",
              meetingUrl: googleCalResult.createdEvent.hangoutLink,
              uid: googleCalResult.uid,
              credentialId: createManager.referencesToCreate[googleCalIndex].credentialId,
            });
          } else if (googleCalResult && !googleCalResult.createdEvent?.hangoutLink) {
            results.push({
              ...googleMeetResult,
              success: false,
            });
          }
        }
        // TODO: Handle created event metadata more elegantly
        additionalInformation.hangoutLink = results[0].createdEvent?.hangoutLink;
        additionalInformation.conferenceData = results[0].createdEvent?.conferenceData;
        additionalInformation.entryPoints = results[0].createdEvent?.entryPoints;
        evt.appsStatus = handleAppsStatus(results, booking, reqAppsStatus);
        videoCallUrl =
          additionalInformation.hangoutLink ||
          organizerOrFirstDynamicGroupMemberDefaultLocationUrl ||
          videoCallUrl;

        if (!isDryRun && evt.iCalUID !== booking.iCalUID) {
          // The eventManager could change the iCalUID. At this point we can update the DB record
          await prisma.booking.update({
            where: {
              id: booking.id,
            },
            data: {
              iCalUID: evt.iCalUID || booking.iCalUID,
            },
          });
        }
      }
      if (noEmail !== true) {
        let isHostConfirmationEmailsDisabled = false;
        let isAttendeeConfirmationEmailDisabled = false;

        isHostConfirmationEmailsDisabled =
          eventType.metadata?.disableStandardEmails?.confirmation?.host || false;
        isAttendeeConfirmationEmailDisabled =
          eventType.metadata?.disableStandardEmails?.confirmation?.attendee || false;

        if (isHostConfirmationEmailsDisabled) {
          isHostConfirmationEmailsDisabled = allowDisablingHostConfirmationEmails(workflows);
        }

        if (isAttendeeConfirmationEmailDisabled) {
          isAttendeeConfirmationEmailDisabled = allowDisablingAttendeeConfirmationEmails(workflows);
        }

        loggerWithEventDetails.debug(
          "Emails: Sending scheduled emails for booking confirmation",
          safeStringify({
            calEvent: getPiiFreeCalendarEvent(evt),
          })
        );

        if (!isDryRun) {
          await sendScheduledEmailsAndSMS(
            {
              ...evt,
              additionalInformation,
              additionalNotes,
              customInputs,
            },
            eventNameObject,
            isHostConfirmationEmailsDisabled,
            isAttendeeConfirmationEmailDisabled,
            eventType.metadata
          );
        }
      }
    }
  } else {
    // If isConfirmedByDefault is false, then booking can't be considered ACCEPTED and thus EventManager has no role to play. Booking is created as PENDING
    loggerWithEventDetails.debug(
      `EventManager doesn't need to create or reschedule event for booking ${organizerUser.username}`,
      safeStringify({
        calEvent: getPiiFreeCalendarEvent(evt),
        isConfirmedByDefault,
        paymentValue: paymentAppData.price,
      })
    );
  }

  const bookingRequiresPayment =
    !Number.isNaN(paymentAppData.price) &&
    paymentAppData.price > 0 &&
    !originalRescheduledBooking?.paid &&
    !!booking;

  if (!isConfirmedByDefault && noEmail !== true && !bookingRequiresPayment) {
    loggerWithEventDetails.debug(
      `Emails: Booking ${organizerUser.username} requires confirmation, sending request emails`,
      safeStringify({
        calEvent: getPiiFreeCalendarEvent(evt),
      })
    );
    if (!isDryRun) {
      await sendOrganizerRequestEmail({ ...evt, additionalNotes }, eventType.metadata);
      await sendAttendeeRequestEmailAndSMS({ ...evt, additionalNotes }, attendeesList[0], eventType.metadata);
    }
  }

  if (booking.location?.startsWith("http")) {
    videoCallUrl = booking.location;
  }

  const metadata = videoCallUrl
    ? {
        videoCallUrl: getVideoCallUrlFromCalEvent(evt) || videoCallUrl,
      }
    : undefined;

  const webhookData: EventPayloadType = {
    ...evt,
    ...eventTypeInfo,
    bookingId: booking?.id,
    rescheduleId: originalRescheduledBooking?.id || undefined,
    rescheduleUid,
    rescheduleStartTime: originalRescheduledBooking?.startTime
      ? dayjs(originalRescheduledBooking?.startTime).utc().format()
      : undefined,
    rescheduleEndTime: originalRescheduledBooking?.endTime
      ? dayjs(originalRescheduledBooking?.endTime).utc().format()
      : undefined,
    metadata: { ...metadata, ...reqBody.metadata },
    eventTypeId,
    status: "ACCEPTED",
    smsReminderNumber: booking?.smsReminderNumber || undefined,
    rescheduledBy: reqBody.rescheduledBy,
  };

  if (bookingRequiresPayment) {
    loggerWithEventDetails.debug(`Booking ${organizerUser.username} requires payment`);
    // Load credentials.app.categories
    const credentialPaymentAppCategories = await prisma.credential.findMany({
      where: {
        ...(paymentAppData.credentialId ? { id: paymentAppData.credentialId } : { userId: organizerUser.id }),
        app: {
          categories: {
            hasSome: ["payment"],
          },
        },
      },
      select: {
        key: true,
        appId: true,
        app: {
          select: {
            categories: true,
            dirName: true,
          },
        },
      },
    });
    const eventTypePaymentAppCredential = credentialPaymentAppCategories.find((credential) => {
      return credential.appId === paymentAppData.appId;
    });

    if (!eventTypePaymentAppCredential) {
      throw new HttpError({ statusCode: 400, message: "Missing payment credentials" });
    }

    // Convert type of eventTypePaymentAppCredential to appId: EventTypeAppList
    if (!booking.user) booking.user = organizerUser;
    const payment = await handlePayment(
      evt,
      eventType,
      eventTypePaymentAppCredential as IEventTypePaymentCredentialType,
      booking,
      fullName,
      bookerEmail,
      bookerPhoneNumber
    );
    const subscriberOptionsPaymentInitiated: GetSubscriberOptions = {
      userId: triggerForUser ? organizerUser.id : null,
      eventTypeId,
      triggerEvent: WebhookTriggerEvents.BOOKING_PAYMENT_INITIATED,
      teamId,
      orgId,
      oAuthClientId: platformClientId,
    };
    await handleWebhookTrigger({
      subscriberOptions: subscriberOptionsPaymentInitiated,
      eventTrigger: WebhookTriggerEvents.BOOKING_PAYMENT_INITIATED,
      webhookData: {
        ...webhookData,
        paymentId: payment?.id,
      },
    });

    req.statusCode = 201;
    // TODO: Refactor better so this booking object is not passed
    // all around and instead the individual fields are sent as args.
    const bookingResponse = {
      ...booking,
      user: {
        ...booking.user,
        email: null,
      },
    };

    return {
      ...bookingResponse,
      ...luckyUserResponse,
      message: "Payment required",
      paymentRequired: true,
      paymentUid: payment?.uid,
      paymentId: payment?.id,
      isDryRun,
      ...(isDryRun ? { troubleshooterData } : {}),
    };
  }

  loggerWithEventDetails.debug(`Booking ${organizerUser.username} completed`);

  // We are here so, booking doesn't require payment and booking is also created in DB already, through createBooking call
  if (isConfirmedByDefault) {
    const subscribersMeetingEnded = await getWebhooks(subscriberOptionsMeetingEnded);
    const subscribersMeetingStarted = await getWebhooks(subscriberOptionsMeetingStarted);

    let deleteWebhookScheduledTriggerPromise: Promise<unknown> = Promise.resolve();
    const scheduleTriggerPromises = [];

    if (rescheduleUid && originalRescheduledBooking) {
      //delete all scheduled triggers for meeting ended and meeting started of booking
      deleteWebhookScheduledTriggerPromise = deleteWebhookScheduledTriggers({
        booking: originalRescheduledBooking,
      });
    }

    if (booking && booking.status === BookingStatus.ACCEPTED) {
      for (const subscriber of subscribersMeetingEnded) {
        scheduleTriggerPromises.push(
          scheduleTrigger({
            booking,
            subscriberUrl: subscriber.subscriberUrl,
            subscriber,
            triggerEvent: WebhookTriggerEvents.MEETING_ENDED,
          })
        );
      }

      for (const subscriber of subscribersMeetingStarted) {
        scheduleTriggerPromises.push(
          scheduleTrigger({
            booking,
            subscriberUrl: subscriber.subscriberUrl,
            subscriber,
            triggerEvent: WebhookTriggerEvents.MEETING_STARTED,
          })
        );
      }
    }

    await Promise.all([deleteWebhookScheduledTriggerPromise, ...scheduleTriggerPromises]).catch((error) => {
      loggerWithEventDetails.error(
        "Error while scheduling or canceling webhook triggers",
        JSON.stringify({ error })
      );
    });

    // Send Webhook call if hooked to BOOKING_CREATED & BOOKING_RESCHEDULED
    await handleWebhookTrigger({ subscriberOptions, eventTrigger, webhookData });
  } else {
    // if eventType requires confirmation we will trigger the BOOKING REQUESTED Webhook
    const eventTrigger: WebhookTriggerEvents = WebhookTriggerEvents.BOOKING_REQUESTED;
    subscriberOptions.triggerEvent = eventTrigger;
    webhookData.status = "PENDING";
    await handleWebhookTrigger({ subscriberOptions, eventTrigger, webhookData });
  }

  try {
    if (hasHashedBookingLink && reqBody.hashedLink && !isDryRun) {
      await prisma.hashedLink.delete({
        where: {
          link: reqBody.hashedLink as string,
        },
      });
    }
  } catch (error) {
    loggerWithEventDetails.error("Error while updating hashed link", JSON.stringify({ error }));
  }

  if (!booking) throw new HttpError({ statusCode: 400, message: "Booking failed" });

  try {
    if (!isDryRun) {
      await prisma.booking.update({
        where: {
          uid: booking.uid,
        },
        data: {
          location: evt.location,
          metadata: { ...(typeof booking.metadata === "object" && booking.metadata), ...metadata },
          references: {
            createMany: {
              data: referencesToCreate,
            },
          },
        },
      });
    }
  } catch (error) {
    loggerWithEventDetails.error("Error while creating booking references", JSON.stringify({ error }));
  }

  const evtWithMetadata = {
    ...evt,
    metadata,
    eventType: { slug: eventType.slug, schedulingType: eventType.schedulingType, hosts: eventType.hosts },
    bookerUrl,
  };

  if (!eventType.metadata?.disableStandardEmails?.all?.attendee) {
    await scheduleMandatoryReminder(
      evtWithMetadata,
      workflows,
      !isConfirmedByDefault,
      !!eventType.owner?.hideBranding,
      evt.attendeeSeatId
    );
  }

  try {
    await scheduleWorkflowReminders({
      workflows,
      smsReminderNumber: smsReminderNumber || null,
      calendarEvent: evtWithMetadata,
      isNotConfirmed: rescheduleUid ? false : !isConfirmedByDefault,
      isRescheduleEvent: !!rescheduleUid,
      isFirstRecurringEvent: req.body.allRecurringDates ? req.body.isFirstRecurringSlot : undefined,
      hideBranding: !!eventType.owner?.hideBranding,
      seatReferenceUid: evt.attendeeSeatId,
    });
  } catch (error) {
    loggerWithEventDetails.error("Error while scheduling workflow reminders", JSON.stringify({ error }));
  }

  try {
    if (isConfirmedByDefault && (booking.location === DailyLocationType || booking.location?.trim() === "")) {
      await scheduleNoShowTriggers({
        booking: { startTime: booking.startTime, id: booking.id },
        triggerForUser,
        organizerUser: { id: organizerUser.id },
        eventTypeId,
        teamId,
        orgId,
      });
    }
  } catch (error) {
    loggerWithEventDetails.error("Error while scheduling no show triggers", JSON.stringify({ error }));
  }

  // booking successful
  req.statusCode = 201;

  // TODO: Refactor better so this booking object is not passed
  // all around and instead the individual fields are sent as args.
  const bookingResponse = {
    ...booking,
    user: {
      ...booking.user,
      email: null,
    },
    paymentRequired: false,
  };

  return {
    ...bookingResponse,
    ...luckyUserResponse,
    isDryRun,
    ...(isDryRun ? { troubleshooterData } : {}),
    references: referencesToCreate,
    seatReferenceUid: evt.attendeeSeatId,
  };
}

export default handler;<|MERGE_RESOLUTION|>--- conflicted
+++ resolved
@@ -2,7 +2,7 @@
 // eslint-disable-next-line no-restricted-imports
 import { cloneDeep } from "lodash";
 import type { NextApiRequest } from "next";
-import short, { uuid } from "short-uuid";
+import short from "short-uuid";
 import { v5 as uuidv5 } from "uuid";
 
 import processExternalId from "@calcom/app-store/_utils/calendars/processExternalId";
@@ -1158,60 +1158,8 @@
         originalRescheduledBooking,
       });
 
-<<<<<<< HEAD
-      // @NOTE: Add specific try catch for all subsequent async calls to avoid error
-      // Sync Services
-      await syncServicesUpdateWebUser(
-        await prisma.user.findFirst({
-          where: { id: userId },
-          select: { id: true, email: true, name: true, username: true, createdDate: true },
-        })
-=======
-    evt.uid = booking?.uid ?? null;
-    evt.oneTimePassword = booking?.oneTimePassword ?? null;
-
-    if (booking && booking.id && eventType.seatsPerTimeSlot) {
-      const currentAttendee = booking.attendees.find(
-        (attendee) =>
-          attendee.email === req.body.responses.email ||
-          (req.body.responses.attendeePhoneNumber &&
-            attendee.phoneNumber === req.body.responses.attendeePhoneNumber)
->>>>>>> 2b104146
-      );
       evt.uid = booking.uid ?? null;
       evt.oneTimePassword = booking.oneTimePassword ?? null;
-
-      if (booking && booking.id && eventType.seatsPerTimeSlot) {
-        const currentAttendee = booking.attendees.find(
-          (attendee) =>
-            attendee.email === req.body.responses.email ||
-            (req.body.responses.attendeePhoneNumber &&
-              attendee.phoneNumber === req.body.responses.attendeePhoneNumber)
-        );
-
-        // Save description to bookingSeat
-        const uniqueAttendeeId = uuid();
-        await prisma.bookingSeat.create({
-          data: {
-            referenceUid: uniqueAttendeeId,
-            data: {
-              description: additionalNotes,
-              responses,
-            },
-            booking: {
-              connect: {
-                id: booking.id,
-              },
-            },
-            attendee: {
-              connect: {
-                id: currentAttendee?.id,
-              },
-            },
-          },
-        });
-        evt.attendeeSeatId = uniqueAttendeeId;
-      }
     } else {
       const { booking: dryRunBooking, troubleshooterData: _troubleshooterData } = buildDryRunBooking({
         eventTypeId,
