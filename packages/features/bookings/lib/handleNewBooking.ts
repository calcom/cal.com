--- conflicted
+++ resolved
@@ -720,7 +720,6 @@
     const dynamicEventSlugRef = !eventTypeId ? eventTypeSlug : null;
     const dynamicGroupSlugRef = !eventTypeId ? (reqBody.user as string).toLowerCase() : null;
 
-<<<<<<< HEAD
     // If the user is not the owner of the event, new booking should be always pending.
     // Otherwise, an owner rescheduling should be always accepted.
     // Before comparing make sure that userId is set, otherwise undefined === undefined
@@ -750,8 +749,6 @@
       return retObj;
     });
 
-=======
->>>>>>> f401aa76
     const newBookingData: Prisma.BookingCreateInput = {
       uid,
       title: evt.title,
