import type { App, Attendee, DestinationCalendar, EventTypeCustomInput } from "@prisma/client";
import { Prisma } from "@prisma/client";
import async from "async";
import { isValidPhoneNumber } from "libphonenumber-js";
// eslint-disable-next-line no-restricted-imports
import { cloneDeep } from "lodash";
import type { NextApiRequest } from "next";
import short, { uuid } from "short-uuid";
import type { Logger } from "tslog";
import { v5 as uuidv5 } from "uuid";
import z from "zod";

import { getCalendar } from "@calcom/app-store/_utils/getCalendar";
import { metadata as GoogleMeetMetadata } from "@calcom/app-store/googlevideo/_metadata";
import type { LocationObject } from "@calcom/app-store/locations";
import {
  getLocationValueForDB,
  MeetLocationType,
  OrganizerDefaultConferencingAppType,
} from "@calcom/app-store/locations";
import type { EventTypeAppsList } from "@calcom/app-store/utils";
import { getAppFromSlug } from "@calcom/app-store/utils";
import EventManager from "@calcom/core/EventManager";
import { getEventName } from "@calcom/core/event";
import { getUserAvailability } from "@calcom/core/getUserAvailability";
import { deleteMeeting } from "@calcom/core/videoClient";
import dayjs from "@calcom/dayjs";
import { scheduleMandatoryReminder } from "@calcom/ee/workflows/lib/reminders/scheduleMandatoryReminder";
import {
  sendAttendeeRequestEmail,
  sendOrganizerRequestEmail,
  sendRescheduledEmails,
  sendRescheduledSeatEmail,
  sendRoundRobinCancelledEmails,
  sendRoundRobinRescheduledEmails,
  sendRoundRobinScheduledEmails,
  sendScheduledEmails,
  sendScheduledSeatsEmails,
} from "@calcom/emails";
import getICalUID from "@calcom/emails/lib/getICalUID";
import { getBookingFieldsWithSystemFields } from "@calcom/features/bookings/lib/getBookingFields";
import { getCalEventResponses } from "@calcom/features/bookings/lib/getCalEventResponses";
import { handleWebhookTrigger } from "@calcom/features/bookings/lib/handleWebhookTrigger";
import { isEventTypeLoggingEnabled } from "@calcom/features/bookings/lib/isEventTypeLoggingEnabled";
import { userOrgQuery } from "@calcom/features/ee/organizations/lib/orgDomains";
import {
  allowDisablingAttendeeConfirmationEmails,
  allowDisablingHostConfirmationEmails,
} from "@calcom/features/ee/workflows/lib/allowDisablingStandardEmails";
import {
  cancelWorkflowReminders,
  scheduleWorkflowReminders,
} from "@calcom/features/ee/workflows/lib/reminders/reminderScheduler";
import { getFullName } from "@calcom/features/form-builder/utils";
import type { GetSubscriberOptions } from "@calcom/features/webhooks/lib/getWebhooks";
import getWebhooks from "@calcom/features/webhooks/lib/getWebhooks";
import { cancelScheduledJobs, scheduleTrigger } from "@calcom/features/webhooks/lib/scheduleTrigger";
import { isPrismaObjOrUndefined, parseRecurringEvent } from "@calcom/lib";
import { getVideoCallUrlFromCalEvent } from "@calcom/lib/CalEventParser";
import { getDefaultEvent, getUsernameList } from "@calcom/lib/defaultEvents";
import { ErrorCode } from "@calcom/lib/errorCodes";
import { getErrorFromUnknown } from "@calcom/lib/errors";
import getPaymentAppData from "@calcom/lib/getPaymentAppData";
import { getTeamIdFromEventType } from "@calcom/lib/getTeamIdFromEventType";
import { HttpError } from "@calcom/lib/http-error";
import isOutOfBounds, { BookingDateInPastError } from "@calcom/lib/isOutOfBounds";
import logger from "@calcom/lib/logger";
import { handlePayment } from "@calcom/lib/payment/handlePayment";
import { getPiiFreeCalendarEvent, getPiiFreeEventType, getPiiFreeUser } from "@calcom/lib/piiFreeData";
import { safeStringify } from "@calcom/lib/safeStringify";
import { checkBookingLimits, checkDurationLimits, getLuckyUser } from "@calcom/lib/server";
import { getBookerUrl } from "@calcom/lib/server/getBookerUrl";
import { getTranslation } from "@calcom/lib/server/i18n";
import { slugify } from "@calcom/lib/slugify";
import { updateWebUser as syncServicesUpdateWebUser } from "@calcom/lib/sync/SyncServiceManager";
import { getTimeFormatStringFromUserTimeFormat } from "@calcom/lib/timeFormat";
import prisma, { userSelect } from "@calcom/prisma";
import type { BookingReference } from "@calcom/prisma/client";
import { BookingStatus, SchedulingType, WebhookTriggerEvents } from "@calcom/prisma/enums";
import { credentialForCalendarServiceSelect } from "@calcom/prisma/selects/credential";
import {
  bookingCreateSchemaLegacyPropsForApi,
  customInputSchema,
  EventTypeMetaDataSchema,
  userMetadata as userMetadataSchema,
} from "@calcom/prisma/zod-utils";
import type { BufferedBusyTime } from "@calcom/types/BufferedBusyTime";
import type {
  AdditionalInformation,
  AppsStatus,
  CalendarEvent,
  IntervalLimit,
  Person,
} from "@calcom/types/Calendar";
import type { CredentialPayload } from "@calcom/types/Credential";
import type { EventResult, PartialReference } from "@calcom/types/EventManager";

import type { EventTypeInfo } from "../../webhooks/lib/sendPayload";
<<<<<<< HEAD
import getBookingResponsesSchema from "./getBookingResponsesSchema";
import { sendEventScheduledMessages } from "./sendBookingMessages";
=======
import getBookingDataSchema from "./getBookingDataSchema";
>>>>>>> a323e06e

const translator = short();
const log = logger.getSubLogger({ prefix: ["[api] book:user"] });

type User = Prisma.UserGetPayload<typeof userSelect>;
type BufferedBusyTimes = BufferedBusyTime[];
type BookingType = Prisma.PromiseReturnType<typeof getOriginalRescheduledBooking>;
type Booking = Prisma.PromiseReturnType<typeof createBooking>;
export type NewBookingEventType =
  | Awaited<ReturnType<typeof getDefaultEvent>>
  | Awaited<ReturnType<typeof getEventTypesFromDB>>;

// Work with Typescript to require reqBody.end
type ReqBodyWithoutEnd = z.infer<ReturnType<typeof getBookingDataSchema>>;
type ReqBodyWithEnd = ReqBodyWithoutEnd & { end: string };

interface IEventTypePaymentCredentialType {
  appId: EventTypeAppsList;
  app: {
    categories: App["categories"];
    dirName: string;
  };
  key: Prisma.JsonValue;
}

/**
 * Refreshes a Credential with fresh data from the database.
 *
 * @param credential
 */
async function refreshCredential(credential: CredentialPayload): Promise<CredentialPayload> {
  const newCredential = await prisma.credential.findUnique({
    where: {
      id: credential.id,
    },
    select: credentialForCalendarServiceSelect,
  });

  if (!newCredential) {
    return credential;
  } else {
    return newCredential;
  }
}

/**
 * Refreshes the given set of credentials.
 *
 * @param credentials
 */
async function refreshCredentials(credentials: Array<CredentialPayload>): Promise<Array<CredentialPayload>> {
  return await async.mapLimit(credentials, 5, refreshCredential);
}

/**
 * Gets credentials from the user, team, and org if applicable
 *
 */
const getAllCredentials = async (
  user: User & { credentials: CredentialPayload[] },
  eventType: Awaited<ReturnType<typeof getEventTypesFromDB>>
) => {
  const allCredentials = user.credentials;

  // If it's a team event type query for team credentials
  if (eventType.team?.id) {
    const teamCredentialsQuery = await prisma.credential.findMany({
      where: {
        teamId: eventType.team.id,
      },
      select: credentialForCalendarServiceSelect,
    });
    allCredentials.push(...teamCredentialsQuery);
  }

  // If it's a managed event type, query for the parent team's credentials
  if (eventType.parentId) {
    const teamCredentialsQuery = await prisma.team.findFirst({
      where: {
        eventTypes: {
          some: {
            id: eventType.parentId,
          },
        },
      },
      select: {
        credentials: {
          select: credentialForCalendarServiceSelect,
        },
      },
    });
    if (teamCredentialsQuery?.credentials) {
      allCredentials.push(...teamCredentialsQuery?.credentials);
    }
  }

  // If the user is a part of an organization, query for the organization's credentials
  if (user?.organizationId) {
    const org = await prisma.team.findUnique({
      where: {
        id: user.organizationId,
      },
      select: {
        credentials: {
          select: credentialForCalendarServiceSelect,
        },
      },
    });

    if (org?.credentials) {
      allCredentials.push(...org.credentials);
    }
  }

  return allCredentials;
};

const getMessagingCredentials = (credentials: Credential[]) => {
  return credentials.filter((credential) => credential.appId === "slack") as Credential[];
};

// if true, there are conflicts.
function checkForConflicts(busyTimes: BufferedBusyTimes, time: dayjs.ConfigType, length: number) {
  // Early return
  if (!Array.isArray(busyTimes) || busyTimes.length < 1) {
    return false; // guaranteed no conflicts when there is no busy times.
  }

  for (const busyTime of busyTimes) {
    const startTime = dayjs(busyTime.start);
    const endTime = dayjs(busyTime.end);
    // Check if time is between start and end times
    if (dayjs(time).isBetween(startTime, endTime, null, "[)")) {
      log.error(
        `NAUF: start between a busy time slot ${safeStringify({
          ...busyTime,
          time: dayjs(time).format(),
        })}`
      );
      return true;
    }
    // Check if slot end time is between start and end time
    if (dayjs(time).add(length, "minutes").isBetween(startTime, endTime)) {
      log.error(
        `NAUF: Ends between a busy time slot ${safeStringify({
          ...busyTime,
          time: dayjs(time).add(length, "minutes").format(),
        })}`
      );
      return true;
    }
    // Check if startTime is between slot
    if (startTime.isBetween(dayjs(time), dayjs(time).add(length, "minutes"))) {
      return true;
    }
  }
  return false;
}

export const getEventTypesFromDB = async (eventTypeId: number) => {
  const eventType = await prisma.eventType.findUniqueOrThrow({
    where: {
      id: eventTypeId,
    },
    select: {
      id: true,
      customInputs: true,
      disableGuests: true,
      users: {
        select: {
          credentials: {
            select: credentialForCalendarServiceSelect,
          },
          ...userSelect.select,
        },
      },
      slug: true,
      team: {
        select: {
          id: true,
          name: true,
        },
      },
      bookingFields: true,
      title: true,
      length: true,
      eventName: true,
      schedulingType: true,
      description: true,
      periodType: true,
      periodStartDate: true,
      periodEndDate: true,
      periodDays: true,
      periodCountCalendarDays: true,
      lockTimeZoneToggleOnBookingPage: true,
      requiresConfirmation: true,
      requiresBookerEmailVerification: true,
      userId: true,
      price: true,
      currency: true,
      metadata: true,
      destinationCalendar: true,
      hideCalendarNotes: true,
      seatsPerTimeSlot: true,
      recurringEvent: true,
      seatsShowAttendees: true,
      seatsShowAvailabilityCount: true,
      bookingLimits: true,
      durationLimits: true,
      parentId: true,
      owner: {
        select: {
          hideBranding: true,
        },
      },
      workflows: {
        include: {
          workflow: {
            include: {
              steps: true,
            },
          },
        },
      },
      locations: true,
      timeZone: true,
      schedule: {
        select: {
          availability: true,
          timeZone: true,
        },
      },
      hosts: {
        select: {
          isFixed: true,
          user: {
            select: {
              credentials: {
                select: credentialForCalendarServiceSelect,
              },
              ...userSelect.select,
              organization: {
                select: {
                  slug: true,
                },
              },
            },
          },
        },
      },
      availability: {
        select: {
          date: true,
          startTime: true,
          endTime: true,
          days: true,
        },
      },
    },
  });

  return {
    ...eventType,
    metadata: EventTypeMetaDataSchema.parse(eventType?.metadata || {}),
    recurringEvent: parseRecurringEvent(eventType?.recurringEvent),
    customInputs: customInputSchema.array().parse(eventType?.customInputs || []),
    locations: (eventType?.locations ?? []) as LocationObject[],
    bookingFields: getBookingFieldsWithSystemFields(eventType || {}),
    isDynamic: false,
  };
};

type IsFixedAwareUser = User & {
  isFixed: boolean;
  credentials: CredentialPayload[];
  organization: { slug: string };
};

const loadUsers = async (
  eventType: NewBookingEventType,
  dynamicUserList: string[],
  reqHeadersHost: string | undefined
) => {
  try {
    if (!eventType.id) {
      if (!Array.isArray(dynamicUserList) || dynamicUserList.length === 0) {
        throw new Error("dynamicUserList is not properly defined or empty.");
      }

      const users = await prisma.user.findMany({
        where: {
          username: { in: dynamicUserList },
          organization: userOrgQuery(reqHeadersHost ? reqHeadersHost.replace(/^https?:\/\//, "") : ""),
        },
        select: {
          ...userSelect.select,
          credentials: {
            select: credentialForCalendarServiceSelect,
          },
          metadata: true,
        },
      });

      return users;
    }
    const hosts = eventType.hosts || [];

    if (!Array.isArray(hosts)) {
      throw new Error("eventType.hosts is not properly defined.");
    }

    const users = hosts.map(({ user, isFixed }) => ({
      ...user,
      isFixed,
    }));

    return users.length ? users : eventType.users;
  } catch (error) {
    if (error instanceof HttpError || error instanceof Prisma.PrismaClientKnownRequestError) {
      throw new HttpError({ statusCode: 400, message: error.message });
    }
    throw new HttpError({ statusCode: 500, message: "Unable to load users" });
  }
};

async function ensureAvailableUsers(
  eventType: Awaited<ReturnType<typeof getEventTypesFromDB>> & {
    users: IsFixedAwareUser[];
  },
  input: { dateFrom: string; dateTo: string; timeZone: string; originalRescheduledBooking?: BookingType },
  loggerWithEventDetails: Logger<unknown>
) {
  const availableUsers: IsFixedAwareUser[] = [];
  const duration = dayjs(input.dateTo).diff(input.dateFrom, "minute");

  const originalBookingDuration = input.originalRescheduledBooking
    ? dayjs(input.originalRescheduledBooking.endTime).diff(
        dayjs(input.originalRescheduledBooking.startTime),
        "minutes"
      )
    : undefined;

  /** Let's start checking for availability */
  for (const user of eventType.users) {
    const { dateRanges, busy: bufferedBusyTimes } = await getUserAvailability(
      {
        userId: user.id,
        eventTypeId: eventType.id,
        duration: originalBookingDuration,
        ...input,
      },
      {
        user,
        eventType,
        rescheduleUid: input.originalRescheduledBooking?.uid ?? null,
      }
    );

    log.debug(
      "calendarBusyTimes==>>>",
      JSON.stringify({ bufferedBusyTimes, dateRanges, isRecurringEvent: eventType.recurringEvent })
    );

    if (!dateRanges.length) {
      // user does not have availability at this time, skip user.
      continue;
    }

    let foundConflict = false;

    let dateRangeForBooking = false;

    //check if event time is within the date range
    for (const dateRange of dateRanges) {
      if (
        (dayjs.utc(input.dateFrom).isAfter(dateRange.start) ||
          dayjs.utc(input.dateFrom).isSame(dateRange.start)) &&
        (dayjs.utc(input.dateTo).isBefore(dateRange.end) || dayjs.utc(input.dateTo).isSame(dateRange.end))
      ) {
        dateRangeForBooking = true;
        break;
      }
    }

    if (!dateRangeForBooking) {
      continue;
    }

    try {
      foundConflict = checkForConflicts(bufferedBusyTimes, input.dateFrom, duration);
    } catch {
      log.debug({
        message: "Unable set isAvailableToBeBooked. Using true. ",
      });
    }
    // no conflicts found, add to available users.
    if (!foundConflict) {
      availableUsers.push(user);
    }
  }
  if (!availableUsers.length) {
    loggerWithEventDetails.error(`No available users found.`);
    throw new Error(ErrorCode.NoAvailableUsersFound);
  }
  return availableUsers;
}

async function getOriginalRescheduledBooking(uid: string, seatsEventType?: boolean) {
  return prisma.booking.findFirst({
    where: {
      uid: uid,
      status: {
        in: [BookingStatus.ACCEPTED, BookingStatus.CANCELLED, BookingStatus.PENDING],
      },
    },
    include: {
      attendees: {
        select: {
          name: true,
          email: true,
          locale: true,
          timeZone: true,
          ...(seatsEventType && { bookingSeat: true, id: true }),
        },
      },
      user: {
        select: {
          id: true,
          name: true,
          email: true,
          locale: true,
          timeZone: true,
          destinationCalendar: true,
          credentials: {
            select: {
              id: true,
              userId: true,
              key: true,
              type: true,
              teamId: true,
              appId: true,
              invalid: true,
              user: {
                select: {
                  email: true,
                },
              },
            },
          },
        },
      },
      destinationCalendar: true,
      payment: true,
      references: true,
      workflowReminders: true,
    },
  });
}

async function getBookingData({
  req,
  isNotAnApiCall,
  eventType,
}: {
  req: NextApiRequest;
  isNotAnApiCall: boolean;
  eventType: Awaited<ReturnType<typeof getEventTypesFromDB>>;
}) {
  const bookingDataSchema = getBookingDataSchema(req.body?.rescheduleUid, isNotAnApiCall, eventType);

  const reqBody = await bookingDataSchema.parseAsync(req.body);

  const reqBodyWithEnd = (reqBody: ReqBodyWithoutEnd): reqBody is ReqBodyWithEnd => {
    // Use the event length to auto-set the event end time.
    if (!Object.prototype.hasOwnProperty.call(reqBody, "end")) {
      reqBody.end = dayjs.utc(reqBody.start).add(eventType.length, "minutes").format();
    }
    return true;
  };
  if (!reqBodyWithEnd(reqBody)) {
    throw new Error(ErrorCode.RequestBodyWithouEnd);
  }
  // reqBody.end is no longer an optional property.
  if ("customInputs" in reqBody) {
    if (reqBody.customInputs) {
      // Check if required custom inputs exist
      handleCustomInputs(eventType.customInputs as EventTypeCustomInput[], reqBody.customInputs);
    }
    const reqBodyWithLegacyProps = bookingCreateSchemaLegacyPropsForApi.parse(reqBody);
    return {
      ...reqBody,
      name: reqBodyWithLegacyProps.name,
      email: reqBodyWithLegacyProps.email,
      guests: reqBodyWithLegacyProps.guests,
      location: reqBodyWithLegacyProps.location || "",
      smsReminderNumber: reqBodyWithLegacyProps.smsReminderNumber,
      notes: reqBodyWithLegacyProps.notes,
      rescheduleReason: reqBodyWithLegacyProps.rescheduleReason,
    };
  } else {
    if (!reqBody.responses) {
      throw new Error("`responses` must not be nullish");
    }
    const responses = reqBody.responses;

    const { userFieldsResponses: calEventUserFieldsResponses, responses: calEventResponses } =
      getCalEventResponses({
        bookingFields: eventType.bookingFields,
        responses,
      });
    return {
      ...reqBody,
      name: responses.name,
      email: responses.email,
      guests: responses.guests ? responses.guests : [],
      location: responses.location?.optionValue || responses.location?.value || "",
      smsReminderNumber: responses.smsReminderNumber,
      notes: responses.notes || "",
      calEventUserFieldsResponses,
      rescheduleReason: responses.rescheduleReason,
      calEventResponses,
    };
  }
}

async function createBooking({
  originalRescheduledBooking,
  evt,
  eventTypeId,
  eventTypeSlug,
  reqBodyUser,
  reqBodyMetadata,
  reqBodyRecurringEventId,
  uid,
  responses,
  isConfirmedByDefault,
  smsReminderNumber,
  organizerUser,
  rescheduleReason,
  eventType,
  bookerEmail,
  paymentAppData,
  changedOrganizer,
}: {
  originalRescheduledBooking: Awaited<ReturnType<typeof getOriginalRescheduledBooking>>;
  evt: CalendarEvent;
  eventType: NewBookingEventType;
  eventTypeId: Awaited<ReturnType<typeof getBookingData>>["eventTypeId"];
  eventTypeSlug: Awaited<ReturnType<typeof getBookingData>>["eventTypeSlug"];
  reqBodyUser: ReqBodyWithEnd["user"];
  reqBodyMetadata: ReqBodyWithEnd["metadata"];
  reqBodyRecurringEventId: ReqBodyWithEnd["recurringEventId"];
  uid: short.SUUID;
  responses: ReqBodyWithEnd["responses"] | null;
  isConfirmedByDefault: ReturnType<typeof getRequiresConfirmationFlags>["isConfirmedByDefault"];
  smsReminderNumber: Awaited<ReturnType<typeof getBookingData>>["smsReminderNumber"];
  organizerUser: Awaited<ReturnType<typeof loadUsers>>[number] & {
    isFixed?: boolean;
    metadata?: Prisma.JsonValue;
  };
  rescheduleReason: Awaited<ReturnType<typeof getBookingData>>["rescheduleReason"];
  bookerEmail: Awaited<ReturnType<typeof getBookingData>>["email"];
  paymentAppData: ReturnType<typeof getPaymentAppData>;
  changedOrganizer: boolean;
}) {
  if (originalRescheduledBooking) {
    evt.title = originalRescheduledBooking?.title || evt.title;
    evt.description = originalRescheduledBooking?.description || evt.description;
    evt.location = originalRescheduledBooking?.location || evt.location;
    evt.location = changedOrganizer ? evt.location : originalRescheduledBooking?.location || evt.location;
  }

  const eventTypeRel = !eventTypeId
    ? {}
    : {
        connect: {
          id: eventTypeId,
        },
      };

  const dynamicEventSlugRef = !eventTypeId ? eventTypeSlug : null;
  const dynamicGroupSlugRef = !eventTypeId ? (reqBodyUser as string).toLowerCase() : null;

  const attendeesData = evt.attendees.map((attendee) => {
    //if attendee is team member, it should fetch their locale not booker's locale
    //perhaps make email fetch request to see if his locale is stored, else
    return {
      name: attendee.name,
      email: attendee.email,
      timeZone: attendee.timeZone,
      locale: attendee.language.locale,
    };
  });

  if (evt.team?.members) {
    attendeesData.push(
      ...evt.team.members.map((member) => ({
        email: member.email,
        name: member.name,
        timeZone: member.timeZone,
        locale: member.language.locale,
      }))
    );
  }

  const newBookingData: Prisma.BookingCreateInput = {
    uid,
    responses: responses === null ? Prisma.JsonNull : responses,
    title: evt.title,
    startTime: dayjs.utc(evt.startTime).toDate(),
    endTime: dayjs.utc(evt.endTime).toDate(),
    description: evt.additionalNotes,
    customInputs: isPrismaObjOrUndefined(evt.customInputs),
    status: isConfirmedByDefault ? BookingStatus.ACCEPTED : BookingStatus.PENDING,
    location: evt.location,
    eventType: eventTypeRel,
    smsReminderNumber,
    metadata: reqBodyMetadata,
    attendees: {
      createMany: {
        data: attendeesData,
      },
    },
    dynamicEventSlugRef,
    dynamicGroupSlugRef,
    iCalUID: evt.iCalUID ?? "",
    user: {
      connect: {
        id: organizerUser.id,
      },
    },
    destinationCalendar:
      evt.destinationCalendar && evt.destinationCalendar.length > 0
        ? {
            connect: { id: evt.destinationCalendar[0].id },
          }
        : undefined,
  };

  if (reqBodyRecurringEventId) {
    newBookingData.recurringEventId = reqBodyRecurringEventId;
  }
  if (originalRescheduledBooking) {
    newBookingData.metadata = {
      ...(typeof originalRescheduledBooking.metadata === "object" && originalRescheduledBooking.metadata),
    };
    newBookingData["paid"] = originalRescheduledBooking.paid;
    newBookingData["fromReschedule"] = originalRescheduledBooking.uid;
    if (originalRescheduledBooking.uid) {
      newBookingData.cancellationReason = rescheduleReason;
    }
    if (newBookingData.attendees?.createMany?.data) {
      // Reschedule logic with booking with seats
      if (eventType?.seatsPerTimeSlot && bookerEmail) {
        newBookingData.attendees.createMany.data = attendeesData.filter(
          (attendee) => attendee.email === bookerEmail
        );
      }
    }
    if (originalRescheduledBooking.recurringEventId) {
      newBookingData.recurringEventId = originalRescheduledBooking.recurringEventId;
    }
  }
  const createBookingObj = {
    include: {
      user: {
        select: { email: true, name: true, timeZone: true, username: true },
      },
      attendees: true,
      payment: true,
      references: true,
    },
    data: newBookingData,
  };

  if (originalRescheduledBooking?.paid && originalRescheduledBooking?.payment) {
    const bookingPayment = originalRescheduledBooking?.payment?.find((payment) => payment.success);

    if (bookingPayment) {
      createBookingObj.data.payment = {
        connect: { id: bookingPayment.id },
      };
    }
  }

  if (typeof paymentAppData.price === "number" && paymentAppData.price > 0) {
    /* Validate if there is any payment app credential for this user */
    await prisma.credential.findFirstOrThrow({
      where: {
        appId: paymentAppData.appId,
        ...(paymentAppData.credentialId ? { id: paymentAppData.credentialId } : { userId: organizerUser.id }),
      },
      select: {
        id: true,
      },
    });
  }

  return prisma.booking.create(createBookingObj);
}

function getCustomInputsResponses(
  reqBody: {
    responses?: Record<string, object>;
    customInputs?: z.infer<typeof bookingCreateSchemaLegacyPropsForApi>["customInputs"];
  },
  eventTypeCustomInputs: Awaited<ReturnType<typeof getEventTypesFromDB>>["customInputs"]
) {
  const customInputsResponses = {} as NonNullable<CalendarEvent["customInputs"]>;
  if ("customInputs" in reqBody) {
    const reqCustomInputsResponses = reqBody.customInputs || [];
    if (reqCustomInputsResponses?.length > 0) {
      reqCustomInputsResponses.forEach(({ label, value }) => {
        customInputsResponses[label] = value;
      });
    }
  } else {
    const responses = reqBody.responses || {};
    // Backward Compatibility: Map new `responses` to old `customInputs` format so that webhooks can still receive same values.
    for (const [fieldName, fieldValue] of Object.entries(responses)) {
      const foundACustomInputForTheResponse = eventTypeCustomInputs.find(
        (input) => slugify(input.label) === fieldName
      );
      if (foundACustomInputForTheResponse) {
        customInputsResponses[foundACustomInputForTheResponse.label] = fieldValue;
      }
    }
  }

  return customInputsResponses;
}

function getICalSequence(originalRescheduledBooking: BookingType | null) {
  // If new booking set the sequence to 0
  if (!originalRescheduledBooking) {
    return 0;
  }

  // If rescheduling and there is no sequence set, assume sequence should be 1
  if (!originalRescheduledBooking.iCalSequence) {
    return 1;
  }

  // If rescheduling then increment sequence by 1
  return originalRescheduledBooking.iCalSequence + 1;
}

async function handler(
  req: NextApiRequest & { userId?: number | undefined },
  {
    isNotAnApiCall = false,
    skipAvailabilityCheck = false,
  }: {
    isNotAnApiCall?: boolean;
    skipAvailabilityCheck?: boolean;
  } = {
    isNotAnApiCall: false,
    skipAvailabilityCheck: false,
  }
) {
  const { userId } = req;

  // handle dynamic user
  let eventType =
    !req.body.eventTypeId && !!req.body.eventTypeSlug
      ? getDefaultEvent(req.body.eventTypeSlug)
      : await getEventTypesFromDB(req.body.eventTypeId);

  eventType = {
    ...eventType,
    bookingFields: getBookingFieldsWithSystemFields(eventType),
  };
  const {
    recurringCount,
    noEmail,
    eventTypeId,
    eventTypeSlug,
    hasHashedBookingLink,
    language,
    appsStatus: reqAppsStatus,
    name: bookerName,
    email: bookerEmail,
    guests: reqGuests,
    location,
    notes: additionalNotes,
    smsReminderNumber,
    rescheduleReason,
    ...reqBody
  } = await getBookingData({
    req,
    isNotAnApiCall,
    eventType,
  });

  const loggerWithEventDetails = logger.getSubLogger({
    prefix: ["book:user", `${eventTypeId}:${reqBody.user}/${eventTypeSlug}`],
  });

  if (isEventTypeLoggingEnabled({ eventTypeId, usernameOrTeamName: reqBody.user })) {
    logger.settings.minLevel = 0;
  }

  const fullName = getFullName(bookerName);

  // Why are we only using "en" locale
  const tGuests = await getTranslation("en", "common");

  const dynamicUserList = Array.isArray(reqBody.user) ? reqBody.user : getUsernameList(reqBody.user);
  if (!eventType) throw new HttpError({ statusCode: 404, message: "event_type_not_found" });

  const isTeamEventType =
    !!eventType.schedulingType && ["COLLECTIVE", "ROUND_ROBIN"].includes(eventType.schedulingType);

  const paymentAppData = getPaymentAppData(eventType);
  loggerWithEventDetails.debug(
    `Booking eventType ${eventTypeId} started`,
    safeStringify({
      reqBody: {
        user: reqBody.user,
        eventTypeId,
        eventTypeSlug,
        startTime: reqBody.start,
        endTime: reqBody.end,
        rescheduleUid: reqBody.rescheduleUid,
        location: location,
      },
      isTeamEventType,
      eventType: getPiiFreeEventType(eventType),
      dynamicUserList,
      skipAvailabilityCheck,
      paymentAppData: {
        enabled: paymentAppData.enabled,
        price: paymentAppData.price,
        paymentOption: paymentAppData.paymentOption,
        currency: paymentAppData.currency,
        appId: paymentAppData.appId,
      },
    })
  );

  let timeOutOfBounds = false;
  try {
    timeOutOfBounds = isOutOfBounds(reqBody.start, {
      periodType: eventType.periodType,
      periodDays: eventType.periodDays,
      periodEndDate: eventType.periodEndDate,
      periodStartDate: eventType.periodStartDate,
      periodCountCalendarDays: eventType.periodCountCalendarDays,
    });
  } catch (error) {
    loggerWithEventDetails.warn({
      message: "NewBooking: Unable set timeOutOfBounds. Using false. ",
    });
    if (error instanceof BookingDateInPastError) {
      // TODO: HttpError should not bleed through to the console.
      loggerWithEventDetails.info(`Booking eventType ${eventTypeId} failed`, JSON.stringify({ error }));
      throw new HttpError({ statusCode: 400, message: error.message });
    }
  }

  if (timeOutOfBounds) {
    const error = {
      errorCode: "BookingTimeOutOfBounds",
      message: `EventType '${eventType.eventName}' cannot be booked at this time.`,
    };
    loggerWithEventDetails.warn({
      message: `NewBooking: EventType '${eventType.eventName}' cannot be booked at this time.`,
    });
    throw new HttpError({ statusCode: 400, message: error.message });
  }

  // loadUsers allows type inferring
  let users: (Awaited<ReturnType<typeof loadUsers>>[number] & {
    isFixed?: boolean;
    metadata?: Prisma.JsonValue;
  })[] = await loadUsers(eventType, dynamicUserList, req.headers.host);

  const isDynamicAllowed = !users.some((user) => !user.allowDynamicBooking);
  if (!isDynamicAllowed && !eventTypeId) {
    loggerWithEventDetails.warn({
      message: "NewBooking: Some of the users in this group do not allow dynamic booking",
    });
    throw new HttpError({
      message: "Some of the users in this group do not allow dynamic booking",
      statusCode: 400,
    });
  }

  // If this event was pre-relationship migration
  // TODO: Establish whether this is dead code.
  if (!users.length && eventType.userId) {
    const eventTypeUser = await prisma.user.findUnique({
      where: {
        id: eventType.userId,
      },
      select: {
        credentials: {
          select: credentialForCalendarServiceSelect,
        }, // Don't leak to client
        ...userSelect.select,
      },
    });
    if (!eventTypeUser) {
      loggerWithEventDetails.warn({ message: "NewBooking: eventTypeUser.notFound" });
      throw new HttpError({ statusCode: 404, message: "eventTypeUser.notFound" });
    }
    users.push(eventTypeUser);
  }

  if (!users) throw new HttpError({ statusCode: 404, message: "eventTypeUser.notFound" });

  users = users.map((user) => ({
    ...user,
    isFixed:
      user.isFixed === false
        ? false
        : user.isFixed || eventType.schedulingType !== SchedulingType.ROUND_ROBIN,
  }));

  loggerWithEventDetails.debug(
    "Concerned users",
    safeStringify({
      users: users.map(getPiiFreeUser),
    })
  );

  let locationBodyString = location;

  // TODO: It's definition should be moved to getLocationValueForDb
  let organizerOrFirstDynamicGroupMemberDefaultLocationUrl = undefined;

  if (dynamicUserList.length > 1) {
    users = users.sort((a, b) => {
      const aIndex = (a.username && dynamicUserList.indexOf(a.username)) || 0;
      const bIndex = (b.username && dynamicUserList.indexOf(b.username)) || 0;
      return aIndex - bIndex;
    });
    const firstUsersMetadata = userMetadataSchema.parse(users[0].metadata);
    locationBodyString = firstUsersMetadata?.defaultConferencingApp?.appLink || locationBodyString;
    organizerOrFirstDynamicGroupMemberDefaultLocationUrl =
      firstUsersMetadata?.defaultConferencingApp?.appLink;
  }

  if (
    Object.prototype.hasOwnProperty.call(eventType, "bookingLimits") ||
    Object.prototype.hasOwnProperty.call(eventType, "durationLimits")
  ) {
    const startAsDate = dayjs(reqBody.start).toDate();
    if (eventType.bookingLimits) {
      await checkBookingLimits(
        eventType.bookingLimits as IntervalLimit,
        startAsDate,
        eventType.id,
        eventType.schedule?.timeZone
      );
    }
    if (eventType.durationLimits) {
      await checkDurationLimits(eventType.durationLimits as IntervalLimit, startAsDate, eventType.id);
    }
  }

  let rescheduleUid = reqBody.rescheduleUid;
  let bookingSeat: Prisma.BookingSeatGetPayload<{ include: { booking: true; attendee: true } }> | null = null;

  let originalRescheduledBooking: BookingType = null;

  //this gets the orginal rescheduled booking
  if (rescheduleUid) {
    // rescheduleUid can be bookingUid and bookingSeatUid
    bookingSeat = await prisma.bookingSeat.findUnique({
      where: {
        referenceUid: rescheduleUid,
      },
      include: {
        booking: true,
        attendee: true,
      },
    });
    if (bookingSeat) {
      rescheduleUid = bookingSeat.booking.uid;
    }
    originalRescheduledBooking = await getOriginalRescheduledBooking(
      rescheduleUid,
      !!eventType.seatsPerTimeSlot
    );
    if (!originalRescheduledBooking) {
      throw new HttpError({ statusCode: 404, message: "Could not find original booking" });
    }
  }

  //checks what users are available
  if (!eventType.seatsPerTimeSlot && !skipAvailabilityCheck) {
    const availableUsers = await ensureAvailableUsers(
      {
        ...eventType,
        users: users as IsFixedAwareUser[],
        ...(eventType.recurringEvent && {
          recurringEvent: {
            ...eventType.recurringEvent,
            count: recurringCount || eventType.recurringEvent.count,
          },
        }),
      },
      {
        dateFrom: dayjs(reqBody.start).tz(reqBody.timeZone).format(),
        dateTo: dayjs(reqBody.end).tz(reqBody.timeZone).format(),
        timeZone: reqBody.timeZone,
        originalRescheduledBooking,
      },
      loggerWithEventDetails
    );

    const luckyUsers: typeof users = [];
    const luckyUserPool = availableUsers.filter((user) => !user.isFixed);
    loggerWithEventDetails.debug(
      "Computed available users",
      safeStringify({
        availableUsers: availableUsers.map((user) => user.id),
        luckyUserPool: luckyUserPool.map((user) => user.id),
      })
    );
    // loop through all non-fixed hosts and get the lucky users
    while (luckyUserPool.length > 0 && luckyUsers.length < 1 /* TODO: Add variable */) {
      const newLuckyUser = await getLuckyUser("MAXIMIZE_AVAILABILITY", {
        // find a lucky user that is not already in the luckyUsers array
        availableUsers: luckyUserPool.filter(
          (user) => !luckyUsers.find((existing) => existing.id === user.id)
        ),
        eventTypeId: eventType.id,
      });
      if (!newLuckyUser) {
        break; // prevent infinite loop
      }
      luckyUsers.push(newLuckyUser);
    }
    // ALL fixed users must be available
    if (
      availableUsers.filter((user) => user.isFixed).length !== users.filter((user) => user.isFixed).length
    ) {
      throw new Error(ErrorCode.HostsUnavailableForBooking);
    }
    // Pushing fixed user before the luckyUser guarantees the (first) fixed user as the organizer.
    users = [...availableUsers.filter((user) => user.isFixed), ...luckyUsers];
  }

  const [organizerUser] = users;

  const tOrganizer = await getTranslation(organizerUser?.locale ?? "en", "common");

  const allCredentials = await getAllCredentials(organizerUser, eventType);

  const { userReschedulingIsOwner, isConfirmedByDefault } = getRequiresConfirmationFlags({
    eventType,
    bookingStartTime: reqBody.start,
    userId,
    originalRescheduledBookingOrganizerId: originalRescheduledBooking?.user?.id,
    paymentAppData,
  });

  // If the Organizer himself is rescheduling, the booker should be sent the communication in his timezone and locale.
  const attendeeInfoOnReschedule =
    userReschedulingIsOwner && originalRescheduledBooking
      ? originalRescheduledBooking.attendees.find((attendee) => attendee.email === bookerEmail)
      : null;

  const attendeeLanguage = attendeeInfoOnReschedule ? attendeeInfoOnReschedule.locale : language;
  const attendeeTimezone = attendeeInfoOnReschedule ? attendeeInfoOnReschedule.timeZone : reqBody.timeZone;

  const tAttendees = await getTranslation(attendeeLanguage ?? "en", "common");

  const isManagedEventType = !!eventType.parentId;

  // use host default
  if ((isManagedEventType || isTeamEventType) && locationBodyString === OrganizerDefaultConferencingAppType) {
    const metadataParseResult = userMetadataSchema.safeParse(organizerUser.metadata);
    const organizerMetadata = metadataParseResult.success ? metadataParseResult.data : undefined;
    if (organizerMetadata?.defaultConferencingApp?.appSlug) {
      const app = getAppFromSlug(organizerMetadata?.defaultConferencingApp?.appSlug);
      locationBodyString = app?.appData?.location?.type || locationBodyString;
      organizerOrFirstDynamicGroupMemberDefaultLocationUrl =
        organizerMetadata?.defaultConferencingApp?.appLink;
    } else {
      locationBodyString = "";
    }
  }

  const invitee = [
    {
      email: bookerEmail,
      name: fullName,
      firstName: (typeof bookerName === "object" && bookerName.firstName) || "",
      lastName: (typeof bookerName === "object" && bookerName.lastName) || "",
      timeZone: attendeeTimezone,
      language: { translate: tAttendees, locale: attendeeLanguage ?? "en" },
    },
  ];

  const guests = (reqGuests || []).reduce((guestArray, guest) => {
    // If it's a team event, remove the team member from guests
    if (isTeamEventType && users.some((user) => user.email === guest)) {
      return guestArray;
    }
    guestArray.push({
      email: guest,
      name: "",
      firstName: "",
      lastName: "",
      timeZone: attendeeTimezone,
      language: { translate: tGuests, locale: "en" },
    });
    return guestArray;
  }, [] as typeof invitee);

  const seed = `${organizerUser.username}:${dayjs(reqBody.start).utc().format()}:${new Date().getTime()}`;
  const uid = translator.fromUUID(uuidv5(seed, uuidv5.URL));

  // For static link based video apps, it would have the static URL value instead of it's type(e.g. integrations:campfire_video)
  // This ensures that createMeeting isn't called for static video apps as bookingLocation becomes just a regular value for them.
  const { bookingLocation, conferenceCredentialId } = organizerOrFirstDynamicGroupMemberDefaultLocationUrl
    ? {
        bookingLocation: organizerOrFirstDynamicGroupMemberDefaultLocationUrl,
        conferenceCredentialId: undefined,
      }
    : getLocationValueForDB(locationBodyString, eventType.locations);

  const customInputs = getCustomInputsResponses(reqBody, eventType.customInputs);
  const teamDestinationCalendars: DestinationCalendar[] = [];

  // Organizer or user owner of this event type it's not listed as a team member.
  const teamMemberPromises = users.slice(1).map(async (user) => {
    // push to teamDestinationCalendars if it's a team event but collective only
    if (isTeamEventType && eventType.schedulingType === "COLLECTIVE" && user.destinationCalendar) {
      teamDestinationCalendars.push(user.destinationCalendar);
    }
    return {
      id: user.id,
      email: user.email ?? "",
      name: user.name ?? "",
      firstName: "",
      lastName: "",
      timeZone: user.timeZone,
      language: {
        translate: await getTranslation(user.locale ?? "en", "common"),
        locale: user.locale ?? "en",
      },
    };
  });
  const teamMembers = await Promise.all(teamMemberPromises);

  const attendeesList = [...invitee, ...guests];

  const responses = "responses" in reqBody ? reqBody.responses : null;

  const evtName = !eventType?.isDynamic ? eventType.eventName : responses?.title;
  const eventNameObject = {
    //TODO: Can we have an unnamed attendee? If not, I would really like to throw an error here.
    attendeeName: fullName || "Nameless",
    eventType: eventType.title,
    eventName: evtName,
    // we send on behalf of team if >1 round robin attendee | collective
    teamName: eventType.schedulingType === "COLLECTIVE" || users.length > 1 ? eventType.team?.name : null,
    // TODO: Can we have an unnamed organizer? If not, I would really like to throw an error here.
    host: organizerUser.name || "Nameless",
    location: bookingLocation,
    bookingFields: { ...responses },
    t: tOrganizer,
  };

  const calEventUserFieldsResponses =
    "calEventUserFieldsResponses" in reqBody ? reqBody.calEventUserFieldsResponses : null;

  const iCalUID = getICalUID({
    event: { iCalUID: originalRescheduledBooking?.iCalUID, uid: originalRescheduledBooking?.uid },
    uid,
  });
  // For bookings made before introducing iCalSequence, assume that the sequence should start at 1. For new bookings start at 0.
  const iCalSequence = getICalSequence(originalRescheduledBooking);

  let evt: CalendarEvent = {
    bookerUrl: await getBookerUrl(organizerUser),
    type: eventType.slug,
    title: getEventName(eventNameObject), //this needs to be either forced in english, or fetched for each attendee and organizer separately
    description: eventType.description,
    additionalNotes,
    customInputs,
    startTime: dayjs(reqBody.start).utc().format(),
    endTime: dayjs(reqBody.end).utc().format(),
    organizer: {
      id: organizerUser.id,
      name: organizerUser.name || "Nameless",
      email: organizerUser.email || "Email-less",
      username: organizerUser.username || undefined,
      timeZone: organizerUser.timeZone,
      language: { translate: tOrganizer, locale: organizerUser.locale ?? "en" },
      timeFormat: getTimeFormatStringFromUserTimeFormat(organizerUser.timeFormat),
    },
    responses: "calEventResponses" in reqBody ? reqBody.calEventResponses : null,
    userFieldsResponses: calEventUserFieldsResponses,
    attendees: attendeesList,
    location: bookingLocation, // Will be processed by the EventManager later.
    conferenceCredentialId,
    destinationCalendar: eventType.destinationCalendar
      ? [eventType.destinationCalendar]
      : organizerUser.destinationCalendar
      ? [organizerUser.destinationCalendar]
      : null,
    hideCalendarNotes: eventType.hideCalendarNotes,
    requiresConfirmation: !isConfirmedByDefault,
    eventTypeId: eventType.id,
    // if seats are not enabled we should default true
    seatsShowAttendees: eventType.seatsPerTimeSlot ? eventType.seatsShowAttendees : true,
    seatsPerTimeSlot: eventType.seatsPerTimeSlot,
    seatsShowAvailabilityCount: eventType.seatsPerTimeSlot ? eventType.seatsShowAvailabilityCount : true,
    schedulingType: eventType.schedulingType,
    iCalUID,
    iCalSequence,
  };

  if (isTeamEventType && eventType.schedulingType === "COLLECTIVE") {
    evt.destinationCalendar?.push(...teamDestinationCalendars);
  }

  /* Used for seats bookings to update evt object with video data */
  const addVideoCallDataToEvt = (bookingReferences: BookingReference[]) => {
    const videoCallReference = bookingReferences.find((reference) => reference.type.includes("_video"));

    if (videoCallReference) {
      evt.videoCallData = {
        type: videoCallReference.type,
        id: videoCallReference.meetingId,
        password: videoCallReference?.meetingPassword,
        url: videoCallReference.meetingUrl,
      };
    }
  };

  /* Check if the original booking has no more attendees, if so delete the booking
  and any calendar or video integrations */
  const lastAttendeeDeleteBooking = async (
    originalRescheduledBooking: Awaited<ReturnType<typeof getOriginalRescheduledBooking>>,
    filteredAttendees: Partial<Attendee>[],
    originalBookingEvt?: CalendarEvent
  ) => {
    let deletedReferences = false;
    if (filteredAttendees && filteredAttendees.length === 0 && originalRescheduledBooking) {
      const integrationsToDelete = [];

      for (const reference of originalRescheduledBooking.references) {
        if (reference.credentialId) {
          const credential = await prisma.credential.findUnique({
            where: {
              id: reference.credentialId,
            },
            select: credentialForCalendarServiceSelect,
          });

          if (credential) {
            if (reference.type.includes("_video")) {
              integrationsToDelete.push(deleteMeeting(credential, reference.uid));
            }
            if (reference.type.includes("_calendar") && originalBookingEvt) {
              const calendar = await getCalendar(credential);
              if (calendar) {
                integrationsToDelete.push(
                  calendar?.deleteEvent(reference.uid, originalBookingEvt, reference.externalCalendarId)
                );
              }
            }
          }
        }
      }

      await Promise.all(integrationsToDelete).then(async () => {
        await prisma.booking.update({
          where: {
            id: originalRescheduledBooking.id,
          },
          data: {
            status: BookingStatus.CANCELLED,
          },
        });
      });
      deletedReferences = true;
    }
    return deletedReferences;
  };

  // data needed for triggering webhooks
  const eventTypeInfo: EventTypeInfo = {
    eventTitle: eventType.title,
    eventDescription: eventType.description,
    price: paymentAppData.price,
    currency: eventType.currency,
    length: eventType.length,
  };

  const teamId = await getTeamIdFromEventType({ eventType });

  const triggerForUser = !teamId || (teamId && eventType.parentId);

  const subscriberOptions: GetSubscriberOptions = {
    userId: triggerForUser ? organizerUser.id : null,
    eventTypeId,
    triggerEvent: WebhookTriggerEvents.BOOKING_CREATED,
    teamId,
  };

  const eventTrigger: WebhookTriggerEvents = rescheduleUid
    ? WebhookTriggerEvents.BOOKING_RESCHEDULED
    : WebhookTriggerEvents.BOOKING_CREATED;

  subscriberOptions.triggerEvent = eventTrigger;

  const subscriberOptionsMeetingEnded = {
    userId: triggerForUser ? organizerUser.id : null,
    eventTypeId,
    triggerEvent: WebhookTriggerEvents.MEETING_ENDED,
    teamId,
  };

  const handleSeats = async () => {
    let resultBooking:
      | (Partial<Booking> & {
          appsStatus?: AppsStatus[];
          seatReferenceUid?: string;
          paymentUid?: string;
          message?: string;
          paymentId?: number;
        })
      | null = null;

    const booking = await prisma.booking.findFirst({
      where: {
        OR: [
          {
            uid: rescheduleUid || reqBody.bookingUid,
          },
          {
            eventTypeId: eventType.id,
            startTime: evt.startTime,
          },
        ],
        status: BookingStatus.ACCEPTED,
      },
      select: {
        uid: true,
        id: true,
        attendees: { include: { bookingSeat: true } },
        userId: true,
        references: true,
        startTime: true,
        user: true,
        status: true,
        smsReminderNumber: true,
        endTime: true,
        scheduledJobs: true,
      },
    });

    if (!booking) {
      throw new HttpError({ statusCode: 404, message: "Could not find booking" });
    }

    // See if attendee is already signed up for timeslot
    if (
      booking.attendees.find((attendee) => attendee.email === invitee[0].email) &&
      dayjs.utc(booking.startTime).format() === evt.startTime
    ) {
      throw new HttpError({ statusCode: 409, message: ErrorCode.AlreadySignedUpForBooking });
    }

    // There are two paths here, reschedule a booking with seats and booking seats without reschedule
    if (rescheduleUid) {
      // See if the new date has a booking already
      const newTimeSlotBooking = await prisma.booking.findFirst({
        where: {
          startTime: evt.startTime,
          eventTypeId: eventType.id,
          status: BookingStatus.ACCEPTED,
        },
        select: {
          id: true,
          uid: true,
          attendees: {
            include: {
              bookingSeat: true,
            },
          },
        },
      });

      const credentials = await refreshCredentials(allCredentials);
      const eventManager = new EventManager({ ...organizerUser, credentials });

      if (!originalRescheduledBooking) {
        // typescript isn't smart enough;
        throw new Error("Internal Error.");
      }

      const updatedBookingAttendees = originalRescheduledBooking.attendees.reduce(
        (filteredAttendees, attendee) => {
          if (attendee.email === bookerEmail) {
            return filteredAttendees; // skip current booker, as we know the language already.
          }
          filteredAttendees.push({
            name: attendee.name,
            email: attendee.email,
            timeZone: attendee.timeZone,
            language: { translate: tAttendees, locale: attendee.locale ?? "en" },
          });
          return filteredAttendees;
        },
        [] as Person[]
      );

      // If original booking has video reference we need to add the videoCallData to the new evt
      const videoReference = originalRescheduledBooking.references.find((reference) =>
        reference.type.includes("_video")
      );

      const originalBookingEvt = {
        ...evt,
        title: originalRescheduledBooking.title,
        startTime: dayjs(originalRescheduledBooking.startTime).utc().format(),
        endTime: dayjs(originalRescheduledBooking.endTime).utc().format(),
        attendees: updatedBookingAttendees,
        // If the location is a video integration then include the videoCallData
        ...(videoReference && {
          videoCallData: {
            type: videoReference.type,
            id: videoReference.meetingId,
            password: videoReference.meetingPassword,
            url: videoReference.meetingUrl,
          },
        }),
      };

      if (!bookingSeat) {
        // if no bookingSeat is given and the userId != owner, 401.
        // TODO: Next step; Evaluate ownership, what about teams?
        if (booking.user?.id !== req.userId) {
          throw new HttpError({ statusCode: 401 });
        }

        // Moving forward in this block is the owner making changes to the booking. All attendees should be affected
        evt.attendees = originalRescheduledBooking.attendees.map((attendee) => {
          return {
            name: attendee.name,
            email: attendee.email,
            timeZone: attendee.timeZone,
            language: { translate: tAttendees, locale: attendee.locale ?? "en" },
          };
        });

        // If owner reschedules the event we want to update the entire booking
        // Also if owner is rescheduling there should be no bookingSeat

        // If there is no booking during the new time slot then update the current booking to the new date
        if (!newTimeSlotBooking) {
          const newBooking: (Booking & { appsStatus?: AppsStatus[] }) | null = await prisma.booking.update({
            where: {
              id: booking.id,
            },
            data: {
              startTime: evt.startTime,
              endTime: evt.endTime,
              cancellationReason: rescheduleReason,
            },
            include: {
              user: true,
              references: true,
              payment: true,
              attendees: true,
            },
          });

          addVideoCallDataToEvt(newBooking.references);

          const copyEvent = cloneDeep(evt);

          const updateManager = await eventManager.reschedule(copyEvent, rescheduleUid, newBooking.id);

          // @NOTE: This code is duplicated and should be moved to a function
          // This gets overridden when updating the event - to check if notes have been hidden or not. We just reset this back
          // to the default description when we are sending the emails.
          evt.description = eventType.description;

          const results = updateManager.results;

          const calendarResult = results.find((result) => result.type.includes("_calendar"));

          evt.iCalUID = calendarResult?.updatedEvent.iCalUID || undefined;

          if (results.length > 0 && results.some((res) => !res.success)) {
            const error = {
              errorCode: "BookingReschedulingMeetingFailed",
              message: "Booking Rescheduling failed",
            };
            loggerWithEventDetails.error(
              `Booking ${organizerUser.name} failed`,
              JSON.stringify({ error, results })
            );
          } else {
            const metadata: AdditionalInformation = {};
            if (results.length) {
              // TODO: Handle created event metadata more elegantly
              const [updatedEvent] = Array.isArray(results[0].updatedEvent)
                ? results[0].updatedEvent
                : [results[0].updatedEvent];
              if (updatedEvent) {
                metadata.hangoutLink = updatedEvent.hangoutLink;
                metadata.conferenceData = updatedEvent.conferenceData;
                metadata.entryPoints = updatedEvent.entryPoints;
                evt.appsStatus = handleAppsStatus(results, newBooking);
              }
            }
          }

<<<<<<< HEAD
          const clonedEvent = cloneDeep(evt);
          const updatedEvent = {
            ...clonedEvent,
            additionalNotes, // Resets back to the additionalNote input and not the override value
            cancellationReason: "$RCH$" + (rescheduleReason ? rescheduleReason : ""), // Removable code prefix to differentiate cancellation from rescheduling for email
          };
          if (noEmail !== true && (!requiresConfirmation || isOrganizerRescheduling)) {
            const copyEvent = cloneDeep(evt);
            await sendRescheduledEmails(updatedEvent);
=======
          if (noEmail !== true && isConfirmedByDefault) {
            const copyEvent = cloneDeep(evt);
            loggerWithEventDetails.debug("Emails: Sending reschedule emails - handleSeats");
            await sendRescheduledEmails({
              ...copyEvent,
              additionalNotes, // Resets back to the additionalNote input and not the override value
              cancellationReason: `$RCH$${rescheduleReason ? rescheduleReason : ""}`, // Removable code prefix to differentiate cancellation from rescheduling for email
            });
>>>>>>> a323e06e
          }
          sendEventScheduledMessages(updatedEvent, getMessagingCredentials(credentials));
          const foundBooking = await findBookingQuery(newBooking.id);

          resultBooking = { ...foundBooking, appsStatus: newBooking.appsStatus };
        } else {
          // Merge two bookings together
          const attendeesToMove = [],
            attendeesToDelete = [];

          for (const attendee of booking.attendees) {
            // If the attendee already exists on the new booking then delete the attendee record of the old booking
            if (
              newTimeSlotBooking.attendees.some(
                (newBookingAttendee) => newBookingAttendee.email === attendee.email
              )
            ) {
              attendeesToDelete.push(attendee.id);
              // If the attendee does not exist on the new booking then move that attendee record to the new booking
            } else {
              attendeesToMove.push({ id: attendee.id, seatReferenceId: attendee.bookingSeat?.id });
            }
          }

          // Confirm that the new event will have enough available seats
          if (
            !eventType.seatsPerTimeSlot ||
            attendeesToMove.length +
              newTimeSlotBooking.attendees.filter((attendee) => attendee.bookingSeat).length >
              eventType.seatsPerTimeSlot
          ) {
            throw new HttpError({ statusCode: 409, message: "Booking does not have enough available seats" });
          }

          const moveAttendeeCalls = [];
          for (const attendeeToMove of attendeesToMove) {
            moveAttendeeCalls.push(
              prisma.attendee.update({
                where: {
                  id: attendeeToMove.id,
                },
                data: {
                  bookingId: newTimeSlotBooking.id,
                  bookingSeat: {
                    upsert: {
                      create: {
                        referenceUid: uuid(),
                        bookingId: newTimeSlotBooking.id,
                      },
                      update: {
                        bookingId: newTimeSlotBooking.id,
                      },
                    },
                  },
                },
              })
            );
          }

          await Promise.all([
            ...moveAttendeeCalls,
            // Delete any attendees that are already a part of that new time slot booking
            prisma.attendee.deleteMany({
              where: {
                id: {
                  in: attendeesToDelete,
                },
              },
            }),
          ]);

          const updatedNewBooking = await prisma.booking.findUnique({
            where: {
              id: newTimeSlotBooking.id,
            },
            include: {
              attendees: true,
              references: true,
            },
          });

          if (!updatedNewBooking) {
            throw new HttpError({ statusCode: 404, message: "Updated booking not found" });
          }

          // Update the evt object with the new attendees
          const updatedBookingAttendees = updatedNewBooking.attendees.map((attendee) => {
            const evtAttendee = {
              ...attendee,
              language: { translate: tAttendees, locale: attendeeLanguage ?? "en" },
            };
            return evtAttendee;
          });

          evt.attendees = updatedBookingAttendees;

          addVideoCallDataToEvt(updatedNewBooking.references);

          const copyEvent = cloneDeep(evt);

          const updateManager = await eventManager.reschedule(
            copyEvent,
            rescheduleUid,
            newTimeSlotBooking.id
          );

          const results = updateManager.results;

          const calendarResult = results.find((result) => result.type.includes("_calendar"));

          evt.iCalUID = Array.isArray(calendarResult?.updatedEvent)
            ? calendarResult?.updatedEvent[0]?.iCalUID
            : calendarResult?.updatedEvent?.iCalUID || undefined;

<<<<<<< HEAD
          // TODO send reschedule emails to attendees of the old booking
          const updatedEvent = {
            ...copyEvent,
            additionalNotes, // Resets back to the additionalNote input and not the override value
            cancellationReason: "$RCH$" + (rescheduleReason ? rescheduleReason : ""), // Removable code prefix to differentiate cancellation from rescheduling for email
          };
          sendEventScheduledMessages(updatedEvent, getMessagingCredentials(credentials));
          if (!requiresConfirmation || isOrganizerRescheduling) {
            // TODO send reschedule emails to attendees of the old booking
            await sendRescheduledEmails(updatedEvent);
=======
          if (noEmail !== true && isConfirmedByDefault) {
            // TODO send reschedule emails to attendees of the old booking
            loggerWithEventDetails.debug("Emails: Sending reschedule emails - handleSeats");
            await sendRescheduledEmails({
              ...copyEvent,
              additionalNotes, // Resets back to the additionalNote input and not the override value
              cancellationReason: `$RCH$${rescheduleReason ? rescheduleReason : ""}`, // Removable code prefix to differentiate cancellation from rescheduling for email
            });
>>>>>>> a323e06e
          }

          // Update the old booking with the cancelled status
          await prisma.booking.update({
            where: {
              id: booking.id,
            },
            data: {
              status: BookingStatus.CANCELLED,
            },
          });

          const foundBooking = await findBookingQuery(newTimeSlotBooking.id);

          resultBooking = { ...foundBooking };
        }
      }

      // seatAttendee is null when the organizer is rescheduling.
      const seatAttendee: Partial<Person> | null = bookingSeat?.attendee || null;
      if (seatAttendee) {
        seatAttendee["language"] = { translate: tAttendees, locale: bookingSeat?.attendee.locale ?? "en" };

        // If there is no booking then remove the attendee from the old booking and create a new one
        if (!newTimeSlotBooking) {
          await prisma.attendee.delete({
            where: {
              id: seatAttendee?.id,
            },
          });

          // Update the original calendar event by removing the attendee that is rescheduling
          if (originalBookingEvt && originalRescheduledBooking) {
            // Event would probably be deleted so we first check than instead of updating references
            const filteredAttendees = originalRescheduledBooking?.attendees.filter((attendee) => {
              return attendee.email !== bookerEmail;
            });
            const deletedReference = await lastAttendeeDeleteBooking(
              originalRescheduledBooking,
              filteredAttendees,
              originalBookingEvt
            );

            if (!deletedReference) {
              await eventManager.updateCalendarAttendees(originalBookingEvt, originalRescheduledBooking);
            }
          }

          // We don't want to trigger rescheduling logic of the original booking
          originalRescheduledBooking = null;

          return null;
        }

        // Need to change the new seat reference and attendee record to remove it from the old booking and add it to the new booking
        // https://stackoverflow.com/questions/4980963/database-insert-new-rows-or-update-existing-ones
        if (seatAttendee?.id && bookingSeat?.id) {
          await Promise.all([
            await prisma.attendee.update({
              where: {
                id: seatAttendee.id,
              },
              data: {
                bookingId: newTimeSlotBooking.id,
              },
            }),
            await prisma.bookingSeat.update({
              where: {
                id: bookingSeat.id,
              },
              data: {
                bookingId: newTimeSlotBooking.id,
              },
            }),
          ]);
        }

        const copyEvent = cloneDeep(evt);

        const updateManager = await eventManager.reschedule(copyEvent, rescheduleUid, newTimeSlotBooking.id);

        const results = updateManager.results;

        const calendarResult = results.find((result) => result.type.includes("_calendar"));

        evt.iCalUID = Array.isArray(calendarResult?.updatedEvent)
          ? calendarResult?.updatedEvent[0]?.iCalUID
          : calendarResult?.updatedEvent?.iCalUID || undefined;

        await sendRescheduledSeatEmail(copyEvent, seatAttendee as Person);
        const filteredAttendees = originalRescheduledBooking?.attendees.filter((attendee) => {
          return attendee.email !== bookerEmail;
        });
        await lastAttendeeDeleteBooking(originalRescheduledBooking, filteredAttendees, originalBookingEvt);

        const foundBooking = await findBookingQuery(newTimeSlotBooking.id);

        resultBooking = { ...foundBooking, seatReferenceUid: bookingSeat?.referenceUid };
      }
    } else {
      // Need to add translation for attendees to pass type checks. Since these values are never written to the db we can just use the new attendee language
      const bookingAttendees = booking.attendees.map((attendee) => {
        return { ...attendee, language: { translate: tAttendees, locale: attendeeLanguage ?? "en" } };
      });

      evt = { ...evt, attendees: [...bookingAttendees, invitee[0]] };

      if (eventType.seatsPerTimeSlot && eventType.seatsPerTimeSlot <= booking.attendees.length) {
        throw new HttpError({ statusCode: 409, message: "Booking seats are full" });
      }

      const videoCallReference = booking.references.find((reference) => reference.type.includes("_video"));

      if (videoCallReference) {
        evt.videoCallData = {
          type: videoCallReference.type,
          id: videoCallReference.meetingId,
          password: videoCallReference?.meetingPassword,
          url: videoCallReference.meetingUrl,
        };
      }

      const attendeeUniqueId = uuid();

      await prisma.booking.update({
        where: {
          uid: reqBody.bookingUid,
        },
        include: {
          attendees: true,
        },
        data: {
          attendees: {
            create: {
              email: invitee[0].email,
              name: invitee[0].name,
              timeZone: invitee[0].timeZone,
              locale: invitee[0].language.locale,
              bookingSeat: {
                create: {
                  referenceUid: attendeeUniqueId,
                  data: {
                    description: additionalNotes,
                  },
                  booking: {
                    connect: {
                      id: booking.id,
                    },
                  },
                },
              },
            },
          },
          ...(booking.status === BookingStatus.CANCELLED && { status: BookingStatus.ACCEPTED }),
        },
      });

      evt.attendeeSeatId = attendeeUniqueId;

      const newSeat = booking.attendees.length !== 0;

      /**
       * Remember objects are passed into functions as references
       * so if you modify it in a inner function it will be modified in the outer function
       * deep cloning evt to avoid this
       */
      if (!evt?.uid) {
        evt.uid = booking?.uid ?? null;
      }
      const copyEvent = cloneDeep(evt);
      copyEvent.uid = booking.uid;
      if (noEmail !== true) {
        let isHostConfirmationEmailsDisabled = false;
        let isAttendeeConfirmationEmailDisabled = false;

        const workflows = eventType.workflows.map((workflow) => workflow.workflow);

        if (eventType.workflows) {
          isHostConfirmationEmailsDisabled =
            eventType.metadata?.disableStandardEmails?.confirmation?.host || false;
          isAttendeeConfirmationEmailDisabled =
            eventType.metadata?.disableStandardEmails?.confirmation?.attendee || false;

          if (isHostConfirmationEmailsDisabled) {
            isHostConfirmationEmailsDisabled = allowDisablingHostConfirmationEmails(workflows);
          }

          if (isAttendeeConfirmationEmailDisabled) {
            isAttendeeConfirmationEmailDisabled = allowDisablingAttendeeConfirmationEmails(workflows);
          }
        }
        await sendScheduledSeatsEmails(
          copyEvent,
          invitee[0],
          newSeat,
          !!eventType.seatsShowAttendees,
          isHostConfirmationEmailsDisabled,
          isAttendeeConfirmationEmailDisabled
        );
      }
      const credentials = await refreshCredentials(allCredentials);
      sendEventScheduledMessages(evt, getMessagingCredentials(credentials));
      const eventManager = new EventManager({ ...organizerUser, credentials });
      await eventManager.updateCalendarAttendees(evt, booking);

      const foundBooking = await findBookingQuery(booking.id);

      if (!Number.isNaN(paymentAppData.price) && paymentAppData.price > 0 && !!booking) {
        const credentialPaymentAppCategories = await prisma.credential.findMany({
          where: {
            ...(paymentAppData.credentialId
              ? { id: paymentAppData.credentialId }
              : { userId: organizerUser.id }),
            app: {
              categories: {
                hasSome: ["payment"],
              },
            },
          },
          select: {
            key: true,
            appId: true,
            app: {
              select: {
                categories: true,
                dirName: true,
              },
            },
          },
        });

        const eventTypePaymentAppCredential = credentialPaymentAppCategories.find((credential) => {
          return credential.appId === paymentAppData.appId;
        });

        if (!eventTypePaymentAppCredential) {
          throw new HttpError({ statusCode: 400, message: "Missing payment credentials" });
        }
        if (!eventTypePaymentAppCredential?.appId) {
          throw new HttpError({ statusCode: 400, message: "Missing payment app id" });
        }

        const payment = await handlePayment(
          evt,
          eventType,
          eventTypePaymentAppCredential as IEventTypePaymentCredentialType,
          booking,
          fullName,
          bookerEmail
        );

        resultBooking = { ...foundBooking };
        resultBooking["message"] = "Payment required";
        resultBooking["paymentUid"] = payment?.uid;
        resultBooking["id"] = payment?.id;
      } else {
        resultBooking = { ...foundBooking };
      }

      resultBooking["seatReferenceUid"] = evt.attendeeSeatId;
    }

    // Here we should handle every after action that needs to be done after booking creation

    // Obtain event metadata that includes videoCallUrl
    const metadata = evt.videoCallData?.url ? { videoCallUrl: evt.videoCallData.url } : undefined;
    try {
      await scheduleWorkflowReminders({
        workflows: eventType.workflows,
        smsReminderNumber: smsReminderNumber || null,
        calendarEvent: { ...evt, ...{ metadata, eventType: { slug: eventType.slug } } },
        isNotConfirmed: evt.requiresConfirmation || false,
        isRescheduleEvent: !!rescheduleUid,
        isFirstRecurringEvent: true,
        emailAttendeeSendToOverride: bookerEmail,
        seatReferenceUid: evt.attendeeSeatId,
        eventTypeRequiresConfirmation: eventType.requiresConfirmation,
      });
    } catch (error) {
      loggerWithEventDetails.error("Error while scheduling workflow reminders", JSON.stringify({ error }));
    }

    const webhookData = {
      ...evt,
      ...eventTypeInfo,
      uid: resultBooking?.uid || uid,
      bookingId: booking?.id,
      rescheduleId: originalRescheduledBooking?.id || undefined,
      rescheduleUid,
      rescheduleStartTime: originalRescheduledBooking?.startTime
        ? dayjs(originalRescheduledBooking?.startTime).utc().format()
        : undefined,
      rescheduleEndTime: originalRescheduledBooking?.endTime
        ? dayjs(originalRescheduledBooking?.endTime).utc().format()
        : undefined,
      metadata: { ...metadata, ...reqBody.metadata },
      eventTypeId,
      status: "ACCEPTED",
      smsReminderNumber: booking?.smsReminderNumber || undefined,
    };

    await handleWebhookTrigger({ subscriberOptions, eventTrigger, webhookData });

    return resultBooking;
  };
  // For seats, if the booking already exists then we want to add the new attendee to the existing booking
  if (eventType.seatsPerTimeSlot && (reqBody.bookingUid || rescheduleUid)) {
    const newBooking = await handleSeats();
    if (newBooking) {
      req.statusCode = 201;
      return newBooking;
    }
  }
  if (isTeamEventType) {
    evt.team = {
      members: teamMembers,
      name: eventType.team?.name || "Nameless",
      id: eventType.team?.id ?? 0,
    };
  }

  if (reqBody.recurringEventId && eventType.recurringEvent) {
    // Overriding the recurring event configuration count to be the actual number of events booked for
    // the recurring event (equal or less than recurring event configuration count)
    eventType.recurringEvent = Object.assign({}, eventType.recurringEvent, { count: recurringCount });
    evt.recurringEvent = eventType.recurringEvent;
  }

  const changedOrganizer =
    !!originalRescheduledBooking &&
    eventType.schedulingType === SchedulingType.ROUND_ROBIN &&
    originalRescheduledBooking.userId !== evt.organizer.id;

  let results: EventResult<AdditionalInformation & { url?: string; iCalUID?: string }>[] = [];
  let referencesToCreate: PartialReference[] = [];

  let booking: (Booking & { appsStatus?: AppsStatus[] }) | null = null;
  loggerWithEventDetails.debug(
    "Going to create booking in DB now",
    safeStringify({
      organizerUser: organizerUser.id,
      attendeesList: attendeesList.map((guest) => ({ timeZone: guest.timeZone })),
      requiresConfirmation: evt.requiresConfirmation,
      isConfirmedByDefault,
      userReschedulingIsOwner,
    })
  );

  try {
    booking = await createBooking({
      originalRescheduledBooking,
      evt,
      eventTypeId,
      eventTypeSlug,
      reqBodyUser: reqBody.user,
      reqBodyMetadata: reqBody.metadata,
      reqBodyRecurringEventId: reqBody.recurringEventId,
      uid,
      responses,
      isConfirmedByDefault,
      smsReminderNumber,
      organizerUser,
      rescheduleReason,
      eventType,
      bookerEmail,
      paymentAppData,
      changedOrganizer,
    });

    // @NOTE: Add specific try catch for all subsequent async calls to avoid error
    // Sync Services
    await syncServicesUpdateWebUser(
      await prisma.user.findFirst({
        where: { id: userId },
        select: { id: true, email: true, name: true, username: true, createdDate: true },
      })
    );
    evt.uid = booking?.uid ?? null;

    if (booking && booking.id && eventType.seatsPerTimeSlot) {
      const currentAttendee = booking.attendees.find(
        (attendee) => attendee.email === req.body.responses.email
      );

      // Save description to bookingSeat
      const uniqueAttendeeId = uuid();
      await prisma.bookingSeat.create({
        data: {
          referenceUid: uniqueAttendeeId,
          data: {
            description: evt.additionalNotes,
          },
          booking: {
            connect: {
              id: booking.id,
            },
          },
          attendee: {
            connect: {
              id: currentAttendee?.id,
            },
          },
        },
      });
      evt.attendeeSeatId = uniqueAttendeeId;
    }
  } catch (_err) {
    const err = getErrorFromUnknown(_err);
    loggerWithEventDetails.error(
      `Booking ${eventTypeId} failed`,
      "Error when saving booking to db",
      err.message
    );
    if (err.code === "P2002") {
      throw new HttpError({ statusCode: 409, message: "booking.conflict" });
    }
    throw err;
  }

  // After polling videoBusyTimes, credentials might have been changed due to refreshment, so query them again.
  const credentials = await refreshCredentials(allCredentials);
  const eventManager = new EventManager({ ...organizerUser, credentials });

  function handleAppsStatus(
    results: EventResult<AdditionalInformation>[],
    booking: (Booking & { appsStatus?: AppsStatus[] }) | null
  ) {
    // Taking care of apps status
    let resultStatus: AppsStatus[] = results.map((app) => ({
      appName: app.appName,
      type: app.type,
      success: app.success ? 1 : 0,
      failures: !app.success ? 1 : 0,
      errors: app.calError ? [app.calError] : [],
      warnings: app.calWarnings,
    }));

    if (reqAppsStatus === undefined) {
      if (booking !== null) {
        booking.appsStatus = resultStatus;
      }
      return resultStatus;
    }
    // From down here we can assume reqAppsStatus is not undefined anymore
    // Other status exist, so this is the last booking of a series,
    // proceeding to prepare the info for the event
    const calcAppsStatus = reqAppsStatus.concat(resultStatus).reduce((prev, curr) => {
      if (prev[curr.type]) {
        prev[curr.type].success += curr.success;
        prev[curr.type].errors = prev[curr.type].errors.concat(curr.errors);
        prev[curr.type].warnings = prev[curr.type].warnings?.concat(curr.warnings || []);
      } else {
        prev[curr.type] = curr;
      }
      return prev;
    }, {} as { [key: string]: AppsStatus });
    resultStatus = Object.values(calcAppsStatus);
    return resultStatus;
  }

  let videoCallUrl;

  //this is the actual rescheduling logic
  if (originalRescheduledBooking?.uid) {
    log.silly("Rescheduling booking", originalRescheduledBooking.uid);
    try {
      // cancel workflow reminders from previous rescheduled booking
      await cancelWorkflowReminders(originalRescheduledBooking.workflowReminders);
    } catch (error) {
      loggerWithEventDetails.error(
        "Error while canceling scheduled workflow reminders",
        JSON.stringify({ error })
      );
    }

    addVideoCallDataToEvt(originalRescheduledBooking.references);

    //update original rescheduled booking (no seats event)
    if (!eventType.seatsPerTimeSlot) {
      await prisma.booking.update({
        where: {
          id: originalRescheduledBooking.id,
        },
        data: {
          rescheduled: true,
          status: BookingStatus.CANCELLED,
        },
      });
    }

    const newDesinationCalendar = evt.destinationCalendar;

    evt.destinationCalendar = originalRescheduledBooking?.destinationCalendar
      ? [originalRescheduledBooking?.destinationCalendar]
      : originalRescheduledBooking?.user?.destinationCalendar
      ? [originalRescheduledBooking?.user.destinationCalendar]
      : evt.destinationCalendar;

    if (changedOrganizer) {
      evt.title = getEventName(eventNameObject);
      // location might changed and will be new created in eventManager.create (organizer default location)
      evt.videoCallData = undefined;
    }

    const updateManager = await eventManager.reschedule(
      evt,
      originalRescheduledBooking.uid,
      undefined,
      changedOrganizer,
      newDesinationCalendar
    );

    // This gets overridden when updating the event - to check if notes have been hidden or not. We just reset this back
    // to the default description when we are sending the emails.
    evt.description = eventType.description;

    results = updateManager.results;
    referencesToCreate = updateManager.referencesToCreate;

    videoCallUrl = evt.videoCallData && evt.videoCallData.url ? evt.videoCallData.url : null;

    // This gets overridden when creating the event - to check if notes have been hidden or not. We just reset this back
    // to the default description when we are sending the emails.
    evt.description = eventType.description;

    const { metadata: videoMetadata, videoCallUrl: _videoCallUrl } = getVideoCallDetails({
      results,
    });

    let metadata: AdditionalInformation = {};
    metadata = videoMetadata;
    videoCallUrl = _videoCallUrl;

    const isThereAnIntegrationError = results && results.some((res) => !res.success);

    if (isThereAnIntegrationError) {
      const error = {
        errorCode: "BookingReschedulingMeetingFailed",
        message: "Booking Rescheduling failed",
      };

      loggerWithEventDetails.error(
        `EventManager.reschedule failure in some of the integrations ${organizerUser.username}`,
        safeStringify({ error, results })
      );
    } else {
      if (results.length) {
        // Handle Google Meet results
        // We use the original booking location since the evt location changes to daily
        if (bookingLocation === MeetLocationType) {
          const googleMeetResult = {
            appName: GoogleMeetMetadata.name,
            type: "conferencing",
            uid: results[0].uid,
            originalEvent: results[0].originalEvent,
          };

          // Find index of google_calendar inside createManager.referencesToCreate
          const googleCalIndex = updateManager.referencesToCreate.findIndex(
            (ref) => ref.type === "google_calendar"
          );
          const googleCalResult = results[googleCalIndex];

          if (!googleCalResult) {
            loggerWithEventDetails.warn("Google Calendar not installed but using Google Meet as location");
            results.push({
              ...googleMeetResult,
              success: false,
              calWarnings: [tOrganizer("google_meet_warning")],
            });
          }

          if (googleCalResult?.createdEvent?.hangoutLink) {
            results.push({
              ...googleMeetResult,
              success: true,
            });

            // Add google_meet to referencesToCreate in the same index as google_calendar
            updateManager.referencesToCreate[googleCalIndex] = {
              ...updateManager.referencesToCreate[googleCalIndex],
              meetingUrl: googleCalResult.createdEvent.hangoutLink,
            };

            // Also create a new referenceToCreate with type video for google_meet
            updateManager.referencesToCreate.push({
              type: "google_meet_video",
              meetingUrl: googleCalResult.createdEvent.hangoutLink,
              uid: googleCalResult.uid,
              credentialId: updateManager.referencesToCreate[googleCalIndex].credentialId,
            });
          } else if (googleCalResult && !googleCalResult.createdEvent?.hangoutLink) {
            results.push({
              ...googleMeetResult,
              success: false,
            });
          }
        }

        metadata.hangoutLink = results[0].createdEvent?.hangoutLink;
        metadata.conferenceData = results[0].createdEvent?.conferenceData;
        metadata.entryPoints = results[0].createdEvent?.entryPoints;
        evt.appsStatus = handleAppsStatus(results, booking);
        videoCallUrl =
          metadata.hangoutLink ||
          results[0].createdEvent?.url ||
          organizerOrFirstDynamicGroupMemberDefaultLocationUrl ||
          videoCallUrl;
      }

      const calendarResult = results.find((result) => result.type.includes("_calendar"));

      evt.iCalUID = Array.isArray(calendarResult?.updatedEvent)
        ? calendarResult?.updatedEvent[0]?.iCalUID
        : calendarResult?.updatedEvent?.iCalUID || undefined;
    }

    evt.appsStatus = handleAppsStatus(results, booking);

    // If there is an integration error, we don't send successful rescheduling email, instead broken integration email should be sent that are handled by either CalendarManager or videoClient
    if (noEmail !== true && isConfirmedByDefault && !isThereAnIntegrationError) {
      const copyEvent = cloneDeep(evt);
      const copyEventAdditionalInfo = {
        ...copyEvent,
        additionalInformation: metadata,
        additionalNotes, // Resets back to the additionalNote input and not the override value
        cancellationReason: `$RCH$${rescheduleReason ? rescheduleReason : ""}`, // Removable code prefix to differentiate cancellation from rescheduling for email
      };
      loggerWithEventDetails.debug("Emails: Sending rescheduled emails for booking confirmation");

      /*
        handle emails for round robin
          - if booked rr host is the same, then rescheduling email
          - if new rr host is booked, then cancellation email to old host and confirmation email to new host
      */
      if (eventType.schedulingType === SchedulingType.ROUND_ROBIN) {
        const originalBookingMemberEmails: Person[] = [];

        for (const user of originalRescheduledBooking.attendees) {
          const translate = await getTranslation(user.locale ?? "en", "common");
          originalBookingMemberEmails.push({
            name: user.name,
            email: user.email,
            timeZone: user.timeZone,
            language: { translate, locale: user.locale ?? "en" },
          });
        }
        if (originalRescheduledBooking.user) {
          const translate = await getTranslation(originalRescheduledBooking.user.locale ?? "en", "common");
          originalBookingMemberEmails.push({
            ...originalRescheduledBooking.user,
            name: originalRescheduledBooking.user.name || "",
            language: { translate, locale: originalRescheduledBooking.user.locale ?? "en" },
          });
        }

        const newBookingMemberEmails: Person[] =
          copyEvent.team?.members
            .map((member) => member)
            .concat(copyEvent.organizer)
            .concat(copyEvent.attendees) || [];

        // scheduled Emails
        const newBookedMembers = newBookingMemberEmails.filter(
          (member) =>
            !originalBookingMemberEmails.find((originalMember) => originalMember.email === member.email)
        );
        // cancelled Emails
        const cancelledMembers = originalBookingMemberEmails.filter(
          (member) => !newBookingMemberEmails.find((newMember) => newMember.email === member.email)
        );
        // rescheduled Emails
        const rescheduledMembers = newBookingMemberEmails.filter((member) =>
          originalBookingMemberEmails.find((orignalMember) => orignalMember.email === member.email)
        );

        sendRoundRobinRescheduledEmails(copyEventAdditionalInfo, rescheduledMembers);
        sendRoundRobinScheduledEmails(copyEventAdditionalInfo, newBookedMembers);
        sendRoundRobinCancelledEmails(copyEventAdditionalInfo, cancelledMembers);
      } else {
        // send normal rescheduled emails (non round robin event, where organizers stay the same)
        await sendRescheduledEmails({
          ...copyEvent,
          additionalInformation: metadata,
          additionalNotes, // Resets back to the additionalNote input and not the override value
          cancellationReason: `$RCH$${rescheduleReason ? rescheduleReason : ""}`, // Removable code prefix to differentiate cancellation from rescheduling for email
        });
      }
    }
    // If it's not a reschedule, doesn't require confirmation and there's no price,
    // Create a booking
  } else if (isConfirmedByDefault) {
    // Use EventManager to conditionally use all needed integrations.
    const createManager = await eventManager.create(evt);

    // This gets overridden when creating the event - to check if notes have been hidden or not. We just reset this back
    // to the default description when we are sending the emails.
    evt.description = eventType.description;

    results = createManager.results;
    referencesToCreate = createManager.referencesToCreate;
    videoCallUrl = evt.videoCallData && evt.videoCallData.url ? evt.videoCallData.url : null;

    if (results.length > 0 && results.every((res) => !res.success)) {
      const error = {
        errorCode: "BookingCreatingMeetingFailed",
        message: "Booking failed",
      };

      loggerWithEventDetails.error(
        `EventManager.create failure in some of the integrations ${organizerUser.username}`,
        safeStringify({ error, results })
      );
    } else {
      const metadata: AdditionalInformation = {};

      if (results.length) {
        // Handle Google Meet results
        // We use the original booking location since the evt location changes to daily
        if (bookingLocation === MeetLocationType) {
          const googleMeetResult = {
            appName: GoogleMeetMetadata.name,
            type: "conferencing",
            uid: results[0].uid,
            originalEvent: results[0].originalEvent,
          };

          // Find index of google_calendar inside createManager.referencesToCreate
          const googleCalIndex = createManager.referencesToCreate.findIndex(
            (ref) => ref.type === "google_calendar"
          );
          const googleCalResult = results[googleCalIndex];

          if (!googleCalResult) {
            loggerWithEventDetails.warn("Google Calendar not installed but using Google Meet as location");
            results.push({
              ...googleMeetResult,
              success: false,
              calWarnings: [tOrganizer("google_meet_warning")],
            });
          }

          if (googleCalResult?.createdEvent?.hangoutLink) {
            results.push({
              ...googleMeetResult,
              success: true,
            });

            // Add google_meet to referencesToCreate in the same index as google_calendar
            createManager.referencesToCreate[googleCalIndex] = {
              ...createManager.referencesToCreate[googleCalIndex],
              meetingUrl: googleCalResult.createdEvent.hangoutLink,
            };

            // Also create a new referenceToCreate with type video for google_meet
            createManager.referencesToCreate.push({
              type: "google_meet_video",
              meetingUrl: googleCalResult.createdEvent.hangoutLink,
              uid: googleCalResult.uid,
              credentialId: createManager.referencesToCreate[googleCalIndex].credentialId,
            });
          } else if (googleCalResult && !googleCalResult.createdEvent?.hangoutLink) {
            results.push({
              ...googleMeetResult,
              success: false,
            });
          }
        }
        // TODO: Handle created event metadata more elegantly
        metadata.hangoutLink = results[0].createdEvent?.hangoutLink;
        metadata.conferenceData = results[0].createdEvent?.conferenceData;
        metadata.entryPoints = results[0].createdEvent?.entryPoints;
        evt.appsStatus = handleAppsStatus(results, booking);
        videoCallUrl =
          metadata.hangoutLink || organizerOrFirstDynamicGroupMemberDefaultLocationUrl || videoCallUrl;

        if (evt.iCalUID !== booking.iCalUID) {
          // The eventManager could change the iCalUID. At this point we can update the DB record
          await prisma.booking.update({
            where: {
              id: booking.id,
            },
            data: {
              iCalUID: evt.iCalUID || booking.iCalUID,
            },
          });
        }
      }
      if (noEmail !== true) {
        let isHostConfirmationEmailsDisabled = false;
        let isAttendeeConfirmationEmailDisabled = false;

        const workflows = eventType.workflows.map((workflow) => workflow.workflow);

        if (eventType.workflows) {
          isHostConfirmationEmailsDisabled =
            eventType.metadata?.disableStandardEmails?.confirmation?.host || false;
          isAttendeeConfirmationEmailDisabled =
            eventType.metadata?.disableStandardEmails?.confirmation?.attendee || false;

          if (isHostConfirmationEmailsDisabled) {
            isHostConfirmationEmailsDisabled = allowDisablingHostConfirmationEmails(workflows);
          }

          if (isAttendeeConfirmationEmailDisabled) {
            isAttendeeConfirmationEmailDisabled = allowDisablingAttendeeConfirmationEmails(workflows);
          }
        }

        loggerWithEventDetails.debug(
          "Emails: Sending scheduled emails for booking confirmation",
          safeStringify({
            calEvent: getPiiFreeCalendarEvent(evt),
          })
        );
        await sendScheduledEmails(
          {
            ...evt,
            additionalInformation: metadata,
            additionalNotes,
            customInputs,
          },
          eventNameObject,
          isHostConfirmationEmailsDisabled,
          isAttendeeConfirmationEmailDisabled
        );
        sendEventScheduledMessages(evt, getMessagingCredentials(credentials));
      }
    }
  } else {
    // If isConfirmedByDefault is false, then booking can't be considered ACCEPTED and thus EventManager has no role to play. Booking is created as PENDING
    loggerWithEventDetails.debug(
      `EventManager doesn't need to create or reschedule event for booking ${organizerUser.username}`,
      safeStringify({
        calEvent: getPiiFreeCalendarEvent(evt),
        isConfirmedByDefault,
        paymentValue: paymentAppData.price,
      })
    );
  }

  const bookingRequiresPayment =
    !Number.isNaN(paymentAppData.price) &&
    paymentAppData.price > 0 &&
    !originalRescheduledBooking?.paid &&
    !!booking;

  if (!isConfirmedByDefault && noEmail !== true && !bookingRequiresPayment) {
    loggerWithEventDetails.debug(
      `Emails: Booking ${organizerUser.username} requires confirmation, sending request emails`,
      safeStringify({
        calEvent: getPiiFreeCalendarEvent(evt),
      })
    );
    await sendOrganizerRequestEmail({ ...evt, additionalNotes });
    await sendAttendeeRequestEmail({ ...evt, additionalNotes }, attendeesList[0]);
  }

  const metadata = videoCallUrl
    ? {
        videoCallUrl: getVideoCallUrlFromCalEvent(evt) || videoCallUrl,
      }
    : undefined;

  const webhookData = {
    ...evt,
    ...eventTypeInfo,
    bookingId: booking?.id,
    rescheduleId: originalRescheduledBooking?.id || undefined,
    rescheduleUid,
    rescheduleStartTime: originalRescheduledBooking?.startTime
      ? dayjs(originalRescheduledBooking?.startTime).utc().format()
      : undefined,
    rescheduleEndTime: originalRescheduledBooking?.endTime
      ? dayjs(originalRescheduledBooking?.endTime).utc().format()
      : undefined,
    metadata: { ...metadata, ...reqBody.metadata },
    eventTypeId,
    status: "ACCEPTED",
    smsReminderNumber: booking?.smsReminderNumber || undefined,
  };

  if (bookingRequiresPayment) {
    loggerWithEventDetails.debug(`Booking ${organizerUser.username} requires payment`);
    // Load credentials.app.categories
    const credentialPaymentAppCategories = await prisma.credential.findMany({
      where: {
        ...(paymentAppData.credentialId ? { id: paymentAppData.credentialId } : { userId: organizerUser.id }),
        app: {
          categories: {
            hasSome: ["payment"],
          },
        },
      },
      select: {
        key: true,
        appId: true,
        app: {
          select: {
            categories: true,
            dirName: true,
          },
        },
      },
    });
    const eventTypePaymentAppCredential = credentialPaymentAppCategories.find((credential) => {
      return credential.appId === paymentAppData.appId;
    });

    if (!eventTypePaymentAppCredential) {
      throw new HttpError({ statusCode: 400, message: "Missing payment credentials" });
    }

    // Convert type of eventTypePaymentAppCredential to appId: EventTypeAppList
    if (!booking.user) booking.user = organizerUser;
    const payment = await handlePayment(
      evt,
      eventType,
      eventTypePaymentAppCredential as IEventTypePaymentCredentialType,
      booking,
      fullName,
      bookerEmail
    );
    const subscriberOptionsPaymentInitiated: GetSubscriberOptions = {
      userId: triggerForUser ? organizerUser.id : null,
      eventTypeId,
      triggerEvent: WebhookTriggerEvents.BOOKING_PAYMENT_INITIATED,
      teamId,
    };
    await handleWebhookTrigger({
      subscriberOptions: subscriberOptionsPaymentInitiated,
      eventTrigger: WebhookTriggerEvents.BOOKING_PAYMENT_INITIATED,
      webhookData: {
        ...webhookData,
        paymentId: payment?.id,
      },
    });

    req.statusCode = 201;
    return { ...booking, message: "Payment required", paymentUid: payment?.uid, paymentId: payment?.id };
  }

  loggerWithEventDetails.debug(`Booking ${organizerUser.username} completed`);

  if (booking.location?.startsWith("http")) {
    videoCallUrl = booking.location;
  }

  // We are here so, booking doesn't require payment and booking is also created in DB already, through createBooking call
  if (isConfirmedByDefault) {
    try {
      const subscribersMeetingEnded = await getWebhooks(subscriberOptionsMeetingEnded);

      subscribersMeetingEnded.forEach((subscriber) => {
        if (rescheduleUid && originalRescheduledBooking) {
          cancelScheduledJobs(originalRescheduledBooking, undefined, true);
        }
        if (booking && booking.status === BookingStatus.ACCEPTED) {
          scheduleTrigger(booking, subscriber.subscriberUrl, subscriber);
        }
      });
    } catch (error) {
      loggerWithEventDetails.error(
        "Error while running scheduledJobs for booking",
        JSON.stringify({ error })
      );
    }

    // Send Webhook call if hooked to BOOKING_CREATED & BOOKING_RESCHEDULED
    await handleWebhookTrigger({ subscriberOptions, eventTrigger, webhookData });
  } else {
    // if eventType requires confirmation we will trigger the BOOKING REQUESTED Webhook
    const eventTrigger: WebhookTriggerEvents = WebhookTriggerEvents.BOOKING_REQUESTED;
    subscriberOptions.triggerEvent = eventTrigger;
    webhookData.status = "PENDING";
    await handleWebhookTrigger({ subscriberOptions, eventTrigger, webhookData });
  }

  // Avoid passing referencesToCreate with id unique constrain values
  // refresh hashed link if used
  const urlSeed = `${organizerUser.username}:${dayjs(reqBody.start).utc().format()}`;
  const hashedUid = translator.fromUUID(uuidv5(urlSeed, uuidv5.URL));

  try {
    if (hasHashedBookingLink) {
      await prisma.hashedLink.update({
        where: {
          link: reqBody.hashedLink as string,
        },
        data: {
          link: hashedUid,
        },
      });
    }
  } catch (error) {
    loggerWithEventDetails.error("Error while updating hashed link", JSON.stringify({ error }));
  }

  if (!booking) throw new HttpError({ statusCode: 400, message: "Booking failed" });

  try {
    await prisma.booking.update({
      where: {
        uid: booking.uid,
      },
      data: {
        metadata: { ...(typeof booking.metadata === "object" && booking.metadata), ...metadata },
        references: {
          createMany: {
            data: referencesToCreate,
          },
        },
      },
    });
  } catch (error) {
    loggerWithEventDetails.error("Error while creating booking references", JSON.stringify({ error }));
  }

  const metadataFromEvent = videoCallUrl ? { videoCallUrl } : undefined;
  const evtWithMetadata = { ...evt, metadata: metadataFromEvent, eventType: { slug: eventType.slug } };

  await scheduleMandatoryReminder(
    evtWithMetadata,
    eventType.workflows || [],
    !isConfirmedByDefault,
    !!eventType.owner?.hideBranding,
    evt.attendeeSeatId
  );

  try {
    await scheduleWorkflowReminders({
      workflows: eventType.workflows,
      smsReminderNumber: smsReminderNumber || null,
      calendarEvent: evtWithMetadata,
      isNotConfirmed: !isConfirmedByDefault,
      isRescheduleEvent: !!rescheduleUid,
      isFirstRecurringEvent: true,
      hideBranding: !!eventType.owner?.hideBranding,
      seatReferenceUid: evt.attendeeSeatId,
      eventTypeRequiresConfirmation: eventType.requiresConfirmation,
    });
  } catch (error) {
    loggerWithEventDetails.error("Error while scheduling workflow reminders", JSON.stringify({ error }));
  }

  // booking successful
  req.statusCode = 201;
  return {
    ...booking,
    seatReferenceUid: evt.attendeeSeatId,
  };
}

export default handler;

function getVideoCallDetails({
  results,
}: {
  results: EventResult<AdditionalInformation & { url?: string | undefined; iCalUID?: string | undefined }>[];
}) {
  const firstVideoResult = results.find((result) => result.type.includes("_video"));
  const metadata: AdditionalInformation = {};
  let updatedVideoEvent = null;

  if (firstVideoResult && firstVideoResult.success) {
    updatedVideoEvent = Array.isArray(firstVideoResult.updatedEvent)
      ? firstVideoResult.updatedEvent[0]
      : firstVideoResult.updatedEvent;

    if (updatedVideoEvent) {
      metadata.hangoutLink = updatedVideoEvent.hangoutLink;
      metadata.conferenceData = updatedVideoEvent.conferenceData;
      metadata.entryPoints = updatedVideoEvent.entryPoints;
    }
  }
  const videoCallUrl = metadata.hangoutLink || updatedVideoEvent?.url;

  return { videoCallUrl, metadata, updatedVideoEvent };
}

function getRequiresConfirmationFlags({
  eventType,
  bookingStartTime,
  userId,
  paymentAppData,
  originalRescheduledBookingOrganizerId,
}: {
  eventType: Pick<Awaited<ReturnType<typeof getEventTypesFromDB>>, "metadata" | "requiresConfirmation">;
  bookingStartTime: string;
  userId: number | undefined;
  paymentAppData: { price: number };
  originalRescheduledBookingOrganizerId: number | undefined;
}) {
  let requiresConfirmation = eventType?.requiresConfirmation;
  const rcThreshold = eventType?.metadata?.requiresConfirmationThreshold;
  if (rcThreshold) {
    if (dayjs(dayjs(bookingStartTime).utc().format()).diff(dayjs(), rcThreshold.unit) > rcThreshold.time) {
      requiresConfirmation = false;
    }
  }

  // If the user is not the owner of the event, new booking should be always pending.
  // Otherwise, an owner rescheduling should be always accepted.
  // Before comparing make sure that userId is set, otherwise undefined === undefined
  const userReschedulingIsOwner = !!(userId && originalRescheduledBookingOrganizerId === userId);
  const isConfirmedByDefault = (!requiresConfirmation && !paymentAppData.price) || userReschedulingIsOwner;
  return {
    /**
     * Organizer of the booking is rescheduling
     */
    userReschedulingIsOwner,
    /**
     * Booking won't need confirmation to be ACCEPTED
     */
    isConfirmedByDefault,
  };
}

function handleCustomInputs(
  eventTypeCustomInputs: EventTypeCustomInput[],
  reqCustomInputs: {
    value: string | boolean;
    label: string;
  }[]
) {
  eventTypeCustomInputs.forEach((etcInput) => {
    if (etcInput.required) {
      const input = reqCustomInputs.find((i) => i.label === etcInput.label);
      if (etcInput.type === "BOOL") {
        z.literal(true, {
          errorMap: () => ({ message: `Missing ${etcInput.type} customInput: '${etcInput.label}'` }),
        }).parse(input?.value);
      } else if (etcInput.type === "PHONE") {
        z.string({
          errorMap: () => ({
            message: `Missing ${etcInput.type} customInput: '${etcInput.label}'`,
          }),
        })
          .refine((val) => isValidPhoneNumber(val), {
            message: "Phone number is invalid",
          })
          .parse(input?.value);
      } else {
        // type: NUMBER are also passed as string
        z.string({
          errorMap: () => ({ message: `Missing ${etcInput.type} customInput: '${etcInput.label}'` }),
        })
          .min(1)
          .parse(input?.value);
      }
    }
  });
}

const findBookingQuery = async (bookingId: number) => {
  const foundBooking = await prisma.booking.findUnique({
    where: {
      id: bookingId,
    },
    select: {
      uid: true,
      location: true,
      startTime: true,
      endTime: true,
      title: true,
      description: true,
      status: true,
      responses: true,
      user: {
        select: {
          name: true,
          email: true,
          timeZone: true,
          username: true,
        },
      },
      eventType: {
        select: {
          title: true,
          description: true,
          currency: true,
          length: true,
          lockTimeZoneToggleOnBookingPage: true,
          requiresConfirmation: true,
          requiresBookerEmailVerification: true,
          price: true,
        },
      },
    },
  });

  // This should never happen but it's just typescript safe
  if (!foundBooking) {
    throw new Error("Internal Error. Couldn't find booking");
  }

  // Don't leak any sensitive data
  return foundBooking;
};<|MERGE_RESOLUTION|>--- conflicted
+++ resolved
@@ -96,12 +96,9 @@
 import type { EventResult, PartialReference } from "@calcom/types/EventManager";
 
 import type { EventTypeInfo } from "../../webhooks/lib/sendPayload";
-<<<<<<< HEAD
 import getBookingResponsesSchema from "./getBookingResponsesSchema";
 import { sendEventScheduledMessages } from "./sendBookingMessages";
-=======
 import getBookingDataSchema from "./getBookingDataSchema";
->>>>>>> a323e06e
 
 const translator = short();
 const log = logger.getSubLogger({ prefix: ["[api] book:user"] });
@@ -1620,17 +1617,6 @@
             }
           }
 
-<<<<<<< HEAD
-          const clonedEvent = cloneDeep(evt);
-          const updatedEvent = {
-            ...clonedEvent,
-            additionalNotes, // Resets back to the additionalNote input and not the override value
-            cancellationReason: "$RCH$" + (rescheduleReason ? rescheduleReason : ""), // Removable code prefix to differentiate cancellation from rescheduling for email
-          };
-          if (noEmail !== true && (!requiresConfirmation || isOrganizerRescheduling)) {
-            const copyEvent = cloneDeep(evt);
-            await sendRescheduledEmails(updatedEvent);
-=======
           if (noEmail !== true && isConfirmedByDefault) {
             const copyEvent = cloneDeep(evt);
             loggerWithEventDetails.debug("Emails: Sending reschedule emails - handleSeats");
@@ -1639,7 +1625,6 @@
               additionalNotes, // Resets back to the additionalNote input and not the override value
               cancellationReason: `$RCH$${rescheduleReason ? rescheduleReason : ""}`, // Removable code prefix to differentiate cancellation from rescheduling for email
             });
->>>>>>> a323e06e
           }
           sendEventScheduledMessages(updatedEvent, getMessagingCredentials(credentials));
           const foundBooking = await findBookingQuery(newBooking.id);
@@ -1754,18 +1739,6 @@
             ? calendarResult?.updatedEvent[0]?.iCalUID
             : calendarResult?.updatedEvent?.iCalUID || undefined;
 
-<<<<<<< HEAD
-          // TODO send reschedule emails to attendees of the old booking
-          const updatedEvent = {
-            ...copyEvent,
-            additionalNotes, // Resets back to the additionalNote input and not the override value
-            cancellationReason: "$RCH$" + (rescheduleReason ? rescheduleReason : ""), // Removable code prefix to differentiate cancellation from rescheduling for email
-          };
-          sendEventScheduledMessages(updatedEvent, getMessagingCredentials(credentials));
-          if (!requiresConfirmation || isOrganizerRescheduling) {
-            // TODO send reschedule emails to attendees of the old booking
-            await sendRescheduledEmails(updatedEvent);
-=======
           if (noEmail !== true && isConfirmedByDefault) {
             // TODO send reschedule emails to attendees of the old booking
             loggerWithEventDetails.debug("Emails: Sending reschedule emails - handleSeats");
@@ -1774,7 +1747,6 @@
               additionalNotes, // Resets back to the additionalNote input and not the override value
               cancellationReason: `$RCH$${rescheduleReason ? rescheduleReason : ""}`, // Removable code prefix to differentiate cancellation from rescheduling for email
             });
->>>>>>> a323e06e
           }
 
           // Update the old booking with the cancelled status
@@ -2601,7 +2573,6 @@
           isHostConfirmationEmailsDisabled,
           isAttendeeConfirmationEmailDisabled
         );
-        sendEventScheduledMessages(evt, getMessagingCredentials(credentials));
       }
     }
   } else {
