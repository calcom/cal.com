--- conflicted
+++ resolved
@@ -962,22 +962,11 @@
       originalRescheduledBooking,
     });
 
-<<<<<<< HEAD
     if (booking?.userId) {
       const usersRepository = new UsersRepository();
       await usersRepository.updateLastActiveAt(booking.userId);
     }
 
-    // @NOTE: Add specific try catch for all subsequent async calls to avoid error
-    // Sync Services
-    await syncServicesUpdateWebUser(
-      await prisma.user.findFirst({
-        where: { id: userId },
-        select: { id: true, email: true, name: true, username: true, createdDate: true },
-      })
-    );
-=======
->>>>>>> ff2754f6
     evt.uid = booking?.uid ?? null;
     evt.oneTimePassword = booking?.oneTimePassword ?? null;
 
