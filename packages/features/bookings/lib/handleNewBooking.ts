import type { DestinationCalendar } from "@prisma/client";
// eslint-disable-next-line no-restricted-imports
import { cloneDeep } from "lodash";
import type { NextApiRequest } from "next";
import short, { uuid } from "short-uuid";
import { v5 as uuidv5 } from "uuid";

import processExternalId from "@calcom/app-store/_utils/calendars/processExternalId";
import { metadata as GoogleMeetMetadata } from "@calcom/app-store/googlevideo/_metadata";
import {
  getLocationValueForDB,
  MeetLocationType,
  OrganizerDefaultConferencingAppType,
} from "@calcom/app-store/locations";
import { DailyLocationType } from "@calcom/app-store/locations";
import { getAppFromSlug } from "@calcom/app-store/utils";
import EventManager from "@calcom/core/EventManager";
import { getEventName } from "@calcom/core/event";
import dayjs from "@calcom/dayjs";
import { scheduleMandatoryReminder } from "@calcom/ee/workflows/lib/reminders/scheduleMandatoryReminder";
import {
  sendAttendeeRequestEmailAndSMS,
  sendOrganizerRequestEmail,
  sendRescheduledEmailsAndSMS,
  sendRoundRobinCancelledEmailsAndSMS,
  sendRoundRobinRescheduledEmailsAndSMS,
  sendRoundRobinScheduledEmailsAndSMS,
  sendScheduledEmailsAndSMS,
} from "@calcom/emails";
import getICalUID from "@calcom/emails/lib/getICalUID";
import { getBookingFieldsWithSystemFields } from "@calcom/features/bookings/lib/getBookingFields";
import { handleWebhookTrigger } from "@calcom/features/bookings/lib/handleWebhookTrigger";
import { isEventTypeLoggingEnabled } from "@calcom/features/bookings/lib/isEventTypeLoggingEnabled";
import {
  allowDisablingAttendeeConfirmationEmails,
  allowDisablingHostConfirmationEmails,
} from "@calcom/features/ee/workflows/lib/allowDisablingStandardEmails";
import { scheduleWorkflowReminders } from "@calcom/features/ee/workflows/lib/reminders/reminderScheduler";
import { getFullName } from "@calcom/features/form-builder/utils";
import type { GetSubscriberOptions } from "@calcom/features/webhooks/lib/getWebhooks";
import getWebhooks from "@calcom/features/webhooks/lib/getWebhooks";
import {
  deleteWebhookScheduledTriggers,
  scheduleTrigger,
} from "@calcom/features/webhooks/lib/scheduleTrigger";
import { getVideoCallUrlFromCalEvent } from "@calcom/lib/CalEventParser";
import { getDefaultEvent, getUsernameList } from "@calcom/lib/defaultEvents";
import { ErrorCode } from "@calcom/lib/errorCodes";
import { getErrorFromUnknown } from "@calcom/lib/errors";
import { extractBaseEmail } from "@calcom/lib/extract-base-email";
import { getBookerBaseUrl } from "@calcom/lib/getBookerUrl/server";
import getOrgIdFromMemberOrTeamId from "@calcom/lib/getOrgIdFromMemberOrTeamId";
import getPaymentAppData from "@calcom/lib/getPaymentAppData";
import { getTeamIdFromEventType } from "@calcom/lib/getTeamIdFromEventType";
import { HttpError } from "@calcom/lib/http-error";
import logger from "@calcom/lib/logger";
import { handlePayment } from "@calcom/lib/payment/handlePayment";
import { getPiiFreeCalendarEvent, getPiiFreeEventType } from "@calcom/lib/piiFreeData";
import { safeStringify } from "@calcom/lib/safeStringify";
import { getLuckyUser } from "@calcom/lib/server/getLuckyUser";
import { getTranslation } from "@calcom/lib/server/i18n";
import { WorkflowRepository } from "@calcom/lib/server/repository/workflow";
import { getTimeFormatStringFromUserTimeFormat } from "@calcom/lib/timeFormat";
import prisma from "@calcom/prisma";
import { BookingStatus, SchedulingType, WebhookTriggerEvents } from "@calcom/prisma/enums";
import { userMetadata as userMetadataSchema } from "@calcom/prisma/zod-utils";
import { getAllWorkflowsFromEventType } from "@calcom/trpc/server/routers/viewer/workflows/util";
import type { AdditionalInformation, AppsStatus, CalendarEvent, Person } from "@calcom/types/Calendar";
import type { EventResult, PartialReference } from "@calcom/types/EventManager";

import type { EventPayloadType, EventTypeInfo } from "../../webhooks/lib/sendPayload";
import { getAllCredentials } from "./getAllCredentialsForUsersOnEvent/getAllCredentials";
import { refreshCredentials } from "./getAllCredentialsForUsersOnEvent/refreshCredentials";
import getBookingDataSchema from "./getBookingDataSchema";
import { addVideoCallDataToEvent } from "./handleNewBooking/addVideoCallDataToEvent";
import { checkBookingAndDurationLimits } from "./handleNewBooking/checkBookingAndDurationLimits";
import { checkIfBookerEmailIsBlocked } from "./handleNewBooking/checkIfBookerEmailIsBlocked";
import { createBooking } from "./handleNewBooking/createBooking";
import { ensureAvailableUsers } from "./handleNewBooking/ensureAvailableUsers";
import { getBookingData } from "./handleNewBooking/getBookingData";
import { getCustomInputsResponses } from "./handleNewBooking/getCustomInputsResponses";
import { getEventTypesFromDB } from "./handleNewBooking/getEventTypesFromDB";
import type { getEventTypeResponse } from "./handleNewBooking/getEventTypesFromDB";
import { getLocationValuesForDb } from "./handleNewBooking/getLocationValuesForDb";
import { getOriginalRescheduledBooking } from "./handleNewBooking/getOriginalRescheduledBooking";
import { getRequiresConfirmationFlags } from "./handleNewBooking/getRequiresConfirmationFlags";
import { getSeatedBooking } from "./handleNewBooking/getSeatedBooking";
import { getVideoCallDetails } from "./handleNewBooking/getVideoCallDetails";
import { handleAppsStatus } from "./handleNewBooking/handleAppsStatus";
import { loadAndValidateUsers } from "./handleNewBooking/loadAndValidateUsers";
import { scheduleNoShowTriggers } from "./handleNewBooking/scheduleNoShowTriggers";
import type {
  Booking,
  BookingType,
  IEventTypePaymentCredentialType,
  Invitee,
  IsFixedAwareUser,
} from "./handleNewBooking/types";
import { validateBookingTimeIsNotOutOfBounds } from "./handleNewBooking/validateBookingTimeIsNotOutOfBounds";
import { validateEventLength } from "./handleNewBooking/validateEventLength";
import handleSeats from "./handleSeats/handleSeats";

const translator = short();
const log = logger.getSubLogger({ prefix: ["[api] book:user"] });

export const createLoggerWithEventDetails = (
  eventTypeId: number,
  reqBodyUser: string | string[] | undefined,
  eventTypeSlug: string | undefined
) => {
  return logger.getSubLogger({
    prefix: ["book:user", `${eventTypeId}:${reqBodyUser}/${eventTypeSlug}`],
  });
};

function assertNonEmptyArray<T>(arr: T[]): asserts arr is [T, ...T[]] {
  if (arr.length === 0) {
    throw new Error("Array should have at least one item, but it's empty");
  }
}

function getICalSequence(originalRescheduledBooking: BookingType | null) {
  // If new booking set the sequence to 0
  if (!originalRescheduledBooking) {
    return 0;
  }

  // If rescheduling and there is no sequence set, assume sequence should be 1
  if (!originalRescheduledBooking.iCalSequence) {
    return 1;
  }

  // If rescheduling then increment sequence by 1
  return originalRescheduledBooking.iCalSequence + 1;
}

const getEventType = async ({
  eventTypeId,
  eventTypeSlug,
}: {
  eventTypeId: number;
  eventTypeSlug?: string;
}) => {
  // handle dynamic user
  const eventType =
    !eventTypeId && !!eventTypeSlug ? getDefaultEvent(eventTypeSlug) : await getEventTypesFromDB(eventTypeId);

  const isOrgTeamEvent = !!eventType?.team && !!eventType?.team?.parentId;

  return {
    ...eventType,
    bookingFields: getBookingFieldsWithSystemFields({ ...eventType, isOrgTeamEvent }),
  };
};

type BookingDataSchemaGetter =
  | typeof getBookingDataSchema
  | typeof import("@calcom/features/bookings/lib/getBookingDataSchemaForApi").default;

/**
 * Adds the contact owner to be the only lucky user
 * @returns
 */
function buildLuckyUsersWithJustContactOwner({
  contactOwnerEmail,
  availableUsers,
  fixedUserPool,
}: {
  contactOwnerEmail: string | null;
  availableUsers: IsFixedAwareUser[];
  fixedUserPool: IsFixedAwareUser[];
}) {
  const luckyUsers: Awaited<ReturnType<typeof loadAndValidateUsers>> = [];
  if (!contactOwnerEmail) {
    return luckyUsers;
  }

  const isContactOwnerAFixedHostAlready = fixedUserPool.some((user) => user.email === contactOwnerEmail);
  if (isContactOwnerAFixedHostAlready) {
    return luckyUsers;
  }

  const teamMember = availableUsers.find((user) => user.email === contactOwnerEmail);
  if (teamMember) {
    luckyUsers.push(teamMember);
  }
  return luckyUsers;
}

async function handler(
  req: NextApiRequest & {
    userId?: number | undefined;
    platformClientId?: string;
    platformRescheduleUrl?: string;
    platformCancelUrl?: string;
    platformBookingUrl?: string;
    platformBookingLocation?: string;
  },
  bookingDataSchemaGetter: BookingDataSchemaGetter = getBookingDataSchema
) {
  const {
    userId,
    platformClientId,
    platformCancelUrl,
    platformBookingUrl,
    platformRescheduleUrl,
    platformBookingLocation,
  } = req;

  const eventType = await getEventType({
    eventTypeId: req.body.eventTypeId,
    eventTypeSlug: req.body.eventTypeSlug,
  });

  const bookingDataSchema = bookingDataSchemaGetter({
    view: req.body?.rescheduleUid ? "reschedule" : "booking",
    bookingFields: eventType.bookingFields,
  });
  const bookingData = await getBookingData({
    req,
    eventType,
    schema: bookingDataSchema,
  });

  const {
    recurringCount,
    noEmail,
    eventTypeId,
    eventTypeSlug,
    hasHashedBookingLink,
    language,
    appsStatus: reqAppsStatus,
    name: bookerName,
    attendeePhoneNumber: bookerPhoneNumber,
    email: bookerEmail,
    guests: reqGuests,
    location,
    notes: additionalNotes,
    smsReminderNumber,
    rescheduleReason,
    luckyUsers,
    routedTeamMemberIds,
    reroutingFormResponses,
    routingFormResponseId,
    ...reqBody
  } = bookingData;

  const loggerWithEventDetails = createLoggerWithEventDetails(eventTypeId, reqBody.user, eventTypeSlug);

  await checkIfBookerEmailIsBlocked({ loggedInUserId: userId, bookerEmail });

  if (isEventTypeLoggingEnabled({ eventTypeId, usernameOrTeamName: reqBody.user })) {
    logger.settings.minLevel = 0;
  }

  const fullName = getFullName(bookerName);
  // Why are we only using "en" locale
  const tGuests = await getTranslation("en", "common");

  const dynamicUserList = Array.isArray(reqBody.user) ? reqBody.user : getUsernameList(reqBody.user);
  if (!eventType) throw new HttpError({ statusCode: 404, message: "event_type_not_found" });

  const isTeamEventType =
    !!eventType.schedulingType && ["COLLECTIVE", "ROUND_ROBIN"].includes(eventType.schedulingType);

  const paymentAppData = getPaymentAppData(eventType);
  loggerWithEventDetails.info(
    `Booking eventType ${eventTypeId} started`,
    safeStringify({
      reqBody: {
        user: reqBody.user,
        eventTypeId,
        eventTypeSlug,
        startTime: reqBody.start,
        endTime: reqBody.end,
        rescheduleUid: reqBody.rescheduleUid,
        location: location,
        timeZone: reqBody.timeZone,
      },
      isTeamEventType,
      eventType: getPiiFreeEventType(eventType),
      dynamicUserList,
      paymentAppData: {
        enabled: paymentAppData.enabled,
        price: paymentAppData.price,
        paymentOption: paymentAppData.paymentOption,
        currency: paymentAppData.currency,
        appId: paymentAppData.appId,
      },
    })
  );

  const user = eventType.users.find((user) => user.id === eventType.userId);
  const userSchedule = user?.schedules.find((schedule) => schedule.id === user?.defaultScheduleId);
  const eventTimeZone = eventType.schedule?.timeZone ?? userSchedule?.timeZone;

  await validateBookingTimeIsNotOutOfBounds<typeof eventType>(
    reqBody.start,
    reqBody.timeZone,
    eventType,
    eventTimeZone,
    loggerWithEventDetails
  );

  validateEventLength({
    reqBodyStart: reqBody.start,
    reqBodyEnd: reqBody.end,
    eventTypeMultipleDuration: eventType.metadata?.multipleDuration,
    eventTypeLength: eventType.length,
    logger: loggerWithEventDetails,
  });

  const contactOwnerFromReq = reqBody.teamMemberEmail ?? null;
  const skipContactOwner = reqBody.skipContactOwner ?? false;
  const contactOwnerEmail = skipContactOwner ? null : contactOwnerFromReq;

  let users = await loadAndValidateUsers({
    req,
    eventType,
    eventTypeId,
    dynamicUserList,
    logger: loggerWithEventDetails,
    routedTeamMemberIds: routedTeamMemberIds ?? null,
    contactOwnerEmail,
  });

  let { locationBodyString, organizerOrFirstDynamicGroupMemberDefaultLocationUrl } = getLocationValuesForDb(
    dynamicUserList,
    users,
    location
  );

  await checkBookingAndDurationLimits({
    eventType,
    reqBodyStart: reqBody.start,
    reqBodyRescheduleUid: reqBody.rescheduleUid,
  });

  const bookingSeat = reqBody.rescheduleUid ? await getSeatedBooking(reqBody.rescheduleUid) : null;
  const rescheduleUid = bookingSeat ? bookingSeat.booking.uid : reqBody.rescheduleUid;

  let originalRescheduledBooking = rescheduleUid
    ? await getOriginalRescheduledBooking(rescheduleUid, !!eventType.seatsPerTimeSlot)
    : null;

  let luckyUserResponse;
  let isFirstSeat = true;

  if (eventType.seatsPerTimeSlot) {
    const booking = await prisma.booking.findFirst({
      where: {
        eventTypeId: eventType.id,
        startTime: new Date(dayjs(reqBody.start).utc().format()),
        status: BookingStatus.ACCEPTED,
      },
    });

    if (booking) isFirstSeat = false;
  }

  //checks what users are available
  if (isFirstSeat) {
    const eventTypeWithUsers: getEventTypeResponse & {
      users: IsFixedAwareUser[];
    } = {
      ...eventType,
      users: users as IsFixedAwareUser[],
      ...(eventType.recurringEvent && {
        recurringEvent: {
          ...eventType.recurringEvent,
          count: recurringCount || eventType.recurringEvent.count,
        },
      }),
    };
    if (req.body.allRecurringDates && req.body.isFirstRecurringSlot) {
      const isTeamEvent =
        eventType.schedulingType === SchedulingType.COLLECTIVE ||
        eventType.schedulingType === SchedulingType.ROUND_ROBIN;

      const fixedUsers = isTeamEvent
        ? eventTypeWithUsers.users.filter((user: IsFixedAwareUser) => user.isFixed)
        : [];

      for (
        let i = 0;
        i < req.body.allRecurringDates.length && i < req.body.numSlotsToCheckForAvailability;
        i++
      ) {
        const start = req.body.allRecurringDates[i].start;
        const end = req.body.allRecurringDates[i].end;
        if (isTeamEvent) {
          // each fixed user must be available
          for (const key in fixedUsers) {
            await ensureAvailableUsers(
              { ...eventTypeWithUsers, users: [fixedUsers[key]] },
              {
                dateFrom: dayjs(start).tz(reqBody.timeZone).format(),
                dateTo: dayjs(end).tz(reqBody.timeZone).format(),
                timeZone: reqBody.timeZone,
                originalRescheduledBooking,
              },
              loggerWithEventDetails
            );
          }
        } else {
          await ensureAvailableUsers(
            eventTypeWithUsers,
            {
              dateFrom: dayjs(start).tz(reqBody.timeZone).format(),
              dateTo: dayjs(end).tz(reqBody.timeZone).format(),
              timeZone: reqBody.timeZone,
              originalRescheduledBooking,
            },
            loggerWithEventDetails
          );
        }
      }
    }

    if (!req.body.allRecurringDates || req.body.isFirstRecurringSlot) {
      const availableUsers = await ensureAvailableUsers(
        eventTypeWithUsers,
        {
          dateFrom: dayjs(reqBody.start).tz(reqBody.timeZone).format(),
          dateTo: dayjs(reqBody.end).tz(reqBody.timeZone).format(),
          timeZone: reqBody.timeZone,
          originalRescheduledBooking,
        },
        loggerWithEventDetails
      );
      const luckyUserPool: IsFixedAwareUser[] = [];
      const fixedUserPool: IsFixedAwareUser[] = [];
      availableUsers.forEach((user) => {
        user.isFixed ? fixedUserPool.push(user) : luckyUserPool.push(user);
      });

      const notAvailableLuckyUsers: typeof users = [];

      loggerWithEventDetails.debug(
        "Computed available users",
        safeStringify({
          availableUsers: availableUsers.map((user) => user.id),
          luckyUserPool: luckyUserPool.map((user) => user.id),
        })
      );

      const luckyUsers: typeof users = buildLuckyUsersWithJustContactOwner({
        contactOwnerEmail: contactOwnerEmail,
        availableUsers,
        fixedUserPool,
      });

      // loop through all non-fixed hosts and get the lucky users
      // This logic doesn't run when contactOwner is used because in that case, luckUsers.length === 1
      while (luckyUserPool.length > 0 && luckyUsers.length < 1 /* TODO: Add variable */) {
        const freeUsers = luckyUserPool.filter(
          (user) => !luckyUsers.concat(notAvailableLuckyUsers).find((existing) => existing.id === user.id)
        );
        // no more freeUsers after subtracting notAvailableLuckyUsers from luckyUsers :(
        if (freeUsers.length === 0) break;
        assertNonEmptyArray(freeUsers); // make sure TypeScript knows it too wih an assertion; the error will never be thrown.
        // freeUsers is ensured
        const originalRescheduledBookingUserId =
          originalRescheduledBooking && originalRescheduledBooking.userId;
        const isSameRoundRobinHost =
          !!originalRescheduledBookingUserId &&
          eventType.schedulingType === SchedulingType.ROUND_ROBIN &&
          eventType.rescheduleWithSameRoundRobinHost;

        const userIdsSet = new Set(users.map((user) => user.id));

        let routingFormResponse;

        if (routedTeamMemberIds) {
<<<<<<< HEAD
          routingFormResponse = await prisma.app_RoutingForms_FormResponse.findFirst({
=======
          routingFormResponse = await prisma.app_RoutingForms_FormResponse.findUnique({
>>>>>>> d294a74a
            where: {
              id: routingFormResponseId,
            },
            select: {
              response: true,
              form: {
                select: {
                  routes: true,
                  fields: true,
                },
              },
              chosenRouteId: true,
            },
          });
        }

        const newLuckyUser = isSameRoundRobinHost
          ? freeUsers.find((user) => user.id === originalRescheduledBookingUserId)
          : await getLuckyUser({
              // find a lucky user that is not already in the luckyUsers array
              availableUsers: freeUsers,
              allRRHosts: eventTypeWithUsers.hosts.filter(
                (host) => !host.isFixed && userIdsSet.has(host.user.id)
              ), // users part of virtual queue
              eventType,
<<<<<<< HEAD
              routingFormResponse: routingFormResponse ?? null,
=======
              routingFormResponse,
>>>>>>> d294a74a
            });
        if (!newLuckyUser) {
          break; // prevent infinite loop
        }
        if (req.body.isFirstRecurringSlot && eventType.schedulingType === SchedulingType.ROUND_ROBIN) {
          // for recurring round robin events check if lucky user is available for next slots
          try {
            for (
              let i = 0;
              i < req.body.allRecurringDates.length && i < req.body.numSlotsToCheckForAvailability;
              i++
            ) {
              const start = req.body.allRecurringDates[i].start;
              const end = req.body.allRecurringDates[i].end;

              await ensureAvailableUsers(
                { ...eventTypeWithUsers, users: [newLuckyUser] },
                {
                  dateFrom: dayjs(start).tz(reqBody.timeZone).format(),
                  dateTo: dayjs(end).tz(reqBody.timeZone).format(),
                  timeZone: reqBody.timeZone,
                  originalRescheduledBooking,
                },
                loggerWithEventDetails
              );
            }
            // if no error, then lucky user is available for the next slots
            luckyUsers.push(newLuckyUser);
          } catch {
            notAvailableLuckyUsers.push(newLuckyUser);
            loggerWithEventDetails.info(
              `Round robin host ${newLuckyUser.name} not available for first two slots. Trying to find another host.`
            );
          }
        } else {
          luckyUsers.push(newLuckyUser);
        }
      }
      // ALL fixed users must be available
      if (fixedUserPool.length !== users.filter((user) => user.isFixed).length) {
        throw new Error(ErrorCode.HostsUnavailableForBooking);
      }
      // Pushing fixed user before the luckyUser guarantees the (first) fixed user as the organizer.
      users = [...fixedUserPool, ...luckyUsers];
      luckyUserResponse = { luckyUsers: luckyUsers.map((u) => u.id) };
    } else if (req.body.allRecurringDates && eventType.schedulingType === SchedulingType.ROUND_ROBIN) {
      // all recurring slots except the first one
      const luckyUsersFromFirstBooking = luckyUsers
        ? eventTypeWithUsers.users.filter((user) => luckyUsers.find((luckyUserId) => luckyUserId === user.id))
        : [];
      const fixedHosts = eventTypeWithUsers.users.filter((user: IsFixedAwareUser) => user.isFixed);
      users = [...fixedHosts, ...luckyUsersFromFirstBooking];
    }
  }

  if (users.length === 0 && eventType.schedulingType === SchedulingType.ROUND_ROBIN) {
    loggerWithEventDetails.error(`No available users found for round robin event.`);
    throw new Error(ErrorCode.NoAvailableUsersFound);
  }

  // If the team member is requested then they should be the organizer
  const organizerUser = reqBody.teamMemberEmail
    ? users.find((user) => user.email === reqBody.teamMemberEmail) ?? users[0]
    : users[0];

  const tOrganizer = await getTranslation(organizerUser?.locale ?? "en", "common");
  const allCredentials = await getAllCredentials(organizerUser, eventType);

  const { userReschedulingIsOwner, isConfirmedByDefault } = getRequiresConfirmationFlags({
    eventType,
    bookingStartTime: reqBody.start,
    userId,
    originalRescheduledBookingOrganizerId: originalRescheduledBooking?.user?.id,
    paymentAppData,
  });

  // If the Organizer himself is rescheduling, the booker should be sent the communication in his timezone and locale.
  const attendeeInfoOnReschedule =
    userReschedulingIsOwner && originalRescheduledBooking
      ? originalRescheduledBooking.attendees.find((attendee) => attendee.email === bookerEmail)
      : null;

  const attendeeLanguage = attendeeInfoOnReschedule ? attendeeInfoOnReschedule.locale : language;
  const attendeeTimezone = attendeeInfoOnReschedule ? attendeeInfoOnReschedule.timeZone : reqBody.timeZone;

  const tAttendees = await getTranslation(attendeeLanguage ?? "en", "common");

  const isManagedEventType = !!eventType.parentId;

  // If location passed is empty , use default location of event
  // If location of event is not set , use host default
  if (locationBodyString.trim().length == 0) {
    if (eventType.locations.length > 0) {
      locationBodyString = eventType.locations[0].type;
    } else {
      locationBodyString = OrganizerDefaultConferencingAppType;
    }
  }
  // use host default
  if (locationBodyString == OrganizerDefaultConferencingAppType) {
    const metadataParseResult = userMetadataSchema.safeParse(organizerUser.metadata);
    const organizerMetadata = metadataParseResult.success ? metadataParseResult.data : undefined;
    if (organizerMetadata?.defaultConferencingApp?.appSlug) {
      const app = getAppFromSlug(organizerMetadata?.defaultConferencingApp?.appSlug);
      locationBodyString = app?.appData?.location?.type || locationBodyString;
      if (isManagedEventType || isTeamEventType) {
        organizerOrFirstDynamicGroupMemberDefaultLocationUrl =
          organizerMetadata?.defaultConferencingApp?.appLink;
      }
    } else {
      locationBodyString = "integrations:daily";
    }
  }

  const invitee: Invitee = [
    {
      email: bookerEmail,
      name: fullName,
      phoneNumber: bookerPhoneNumber,
      firstName: (typeof bookerName === "object" && bookerName.firstName) || "",
      lastName: (typeof bookerName === "object" && bookerName.lastName) || "",
      timeZone: attendeeTimezone,
      language: { translate: tAttendees, locale: attendeeLanguage ?? "en" },
    },
  ];

  const blacklistedGuestEmails = process.env.BLACKLISTED_GUEST_EMAILS
    ? process.env.BLACKLISTED_GUEST_EMAILS.split(",")
    : [];

  const guestsRemoved: string[] = [];
  const guests = (reqGuests || []).reduce((guestArray, guest) => {
    const baseGuestEmail = extractBaseEmail(guest).toLowerCase();
    if (blacklistedGuestEmails.some((e) => e.toLowerCase() === baseGuestEmail)) {
      guestsRemoved.push(guest);
      return guestArray;
    }
    // If it's a team event, remove the team member from guests
    if (isTeamEventType && users.some((user) => user.email === guest)) {
      return guestArray;
    }
    guestArray.push({
      email: guest,
      name: "",
      firstName: "",
      lastName: "",
      timeZone: attendeeTimezone,
      language: { translate: tGuests, locale: "en" },
    });
    return guestArray;
  }, [] as Invitee);

  if (guestsRemoved.length > 0) {
    log.info("Removed guests from the booking", guestsRemoved);
  }

  const seed = `${organizerUser.username}:${dayjs(reqBody.start).utc().format()}:${new Date().getTime()}`;
  const uid = translator.fromUUID(uuidv5(seed, uuidv5.URL));

  // For static link based video apps, it would have the static URL value instead of it's type(e.g. integrations:campfire_video)
  // This ensures that createMeeting isn't called for static video apps as bookingLocation becomes just a regular value for them.
  const { bookingLocation, conferenceCredentialId } = organizerOrFirstDynamicGroupMemberDefaultLocationUrl
    ? {
        bookingLocation: organizerOrFirstDynamicGroupMemberDefaultLocationUrl,
        conferenceCredentialId: undefined,
      }
    : getLocationValueForDB(locationBodyString, eventType.locations);

  const customInputs = getCustomInputsResponses(reqBody, eventType.customInputs);
  const teamDestinationCalendars: DestinationCalendar[] = [];

  // Organizer or user owner of this event type it's not listed as a team member.
  const teamMemberPromises = users
    .filter((user) => user.email !== organizerUser.email)
    .map(async (user) => {
      // TODO: Add back once EventManager tests are ready https://github.com/calcom/cal.com/pull/14610#discussion_r1567817120
      // push to teamDestinationCalendars if it's a team event but collective only
      if (isTeamEventType && eventType.schedulingType === "COLLECTIVE" && user.destinationCalendar) {
        teamDestinationCalendars.push({
          ...user.destinationCalendar,
          externalId: processExternalId(user.destinationCalendar),
        });
      }

      return {
        id: user.id,
        email: user.email ?? "",
        name: user.name ?? "",
        firstName: "",
        lastName: "",
        timeZone: user.timeZone,
        language: {
          translate: await getTranslation(user.locale ?? "en", "common"),
          locale: user.locale ?? "en",
        },
      };
    });
  const teamMembers = await Promise.all(teamMemberPromises);

  const attendeesList = [...invitee, ...guests];

  const responses = reqBody.responses || null;
  const evtName = !eventType?.isDynamic ? eventType.eventName : responses?.title;
  const eventNameObject = {
    //TODO: Can we have an unnamed attendee? If not, I would really like to throw an error here.
    attendeeName: fullName || "Nameless",
    eventType: eventType.title,
    eventName: evtName,
    // we send on behalf of team if >1 round robin attendee | collective
    teamName: eventType.schedulingType === "COLLECTIVE" || users.length > 1 ? eventType.team?.name : null,
    // TODO: Can we have an unnamed organizer? If not, I would really like to throw an error here.
    host: organizerUser.name || "Nameless",
    location: bookingLocation,
    eventDuration: eventType.length,
    bookingFields: { ...responses },
    t: tOrganizer,
  };

  const iCalUID = getICalUID({
    event: { iCalUID: originalRescheduledBooking?.iCalUID, uid: originalRescheduledBooking?.uid },
    uid,
  });
  // For bookings made before introducing iCalSequence, assume that the sequence should start at 1. For new bookings start at 0.
  const iCalSequence = getICalSequence(originalRescheduledBooking);
  const organizerOrganizationProfile = await prisma.profile.findFirst({
    where: {
      userId: organizerUser.id,
      username: dynamicUserList[0],
    },
  });

  const organizerOrganizationId = organizerOrganizationProfile?.organizationId;
  const bookerUrl = eventType.team
    ? await getBookerBaseUrl(eventType.team.parentId)
    : await getBookerBaseUrl(organizerOrganizationId ?? null);

  const destinationCalendar = eventType.destinationCalendar
    ? [eventType.destinationCalendar]
    : organizerUser.destinationCalendar
    ? [organizerUser.destinationCalendar]
    : null;

  let organizerEmail = organizerUser.email || "Email-less";
  if (eventType.useEventTypeDestinationCalendarEmail && destinationCalendar?.[0]?.primaryEmail) {
    organizerEmail = destinationCalendar[0].primaryEmail;
  } else if (eventType.secondaryEmailId && eventType.secondaryEmail?.email) {
    organizerEmail = eventType.secondaryEmail.email;
  }

  //udpate cal event responses with latest location value , later used by webhook
  if (reqBody.calEventResponses)
    reqBody.calEventResponses["location"].value = {
      value: platformBookingLocation ?? bookingLocation,
      optionValue: "",
    };
  let evt: CalendarEvent = {
    bookerUrl,
    type: eventType.slug,
    title: getEventName(eventNameObject), //this needs to be either forced in english, or fetched for each attendee and organizer separately
    description: eventType.description,
    additionalNotes,
    customInputs,
    startTime: dayjs(reqBody.start).utc().format(),
    endTime: dayjs(reqBody.end).utc().format(),
    organizer: {
      id: organizerUser.id,
      name: organizerUser.name || "Nameless",
      email: organizerEmail,
      username: organizerUser.username || undefined,
      timeZone: organizerUser.timeZone,
      language: { translate: tOrganizer, locale: organizerUser.locale ?? "en" },
      timeFormat: getTimeFormatStringFromUserTimeFormat(organizerUser.timeFormat),
    },
    responses: reqBody.calEventResponses || null,
    userFieldsResponses: reqBody.calEventUserFieldsResponses || null,
    attendees: attendeesList,
    location: platformBookingLocation ?? bookingLocation, // Will be processed by the EventManager later.
    conferenceCredentialId,
    destinationCalendar,
    hideCalendarNotes: eventType.hideCalendarNotes,
    hideCalendarEventDetails: eventType.hideCalendarEventDetails,
    requiresConfirmation: !isConfirmedByDefault,
    eventTypeId: eventType.id,
    // if seats are not enabled we should default true
    seatsShowAttendees: eventType.seatsPerTimeSlot ? eventType.seatsShowAttendees : true,
    seatsPerTimeSlot: eventType.seatsPerTimeSlot,
    seatsShowAvailabilityCount: eventType.seatsPerTimeSlot ? eventType.seatsShowAvailabilityCount : true,
    schedulingType: eventType.schedulingType,
    iCalUID,
    iCalSequence,
    platformClientId,
    platformRescheduleUrl,
    platformCancelUrl,
    platformBookingUrl,
    oneTimePassword: isConfirmedByDefault ? null : undefined,
  };

  if (req.body.thirdPartyRecurringEventId) {
    evt.existingRecurringEvent = {
      recurringEventId: req.body.thirdPartyRecurringEventId,
    };
  }

  if (isTeamEventType && eventType.schedulingType === "COLLECTIVE") {
    evt.destinationCalendar?.push(...teamDestinationCalendars);
  }

  // data needed for triggering webhooks
  const eventTypeInfo: EventTypeInfo = {
    eventTitle: eventType.title,
    eventDescription: eventType.description,
    price: paymentAppData.price,
    currency: eventType.currency,
    length: dayjs(reqBody.end).diff(dayjs(reqBody.start), "minutes"),
  };

  const teamId = await getTeamIdFromEventType({ eventType });

  const triggerForUser = !teamId || (teamId && eventType.parentId);

  const organizerUserId = triggerForUser ? organizerUser.id : null;

  const orgId = await getOrgIdFromMemberOrTeamId({ memberId: organizerUserId, teamId });

  const subscriberOptions: GetSubscriberOptions = {
    userId: organizerUserId,
    eventTypeId,
    triggerEvent: WebhookTriggerEvents.BOOKING_CREATED,
    teamId,
    orgId,
    oAuthClientId: platformClientId,
  };

  const eventTrigger: WebhookTriggerEvents = rescheduleUid
    ? WebhookTriggerEvents.BOOKING_RESCHEDULED
    : WebhookTriggerEvents.BOOKING_CREATED;

  subscriberOptions.triggerEvent = eventTrigger;

  const subscriberOptionsMeetingEnded = {
    userId: triggerForUser ? organizerUser.id : null,
    eventTypeId,
    triggerEvent: WebhookTriggerEvents.MEETING_ENDED,
    teamId,
    orgId,
    oAuthClientId: platformClientId,
  };

  const subscriberOptionsMeetingStarted = {
    userId: triggerForUser ? organizerUser.id : null,
    eventTypeId,
    triggerEvent: WebhookTriggerEvents.MEETING_STARTED,
    teamId,
    orgId,
    oAuthClientId: platformClientId,
  };

  const workflows = await getAllWorkflowsFromEventType(eventType, organizerUser.id);

  if (isTeamEventType) {
    evt.team = {
      members: teamMembers,
      name: eventType.team?.name || "Nameless",
      id: eventType.team?.id ?? 0,
    };
  }

  // For seats, if the booking already exists then we want to add the new attendee to the existing booking
  if (eventType.seatsPerTimeSlot) {
    const newBooking = await handleSeats({
      rescheduleUid,
      reqBookingUid: reqBody.bookingUid,
      eventType,
      evt: { ...evt, bookerUrl },
      invitee,
      allCredentials,
      organizerUser,
      originalRescheduledBooking,
      bookerEmail,
      bookerPhoneNumber,
      tAttendees,
      bookingSeat,
      reqUserId: req.userId,
      rescheduleReason,
      reqBodyUser: reqBody.user,
      noEmail,
      isConfirmedByDefault,
      additionalNotes,
      reqAppsStatus,
      attendeeLanguage,
      paymentAppData,
      fullName,
      smsReminderNumber,
      eventTypeInfo,
      uid,
      eventTypeId,
      reqBodyMetadata: reqBody.metadata,
      subscriberOptions,
      eventTrigger,
      responses,
      workflows,
      rescheduledBy: reqBody.rescheduledBy,
    });

    if (newBooking) {
      req.statusCode = 201;
      const bookingResponse = {
        ...newBooking,
        user: {
          ...newBooking.user,
          email: null,
        },
        paymentRequired: false,
      };
      return {
        ...bookingResponse,
        ...luckyUserResponse,
      };
    } else {
      // Rescheduling logic for the original seated event was handled in handleSeats
      // We want to use new booking logic for the new time slot
      originalRescheduledBooking = null;
      evt.iCalUID = getICalUID({
        attendeeId: bookingSeat?.attendeeId,
      });
    }
  }

  if (reqBody.recurringEventId && eventType.recurringEvent) {
    // Overriding the recurring event configuration count to be the actual number of events booked for
    // the recurring event (equal or less than recurring event configuration count)
    eventType.recurringEvent = Object.assign({}, eventType.recurringEvent, { count: recurringCount });
    evt.recurringEvent = eventType.recurringEvent;
  }

  const changedOrganizer =
    !!originalRescheduledBooking &&
    eventType.schedulingType === SchedulingType.ROUND_ROBIN &&
    originalRescheduledBooking.userId !== evt.organizer.id;

  let results: EventResult<AdditionalInformation & { url?: string; iCalUID?: string }>[] = [];
  let referencesToCreate: PartialReference[] = [];

  let booking: (Booking & { appsStatus?: AppsStatus[]; paymentUid?: string; paymentId?: number }) | null =
    null;

  loggerWithEventDetails.debug(
    "Going to create booking in DB now",
    safeStringify({
      organizerUser: organizerUser.id,
      attendeesList: attendeesList.map((guest) => ({ timeZone: guest.timeZone })),
      requiresConfirmation: evt.requiresConfirmation,
      isConfirmedByDefault,
      userReschedulingIsOwner,
    })
  );

  try {
    booking = await createBooking({
      uid,
      rescheduledBy: reqBody.rescheduledBy,
      routingFormResponseId: routingFormResponseId,
      reroutingFormResponses: reroutingFormResponses ?? null,
      reqBody: {
        user: reqBody.user,
        metadata: reqBody.metadata,
        recurringEventId: reqBody.recurringEventId,
      },
      eventType: {
        eventTypeData: eventType,
        id: eventTypeId,
        slug: eventTypeSlug,
        organizerUser,
        isConfirmedByDefault,
        paymentAppData,
      },
      input: {
        bookerEmail,
        rescheduleReason,
        changedOrganizer,
        smsReminderNumber,
        responses,
      },
      evt,
      originalRescheduledBooking,
    });

    evt.uid = booking?.uid ?? null;
    evt.oneTimePassword = booking?.oneTimePassword ?? null;

    if (booking && booking.id && eventType.seatsPerTimeSlot) {
      const currentAttendee = booking.attendees.find(
        (attendee) =>
          attendee.email === req.body.responses.email ||
          (req.body.responses.attendeePhoneNumber &&
            attendee.phoneNumber === req.body.responses.attendeePhoneNumber)
      );

      // Save description to bookingSeat
      const uniqueAttendeeId = uuid();
      await prisma.bookingSeat.create({
        data: {
          referenceUid: uniqueAttendeeId,
          data: {
            description: additionalNotes,
            responses,
          },
          booking: {
            connect: {
              id: booking.id,
            },
          },
          attendee: {
            connect: {
              id: currentAttendee?.id,
            },
          },
        },
      });
      evt.attendeeSeatId = uniqueAttendeeId;
    }
  } catch (_err) {
    const err = getErrorFromUnknown(_err);
    loggerWithEventDetails.error(
      `Booking ${eventTypeId} failed`,
      "Error when saving booking to db",
      err.message
    );
    if (err.code === "P2002") {
      throw new HttpError({ statusCode: 409, message: "booking_conflict" });
    }
    throw err;
  }

  // After polling videoBusyTimes, credentials might have been changed due to refreshment, so query them again.
  const credentials = await refreshCredentials(allCredentials);
  const eventManager = new EventManager({ ...organizerUser, credentials }, eventType?.metadata?.apps);

  let videoCallUrl;

  //this is the actual rescheduling logic
  if (!eventType.seatsPerTimeSlot && originalRescheduledBooking?.uid) {
    log.silly("Rescheduling booking", originalRescheduledBooking.uid);
    // cancel workflow reminders from previous rescheduled booking
    await WorkflowRepository.deleteAllWorkflowReminders(originalRescheduledBooking.workflowReminders);

    evt = addVideoCallDataToEvent(originalRescheduledBooking.references, evt);

    // If organizer is changed in RR event then we need to delete the previous host destination calendar events
    const previousHostDestinationCalendar = originalRescheduledBooking?.destinationCalendar
      ? [originalRescheduledBooking?.destinationCalendar]
      : [];

    if (changedOrganizer) {
      evt.title = getEventName(eventNameObject);
      // location might changed and will be new created in eventManager.create (organizer default location)
      evt.videoCallData = undefined;
      // To prevent "The requested identifier already exists" error while updating event, we need to remove iCalUID
      evt.iCalUID = undefined;
    } else {
      // In case of rescheduling, we need to keep the previous host destination calendar
      evt.destinationCalendar = originalRescheduledBooking?.destinationCalendar
        ? [originalRescheduledBooking?.destinationCalendar]
        : evt.destinationCalendar;
    }

    const updateManager = await eventManager.reschedule(
      evt,
      originalRescheduledBooking.uid,
      undefined,
      changedOrganizer,
      previousHostDestinationCalendar
    );
    // This gets overridden when updating the event - to check if notes have been hidden or not. We just reset this back
    // to the default description when we are sending the emails.
    evt.description = eventType.description;

    results = updateManager.results;
    referencesToCreate = updateManager.referencesToCreate;

    videoCallUrl = evt.videoCallData && evt.videoCallData.url ? evt.videoCallData.url : null;

    // This gets overridden when creating the event - to check if notes have been hidden or not. We just reset this back
    // to the default description when we are sending the emails.
    evt.description = eventType.description;

    const { metadata: videoMetadata, videoCallUrl: _videoCallUrl } = getVideoCallDetails({
      results,
    });

    let metadata: AdditionalInformation = {};
    metadata = videoMetadata;
    videoCallUrl = _videoCallUrl;

    const isThereAnIntegrationError = results && results.some((res) => !res.success);

    if (isThereAnIntegrationError) {
      const error = {
        errorCode: "BookingReschedulingMeetingFailed",
        message: "Booking Rescheduling failed",
      };

      loggerWithEventDetails.error(
        `EventManager.reschedule failure in some of the integrations ${organizerUser.username}`,
        safeStringify({ error, results })
      );
    } else {
      if (results.length) {
        // Handle Google Meet results
        // We use the original booking location since the evt location changes to daily
        if (bookingLocation === MeetLocationType) {
          const googleMeetResult = {
            appName: GoogleMeetMetadata.name,
            type: "conferencing",
            uid: results[0].uid,
            originalEvent: results[0].originalEvent,
          };

          // Find index of google_calendar inside createManager.referencesToCreate
          const googleCalIndex = updateManager.referencesToCreate.findIndex(
            (ref) => ref.type === "google_calendar"
          );
          const googleCalResult = results[googleCalIndex];

          if (!googleCalResult) {
            loggerWithEventDetails.warn("Google Calendar not installed but using Google Meet as location");
            results.push({
              ...googleMeetResult,
              success: false,
              calWarnings: [tOrganizer("google_meet_warning")],
            });
          }

          const googleHangoutLink = Array.isArray(googleCalResult?.updatedEvent)
            ? googleCalResult.updatedEvent[0]?.hangoutLink
            : googleCalResult?.updatedEvent?.hangoutLink ?? googleCalResult?.createdEvent?.hangoutLink;

          if (googleHangoutLink) {
            results.push({
              ...googleMeetResult,
              success: true,
            });

            // Add google_meet to referencesToCreate in the same index as google_calendar
            updateManager.referencesToCreate[googleCalIndex] = {
              ...updateManager.referencesToCreate[googleCalIndex],
              meetingUrl: googleHangoutLink,
            };

            // Also create a new referenceToCreate with type video for google_meet
            updateManager.referencesToCreate.push({
              type: "google_meet_video",
              meetingUrl: googleHangoutLink,
              uid: googleCalResult.uid,
              credentialId: updateManager.referencesToCreate[googleCalIndex].credentialId,
            });
          } else if (googleCalResult && !googleHangoutLink) {
            results.push({
              ...googleMeetResult,
              success: false,
            });
          }
        }
        const createdOrUpdatedEvent = Array.isArray(results[0]?.updatedEvent)
          ? results[0]?.updatedEvent[0]
          : results[0]?.updatedEvent ?? results[0]?.createdEvent;
        metadata.hangoutLink = createdOrUpdatedEvent?.hangoutLink;
        metadata.conferenceData = createdOrUpdatedEvent?.conferenceData;
        metadata.entryPoints = createdOrUpdatedEvent?.entryPoints;
        evt.appsStatus = handleAppsStatus(results, booking, reqAppsStatus);
        videoCallUrl =
          metadata.hangoutLink ||
          createdOrUpdatedEvent?.url ||
          organizerOrFirstDynamicGroupMemberDefaultLocationUrl ||
          getVideoCallUrlFromCalEvent(evt) ||
          videoCallUrl;
      }

      const calendarResult = results.find((result) => result.type.includes("_calendar"));

      evt.iCalUID = Array.isArray(calendarResult?.updatedEvent)
        ? calendarResult?.updatedEvent[0]?.iCalUID
        : calendarResult?.updatedEvent?.iCalUID || undefined;
    }

    evt.appsStatus = handleAppsStatus(results, booking, reqAppsStatus);

    if (noEmail !== true && isConfirmedByDefault) {
      const copyEvent = cloneDeep(evt);
      const copyEventAdditionalInfo = {
        ...copyEvent,
        additionalInformation: metadata,
        additionalNotes, // Resets back to the additionalNote input and not the override value
        cancellationReason: `$RCH$${rescheduleReason ? rescheduleReason : ""}`, // Removable code prefix to differentiate cancellation from rescheduling for email
      };
      loggerWithEventDetails.debug("Emails: Sending rescheduled emails for booking confirmation");

      /*
        handle emails for round robin
          - if booked rr host is the same, then rescheduling email
          - if new rr host is booked, then cancellation email to old host and confirmation email to new host
      */
      if (eventType.schedulingType === SchedulingType.ROUND_ROBIN) {
        const originalBookingMemberEmails: Person[] = [];

        for (const user of originalRescheduledBooking.attendees) {
          const translate = await getTranslation(user.locale ?? "en", "common");
          originalBookingMemberEmails.push({
            name: user.name,
            email: user.email,
            timeZone: user.timeZone,
            phoneNumber: user.phoneNumber,
            language: { translate, locale: user.locale ?? "en" },
          });
        }
        if (originalRescheduledBooking.user) {
          const translate = await getTranslation(originalRescheduledBooking.user.locale ?? "en", "common");
          originalBookingMemberEmails.push({
            ...originalRescheduledBooking.user,
            name: originalRescheduledBooking.user.name || "",
            language: { translate, locale: originalRescheduledBooking.user.locale ?? "en" },
          });
        }

        const newBookingMemberEmails: Person[] =
          copyEvent.team?.members
            .map((member) => member)
            .concat(copyEvent.organizer)
            .concat(copyEvent.attendees) || [];

        const matchOriginalMemberWithNewMember = (originalMember: Person, newMember: Person) => {
          return originalMember.email === newMember.email;
        };

        // scheduled Emails
        const newBookedMembers = newBookingMemberEmails.filter(
          (member) =>
            !originalBookingMemberEmails.find((originalMember) =>
              matchOriginalMemberWithNewMember(originalMember, member)
            )
        );
        // cancelled Emails
        const cancelledMembers = originalBookingMemberEmails.filter(
          (member) =>
            !newBookingMemberEmails.find((newMember) => matchOriginalMemberWithNewMember(member, newMember))
        );
        // rescheduled Emails
        const rescheduledMembers = newBookingMemberEmails.filter((member) =>
          originalBookingMemberEmails.find((orignalMember) =>
            matchOriginalMemberWithNewMember(orignalMember, member)
          )
        );

        sendRoundRobinRescheduledEmailsAndSMS(
          copyEventAdditionalInfo,
          rescheduledMembers,
          eventType.metadata
        );
        sendRoundRobinScheduledEmailsAndSMS({
          calEvent: copyEventAdditionalInfo,
          members: newBookedMembers,
          eventTypeMetadata: eventType.metadata,
        });
        sendRoundRobinCancelledEmailsAndSMS(copyEventAdditionalInfo, cancelledMembers, eventType.metadata);
      } else {
        // send normal rescheduled emails (non round robin event, where organizers stay the same)
        await sendRescheduledEmailsAndSMS(
          {
            ...copyEvent,
            additionalInformation: metadata,
            additionalNotes, // Resets back to the additionalNote input and not the override value
            cancellationReason: `$RCH$${rescheduleReason ? rescheduleReason : ""}`, // Removable code prefix to differentiate cancellation from rescheduling for email
          },
          eventType?.metadata
        );
      }
    }
    // If it's not a reschedule, doesn't require confirmation and there's no price,
    // Create a booking
  } else if (isConfirmedByDefault) {
    // Use EventManager to conditionally use all needed integrations.
    const createManager = await eventManager.create(evt);
    if (evt.location) {
      booking.location = evt.location;
    }
    // This gets overridden when creating the event - to check if notes have been hidden or not. We just reset this back
    // to the default description when we are sending the emails.
    evt.description = eventType.description;

    results = createManager.results;
    referencesToCreate = createManager.referencesToCreate;
    videoCallUrl = evt.videoCallData && evt.videoCallData.url ? evt.videoCallData.url : null;

    if (results.length > 0 && results.every((res) => !res.success)) {
      const error = {
        errorCode: "BookingCreatingMeetingFailed",
        message: "Booking failed",
      };

      loggerWithEventDetails.error(
        `EventManager.create failure in some of the integrations ${organizerUser.username}`,
        safeStringify({ error, results })
      );
    } else {
      const additionalInformation: AdditionalInformation = {};

      if (results.length) {
        // Handle Google Meet results
        // We use the original booking location since the evt location changes to daily
        if (bookingLocation === MeetLocationType) {
          const googleMeetResult = {
            appName: GoogleMeetMetadata.name,
            type: "conferencing",
            uid: results[0].uid,
            originalEvent: results[0].originalEvent,
          };

          // Find index of google_calendar inside createManager.referencesToCreate
          const googleCalIndex = createManager.referencesToCreate.findIndex(
            (ref) => ref.type === "google_calendar"
          );
          const googleCalResult = results[googleCalIndex];

          if (!googleCalResult) {
            loggerWithEventDetails.warn("Google Calendar not installed but using Google Meet as location");
            results.push({
              ...googleMeetResult,
              success: false,
              calWarnings: [tOrganizer("google_meet_warning")],
            });
          }

          if (googleCalResult?.createdEvent?.hangoutLink) {
            results.push({
              ...googleMeetResult,
              success: true,
            });

            // Add google_meet to referencesToCreate in the same index as google_calendar
            createManager.referencesToCreate[googleCalIndex] = {
              ...createManager.referencesToCreate[googleCalIndex],
              meetingUrl: googleCalResult.createdEvent.hangoutLink,
            };

            // Also create a new referenceToCreate with type video for google_meet
            createManager.referencesToCreate.push({
              type: "google_meet_video",
              meetingUrl: googleCalResult.createdEvent.hangoutLink,
              uid: googleCalResult.uid,
              credentialId: createManager.referencesToCreate[googleCalIndex].credentialId,
            });
          } else if (googleCalResult && !googleCalResult.createdEvent?.hangoutLink) {
            results.push({
              ...googleMeetResult,
              success: false,
            });
          }
        }
        // TODO: Handle created event metadata more elegantly
        additionalInformation.hangoutLink = results[0].createdEvent?.hangoutLink;
        additionalInformation.conferenceData = results[0].createdEvent?.conferenceData;
        additionalInformation.entryPoints = results[0].createdEvent?.entryPoints;
        evt.appsStatus = handleAppsStatus(results, booking, reqAppsStatus);
        videoCallUrl =
          additionalInformation.hangoutLink ||
          organizerOrFirstDynamicGroupMemberDefaultLocationUrl ||
          videoCallUrl;

        if (evt.iCalUID !== booking.iCalUID) {
          // The eventManager could change the iCalUID. At this point we can update the DB record
          await prisma.booking.update({
            where: {
              id: booking.id,
            },
            data: {
              iCalUID: evt.iCalUID || booking.iCalUID,
            },
          });
        }
      }
      if (noEmail !== true) {
        let isHostConfirmationEmailsDisabled = false;
        let isAttendeeConfirmationEmailDisabled = false;

        isHostConfirmationEmailsDisabled =
          eventType.metadata?.disableStandardEmails?.confirmation?.host || false;
        isAttendeeConfirmationEmailDisabled =
          eventType.metadata?.disableStandardEmails?.confirmation?.attendee || false;

        if (isHostConfirmationEmailsDisabled) {
          isHostConfirmationEmailsDisabled = allowDisablingHostConfirmationEmails(workflows);
        }

        if (isAttendeeConfirmationEmailDisabled) {
          isAttendeeConfirmationEmailDisabled = allowDisablingAttendeeConfirmationEmails(workflows);
        }

        loggerWithEventDetails.debug(
          "Emails: Sending scheduled emails for booking confirmation",
          safeStringify({
            calEvent: getPiiFreeCalendarEvent(evt),
          })
        );

        await sendScheduledEmailsAndSMS(
          {
            ...evt,
            additionalInformation,
            additionalNotes,
            customInputs,
          },
          eventNameObject,
          isHostConfirmationEmailsDisabled,
          isAttendeeConfirmationEmailDisabled,
          eventType.metadata
        );
      }
    }
  } else {
    // If isConfirmedByDefault is false, then booking can't be considered ACCEPTED and thus EventManager has no role to play. Booking is created as PENDING
    loggerWithEventDetails.debug(
      `EventManager doesn't need to create or reschedule event for booking ${organizerUser.username}`,
      safeStringify({
        calEvent: getPiiFreeCalendarEvent(evt),
        isConfirmedByDefault,
        paymentValue: paymentAppData.price,
      })
    );
  }

  const bookingRequiresPayment =
    !Number.isNaN(paymentAppData.price) &&
    paymentAppData.price > 0 &&
    !originalRescheduledBooking?.paid &&
    !!booking;

  if (!isConfirmedByDefault && noEmail !== true && !bookingRequiresPayment) {
    loggerWithEventDetails.debug(
      `Emails: Booking ${organizerUser.username} requires confirmation, sending request emails`,
      safeStringify({
        calEvent: getPiiFreeCalendarEvent(evt),
      })
    );
    await sendOrganizerRequestEmail({ ...evt, additionalNotes }, eventType.metadata);
    await sendAttendeeRequestEmailAndSMS({ ...evt, additionalNotes }, attendeesList[0], eventType.metadata);
  }

  if (booking.location?.startsWith("http")) {
    videoCallUrl = booking.location;
  }

  const metadata = videoCallUrl
    ? {
        videoCallUrl: getVideoCallUrlFromCalEvent(evt) || videoCallUrl,
      }
    : undefined;

  const webhookData: EventPayloadType = {
    ...evt,
    ...eventTypeInfo,
    bookingId: booking?.id,
    rescheduleId: originalRescheduledBooking?.id || undefined,
    rescheduleUid,
    rescheduleStartTime: originalRescheduledBooking?.startTime
      ? dayjs(originalRescheduledBooking?.startTime).utc().format()
      : undefined,
    rescheduleEndTime: originalRescheduledBooking?.endTime
      ? dayjs(originalRescheduledBooking?.endTime).utc().format()
      : undefined,
    metadata: { ...metadata, ...reqBody.metadata },
    eventTypeId,
    status: "ACCEPTED",
    smsReminderNumber: booking?.smsReminderNumber || undefined,
    rescheduledBy: reqBody.rescheduledBy,
  };

  if (bookingRequiresPayment) {
    loggerWithEventDetails.debug(`Booking ${organizerUser.username} requires payment`);
    // Load credentials.app.categories
    const credentialPaymentAppCategories = await prisma.credential.findMany({
      where: {
        ...(paymentAppData.credentialId ? { id: paymentAppData.credentialId } : { userId: organizerUser.id }),
        app: {
          categories: {
            hasSome: ["payment"],
          },
        },
      },
      select: {
        key: true,
        appId: true,
        app: {
          select: {
            categories: true,
            dirName: true,
          },
        },
      },
    });
    const eventTypePaymentAppCredential = credentialPaymentAppCategories.find((credential) => {
      return credential.appId === paymentAppData.appId;
    });

    if (!eventTypePaymentAppCredential) {
      throw new HttpError({ statusCode: 400, message: "Missing payment credentials" });
    }

    // Convert type of eventTypePaymentAppCredential to appId: EventTypeAppList
    if (!booking.user) booking.user = organizerUser;
    const payment = await handlePayment(
      evt,
      eventType,
      eventTypePaymentAppCredential as IEventTypePaymentCredentialType,
      booking,
      fullName,
      bookerEmail,
      bookerPhoneNumber
    );
    const subscriberOptionsPaymentInitiated: GetSubscriberOptions = {
      userId: triggerForUser ? organizerUser.id : null,
      eventTypeId,
      triggerEvent: WebhookTriggerEvents.BOOKING_PAYMENT_INITIATED,
      teamId,
      orgId,
      oAuthClientId: platformClientId,
    };
    await handleWebhookTrigger({
      subscriberOptions: subscriberOptionsPaymentInitiated,
      eventTrigger: WebhookTriggerEvents.BOOKING_PAYMENT_INITIATED,
      webhookData: {
        ...webhookData,
        paymentId: payment?.id,
      },
    });

    req.statusCode = 201;
    // TODO: Refactor better so this booking object is not passed
    // all around and instead the individual fields are sent as args.
    const bookingResponse = {
      ...booking,
      user: {
        ...booking.user,
        email: null,
      },
    };

    return {
      ...bookingResponse,
      ...luckyUserResponse,
      message: "Payment required",
      paymentRequired: true,
      paymentUid: payment?.uid,
      paymentId: payment?.id,
    };
  }

  loggerWithEventDetails.debug(`Booking ${organizerUser.username} completed`);

  // We are here so, booking doesn't require payment and booking is also created in DB already, through createBooking call
  if (isConfirmedByDefault) {
    const subscribersMeetingEnded = await getWebhooks(subscriberOptionsMeetingEnded);
    const subscribersMeetingStarted = await getWebhooks(subscriberOptionsMeetingStarted);

    let deleteWebhookScheduledTriggerPromise: Promise<unknown> = Promise.resolve();
    const scheduleTriggerPromises = [];

    if (rescheduleUid && originalRescheduledBooking) {
      //delete all scheduled triggers for meeting ended and meeting started of booking
      deleteWebhookScheduledTriggerPromise = deleteWebhookScheduledTriggers({
        booking: originalRescheduledBooking,
      });
    }

    if (booking && booking.status === BookingStatus.ACCEPTED) {
      for (const subscriber of subscribersMeetingEnded) {
        scheduleTriggerPromises.push(
          scheduleTrigger({
            booking,
            subscriberUrl: subscriber.subscriberUrl,
            subscriber,
            triggerEvent: WebhookTriggerEvents.MEETING_ENDED,
          })
        );
      }

      for (const subscriber of subscribersMeetingStarted) {
        scheduleTriggerPromises.push(
          scheduleTrigger({
            booking,
            subscriberUrl: subscriber.subscriberUrl,
            subscriber,
            triggerEvent: WebhookTriggerEvents.MEETING_STARTED,
          })
        );
      }
    }

    await Promise.all([deleteWebhookScheduledTriggerPromise, ...scheduleTriggerPromises]).catch((error) => {
      loggerWithEventDetails.error(
        "Error while scheduling or canceling webhook triggers",
        JSON.stringify({ error })
      );
    });

    // Send Webhook call if hooked to BOOKING_CREATED & BOOKING_RESCHEDULED
    await handleWebhookTrigger({ subscriberOptions, eventTrigger, webhookData });
  } else {
    // if eventType requires confirmation we will trigger the BOOKING REQUESTED Webhook
    const eventTrigger: WebhookTriggerEvents = WebhookTriggerEvents.BOOKING_REQUESTED;
    subscriberOptions.triggerEvent = eventTrigger;
    webhookData.status = "PENDING";
    await handleWebhookTrigger({ subscriberOptions, eventTrigger, webhookData });
  }

  try {
    if (hasHashedBookingLink && reqBody.hashedLink) {
      await prisma.hashedLink.delete({
        where: {
          link: reqBody.hashedLink as string,
        },
      });
    }
  } catch (error) {
    loggerWithEventDetails.error("Error while updating hashed link", JSON.stringify({ error }));
  }

  if (!booking) throw new HttpError({ statusCode: 400, message: "Booking failed" });

  try {
    await prisma.booking.update({
      where: {
        uid: booking.uid,
      },
      data: {
        location: evt.location,
        metadata: { ...(typeof booking.metadata === "object" && booking.metadata), ...metadata },
        references: {
          createMany: {
            data: referencesToCreate,
          },
        },
      },
    });
  } catch (error) {
    loggerWithEventDetails.error("Error while creating booking references", JSON.stringify({ error }));
  }

  const evtWithMetadata = {
    ...evt,
    metadata,
    eventType: { slug: eventType.slug, schedulingType: eventType.schedulingType, hosts: eventType.hosts },
    bookerUrl,
  };

  if (!eventType.metadata?.disableStandardEmails?.all?.attendee) {
    await scheduleMandatoryReminder(
      evtWithMetadata,
      workflows,
      !isConfirmedByDefault,
      !!eventType.owner?.hideBranding,
      evt.attendeeSeatId
    );
  }

  try {
    await scheduleWorkflowReminders({
      workflows,
      smsReminderNumber: smsReminderNumber || null,
      calendarEvent: evtWithMetadata,
      isNotConfirmed: rescheduleUid ? false : !isConfirmedByDefault,
      isRescheduleEvent: !!rescheduleUid,
      isFirstRecurringEvent: req.body.allRecurringDates ? req.body.isFirstRecurringSlot : undefined,
      hideBranding: !!eventType.owner?.hideBranding,
      seatReferenceUid: evt.attendeeSeatId,
    });
  } catch (error) {
    loggerWithEventDetails.error("Error while scheduling workflow reminders", JSON.stringify({ error }));
  }

  try {
    if (isConfirmedByDefault && (booking.location === DailyLocationType || booking.location?.trim() === "")) {
      await scheduleNoShowTriggers({
        booking: { startTime: booking.startTime, id: booking.id },
        triggerForUser,
        organizerUser: { id: organizerUser.id },
        eventTypeId,
        teamId,
        orgId,
      });
    }
  } catch (error) {
    loggerWithEventDetails.error("Error while scheduling no show triggers", JSON.stringify({ error }));
  }

  // booking successful
  req.statusCode = 201;

  // TODO: Refactor better so this booking object is not passed
  // all around and instead the individual fields are sent as args.
  const bookingResponse = {
    ...booking,
    user: {
      ...booking.user,
      email: null,
    },
    paymentRequired: false,
  };

  return {
    ...bookingResponse,
    ...luckyUserResponse,
    references: referencesToCreate,
    seatReferenceUid: evt.attendeeSeatId,
  };
}

export default handler;<|MERGE_RESOLUTION|>--- conflicted
+++ resolved
@@ -472,11 +472,7 @@
         let routingFormResponse;
 
         if (routedTeamMemberIds) {
-<<<<<<< HEAD
-          routingFormResponse = await prisma.app_RoutingForms_FormResponse.findFirst({
-=======
           routingFormResponse = await prisma.app_RoutingForms_FormResponse.findUnique({
->>>>>>> d294a74a
             where: {
               id: routingFormResponseId,
             },
@@ -502,11 +498,7 @@
                 (host) => !host.isFixed && userIdsSet.has(host.user.id)
               ), // users part of virtual queue
               eventType,
-<<<<<<< HEAD
               routingFormResponse: routingFormResponse ?? null,
-=======
-              routingFormResponse,
->>>>>>> d294a74a
             });
         if (!newLuckyUser) {
           break; // prevent infinite loop
