import type { DestinationCalendar } from "@prisma/client";
import type { Prisma } from "@prisma/client";
// eslint-disable-next-line no-restricted-imports
import { cloneDeep } from "lodash";
import type { NextApiRequest } from "next";
import short, { uuid } from "short-uuid";
import { v5 as uuidv5 } from "uuid";
import type z from "zod";

import processExternalId from "@calcom/app-store/_utils/calendars/processExternalId";
import { metadata as GoogleMeetMetadata } from "@calcom/app-store/googlevideo/_metadata";
import {
  MeetLocationType,
  OrganizerDefaultConferencingAppType,
  getLocationValueForDB,
} from "@calcom/app-store/locations";
import { getAppFromSlug } from "@calcom/app-store/utils";
import EventManager from "@calcom/core/EventManager";
import { getEventName } from "@calcom/core/event";
import dayjs from "@calcom/dayjs";
import { scheduleMandatoryReminder } from "@calcom/ee/workflows/lib/reminders/scheduleMandatoryReminder";
import {
  sendAttendeeRequestEmailAndSMS,
  sendOrganizerRequestEmail,
  sendRescheduledEmailsAndSMS,
  sendRoundRobinCancelledEmailsAndSMS,
  sendRoundRobinRescheduledEmailsAndSMS,
  sendRoundRobinScheduledEmailsAndSMS,
  sendScheduledEmailsAndSMS,
} from "@calcom/emails";
import getICalUID from "@calcom/emails/lib/getICalUID";
import { getBookingFieldsWithSystemFields } from "@calcom/features/bookings/lib/getBookingFields";
import { handleWebhookTrigger } from "@calcom/features/bookings/lib/handleWebhookTrigger";
import { isEventTypeLoggingEnabled } from "@calcom/features/bookings/lib/isEventTypeLoggingEnabled";
import {
  allowDisablingAttendeeConfirmationEmails,
  allowDisablingHostConfirmationEmails,
} from "@calcom/features/ee/workflows/lib/allowDisablingStandardEmails";
import { scheduleWorkflowReminders } from "@calcom/features/ee/workflows/lib/reminders/reminderScheduler";
import { getFullName } from "@calcom/features/form-builder/utils";
import type { GetSubscriberOptions } from "@calcom/features/webhooks/lib/getWebhooks";
import getWebhooks from "@calcom/features/webhooks/lib/getWebhooks";
import {
  deleteWebhookScheduledTriggers,
  scheduleTrigger,
} from "@calcom/features/webhooks/lib/scheduleTrigger";
import { getVideoCallUrlFromCalEvent } from "@calcom/lib/CalEventParser";
import { BOOKED_WITH_SMS_EMAIL } from "@calcom/lib/constants";
import { getUTCOffsetByTimezone } from "@calcom/lib/date-fns";
import { getDefaultEvent, getUsernameList } from "@calcom/lib/defaultEvents";
import { ErrorCode } from "@calcom/lib/errorCodes";
import { getErrorFromUnknown } from "@calcom/lib/errors";
import { extractBaseEmail } from "@calcom/lib/extract-base-email";
import { getBookerBaseUrl } from "@calcom/lib/getBookerUrl/server";
import getOrgIdFromMemberOrTeamId from "@calcom/lib/getOrgIdFromMemberOrTeamId";
import getPaymentAppData from "@calcom/lib/getPaymentAppData";
import { getTeamIdFromEventType } from "@calcom/lib/getTeamIdFromEventType";
import { HttpError } from "@calcom/lib/http-error";
import isOutOfBounds, { BookingDateInPastError } from "@calcom/lib/isOutOfBounds";
import logger from "@calcom/lib/logger";
import { handlePayment } from "@calcom/lib/payment/handlePayment";
import { getPiiFreeCalendarEvent, getPiiFreeEventType, getPiiFreeUser } from "@calcom/lib/piiFreeData";
import { safeStringify } from "@calcom/lib/safeStringify";
import { checkBookingLimits, checkDurationLimits, getLuckyUser } from "@calcom/lib/server";
import { getTranslation } from "@calcom/lib/server/i18n";
import { slugify } from "@calcom/lib/slugify";
import { updateWebUser as syncServicesUpdateWebUser } from "@calcom/lib/sync/SyncServiceManager";
import { getTimeFormatStringFromUserTimeFormat } from "@calcom/lib/timeFormat";
import prisma, { userSelect } from "@calcom/prisma";
import type { BookingReference } from "@calcom/prisma/client";
import { BookingStatus, SchedulingType, WebhookTriggerEvents } from "@calcom/prisma/enums";
import { credentialForCalendarServiceSelect } from "@calcom/prisma/selects/credential";
import type { bookingCreateSchemaLegacyPropsForApi } from "@calcom/prisma/zod-utils";
import { userMetadata as userMetadataSchema } from "@calcom/prisma/zod-utils";
import {
  deleteAllWorkflowReminders,
  getAllWorkflowsFromEventType,
} from "@calcom/trpc/server/routers/viewer/workflows/util";
import type {
  AdditionalInformation,
  AppsStatus,
  CalendarEvent,
  IntervalLimit,
  Person,
} from "@calcom/types/Calendar";
import type { EventResult, PartialReference } from "@calcom/types/EventManager";

import type { EventTypeInfo } from "../../webhooks/lib/sendPayload";
import { getAllCredentials } from "./getAllCredentialsForUsersOnEvent/getAllCredentials";
import { refreshCredentials } from "./getAllCredentialsForUsersOnEvent/refreshCredentials";
import getBookingDataSchema from "./getBookingDataSchema";
import { checkIfBookerEmailIsBlocked } from "./handleNewBooking/checkIfBookerEmailIsBlocked";
import { createBooking } from "./handleNewBooking/createBooking";
import { ensureAvailableUsers } from "./handleNewBooking/ensureAvailableUsers";
import { getBookingData } from "./handleNewBooking/getBookingData";
import { getEventTypesFromDB } from "./handleNewBooking/getEventTypesFromDB";
import type { getEventTypeResponse } from "./handleNewBooking/getEventTypesFromDB";
import { getOriginalRescheduledBooking } from "./handleNewBooking/getOriginalRescheduledBooking";
import { getRequiresConfirmationFlags } from "./handleNewBooking/getRequiresConfirmationFlags";
import { handleAppsStatus } from "./handleNewBooking/handleAppsStatus";
import { loadUsers } from "./handleNewBooking/loadUsers";
import type {
  Invitee,
  IEventTypePaymentCredentialType,
  IsFixedAwareUser,
  BookingType,
  Booking,
} from "./handleNewBooking/types";
import handleSeats from "./handleSeats/handleSeats";
import type { BookingSeat } from "./handleSeats/types";

const translator = short();
const log = logger.getSubLogger({ prefix: ["[api] book:user"] });

export function getCustomInputsResponses(
  reqBody: {
    responses?: Record<string, object>;
    customInputs?: z.infer<typeof bookingCreateSchemaLegacyPropsForApi>["customInputs"];
  },
  eventTypeCustomInputs: getEventTypeResponse["customInputs"]
) {
  const customInputsResponses = {} as NonNullable<CalendarEvent["customInputs"]>;
  if (reqBody.customInputs && (reqBody.customInputs.length || 0) > 0) {
    reqBody.customInputs.forEach(({ label, value }) => {
      customInputsResponses[label] = value;
    });
  } else {
    const responses = reqBody.responses || {};
    // Backward Compatibility: Map new `responses` to old `customInputs` format so that webhooks can still receive same values.
    for (const [fieldName, fieldValue] of Object.entries(responses)) {
      const foundACustomInputForTheResponse = eventTypeCustomInputs.find(
        (input) => slugify(input.label) === fieldName
      );
      if (foundACustomInputForTheResponse) {
        customInputsResponses[foundACustomInputForTheResponse.label] = fieldValue;
      }
    }
  }

  return customInputsResponses;
}

/** Updates the evt object with video call data found from booking references
 *
 * @param bookingReferences
 * @param evt
 *
 * @returns updated evt with video call data
 */
export const addVideoCallDataToEvent = (bookingReferences: BookingReference[], evt: CalendarEvent) => {
  const videoCallReference = bookingReferences.find((reference) => reference.type.includes("_video"));

  if (videoCallReference) {
    evt.videoCallData = {
      type: videoCallReference.type,
      id: videoCallReference.meetingId,
      password: videoCallReference?.meetingPassword,
      url: videoCallReference.meetingUrl,
    };
  }

  return evt;
};

export const createLoggerWithEventDetails = (
  eventTypeId: number,
  reqBodyUser: string | string[] | undefined,
  eventTypeSlug: string | undefined
) => {
  return logger.getSubLogger({
    prefix: ["book:user", `${eventTypeId}:${reqBodyUser}/${eventTypeSlug}`],
  });
};

function getICalSequence(originalRescheduledBooking: BookingType | null) {
  // If new booking set the sequence to 0
  if (!originalRescheduledBooking) {
    return 0;
  }

  // If rescheduling and there is no sequence set, assume sequence should be 1
  if (!originalRescheduledBooking.iCalSequence) {
    return 1;
  }

  // If rescheduling then increment sequence by 1
  return originalRescheduledBooking.iCalSequence + 1;
}

type BookingDataSchemaGetter =
  | typeof getBookingDataSchema
  | typeof import("@calcom/features/bookings/lib/getBookingDataSchemaForApi").default;

async function handler(
  req: NextApiRequest & {
    userId?: number | undefined;
    platformClientId?: string;
    platformRescheduleUrl?: string;
    platformCancelUrl?: string;
    platformBookingUrl?: string;
    platformBookingLocation?: string;
  },
  bookingDataSchemaGetter: BookingDataSchemaGetter = getBookingDataSchema
) {
  const {
    userId,
    platformClientId,
    platformCancelUrl,
    platformBookingUrl,
    platformRescheduleUrl,
    platformBookingLocation,
  } = req;

  // handle dynamic user
  let eventType =
    !req.body.eventTypeId && !!req.body.eventTypeSlug
      ? getDefaultEvent(req.body.eventTypeSlug)
      : await getEventTypesFromDB(req.body.eventTypeId);

  const isOrgTeamEvent = !!eventType?.team && !!eventType?.team?.parentId;

  eventType = {
    ...eventType,
    bookingFields: getBookingFieldsWithSystemFields({ ...eventType, isOrgTeamEvent }),
  };

  const bookingDataSchema = bookingDataSchemaGetter({
    view: req.body?.rescheduleUid ? "reschedule" : "booking",
    bookingFields: eventType.bookingFields,
  });
  const bookingData = await getBookingData({
    req,
    eventType,
    schema: bookingDataSchema,
  });

  const {
    recurringCount,
    noEmail,
    eventTypeId,
    eventTypeSlug,
    hasHashedBookingLink,
    language,
    appsStatus: reqAppsStatus,
    name: bookerName,
    attendeePhoneNumber: bookerPhoneNumber,
    email: bookerEmail,
    guests: reqGuests,
    location,
    notes: additionalNotes,
    smsReminderNumber,
    rescheduleReason,
    luckyUsers,
    ...reqBody
  } = bookingData;

  const loggerWithEventDetails = createLoggerWithEventDetails(eventTypeId, reqBody.user, eventTypeSlug);

  await checkIfBookerEmailIsBlocked({ loggedInUserId: userId, bookerEmail });

  if (isEventTypeLoggingEnabled({ eventTypeId, usernameOrTeamName: reqBody.user })) {
    logger.settings.minLevel = 0;
  }

  const fullName = getFullName(bookerName);
  // Why are we only using "en" locale
  const tGuests = await getTranslation("en", "common");

  const dynamicUserList = Array.isArray(reqBody.user) ? reqBody.user : getUsernameList(reqBody.user);
  if (!eventType) throw new HttpError({ statusCode: 404, message: "event_type_not_found" });

  const isTeamEventType =
    !!eventType.schedulingType && ["COLLECTIVE", "ROUND_ROBIN"].includes(eventType.schedulingType);

  const paymentAppData = getPaymentAppData(eventType);
  loggerWithEventDetails.info(
    `Booking eventType ${eventTypeId} started`,
    safeStringify({
      reqBody: {
        user: reqBody.user,
        eventTypeId,
        eventTypeSlug,
        startTime: reqBody.start,
        endTime: reqBody.end,
        rescheduleUid: reqBody.rescheduleUid,
        location: location,
        timeZone: reqBody.timeZone,
      },
      isTeamEventType,
      eventType: getPiiFreeEventType(eventType),
      dynamicUserList,
      paymentAppData: {
        enabled: paymentAppData.enabled,
        price: paymentAppData.price,
        paymentOption: paymentAppData.paymentOption,
        currency: paymentAppData.currency,
        appId: paymentAppData.appId,
      },
    })
  );

  const user = eventType.users.find((user) => user.id === eventType.userId);

  const userSchedule = user?.schedules.find((schedule) => schedule.id === user?.defaultScheduleId);

  const eventTimeZone = eventType.schedule?.timeZone ?? userSchedule?.timeZone;

  let timeOutOfBounds = false;
  try {
    timeOutOfBounds = isOutOfBounds(
      reqBody.start,
      {
        periodType: eventType.periodType,
        periodDays: eventType.periodDays,
        periodEndDate: eventType.periodEndDate,
        periodStartDate: eventType.periodStartDate,
        periodCountCalendarDays: eventType.periodCountCalendarDays,
        bookerUtcOffset: getUTCOffsetByTimezone(reqBody.timeZone) ?? 0,
        eventUtcOffset: eventTimeZone ? getUTCOffsetByTimezone(eventTimeZone) ?? 0 : 0,
      },
      eventType.minimumBookingNotice
    );
  } catch (error) {
    loggerWithEventDetails.warn({
      message: "NewBooking: Unable set timeOutOfBounds. Using false. ",
    });
    if (error instanceof BookingDateInPastError) {
      // TODO: HttpError should not bleed through to the console.
      loggerWithEventDetails.info(`Booking eventType ${eventTypeId} failed`, JSON.stringify({ error }));
      throw new HttpError({ statusCode: 400, message: error.message });
    }
  }

  if (timeOutOfBounds) {
    const error = {
      errorCode: "BookingTimeOutOfBounds",
      message: `EventType '${eventType.eventName}' cannot be booked at this time.`,
    };
    loggerWithEventDetails.warn({
      message: `NewBooking: EventType '${eventType.eventName}' cannot be booked at this time.`,
    });
    throw new HttpError({ statusCode: 400, message: error.message });
  }

  const reqEventLength = dayjs(reqBody.end).diff(dayjs(reqBody.start), "minutes");
  const validEventLengths = eventType.metadata?.multipleDuration?.length
    ? eventType.metadata.multipleDuration
    : [eventType.length];
  if (!validEventLengths.includes(reqEventLength)) {
    loggerWithEventDetails.warn({ message: "NewBooking: Invalid event length" });
    throw new HttpError({ statusCode: 400, message: "Invalid event length" });
  }

  // loadUsers allows type inferring
  let users: (Awaited<ReturnType<typeof loadUsers>>[number] & {
    isFixed?: boolean;
    metadata?: Prisma.JsonValue;
  })[] = await loadUsers(eventType, dynamicUserList, req);

  const isDynamicAllowed = !users.some((user) => !user.allowDynamicBooking);
  if (!isDynamicAllowed && !eventTypeId) {
    loggerWithEventDetails.warn({
      message: "NewBooking: Some of the users in this group do not allow dynamic booking",
    });
    throw new HttpError({
      message: "Some of the users in this group do not allow dynamic booking",
      statusCode: 400,
    });
  }

  // If this event was pre-relationship migration
  // TODO: Establish whether this is dead code.
  if (!users.length && eventType.userId) {
    const eventTypeUser = await prisma.user.findUnique({
      where: {
        id: eventType.userId,
      },
      select: {
        credentials: {
          select: credentialForCalendarServiceSelect,
        }, // Don't leak to client
        ...userSelect.select,
      },
    });
    if (!eventTypeUser) {
      loggerWithEventDetails.warn({ message: "NewBooking: eventTypeUser.notFound" });
      throw new HttpError({ statusCode: 404, message: "eventTypeUser.notFound" });
    }
    users.push(eventTypeUser);
  }

  if (!users) throw new HttpError({ statusCode: 404, message: "eventTypeUser.notFound" });

  users = users.map((user) => ({
    ...user,
    isFixed:
      user.isFixed === false
        ? false
        : user.isFixed || eventType.schedulingType !== SchedulingType.ROUND_ROBIN,
  }));

  loggerWithEventDetails.debug(
    "Concerned users",
    safeStringify({
      users: users.map(getPiiFreeUser),
    })
  );

  let locationBodyString = location;

  // TODO: It's definition should be moved to getLocationValueForDb
  let organizerOrFirstDynamicGroupMemberDefaultLocationUrl = undefined;

  if (dynamicUserList.length > 1) {
    users = users.sort((a, b) => {
      const aIndex = (a.username && dynamicUserList.indexOf(a.username)) || 0;
      const bIndex = (b.username && dynamicUserList.indexOf(b.username)) || 0;
      return aIndex - bIndex;
    });
    const firstUsersMetadata = userMetadataSchema.parse(users[0].metadata);
    locationBodyString = firstUsersMetadata?.defaultConferencingApp?.appLink || locationBodyString;
    organizerOrFirstDynamicGroupMemberDefaultLocationUrl =
      firstUsersMetadata?.defaultConferencingApp?.appLink;
  }

  let rescheduleUid = reqBody.rescheduleUid;

  if (
    Object.prototype.hasOwnProperty.call(eventType, "bookingLimits") ||
    Object.prototype.hasOwnProperty.call(eventType, "durationLimits")
  ) {
    const startAsDate = dayjs(reqBody.start).toDate();
    if (
      eventType.bookingLimits &&
      /* Empty object is truthy */ Object.keys(eventType.bookingLimits).length > 0
    ) {
      await checkBookingLimits(
        eventType.bookingLimits as IntervalLimit,
        startAsDate,
        eventType.id,
        rescheduleUid,
        eventTimeZone
      );
    }
    if (eventType.durationLimits) {
      await checkDurationLimits(eventType.durationLimits as IntervalLimit, startAsDate, eventType.id);
    }
  }

  let bookingSeat: BookingSeat = null;

  let originalRescheduledBooking: BookingType = null;

  //this gets the original rescheduled booking
  if (rescheduleUid) {
    // rescheduleUid can be bookingUid and bookingSeatUid
    bookingSeat = await prisma.bookingSeat.findUnique({
      where: {
        referenceUid: rescheduleUid,
      },
      include: {
        booking: true,
        attendee: true,
      },
    });
    if (bookingSeat) {
      rescheduleUid = bookingSeat.booking.uid;
    }
    originalRescheduledBooking = await getOriginalRescheduledBooking(
      rescheduleUid,
      !!eventType.seatsPerTimeSlot
    );
    if (!originalRescheduledBooking) {
      throw new HttpError({ statusCode: 404, message: "Could not find original booking" });
    }

    if (
      originalRescheduledBooking.status === BookingStatus.CANCELLED &&
      !originalRescheduledBooking.rescheduled
    ) {
      throw new HttpError({ statusCode: 403, message: ErrorCode.CancelledBookingsCannotBeRescheduled });
    }
  }

  let luckyUserResponse;
  let isFirstSeat = true;

  if (eventType.seatsPerTimeSlot) {
    const booking = await prisma.booking.findFirst({
      where: {
        eventTypeId: eventType.id,
        startTime: new Date(dayjs(reqBody.start).utc().format()),
        status: BookingStatus.ACCEPTED,
      },
    });

    if (booking) isFirstSeat = false;
  }

  //checks what users are available
  if (isFirstSeat) {
    const eventTypeWithUsers: getEventTypeResponse & {
      users: IsFixedAwareUser[];
    } = {
      ...eventType,
      users: users as IsFixedAwareUser[],
      ...(eventType.recurringEvent && {
        recurringEvent: {
          ...eventType.recurringEvent,
          count: recurringCount || eventType.recurringEvent.count,
        },
      }),
    };
    if (req.body.allRecurringDates && req.body.isFirstRecurringSlot) {
      const isTeamEvent =
        eventType.schedulingType === SchedulingType.COLLECTIVE ||
        eventType.schedulingType === SchedulingType.ROUND_ROBIN;

      const fixedUsers = isTeamEvent
        ? eventTypeWithUsers.users.filter((user: IsFixedAwareUser) => user.isFixed)
        : [];

      for (
        let i = 0;
        i < req.body.allRecurringDates.length && i < req.body.numSlotsToCheckForAvailability;
        i++
      ) {
        const start = req.body.allRecurringDates[i].start;
        const end = req.body.allRecurringDates[i].end;
        if (isTeamEvent) {
          // each fixed user must be available
          for (const key in fixedUsers) {
            await ensureAvailableUsers(
              { ...eventTypeWithUsers, users: [fixedUsers[key]] },
              {
                dateFrom: dayjs(start).tz(reqBody.timeZone).format(),
                dateTo: dayjs(end).tz(reqBody.timeZone).format(),
                timeZone: reqBody.timeZone,
                originalRescheduledBooking,
              },
              loggerWithEventDetails
            );
          }
        } else {
          await ensureAvailableUsers(
            eventTypeWithUsers,
            {
              dateFrom: dayjs(start).tz(reqBody.timeZone).format(),
              dateTo: dayjs(end).tz(reqBody.timeZone).format(),
              timeZone: reqBody.timeZone,
              originalRescheduledBooking,
            },
            loggerWithEventDetails
          );
        }
      }
    }

    if (!req.body.allRecurringDates || req.body.isFirstRecurringSlot) {
      const availableUsers = await ensureAvailableUsers(
        eventTypeWithUsers,
        {
          dateFrom: dayjs(reqBody.start).tz(reqBody.timeZone).format(),
          dateTo: dayjs(reqBody.end).tz(reqBody.timeZone).format(),
          timeZone: reqBody.timeZone,
          originalRescheduledBooking,
        },
        loggerWithEventDetails
      );
      const luckyUsers: typeof users = [];
      const luckyUserPool: IsFixedAwareUser[] = [];
      const fixedUserPool: IsFixedAwareUser[] = [];
      availableUsers.forEach((user) => {
        user.isFixed ? fixedUserPool.push(user) : luckyUserPool.push(user);
      });

      const notAvailableLuckyUsers: typeof users = [];

      loggerWithEventDetails.debug(
        "Computed available users",
        safeStringify({
          availableUsers: availableUsers.map((user) => user.id),
          luckyUserPool: luckyUserPool.map((user) => user.id),
        })
      );

      if (reqBody.teamMemberEmail) {
        // If requested user is not a fixed host, assign the lucky user as the team member
        if (!fixedUserPool.some((user) => user.email === reqBody.teamMemberEmail)) {
          const teamMember = availableUsers.find((user) => user.email === reqBody.teamMemberEmail);
          if (teamMember) {
            luckyUsers.push(teamMember);
          }
        }
      }

      // loop through all non-fixed hosts and get the lucky users
      while (luckyUserPool.length > 0 && luckyUsers.length < 1 /* TODO: Add variable */) {
        const freeUsers = luckyUserPool.filter(
          (user) => !luckyUsers.concat(notAvailableLuckyUsers).find((existing) => existing.id === user.id)
        );
        const originalRescheduledBookingUserId =
          originalRescheduledBooking && originalRescheduledBooking.userId;
        const isSameRoundRobinHost =
          !!originalRescheduledBookingUserId &&
          eventType.schedulingType === SchedulingType.ROUND_ROBIN &&
          eventType.rescheduleWithSameRoundRobinHost;

        const newLuckyUser = isSameRoundRobinHost
          ? freeUsers.find((user) => user.id === originalRescheduledBookingUserId)
          : await getLuckyUser("MAXIMIZE_AVAILABILITY", {
              // find a lucky user that is not already in the luckyUsers array
              availableUsers: freeUsers,
              allRRHosts: eventTypeWithUsers.hosts.filter((host) => !host.isFixed),
              eventType,
            });
        if (!newLuckyUser) {
          break; // prevent infinite loop
        }
        if (req.body.isFirstRecurringSlot && eventType.schedulingType === SchedulingType.ROUND_ROBIN) {
          // for recurring round robin events check if lucky user is available for next slots
          try {
            for (
              let i = 0;
              i < req.body.allRecurringDates.length && i < req.body.numSlotsToCheckForAvailability;
              i++
            ) {
              const start = req.body.allRecurringDates[i].start;
              const end = req.body.allRecurringDates[i].end;

              await ensureAvailableUsers(
                { ...eventTypeWithUsers, users: [newLuckyUser] },
                {
                  dateFrom: dayjs(start).tz(reqBody.timeZone).format(),
                  dateTo: dayjs(end).tz(reqBody.timeZone).format(),
                  timeZone: reqBody.timeZone,
                  originalRescheduledBooking,
                },
                loggerWithEventDetails
              );
            }
            // if no error, then lucky user is available for the next slots
            luckyUsers.push(newLuckyUser);
          } catch {
            notAvailableLuckyUsers.push(newLuckyUser);
            loggerWithEventDetails.info(
              `Round robin host ${newLuckyUser.name} not available for first two slots. Trying to find another host.`
            );
          }
        } else {
          luckyUsers.push(newLuckyUser);
        }
      }
      // ALL fixed users must be available
      if (fixedUserPool.length !== users.filter((user) => user.isFixed).length) {
        throw new Error(ErrorCode.HostsUnavailableForBooking);
      }
      // Pushing fixed user before the luckyUser guarantees the (first) fixed user as the organizer.
      users = [...fixedUserPool, ...luckyUsers];
      luckyUserResponse = { luckyUsers: luckyUsers.map((u) => u.id) };
    } else if (req.body.allRecurringDates && eventType.schedulingType === SchedulingType.ROUND_ROBIN) {
      // all recurring slots except the first one
      const luckyUsersFromFirstBooking = luckyUsers
        ? eventTypeWithUsers.users.filter((user) => luckyUsers.find((luckyUserId) => luckyUserId === user.id))
        : [];
      const fixedHosts = eventTypeWithUsers.users.filter((user: IsFixedAwareUser) => user.isFixed);
      users = [...fixedHosts, ...luckyUsersFromFirstBooking];
    }
  }

  if (users.length === 0 && eventType.schedulingType === SchedulingType.ROUND_ROBIN) {
    loggerWithEventDetails.error(`No available users found for round robin event.`);
    throw new Error(ErrorCode.NoAvailableUsersFound);
  }

  // If the team member is requested then they should be the organizer
  const organizerUser = reqBody.teamMemberEmail
    ? users.find((user) => user.email === reqBody.teamMemberEmail) ?? users[0]
    : users[0];

  const tOrganizer = await getTranslation(organizerUser?.locale ?? "en", "common");
  const allCredentials = await getAllCredentials(organizerUser, eventType);

  const { userReschedulingIsOwner, isConfirmedByDefault } = getRequiresConfirmationFlags({
    eventType,
    bookingStartTime: reqBody.start,
    userId,
    originalRescheduledBookingOrganizerId: originalRescheduledBooking?.user?.id,
    paymentAppData,
  });

  // If the Organizer himself is rescheduling, the booker should be sent the communication in his timezone and locale.
  const attendeeInfoOnReschedule =
    userReschedulingIsOwner && originalRescheduledBooking
      ? originalRescheduledBooking.attendees.find((attendee) => attendee.email === bookerEmail)
      : null;

  const attendeeLanguage = attendeeInfoOnReschedule ? attendeeInfoOnReschedule.locale : language;
  const attendeeTimezone = attendeeInfoOnReschedule ? attendeeInfoOnReschedule.timeZone : reqBody.timeZone;

  const tAttendees = await getTranslation(attendeeLanguage ?? "en", "common");

  const isManagedEventType = !!eventType.parentId;

  // If location passed is empty , use default location of event
  // If location of event is not set , use host default
  if (locationBodyString.trim().length == 0) {
    if (eventType.locations.length > 0) {
      locationBodyString = eventType.locations[0].type;
    } else {
      locationBodyString = OrganizerDefaultConferencingAppType;
    }
  }
  // use host default
  if (locationBodyString == OrganizerDefaultConferencingAppType) {
    const metadataParseResult = userMetadataSchema.safeParse(organizerUser.metadata);
    const organizerMetadata = metadataParseResult.success ? metadataParseResult.data : undefined;
    if (organizerMetadata?.defaultConferencingApp?.appSlug) {
      const app = getAppFromSlug(organizerMetadata?.defaultConferencingApp?.appSlug);
      locationBodyString = app?.appData?.location?.type || locationBodyString;
      if (isManagedEventType || isTeamEventType) {
        organizerOrFirstDynamicGroupMemberDefaultLocationUrl =
          organizerMetadata?.defaultConferencingApp?.appLink;
      }
    } else {
      locationBodyString = "integrations:daily";
    }
  }

  const invitee: Invitee = [
    {
      email: bookerEmail,
      name: fullName,
      phoneNumber: bookerPhoneNumber,
      firstName: (typeof bookerName === "object" && bookerName.firstName) || "",
      lastName: (typeof bookerName === "object" && bookerName.lastName) || "",
      timeZone: attendeeTimezone,
      language: { translate: tAttendees, locale: attendeeLanguage ?? "en" },
    },
  ];

  const blacklistedGuestEmails = process.env.BLACKLISTED_GUEST_EMAILS
    ? process.env.BLACKLISTED_GUEST_EMAILS.split(",")
    : [];

  const guestsRemoved: string[] = [];
  const guests = (reqGuests || []).reduce((guestArray, guest) => {
    const baseGuestEmail = extractBaseEmail(guest).toLowerCase();
    if (blacklistedGuestEmails.some((e) => e.toLowerCase() === baseGuestEmail)) {
      guestsRemoved.push(guest);
      return guestArray;
    }
    // If it's a team event, remove the team member from guests
    if (isTeamEventType && users.some((user) => user.email === guest)) {
      return guestArray;
    }
    guestArray.push({
      email: guest,
      name: "",
      firstName: "",
      lastName: "",
      timeZone: attendeeTimezone,
      language: { translate: tGuests, locale: "en" },
    });
    return guestArray;
  }, [] as Invitee);

  if (guestsRemoved.length > 0) {
    log.info("Removed guests from the booking", guestsRemoved);
  }

  const seed = `${organizerUser.username}:${dayjs(reqBody.start).utc().format()}:${new Date().getTime()}`;
  const uid = translator.fromUUID(uuidv5(seed, uuidv5.URL));

  // For static link based video apps, it would have the static URL value instead of it's type(e.g. integrations:campfire_video)
  // This ensures that createMeeting isn't called for static video apps as bookingLocation becomes just a regular value for them.
  const { bookingLocation, conferenceCredentialId } = organizerOrFirstDynamicGroupMemberDefaultLocationUrl
    ? {
        bookingLocation: organizerOrFirstDynamicGroupMemberDefaultLocationUrl,
        conferenceCredentialId: undefined,
      }
    : getLocationValueForDB(locationBodyString, eventType.locations);

  const customInputs = getCustomInputsResponses(reqBody, eventType.customInputs);
  const teamDestinationCalendars: DestinationCalendar[] = [];

  // Organizer or user owner of this event type it's not listed as a team member.
  const teamMemberPromises = users
    .filter((user) => user.email !== organizerUser.email)
    .map(async (user) => {
      // TODO: Add back once EventManager tests are ready https://github.com/calcom/cal.com/pull/14610#discussion_r1567817120
      // push to teamDestinationCalendars if it's a team event but collective only
      if (isTeamEventType && eventType.schedulingType === "COLLECTIVE" && user.destinationCalendar) {
        teamDestinationCalendars.push({
          ...user.destinationCalendar,
          externalId: processExternalId(user.destinationCalendar),
        });
      }

      return {
        id: user.id,
        email: user.email ?? "",
        name: user.name ?? "",
        firstName: "",
        lastName: "",
        timeZone: user.timeZone,
        language: {
          translate: await getTranslation(user.locale ?? "en", "common"),
          locale: user.locale ?? "en",
        },
      };
    });
  const teamMembers = await Promise.all(teamMemberPromises);

  const attendeesList = [...invitee, ...guests];

  const responses = reqBody.responses || null;

  const evtName = !eventType?.isDynamic ? eventType.eventName : responses?.title;
  const eventNameObject = {
    //TODO: Can we have an unnamed attendee? If not, I would really like to throw an error here.
    attendeeName: fullName || "Nameless",
    eventType: eventType.title,
    eventName: evtName,
    // we send on behalf of team if >1 round robin attendee | collective
    teamName: eventType.schedulingType === "COLLECTIVE" || users.length > 1 ? eventType.team?.name : null,
    // TODO: Can we have an unnamed organizer? If not, I would really like to throw an error here.
    host: organizerUser.name || "Nameless",
    location: bookingLocation,
    eventDuration: eventType.length,
    bookingFields: { ...responses },
    t: tOrganizer,
  };

  const iCalUID = getICalUID({
    event: { iCalUID: originalRescheduledBooking?.iCalUID, uid: originalRescheduledBooking?.uid },
    uid,
  });
  // For bookings made before introducing iCalSequence, assume that the sequence should start at 1. For new bookings start at 0.
  const iCalSequence = getICalSequence(originalRescheduledBooking);
  const organizerOrganizationProfile = await prisma.profile.findFirst({
    where: {
      userId: organizerUser.id,
      username: dynamicUserList[0],
    },
  });

  const organizerOrganizationId = organizerOrganizationProfile?.organizationId;
  const bookerUrl = eventType.team
    ? await getBookerBaseUrl(eventType.team.parentId)
    : await getBookerBaseUrl(organizerOrganizationId ?? null);

  const destinationCalendar = eventType.destinationCalendar
    ? [eventType.destinationCalendar]
    : organizerUser.destinationCalendar
    ? [organizerUser.destinationCalendar]
    : null;

  let organizerEmail = organizerUser.email || "Email-less";
  if (eventType.useEventTypeDestinationCalendarEmail && destinationCalendar?.[0]?.primaryEmail) {
    organizerEmail = destinationCalendar[0].primaryEmail;
  } else if (eventType.secondaryEmailId && eventType.secondaryEmail?.email) {
    organizerEmail = eventType.secondaryEmail.email;
  }

  //udpate cal event responses with latest location value , later used by webhook
  if (reqBody.calEventResponses)
    reqBody.calEventResponses["location"].value = {
      value: platformBookingLocation ?? bookingLocation,
      optionValue: "",
    };
  let evt: CalendarEvent = {
    bookerUrl,
    type: eventType.slug,
    title: getEventName(eventNameObject), //this needs to be either forced in english, or fetched for each attendee and organizer separately
    description: eventType.description,
    additionalNotes,
    customInputs,
    startTime: dayjs(reqBody.start).utc().format(),
    endTime: dayjs(reqBody.end).utc().format(),
    organizer: {
      id: organizerUser.id,
      name: organizerUser.name || "Nameless",
      email: organizerEmail,
      username: organizerUser.username || undefined,
      timeZone: organizerUser.timeZone,
      language: { translate: tOrganizer, locale: organizerUser.locale ?? "en" },
      timeFormat: getTimeFormatStringFromUserTimeFormat(organizerUser.timeFormat),
    },
    responses: reqBody.calEventResponses || null,
    userFieldsResponses: reqBody.calEventUserFieldsResponses || null,
    attendees: attendeesList,
    location: platformBookingLocation ?? bookingLocation, // Will be processed by the EventManager later.
    conferenceCredentialId,
    destinationCalendar,
    hideCalendarNotes: eventType.hideCalendarNotes,
    requiresConfirmation: !isConfirmedByDefault,
    eventTypeId: eventType.id,
    // if seats are not enabled we should default true
    seatsShowAttendees: eventType.seatsPerTimeSlot ? eventType.seatsShowAttendees : true,
    seatsPerTimeSlot: eventType.seatsPerTimeSlot,
    seatsShowAvailabilityCount: eventType.seatsPerTimeSlot ? eventType.seatsShowAvailabilityCount : true,
    schedulingType: eventType.schedulingType,
    iCalUID,
    iCalSequence,
    platformClientId,
    platformRescheduleUrl,
    platformCancelUrl,
    platformBookingUrl,
  };

  if (req.body.thirdPartyRecurringEventId) {
    evt.existingRecurringEvent = {
      recurringEventId: req.body.thirdPartyRecurringEventId,
    };
  }

  if (isTeamEventType && eventType.schedulingType === "COLLECTIVE") {
    evt.destinationCalendar?.push(...teamDestinationCalendars);
  }

  // data needed for triggering webhooks
  const eventTypeInfo: EventTypeInfo = {
    eventTitle: eventType.title,
    eventDescription: eventType.description,
    price: paymentAppData.price,
    currency: eventType.currency,
    length: reqEventLength,
  };

  const teamId = await getTeamIdFromEventType({ eventType });

  const triggerForUser = !teamId || (teamId && eventType.parentId);

  const organizerUserId = triggerForUser ? organizerUser.id : null;

  const orgId = await getOrgIdFromMemberOrTeamId({ memberId: organizerUserId, teamId });

  const subscriberOptions: GetSubscriberOptions = {
    userId: organizerUserId,
    eventTypeId,
    triggerEvent: WebhookTriggerEvents.BOOKING_CREATED,
    teamId,
    orgId,
    oAuthClientId: platformClientId,
  };

  const eventTrigger: WebhookTriggerEvents = rescheduleUid
    ? WebhookTriggerEvents.BOOKING_RESCHEDULED
    : WebhookTriggerEvents.BOOKING_CREATED;

  subscriberOptions.triggerEvent = eventTrigger;

  const subscriberOptionsMeetingEnded = {
    userId: triggerForUser ? organizerUser.id : null,
    eventTypeId,
    triggerEvent: WebhookTriggerEvents.MEETING_ENDED,
    teamId,
    orgId,
  };

  const subscriberOptionsMeetingStarted = {
    userId: triggerForUser ? organizerUser.id : null,
    eventTypeId,
    triggerEvent: WebhookTriggerEvents.MEETING_STARTED,
    teamId,
    orgId,
  };

  const workflows = await getAllWorkflowsFromEventType(eventType, organizerUser.id);

  if (isTeamEventType) {
    evt.team = {
      members: teamMembers,
      name: eventType.team?.name || "Nameless",
      id: eventType.team?.id ?? 0,
    };
  }

  // For seats, if the booking already exists then we want to add the new attendee to the existing booking
  if (eventType.seatsPerTimeSlot) {
    const newBooking = await handleSeats({
      rescheduleUid,
      reqBookingUid: reqBody.bookingUid,
      eventType,
      evt,
      invitee,
      allCredentials,
      organizerUser,
      originalRescheduledBooking,
      bookerEmail,
      bookerPhoneNumber,
      tAttendees,
      bookingSeat,
      reqUserId: req.userId,
      rescheduleReason,
      reqBodyUser: reqBody.user,
      noEmail,
      isConfirmedByDefault,
      additionalNotes,
      reqAppsStatus,
      attendeeLanguage,
      paymentAppData,
      fullName,
      smsReminderNumber,
      eventTypeInfo,
      uid,
      eventTypeId,
      reqBodyMetadata: reqBody.metadata,
      subscriberOptions,
      eventTrigger,
      responses,
      workflows,
      rescheduledBy: reqBody.rescheduledBy,
    });

    if (newBooking) {
      req.statusCode = 201;
      const bookingResponse = {
        ...newBooking,
        user: {
          ...newBooking.user,
          email: null,
        },
        paymentRequired: false,
      };
      return {
        ...bookingResponse,
        ...luckyUserResponse,
      };
    } else {
      // Rescheduling logic for the original seated event was handled in handleSeats
      // We want to use new booking logic for the new time slot
      originalRescheduledBooking = null;
      evt.iCalUID = getICalUID({
        attendeeId: bookingSeat?.attendeeId,
      });
    }
  }

  if (reqBody.recurringEventId && eventType.recurringEvent) {
    // Overriding the recurring event configuration count to be the actual number of events booked for
    // the recurring event (equal or less than recurring event configuration count)
    eventType.recurringEvent = Object.assign({}, eventType.recurringEvent, { count: recurringCount });
    evt.recurringEvent = eventType.recurringEvent;
  }

  const changedOrganizer =
    !!originalRescheduledBooking &&
    eventType.schedulingType === SchedulingType.ROUND_ROBIN &&
    originalRescheduledBooking.userId !== evt.organizer.id;

  let results: EventResult<AdditionalInformation & { url?: string; iCalUID?: string }>[] = [];
  let referencesToCreate: PartialReference[] = [];

  let booking: (Booking & { appsStatus?: AppsStatus[]; paymentUid?: string; paymentId?: number }) | null =
    null;

  loggerWithEventDetails.debug(
    "Going to create booking in DB now",
    safeStringify({
      organizerUser: organizerUser.id,
      attendeesList: attendeesList.map((guest) => ({ timeZone: guest.timeZone })),
      requiresConfirmation: evt.requiresConfirmation,
      isConfirmedByDefault,
      userReschedulingIsOwner,
    })
  );

  // update original rescheduled booking (no seats event)
  if (!eventType.seatsPerTimeSlot && originalRescheduledBooking?.uid) {
    await prisma.booking.update({
      where: {
        id: originalRescheduledBooking.id,
      },
      data: {
        rescheduled: true,
        status: BookingStatus.CANCELLED,
        rescheduledBy: reqBody.rescheduledBy,
      },
    });
  }

  try {
    booking = await createBooking({
      originalRescheduledBooking,
      evt,
      eventTypeId,
      eventTypeSlug,
      reqBodyUser: reqBody.user,
      reqBodyMetadata: reqBody.metadata,
      reqBodyRecurringEventId: reqBody.recurringEventId,
      uid,
      responses,
      isConfirmedByDefault,
      smsReminderNumber,
      organizerUser,
      rescheduleReason,
      eventType,
      bookerEmail,
      paymentAppData,
      changedOrganizer,
    });

    // @NOTE: Add specific try catch for all subsequent async calls to avoid error
    // Sync Services
    await syncServicesUpdateWebUser(
      await prisma.user.findFirst({
        where: { id: userId },
        select: { id: true, email: true, name: true, username: true, createdDate: true },
      })
    );
    evt.uid = booking?.uid ?? null;

    if (booking && booking.id && eventType.seatsPerTimeSlot) {
      const currentAttendee = booking.attendees.find(
        (attendee) =>
          attendee.email === req.body.responses.email ||
          (req.body.responses.attendeePhoneNumber &&
            attendee.phoneNumber === req.body.responses.attendeePhoneNumber)
      );

      // Save description to bookingSeat
      const uniqueAttendeeId = uuid();
      await prisma.bookingSeat.create({
        data: {
          referenceUid: uniqueAttendeeId,
          data: {
            description: additionalNotes,
            responses,
          },
          booking: {
            connect: {
              id: booking.id,
            },
          },
          attendee: {
            connect: {
              id: currentAttendee?.id,
            },
          },
        },
      });
      evt.attendeeSeatId = uniqueAttendeeId;
    }
  } catch (_err) {
    const err = getErrorFromUnknown(_err);
    loggerWithEventDetails.error(
      `Booking ${eventTypeId} failed`,
      "Error when saving booking to db",
      err.message
    );
    if (err.code === "P2002") {
      throw new HttpError({ statusCode: 409, message: "booking_conflict" });
    }
    throw err;
  }

  // After polling videoBusyTimes, credentials might have been changed due to refreshment, so query them again.
  const credentials = await refreshCredentials(allCredentials);
  const eventManager = new EventManager({ ...organizerUser, credentials }, eventType?.metadata?.apps);

  let videoCallUrl;

  //this is the actual rescheduling logic
  if (!eventType.seatsPerTimeSlot && originalRescheduledBooking?.uid) {
    log.silly("Rescheduling booking", originalRescheduledBooking.uid);
    // cancel workflow reminders from previous rescheduled booking
    await deleteAllWorkflowReminders(originalRescheduledBooking.workflowReminders);

    evt = addVideoCallDataToEvent(originalRescheduledBooking.references, evt);

    // If organizer is changed in RR event then we need to delete the previous host destination calendar events
    const previousHostDestinationCalendar = originalRescheduledBooking?.destinationCalendar
      ? [originalRescheduledBooking?.destinationCalendar]
      : [];

    if (changedOrganizer) {
      evt.title = getEventName(eventNameObject);
      // location might changed and will be new created in eventManager.create (organizer default location)
      evt.videoCallData = undefined;
      // To prevent "The requested identifier already exists" error while updating event, we need to remove iCalUID
      evt.iCalUID = undefined;
    } else {
      // In case of rescheduling, we need to keep the previous host destination calendar
      evt.destinationCalendar = originalRescheduledBooking?.destinationCalendar
        ? [originalRescheduledBooking?.destinationCalendar]
        : evt.destinationCalendar;
    }

    const updateManager = await eventManager.reschedule(
      evt,
      originalRescheduledBooking.uid,
      undefined,
      changedOrganizer,
      previousHostDestinationCalendar
    );
    // This gets overridden when updating the event - to check if notes have been hidden or not. We just reset this back
    // to the default description when we are sending the emails.
    evt.description = eventType.description;

    results = updateManager.results;
    referencesToCreate = updateManager.referencesToCreate;

    videoCallUrl = evt.videoCallData && evt.videoCallData.url ? evt.videoCallData.url : null;

    // This gets overridden when creating the event - to check if notes have been hidden or not. We just reset this back
    // to the default description when we are sending the emails.
    evt.description = eventType.description;

    const { metadata: videoMetadata, videoCallUrl: _videoCallUrl } = getVideoCallDetails({
      results,
    });

    let metadata: AdditionalInformation = {};
    metadata = videoMetadata;
    videoCallUrl = _videoCallUrl;

    const isThereAnIntegrationError = results && results.some((res) => !res.success);

    if (isThereAnIntegrationError) {
      const error = {
        errorCode: "BookingReschedulingMeetingFailed",
        message: "Booking Rescheduling failed",
      };

      loggerWithEventDetails.error(
        `EventManager.reschedule failure in some of the integrations ${organizerUser.username}`,
        safeStringify({ error, results })
      );
    } else {
      if (results.length) {
        // Handle Google Meet results
        // We use the original booking location since the evt location changes to daily
        if (bookingLocation === MeetLocationType) {
          const googleMeetResult = {
            appName: GoogleMeetMetadata.name,
            type: "conferencing",
            uid: results[0].uid,
            originalEvent: results[0].originalEvent,
          };

          // Find index of google_calendar inside createManager.referencesToCreate
          const googleCalIndex = updateManager.referencesToCreate.findIndex(
            (ref) => ref.type === "google_calendar"
          );
          const googleCalResult = results[googleCalIndex];

          if (!googleCalResult) {
            loggerWithEventDetails.warn("Google Calendar not installed but using Google Meet as location");
            results.push({
              ...googleMeetResult,
              success: false,
              calWarnings: [tOrganizer("google_meet_warning")],
            });
          }

          const googleHangoutLink = Array.isArray(googleCalResult?.updatedEvent)
            ? googleCalResult.updatedEvent[0]?.hangoutLink
            : googleCalResult?.updatedEvent?.hangoutLink ?? googleCalResult?.createdEvent?.hangoutLink;

          if (googleHangoutLink) {
            results.push({
              ...googleMeetResult,
              success: true,
            });

            // Add google_meet to referencesToCreate in the same index as google_calendar
            updateManager.referencesToCreate[googleCalIndex] = {
              ...updateManager.referencesToCreate[googleCalIndex],
              meetingUrl: googleHangoutLink,
            };

            // Also create a new referenceToCreate with type video for google_meet
            updateManager.referencesToCreate.push({
              type: "google_meet_video",
              meetingUrl: googleHangoutLink,
              uid: googleCalResult.uid,
              credentialId: updateManager.referencesToCreate[googleCalIndex].credentialId,
            });
          } else if (googleCalResult && !googleHangoutLink) {
            results.push({
              ...googleMeetResult,
              success: false,
            });
          }
        }
        const createdOrUpdatedEvent = Array.isArray(results[0]?.updatedEvent)
          ? results[0]?.updatedEvent[0]
          : results[0]?.updatedEvent ?? results[0]?.createdEvent;
        metadata.hangoutLink = createdOrUpdatedEvent?.hangoutLink;
        metadata.conferenceData = createdOrUpdatedEvent?.conferenceData;
        metadata.entryPoints = createdOrUpdatedEvent?.entryPoints;
        evt.appsStatus = handleAppsStatus(results, booking, reqAppsStatus);
        videoCallUrl =
          metadata.hangoutLink ||
          createdOrUpdatedEvent?.url ||
          organizerOrFirstDynamicGroupMemberDefaultLocationUrl ||
          getVideoCallUrlFromCalEvent(evt) ||
          videoCallUrl;
      }

      const calendarResult = results.find((result) => result.type.includes("_calendar"));

      evt.iCalUID = Array.isArray(calendarResult?.updatedEvent)
        ? calendarResult?.updatedEvent[0]?.iCalUID
        : calendarResult?.updatedEvent?.iCalUID || undefined;
    }

    evt.appsStatus = handleAppsStatus(results, booking, reqAppsStatus);

    if (noEmail !== true && isConfirmedByDefault) {
      const copyEvent = cloneDeep(evt);
      const copyEventAdditionalInfo = {
        ...copyEvent,
        additionalInformation: metadata,
        additionalNotes, // Resets back to the additionalNote input and not the override value
        cancellationReason: `$RCH$${rescheduleReason ? rescheduleReason : ""}`, // Removable code prefix to differentiate cancellation from rescheduling for email
      };
      loggerWithEventDetails.debug("Emails: Sending rescheduled emails for booking confirmation");

      /*
        handle emails for round robin
          - if booked rr host is the same, then rescheduling email
          - if new rr host is booked, then cancellation email to old host and confirmation email to new host
      */
      if (eventType.schedulingType === SchedulingType.ROUND_ROBIN) {
        const originalBookingMemberEmails: Person[] = [];

        for (const user of originalRescheduledBooking.attendees) {
          const translate = await getTranslation(user.locale ?? "en", "common");
          originalBookingMemberEmails.push({
            name: user.name,
            email: user.email,
            timeZone: user.timeZone,
            phoneNumber: user.phoneNumber,
            language: { translate, locale: user.locale ?? "en" },
          });
        }
        if (originalRescheduledBooking.user) {
          const translate = await getTranslation(originalRescheduledBooking.user.locale ?? "en", "common");
          originalBookingMemberEmails.push({
            ...originalRescheduledBooking.user,
            name: originalRescheduledBooking.user.name || "",
            language: { translate, locale: originalRescheduledBooking.user.locale ?? "en" },
          });
        }

        const newBookingMemberEmails: Person[] =
          copyEvent.team?.members
            .map((member) => member)
            .concat(copyEvent.organizer)
            .concat(copyEvent.attendees) || [];

        const matchOriginalMemberWithNewMember = (originalMember: Person, newMember: Person) => {
<<<<<<< HEAD
          if (!originalMember.email || originalMember.email === BOOKED_WITH_SMS_EMAIL) {
            return originalMember.phoneNumber === newMember.phoneNumber;
          } else if (!newMember.email || newMember.email === BOOKED_WITH_SMS_EMAIL) {
            return newMember.phoneNumber === originalMember.phoneNumber;
          }
=======
>>>>>>> 799ebe24
          return originalMember.email === newMember.email;
        };

        // scheduled Emails
        const newBookedMembers = newBookingMemberEmails.filter(
          (member) =>
            !originalBookingMemberEmails.find((originalMember) =>
              matchOriginalMemberWithNewMember(originalMember, member)
            )
        );
        // cancelled Emails
        const cancelledMembers = originalBookingMemberEmails.filter(
          (member) =>
            !newBookingMemberEmails.find((newMember) => matchOriginalMemberWithNewMember(member, newMember))
        );
        // rescheduled Emails
        const rescheduledMembers = newBookingMemberEmails.filter((member) =>
          originalBookingMemberEmails.find((orignalMember) =>
            matchOriginalMemberWithNewMember(orignalMember, member)
          )
        );

        sendRoundRobinRescheduledEmailsAndSMS(
          copyEventAdditionalInfo,
          rescheduledMembers,
          eventType.metadata
        );
        sendRoundRobinScheduledEmailsAndSMS(copyEventAdditionalInfo, newBookedMembers, eventType.metadata);
        sendRoundRobinCancelledEmailsAndSMS(copyEventAdditionalInfo, cancelledMembers, eventType.metadata);
      } else {
        // send normal rescheduled emails (non round robin event, where organizers stay the same)
        await sendRescheduledEmailsAndSMS(
          {
            ...copyEvent,
            additionalInformation: metadata,
            additionalNotes, // Resets back to the additionalNote input and not the override value
            cancellationReason: `$RCH$${rescheduleReason ? rescheduleReason : ""}`, // Removable code prefix to differentiate cancellation from rescheduling for email
          },
          eventType?.metadata
        );
      }
    }
    // If it's not a reschedule, doesn't require confirmation and there's no price,
    // Create a booking
  } else if (isConfirmedByDefault) {
    // Use EventManager to conditionally use all needed integrations.
    const createManager = await eventManager.create(evt);
    if (evt.location) {
      booking.location = evt.location;
    }
    // This gets overridden when creating the event - to check if notes have been hidden or not. We just reset this back
    // to the default description when we are sending the emails.
    evt.description = eventType.description;

    results = createManager.results;
    referencesToCreate = createManager.referencesToCreate;
    videoCallUrl = evt.videoCallData && evt.videoCallData.url ? evt.videoCallData.url : null;

    if (results.length > 0 && results.every((res) => !res.success)) {
      const error = {
        errorCode: "BookingCreatingMeetingFailed",
        message: "Booking failed",
      };

      loggerWithEventDetails.error(
        `EventManager.create failure in some of the integrations ${organizerUser.username}`,
        safeStringify({ error, results })
      );
    } else {
      const metadata: AdditionalInformation = {};

      if (results.length) {
        // Handle Google Meet results
        // We use the original booking location since the evt location changes to daily
        if (bookingLocation === MeetLocationType) {
          const googleMeetResult = {
            appName: GoogleMeetMetadata.name,
            type: "conferencing",
            uid: results[0].uid,
            originalEvent: results[0].originalEvent,
          };

          // Find index of google_calendar inside createManager.referencesToCreate
          const googleCalIndex = createManager.referencesToCreate.findIndex(
            (ref) => ref.type === "google_calendar"
          );
          const googleCalResult = results[googleCalIndex];

          if (!googleCalResult) {
            loggerWithEventDetails.warn("Google Calendar not installed but using Google Meet as location");
            results.push({
              ...googleMeetResult,
              success: false,
              calWarnings: [tOrganizer("google_meet_warning")],
            });
          }

          if (googleCalResult?.createdEvent?.hangoutLink) {
            results.push({
              ...googleMeetResult,
              success: true,
            });

            // Add google_meet to referencesToCreate in the same index as google_calendar
            createManager.referencesToCreate[googleCalIndex] = {
              ...createManager.referencesToCreate[googleCalIndex],
              meetingUrl: googleCalResult.createdEvent.hangoutLink,
            };

            // Also create a new referenceToCreate with type video for google_meet
            createManager.referencesToCreate.push({
              type: "google_meet_video",
              meetingUrl: googleCalResult.createdEvent.hangoutLink,
              uid: googleCalResult.uid,
              credentialId: createManager.referencesToCreate[googleCalIndex].credentialId,
            });
          } else if (googleCalResult && !googleCalResult.createdEvent?.hangoutLink) {
            results.push({
              ...googleMeetResult,
              success: false,
            });
          }
        }
        // TODO: Handle created event metadata more elegantly
        metadata.hangoutLink = results[0].createdEvent?.hangoutLink;
        metadata.conferenceData = results[0].createdEvent?.conferenceData;
        metadata.entryPoints = results[0].createdEvent?.entryPoints;
        evt.appsStatus = handleAppsStatus(results, booking, reqAppsStatus);
        videoCallUrl =
          metadata.hangoutLink || organizerOrFirstDynamicGroupMemberDefaultLocationUrl || videoCallUrl;

        if (evt.iCalUID !== booking.iCalUID) {
          // The eventManager could change the iCalUID. At this point we can update the DB record
          await prisma.booking.update({
            where: {
              id: booking.id,
            },
            data: {
              iCalUID: evt.iCalUID || booking.iCalUID,
            },
          });
        }
      }
      if (noEmail !== true) {
        let isHostConfirmationEmailsDisabled = false;
        let isAttendeeConfirmationEmailDisabled = false;

        isHostConfirmationEmailsDisabled =
          eventType.metadata?.disableStandardEmails?.confirmation?.host || false;
        isAttendeeConfirmationEmailDisabled =
          eventType.metadata?.disableStandardEmails?.confirmation?.attendee || false;

        if (isHostConfirmationEmailsDisabled) {
          isHostConfirmationEmailsDisabled = allowDisablingHostConfirmationEmails(workflows);
        }

        if (isAttendeeConfirmationEmailDisabled) {
          isAttendeeConfirmationEmailDisabled = allowDisablingAttendeeConfirmationEmails(workflows);
        }

        loggerWithEventDetails.debug(
          "Emails: Sending scheduled emails for booking confirmation",
          safeStringify({
            calEvent: getPiiFreeCalendarEvent(evt),
          })
        );

        await sendScheduledEmailsAndSMS(
          {
            ...evt,
            additionalInformation: metadata,
            additionalNotes,
            customInputs,
          },
          eventNameObject,
          isHostConfirmationEmailsDisabled,
          isAttendeeConfirmationEmailDisabled,
          eventType.metadata
        );
      }
    }
  } else {
    // If isConfirmedByDefault is false, then booking can't be considered ACCEPTED and thus EventManager has no role to play. Booking is created as PENDING
    loggerWithEventDetails.debug(
      `EventManager doesn't need to create or reschedule event for booking ${organizerUser.username}`,
      safeStringify({
        calEvent: getPiiFreeCalendarEvent(evt),
        isConfirmedByDefault,
        paymentValue: paymentAppData.price,
      })
    );
  }

  const bookingRequiresPayment =
    !Number.isNaN(paymentAppData.price) &&
    paymentAppData.price > 0 &&
    !originalRescheduledBooking?.paid &&
    !!booking;

  if (!isConfirmedByDefault && noEmail !== true && !bookingRequiresPayment) {
    loggerWithEventDetails.debug(
      `Emails: Booking ${organizerUser.username} requires confirmation, sending request emails`,
      safeStringify({
        calEvent: getPiiFreeCalendarEvent(evt),
      })
    );
    await sendOrganizerRequestEmail({ ...evt, additionalNotes }, eventType.metadata);
    await sendAttendeeRequestEmailAndSMS({ ...evt, additionalNotes }, attendeesList[0], eventType.metadata);
  }

  if (booking.location?.startsWith("http")) {
    videoCallUrl = booking.location;
  }

  const metadata = videoCallUrl
    ? {
        videoCallUrl: getVideoCallUrlFromCalEvent(evt) || videoCallUrl,
      }
    : undefined;

  const webhookData = {
    ...evt,
    ...eventTypeInfo,
    bookingId: booking?.id,
    rescheduleId: originalRescheduledBooking?.id || undefined,
    rescheduleUid,
    rescheduleStartTime: originalRescheduledBooking?.startTime
      ? dayjs(originalRescheduledBooking?.startTime).utc().format()
      : undefined,
    rescheduleEndTime: originalRescheduledBooking?.endTime
      ? dayjs(originalRescheduledBooking?.endTime).utc().format()
      : undefined,
    metadata: { ...metadata, ...reqBody.metadata },
    eventTypeId,
    status: "ACCEPTED",
    smsReminderNumber: booking?.smsReminderNumber || undefined,
    rescheduledBy: reqBody.rescheduledBy,
  };

  if (bookingRequiresPayment) {
    loggerWithEventDetails.debug(`Booking ${organizerUser.username} requires payment`);
    // Load credentials.app.categories
    const credentialPaymentAppCategories = await prisma.credential.findMany({
      where: {
        ...(paymentAppData.credentialId ? { id: paymentAppData.credentialId } : { userId: organizerUser.id }),
        app: {
          categories: {
            hasSome: ["payment"],
          },
        },
      },
      select: {
        key: true,
        appId: true,
        app: {
          select: {
            categories: true,
            dirName: true,
          },
        },
      },
    });
    const eventTypePaymentAppCredential = credentialPaymentAppCategories.find((credential) => {
      return credential.appId === paymentAppData.appId;
    });

    if (!eventTypePaymentAppCredential) {
      throw new HttpError({ statusCode: 400, message: "Missing payment credentials" });
    }

    // Convert type of eventTypePaymentAppCredential to appId: EventTypeAppList
    if (!booking.user) booking.user = organizerUser;
    const payment = await handlePayment(
      evt,
      eventType,
      eventTypePaymentAppCredential as IEventTypePaymentCredentialType,
      booking,
      fullName,
      bookerEmail,
      bookerPhoneNumber
    );
    const subscriberOptionsPaymentInitiated: GetSubscriberOptions = {
      userId: triggerForUser ? organizerUser.id : null,
      eventTypeId,
      triggerEvent: WebhookTriggerEvents.BOOKING_PAYMENT_INITIATED,
      teamId,
      orgId,
      oAuthClientId: platformClientId,
    };
    await handleWebhookTrigger({
      subscriberOptions: subscriberOptionsPaymentInitiated,
      eventTrigger: WebhookTriggerEvents.BOOKING_PAYMENT_INITIATED,
      webhookData: {
        ...webhookData,
        paymentId: payment?.id,
      },
    });

    req.statusCode = 201;
    // TODO: Refactor better so this booking object is not passed
    // all around and instead the individual fields are sent as args.
    const bookingResponse = {
      ...booking,
      user: {
        ...booking.user,
        email: null,
      },
    };

    return {
      ...bookingResponse,
      ...luckyUserResponse,
      message: "Payment required",
      paymentRequired: true,
      paymentUid: payment?.uid,
      paymentId: payment?.id,
    };
  }

  loggerWithEventDetails.debug(`Booking ${organizerUser.username} completed`);

  // We are here so, booking doesn't require payment and booking is also created in DB already, through createBooking call
  if (isConfirmedByDefault) {
    const subscribersMeetingEnded = await getWebhooks(subscriberOptionsMeetingEnded);
    const subscribersMeetingStarted = await getWebhooks(subscriberOptionsMeetingStarted);

    let deleteWebhookScheduledTriggerPromise: Promise<unknown> = Promise.resolve();
    const scheduleTriggerPromises = [];

    if (rescheduleUid && originalRescheduledBooking) {
      //delete all scheduled triggers for meeting ended and meeting started of booking
      deleteWebhookScheduledTriggerPromise = deleteWebhookScheduledTriggers({
        booking: originalRescheduledBooking,
      });
    }

    if (booking && booking.status === BookingStatus.ACCEPTED) {
      for (const subscriber of subscribersMeetingEnded) {
        scheduleTriggerPromises.push(
          scheduleTrigger({
            booking,
            subscriberUrl: subscriber.subscriberUrl,
            subscriber,
            triggerEvent: WebhookTriggerEvents.MEETING_ENDED,
          })
        );
      }

      for (const subscriber of subscribersMeetingStarted) {
        scheduleTriggerPromises.push(
          scheduleTrigger({
            booking,
            subscriberUrl: subscriber.subscriberUrl,
            subscriber,
            triggerEvent: WebhookTriggerEvents.MEETING_STARTED,
          })
        );
      }
    }

    await Promise.all([deleteWebhookScheduledTriggerPromise, ...scheduleTriggerPromises]).catch((error) => {
      loggerWithEventDetails.error(
        "Error while scheduling or canceling webhook triggers",
        JSON.stringify({ error })
      );
    });

    // Send Webhook call if hooked to BOOKING_CREATED & BOOKING_RESCHEDULED
    await handleWebhookTrigger({ subscriberOptions, eventTrigger, webhookData });
  } else {
    // if eventType requires confirmation we will trigger the BOOKING REQUESTED Webhook
    const eventTrigger: WebhookTriggerEvents = WebhookTriggerEvents.BOOKING_REQUESTED;
    subscriberOptions.triggerEvent = eventTrigger;
    webhookData.status = "PENDING";
    await handleWebhookTrigger({ subscriberOptions, eventTrigger, webhookData });
  }

  // Avoid passing referencesToCreate with id unique constrain values
  // refresh hashed link if used
  const urlSeed = `${organizerUser.username}:${dayjs(reqBody.start).utc().format()}`;
  const hashedUid = translator.fromUUID(uuidv5(urlSeed, uuidv5.URL));

  try {
    if (hasHashedBookingLink) {
      await prisma.hashedLink.update({
        where: {
          link: reqBody.hashedLink as string,
        },
        data: {
          link: hashedUid,
        },
      });
    }
  } catch (error) {
    loggerWithEventDetails.error("Error while updating hashed link", JSON.stringify({ error }));
  }

  if (!booking) throw new HttpError({ statusCode: 400, message: "Booking failed" });

  try {
    await prisma.booking.update({
      where: {
        uid: booking.uid,
      },
      data: {
        location: evt.location,
        metadata: { ...(typeof booking.metadata === "object" && booking.metadata), ...metadata },
        references: {
          createMany: {
            data: referencesToCreate,
          },
        },
      },
    });
  } catch (error) {
    loggerWithEventDetails.error("Error while creating booking references", JSON.stringify({ error }));
  }

  const evtWithMetadata = {
    ...evt,
    metadata,
    eventType: { slug: eventType.slug, schedulingType: eventType.schedulingType, hosts: eventType.hosts },
  };

  if (!eventType.metadata?.disableStandardEmails?.all?.attendee) {
    await scheduleMandatoryReminder(
      evtWithMetadata,
      workflows,
      !isConfirmedByDefault,
      !!eventType.owner?.hideBranding,
      evt.attendeeSeatId
    );
  }

  try {
    await scheduleWorkflowReminders({
      workflows,
      smsReminderNumber: smsReminderNumber || null,
      calendarEvent: evtWithMetadata,
      isNotConfirmed: rescheduleUid ? false : !isConfirmedByDefault,
      isRescheduleEvent: !!rescheduleUid,
      isFirstRecurringEvent: req.body.allRecurringDates ? req.body.isFirstRecurringSlot : undefined,
      hideBranding: !!eventType.owner?.hideBranding,
      seatReferenceUid: evt.attendeeSeatId,
    });
  } catch (error) {
    loggerWithEventDetails.error("Error while scheduling workflow reminders", JSON.stringify({ error }));
  }

  // booking successful
  req.statusCode = 201;

  // TODO: Refactor better so this booking object is not passed
  // all around and instead the individual fields are sent as args.
  const bookingResponse = {
    ...booking,
    user: {
      ...booking.user,
      email: null,
    },
    paymentRequired: false,
  };

  return {
    ...bookingResponse,
    ...luckyUserResponse,
    references: referencesToCreate,
    seatReferenceUid: evt.attendeeSeatId,
  };
}

export default handler;

function getVideoCallDetails({
  results,
}: {
  results: EventResult<AdditionalInformation & { url?: string | undefined; iCalUID?: string | undefined }>[];
}) {
  const firstVideoResult = results.find((result) => result.type.includes("_video"));
  const metadata: AdditionalInformation = {};
  let updatedVideoEvent = null;

  if (firstVideoResult && firstVideoResult.success) {
    updatedVideoEvent = Array.isArray(firstVideoResult.updatedEvent)
      ? firstVideoResult.updatedEvent[0]
      : firstVideoResult.updatedEvent;

    if (updatedVideoEvent) {
      metadata.hangoutLink = updatedVideoEvent.hangoutLink;
      metadata.conferenceData = updatedVideoEvent.conferenceData;
      metadata.entryPoints = updatedVideoEvent.entryPoints;
    }
  }
  const videoCallUrl = metadata.hangoutLink || updatedVideoEvent?.url;

  return { videoCallUrl, metadata, updatedVideoEvent };
}<|MERGE_RESOLUTION|>--- conflicted
+++ resolved
@@ -45,7 +45,6 @@
   scheduleTrigger,
 } from "@calcom/features/webhooks/lib/scheduleTrigger";
 import { getVideoCallUrlFromCalEvent } from "@calcom/lib/CalEventParser";
-import { BOOKED_WITH_SMS_EMAIL } from "@calcom/lib/constants";
 import { getUTCOffsetByTimezone } from "@calcom/lib/date-fns";
 import { getDefaultEvent, getUsernameList } from "@calcom/lib/defaultEvents";
 import { ErrorCode } from "@calcom/lib/errorCodes";
@@ -1353,14 +1352,6 @@
             .concat(copyEvent.attendees) || [];
 
         const matchOriginalMemberWithNewMember = (originalMember: Person, newMember: Person) => {
-<<<<<<< HEAD
-          if (!originalMember.email || originalMember.email === BOOKED_WITH_SMS_EMAIL) {
-            return originalMember.phoneNumber === newMember.phoneNumber;
-          } else if (!newMember.email || newMember.email === BOOKED_WITH_SMS_EMAIL) {
-            return newMember.phoneNumber === originalMember.phoneNumber;
-          }
-=======
->>>>>>> 799ebe24
           return originalMember.email === newMember.email;
         };
 
