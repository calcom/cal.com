--- conflicted
+++ resolved
@@ -854,12 +854,8 @@
       status: isConfirmedByDefault ? BookingStatus.ACCEPTED : BookingStatus.PENDING,
       location: evt.location,
       eventType: eventTypeRel,
-<<<<<<< HEAD
-      smsReminderNumber: smsReminderNumber,
-=======
-      smsReminderNumber: reqBody.smsReminderNumber,
-      metadata: reqBody.metadata,
->>>>>>> bdb4a735
+      smsReminderNumber,
+      metadata: bookingData.metadata,
       attendees: {
         createMany: {
           data: evt.attendees.map((attendee) => {
