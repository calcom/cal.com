--- conflicted
+++ resolved
@@ -466,12 +466,8 @@
   const contactOwnerFromReq = reqBody.teamMemberEmail ?? null;
   const skipContactOwner = reqBody.skipContactOwner ?? false;
   const contactOwnerEmail = skipContactOwner ? null : contactOwnerFromReq;
-<<<<<<< HEAD
-  let users = await loadAndValidateUsers({
-=======
 
   const allHostUsers = await loadAndValidateUsers({
->>>>>>> 16a7cf6d
     req,
     eventType,
     eventTypeId,
