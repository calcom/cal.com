import type { App, DestinationCalendar, EventTypeCustomInput } from "@prisma/client";
import { Prisma } from "@prisma/client";
import type { IncomingMessage } from "http";
import { isValidPhoneNumber } from "libphonenumber-js";
// eslint-disable-next-line no-restricted-imports
import { cloneDeep } from "lodash";
import type { NextApiRequest } from "next";
import type { TFunction } from "next-i18next";
import short, { uuid } from "short-uuid";
import type { Logger } from "tslog";
import { v5 as uuidv5 } from "uuid";
import z from "zod";

import { metadata as GoogleMeetMetadata } from "@calcom/app-store/googlevideo/_metadata";
import type { LocationObject } from "@calcom/app-store/locations";
import {
  getLocationValueForDB,
  MeetLocationType,
  OrganizerDefaultConferencingAppType,
} from "@calcom/app-store/locations";
import type { EventTypeAppsList } from "@calcom/app-store/utils";
import { getAppFromSlug } from "@calcom/app-store/utils";
import EventManager from "@calcom/core/EventManager";
import { getEventName } from "@calcom/core/event";
import { getBusyTimesForLimitChecks } from "@calcom/core/getBusyTimes";
import { getUserAvailability } from "@calcom/core/getUserAvailability";
import dayjs from "@calcom/dayjs";
import { scheduleMandatoryReminder } from "@calcom/ee/workflows/lib/reminders/scheduleMandatoryReminder";
import {
  sendAttendeeRequestEmail,
  sendOrganizerRequestEmail,
  sendRescheduledEmails,
  sendRoundRobinCancelledEmails,
  sendRoundRobinRescheduledEmails,
  sendRoundRobinScheduledEmails,
  sendScheduledEmails,
} from "@calcom/emails";
import getICalUID from "@calcom/emails/lib/getICalUID";
import { getBookingFieldsWithSystemFields } from "@calcom/features/bookings/lib/getBookingFields";
import { getCalEventResponses } from "@calcom/features/bookings/lib/getCalEventResponses";
import { handleWebhookTrigger } from "@calcom/features/bookings/lib/handleWebhookTrigger";
import { isEventTypeLoggingEnabled } from "@calcom/features/bookings/lib/isEventTypeLoggingEnabled";
import { orgDomainConfig } from "@calcom/features/ee/organizations/lib/orgDomains";
import {
  allowDisablingAttendeeConfirmationEmails,
  allowDisablingHostConfirmationEmails,
} from "@calcom/features/ee/workflows/lib/allowDisablingStandardEmails";
import {
  cancelWorkflowReminders,
  scheduleWorkflowReminders,
} from "@calcom/features/ee/workflows/lib/reminders/reminderScheduler";
import { getFullName } from "@calcom/features/form-builder/utils";
import type { GetSubscriberOptions } from "@calcom/features/webhooks/lib/getWebhooks";
import getWebhooks from "@calcom/features/webhooks/lib/getWebhooks";
import { cancelScheduledJobs, scheduleTrigger } from "@calcom/features/webhooks/lib/scheduleTrigger";
import { parseBookingLimit, parseDurationLimit } from "@calcom/lib";
import { isPrismaObjOrUndefined, parseRecurringEvent } from "@calcom/lib";
import { getVideoCallUrlFromCalEvent } from "@calcom/lib/CalEventParser";
import { getDefaultEvent, getUsernameList } from "@calcom/lib/defaultEvents";
import { ErrorCode } from "@calcom/lib/errorCodes";
import { getErrorFromUnknown } from "@calcom/lib/errors";
import { getBookerBaseUrl } from "@calcom/lib/getBookerUrl/server";
import getPaymentAppData from "@calcom/lib/getPaymentAppData";
import { getTeamIdFromEventType } from "@calcom/lib/getTeamIdFromEventType";
import { HttpError } from "@calcom/lib/http-error";
import isOutOfBounds, { BookingDateInPastError } from "@calcom/lib/isOutOfBounds";
import logger from "@calcom/lib/logger";
import { handlePayment } from "@calcom/lib/payment/handlePayment";
import { getPiiFreeCalendarEvent, getPiiFreeEventType, getPiiFreeUser } from "@calcom/lib/piiFreeData";
import { safeStringify } from "@calcom/lib/safeStringify";
import { checkBookingLimits, checkDurationLimits, getLuckyUser } from "@calcom/lib/server";
import { getTranslation } from "@calcom/lib/server/i18n";
import { UserRepository } from "@calcom/lib/server/repository/user";
import { slugify } from "@calcom/lib/slugify";
import { updateWebUser as syncServicesUpdateWebUser } from "@calcom/lib/sync/SyncServiceManager";
import { getTimeFormatStringFromUserTimeFormat } from "@calcom/lib/timeFormat";
import prisma, { userSelect } from "@calcom/prisma";
import type { BookingReference } from "@calcom/prisma/client";
import { BookingStatus, SchedulingType, WebhookTriggerEvents } from "@calcom/prisma/enums";
import { credentialForCalendarServiceSelect } from "@calcom/prisma/selects/credential";
import {
  bookingCreateSchemaLegacyPropsForApi,
  customInputSchema,
  EventTypeMetaDataSchema,
  userMetadata as userMetadataSchema,
} from "@calcom/prisma/zod-utils";
import type {
  AdditionalInformation,
  AppsStatus,
  CalendarEvent,
  IntervalLimit,
  Person,
} from "@calcom/types/Calendar";
import type { CredentialPayload } from "@calcom/types/Credential";
import type { EventResult, PartialReference } from "@calcom/types/EventManager";

import type { EventTypeInfo } from "../../webhooks/lib/sendPayload";
import { checkForConflicts } from "./conflictChecker/checkForConflicts";
import { getAllCredentials } from "./getAllCredentialsForUsersOnEvent/getAllCredentials";
import { refreshCredentials } from "./getAllCredentialsForUsersOnEvent/refreshCredentials";
import getBookingDataSchema from "./getBookingDataSchema";
import handleSeats from "./handleSeats/handleSeats";
import type { BookingSeat } from "./handleSeats/types";

const translator = short();
const log = logger.getSubLogger({ prefix: ["[api] book:user"] });

type User = Prisma.UserGetPayload<typeof userSelect>;
type BookingType = Prisma.PromiseReturnType<typeof getOriginalRescheduledBooking>;
export type Booking = Prisma.PromiseReturnType<typeof createBooking>;
export type NewBookingEventType =
  | Awaited<ReturnType<typeof getDefaultEvent>>
  | Awaited<ReturnType<typeof getEventTypesFromDB>>;

// Work with Typescript to require reqBody.end
type ReqBodyWithoutEnd = z.infer<ReturnType<typeof getBookingDataSchema>>;
type ReqBodyWithEnd = ReqBodyWithoutEnd & { end: string };
export type Invitee = {
  email: string;
  name: string;
  firstName: string;
  lastName: string;
  timeZone: string;
  language: {
    translate: TFunction;
    locale: string;
  };
}[];
export type OrganizerUser = Awaited<ReturnType<typeof loadUsers>>[number] & {
  isFixed?: boolean;
  metadata?: Prisma.JsonValue;
};
export type OriginalRescheduledBooking = Awaited<ReturnType<typeof getOriginalRescheduledBooking>>;

type AwaitedBookingData = Awaited<ReturnType<typeof getBookingData>>;
export type RescheduleReason = AwaitedBookingData["rescheduleReason"];
export type NoEmail = AwaitedBookingData["noEmail"];
export type AdditionalNotes = AwaitedBookingData["notes"];
export type ReqAppsStatus = AwaitedBookingData["appsStatus"];
export type SmsReminderNumber = AwaitedBookingData["smsReminderNumber"];
export type EventTypeId = AwaitedBookingData["eventTypeId"];
export type ReqBodyMetadata = ReqBodyWithEnd["metadata"];

export type IsConfirmedByDefault = ReturnType<typeof getRequiresConfirmationFlags>["isConfirmedByDefault"];
export type PaymentAppData = ReturnType<typeof getPaymentAppData>;

export interface IEventTypePaymentCredentialType {
  appId: EventTypeAppsList;
  app: {
    categories: App["categories"];
    dirName: string;
  };
  key: Prisma.JsonValue;
}

export const getEventTypesFromDB = async (eventTypeId: number) => {
  const eventType = await prisma.eventType.findUniqueOrThrow({
    where: {
      id: eventTypeId,
    },
    select: {
      id: true,
      customInputs: true,
      disableGuests: true,
      users: {
        select: {
          credentials: {
            select: credentialForCalendarServiceSelect,
          },
          ...userSelect.select,
        },
      },
      slug: true,
      team: {
        select: {
          id: true,
          name: true,
          parentId: true,
          slug: true,
        },
      },
      bookingFields: true,
      title: true,
      length: true,
      eventName: true,
      schedulingType: true,
      description: true,
      periodType: true,
      periodStartDate: true,
      periodEndDate: true,
      periodDays: true,
      periodCountCalendarDays: true,
      lockTimeZoneToggleOnBookingPage: true,
      requiresConfirmation: true,
      requiresBookerEmailVerification: true,
      userId: true,
      price: true,
      currency: true,
      metadata: true,
      destinationCalendar: true,
      hideCalendarNotes: true,
      seatsPerTimeSlot: true,
      recurringEvent: true,
      seatsShowAttendees: true,
      seatsShowAvailabilityCount: true,
      bookingLimits: true,
      durationLimits: true,
      assignAllTeamMembers: true,
      parentId: true,
      useEventTypeDestinationCalendarEmail: true,
      owner: {
        select: {
          hideBranding: true,
        },
      },
      workflows: {
        include: {
          workflow: {
            include: {
              steps: true,
            },
          },
        },
      },
      locations: true,
      timeZone: true,
      schedule: {
        select: {
          availability: true,
          timeZone: true,
        },
      },
      hosts: {
        select: {
          isFixed: true,
          priority: true,
          user: {
            select: {
              credentials: {
                select: credentialForCalendarServiceSelect,
              },
              ...userSelect.select,
            },
          },
        },
      },
      availability: {
        select: {
          date: true,
          startTime: true,
          endTime: true,
          days: true,
        },
      },
      secondaryEmailId: true,
      secondaryEmail: {
        select: {
          id: true,
          email: true,
        },
      },
    },
  });

  return {
    ...eventType,
    metadata: EventTypeMetaDataSchema.parse(eventType?.metadata || {}),
    recurringEvent: parseRecurringEvent(eventType?.recurringEvent),
    customInputs: customInputSchema.array().parse(eventType?.customInputs || []),
    locations: (eventType?.locations ?? []) as LocationObject[],
    bookingFields: getBookingFieldsWithSystemFields(eventType || {}),
    isDynamic: false,
  };
};

type IsFixedAwareUser = User & {
  isFixed: boolean;
  credentials: CredentialPayload[];
  organization: { slug: string };
  priority?: number;
};

const loadUsers = async (eventType: NewBookingEventType, dynamicUserList: string[], req: IncomingMessage) => {
  try {
    if (!eventType.id) {
      if (!Array.isArray(dynamicUserList) || dynamicUserList.length === 0) {
        throw new Error("dynamicUserList is not properly defined or empty.");
      }
      const { isValidOrgDomain, currentOrgDomain } = orgDomainConfig(req);
      const users = await findUsersByUsername({
        usernameList: dynamicUserList,
        orgSlug: isValidOrgDomain ? currentOrgDomain : null,
      });

      return users;
    }
    const hosts = eventType.hosts || [];

    if (!Array.isArray(hosts)) {
      throw new Error("eventType.hosts is not properly defined.");
    }

    const users = hosts.map(({ user, isFixed, priority }) => ({
      ...user,
      isFixed,
      priority,
    }));

    return users.length ? users : eventType.users;
  } catch (error) {
    if (error instanceof HttpError || error instanceof Prisma.PrismaClientKnownRequestError) {
      throw new HttpError({ statusCode: 400, message: error.message });
    }
    throw new HttpError({ statusCode: 500, message: "Unable to load users" });
  }
};

export async function ensureAvailableUsers(
  eventType: Awaited<ReturnType<typeof getEventTypesFromDB>> & {
    users: IsFixedAwareUser[];
  },
  input: { dateFrom: string; dateTo: string; timeZone: string; originalRescheduledBooking?: BookingType },
  loggerWithEventDetails: Logger<unknown>
) {
  const availableUsers: IsFixedAwareUser[] = [];
  const getStartDateTimeUtc = (startDateTimeInput: string, timeZone?: string) => {
    return timeZone === "Etc/GMT"
      ? dayjs.utc(startDateTimeInput)
      : dayjs(startDateTimeInput).tz(timeZone).utc();
  };

  const startDateTimeUtc = getStartDateTimeUtc(input.dateFrom, input.timeZone);
  const endDateTimeUtc =
    input.timeZone === "Etc/GMT" ? dayjs.utc(input.dateTo) : dayjs(input.dateTo).tz(input.timeZone).utc();

  const duration = dayjs(input.dateTo).diff(input.dateFrom, "minute");
  const originalBookingDuration = input.originalRescheduledBooking
    ? dayjs(input.originalRescheduledBooking.endTime).diff(
        dayjs(input.originalRescheduledBooking.startTime),
        "minutes"
      )
    : undefined;

  const bookingLimits = parseBookingLimit(eventType?.bookingLimits);
  const durationLimits = parseDurationLimit(eventType?.durationLimits);
  let busyTimesFromLimitsBookingsAllUsers: Awaited<ReturnType<typeof getBusyTimesForLimitChecks>> = [];

  if (eventType && (bookingLimits || durationLimits)) {
    busyTimesFromLimitsBookingsAllUsers = await getBusyTimesForLimitChecks({
      userIds: eventType.users.map((u) => u.id),
      eventTypeId: eventType.id,
      startDate: startDateTimeUtc.format(),
      endDate: endDateTimeUtc.format(),
      rescheduleUid: input.originalRescheduledBooking?.uid ?? null,
      bookingLimits,
      durationLimits,
    });
  }

  for (const user of eventType.users) {
    const { dateRanges, busy: bufferedBusyTimes } = await getUserAvailability(
      {
        ...input,
        userId: user.id,
        eventTypeId: eventType.id,
        duration: originalBookingDuration,
        returnDateOverrides: false,
        dateFrom: startDateTimeUtc.format(),
        dateTo: endDateTimeUtc.format(),
      },
      {
        user,
        eventType,
        rescheduleUid: input.originalRescheduledBooking?.uid ?? null,
        busyTimesFromLimitsBookings: busyTimesFromLimitsBookingsAllUsers.filter((b) => b.userId === user.id),
      }
    );

    log.debug(
      "calendarBusyTimes==>>>",
      JSON.stringify({ bufferedBusyTimes, dateRanges, isRecurringEvent: eventType.recurringEvent })
    );

    if (!dateRanges.length) {
      loggerWithEventDetails.error(
        `User does not have availability at this time.`,
        safeStringify({
          startDateTimeUtc,
          endDateTimeUtc,
          input,
        })
      );
      continue;
    }

    let foundConflict = false;

    let dateRangeForBooking = false;

    //check if event time is within the date range
    for (const dateRange of dateRanges) {
      if (
        (startDateTimeUtc.isAfter(dateRange.start) || startDateTimeUtc.isSame(dateRange.start)) &&
        (endDateTimeUtc.isBefore(dateRange.end) || endDateTimeUtc.isSame(dateRange.end))
      ) {
        dateRangeForBooking = true;
        break;
      }
    }

    if (!dateRangeForBooking) {
      loggerWithEventDetails.error(
        `No date range for booking.`,
        safeStringify({
          startDateTimeUtc,
          endDateTimeUtc,
          input,
        })
      );
      continue;
    }

    try {
      foundConflict = checkForConflicts(bufferedBusyTimes, startDateTimeUtc, duration);
    } catch (error) {
      loggerWithEventDetails.error("Unable set isAvailableToBeBooked. Using true. ", error);
    }
    // no conflicts found, add to available users.
    if (!foundConflict) {
      availableUsers.push(user);
    }
  }
  if (!availableUsers.length) {
    loggerWithEventDetails.error(
      `No available users found.`,
      safeStringify({
        startDateTimeUtc,
        endDateTimeUtc,
        input,
      })
    );
    throw new Error(ErrorCode.NoAvailableUsersFound);
  }
  return availableUsers;
}

async function getOriginalRescheduledBooking(uid: string, seatsEventType?: boolean) {
  return prisma.booking.findFirst({
    where: {
      uid: uid,
      status: {
        in: [BookingStatus.ACCEPTED, BookingStatus.CANCELLED, BookingStatus.PENDING],
      },
    },
    include: {
      attendees: {
        select: {
          name: true,
          email: true,
          locale: true,
          timeZone: true,
          ...(seatsEventType && { bookingSeat: true, id: true }),
        },
      },
      user: {
        select: {
          id: true,
          name: true,
          email: true,
          locale: true,
          timeZone: true,
          destinationCalendar: true,
          credentials: {
            select: {
              id: true,
              userId: true,
              key: true,
              type: true,
              teamId: true,
              appId: true,
              invalid: true,
              user: {
                select: {
                  email: true,
                },
              },
            },
          },
        },
      },
      destinationCalendar: true,
      payment: true,
      references: true,
      workflowReminders: true,
    },
  });
}

export async function getBookingData<T extends z.ZodType>({
  req,
  eventType,
  schema,
}: {
  req: NextApiRequest;
  eventType: Awaited<ReturnType<typeof getEventTypesFromDB>>;
  schema: T;
}) {
  const reqBody = await schema.parseAsync(req.body);
  const reqBodyWithEnd = (reqBody: ReqBodyWithoutEnd): reqBody is ReqBodyWithEnd => {
    // Use the event length to auto-set the event end time.
    if (!Object.prototype.hasOwnProperty.call(reqBody, "end")) {
      reqBody.end = dayjs.utc(reqBody.start).add(eventType.length, "minutes").format();
    }
    return true;
  };
  if (!reqBodyWithEnd(reqBody)) {
    throw new Error(ErrorCode.RequestBodyWithouEnd);
  }
  // reqBody.end is no longer an optional property.
  if (reqBody.customInputs) {
    // Check if required custom inputs exist
    handleCustomInputs(eventType.customInputs as EventTypeCustomInput[], reqBody.customInputs);
    const reqBodyWithLegacyProps = bookingCreateSchemaLegacyPropsForApi.parse(reqBody);
    return {
      ...reqBody,
      name: reqBodyWithLegacyProps.name,
      email: reqBodyWithLegacyProps.email,
      guests: reqBodyWithLegacyProps.guests,
      location: reqBodyWithLegacyProps.location || "",
      smsReminderNumber: reqBodyWithLegacyProps.smsReminderNumber,
      notes: reqBodyWithLegacyProps.notes,
      rescheduleReason: reqBodyWithLegacyProps.rescheduleReason,
      // So TS doesn't complain about unknown properties
      calEventUserFieldsResponses: undefined,
      calEventResponses: undefined,
      customInputs: undefined,
    };
  }
  if (!reqBody.responses) {
    throw new Error("`responses` must not be nullish");
  }
  const responses = reqBody.responses;

  const { userFieldsResponses: calEventUserFieldsResponses, responses: calEventResponses } =
    getCalEventResponses({
      bookingFields: eventType.bookingFields,
      responses,
    });
  return {
    ...reqBody,
    name: responses.name,
    email: responses.email,
    guests: responses.guests ? responses.guests : [],
    location: responses.location?.optionValue || responses.location?.value || "",
    smsReminderNumber: responses.smsReminderNumber,
    notes: responses.notes || "",
    calEventUserFieldsResponses,
    rescheduleReason: responses.rescheduleReason,
    calEventResponses,
    // So TS doesn't complain about unknown properties
    customInputs: undefined,
  };
}

async function createBooking({
  originalRescheduledBooking,
  evt,
  eventTypeId,
  eventTypeSlug,
  reqBodyUser,
  reqBodyMetadata,
  reqBodyRecurringEventId,
  uid,
  responses,
  isConfirmedByDefault,
  smsReminderNumber,
  organizerUser,
  rescheduleReason,
  eventType,
  bookerEmail,
  paymentAppData,
  changedOrganizer,
}: {
  originalRescheduledBooking: OriginalRescheduledBooking;
  evt: CalendarEvent;
  eventType: NewBookingEventType;
  eventTypeId: EventTypeId;
  eventTypeSlug: AwaitedBookingData["eventTypeSlug"];
  reqBodyUser: ReqBodyWithEnd["user"];
  reqBodyMetadata: ReqBodyWithEnd["metadata"];
  reqBodyRecurringEventId: ReqBodyWithEnd["recurringEventId"];
  uid: short.SUUID;
  responses: ReqBodyWithEnd["responses"] | null;
  isConfirmedByDefault: IsConfirmedByDefault;
  smsReminderNumber: AwaitedBookingData["smsReminderNumber"];
  organizerUser: Awaited<ReturnType<typeof loadUsers>>[number] & {
    isFixed?: boolean;
    metadata?: Prisma.JsonValue;
  };
  rescheduleReason: Awaited<ReturnType<typeof getBookingData>>["rescheduleReason"];
  bookerEmail: Awaited<ReturnType<typeof getBookingData>>["email"];
  paymentAppData: ReturnType<typeof getPaymentAppData>;
  changedOrganizer: boolean;
}) {
  if (originalRescheduledBooking) {
    evt.title = originalRescheduledBooking?.title || evt.title;
    evt.description = originalRescheduledBooking?.description || evt.description;
    evt.location = originalRescheduledBooking?.location || evt.location;
    evt.location = changedOrganizer ? evt.location : originalRescheduledBooking?.location || evt.location;
  }

  const eventTypeRel = !eventTypeId
    ? {}
    : {
        connect: {
          id: eventTypeId,
        },
      };

  const dynamicEventSlugRef = !eventTypeId ? eventTypeSlug : null;
  const dynamicGroupSlugRef = !eventTypeId ? (reqBodyUser as string).toLowerCase() : null;

  const attendeesData = evt.attendees.map((attendee) => {
    //if attendee is team member, it should fetch their locale not booker's locale
    //perhaps make email fetch request to see if his locale is stored, else
    return {
      name: attendee.name,
      email: attendee.email,
      timeZone: attendee.timeZone,
      locale: attendee.language.locale,
    };
  });

  if (evt.team?.members) {
    attendeesData.push(
      ...evt.team.members.map((member) => ({
        email: member.email,
        name: member.name,
        timeZone: member.timeZone,
        locale: member.language.locale,
      }))
    );
  }

  const newBookingData: Prisma.BookingCreateInput = {
    uid,
    userPrimaryEmail: evt.organizer.email,
    responses: responses === null || evt.seatsPerTimeSlot ? Prisma.JsonNull : responses,
    title: evt.title,
    startTime: dayjs.utc(evt.startTime).toDate(),
    endTime: dayjs.utc(evt.endTime).toDate(),
    description: evt.seatsPerTimeSlot ? null : evt.additionalNotes,
    customInputs: isPrismaObjOrUndefined(evt.customInputs),
    status: isConfirmedByDefault ? BookingStatus.ACCEPTED : BookingStatus.PENDING,
    location: evt.location,
    eventType: eventTypeRel,
    smsReminderNumber,
    metadata: reqBodyMetadata,
    attendees: {
      createMany: {
        data: attendeesData,
      },
    },
    dynamicEventSlugRef,
    dynamicGroupSlugRef,
    iCalUID: evt.iCalUID ?? "",
    user: {
      connect: {
        id: organizerUser.id,
      },
    },
    destinationCalendar:
      evt.destinationCalendar && evt.destinationCalendar.length > 0
        ? {
            connect: { id: evt.destinationCalendar[0].id },
          }
        : undefined,
  };

  if (reqBodyRecurringEventId) {
    newBookingData.recurringEventId = reqBodyRecurringEventId;
  }
  if (originalRescheduledBooking) {
    newBookingData.metadata = {
      ...(typeof originalRescheduledBooking.metadata === "object" && originalRescheduledBooking.metadata),
    };
    newBookingData["paid"] = originalRescheduledBooking.paid;
    newBookingData["fromReschedule"] = originalRescheduledBooking.uid;
    if (originalRescheduledBooking.uid) {
      newBookingData.cancellationReason = rescheduleReason;
    }
    if (newBookingData.attendees?.createMany?.data) {
      // Reschedule logic with booking with seats
      if (eventType?.seatsPerTimeSlot && bookerEmail) {
        newBookingData.attendees.createMany.data = attendeesData.filter(
          (attendee) => attendee.email === bookerEmail
        );
      }
    }
    if (originalRescheduledBooking.recurringEventId) {
      newBookingData.recurringEventId = originalRescheduledBooking.recurringEventId;
    }
  }
  const createBookingObj = {
    include: {
      user: {
        select: { email: true, name: true, timeZone: true, username: true },
      },
      attendees: true,
      payment: true,
      references: true,
    },
    data: newBookingData,
  };

  if (originalRescheduledBooking?.paid && originalRescheduledBooking?.payment) {
    const bookingPayment = originalRescheduledBooking?.payment?.find((payment) => payment.success);

    if (bookingPayment) {
      createBookingObj.data.payment = {
        connect: { id: bookingPayment.id },
      };
    }
  }

  if (typeof paymentAppData.price === "number" && paymentAppData.price > 0) {
    /* Validate if there is any payment app credential for this user */
    await prisma.credential.findFirstOrThrow({
      where: {
        appId: paymentAppData.appId,
        ...(paymentAppData.credentialId ? { id: paymentAppData.credentialId } : { userId: organizerUser.id }),
      },
      select: {
        id: true,
      },
    });
  }

  return prisma.booking.create(createBookingObj);
}

export function getCustomInputsResponses(
  reqBody: {
    responses?: Record<string, object>;
    customInputs?: z.infer<typeof bookingCreateSchemaLegacyPropsForApi>["customInputs"];
  },
  eventTypeCustomInputs: Awaited<ReturnType<typeof getEventTypesFromDB>>["customInputs"]
) {
  const customInputsResponses = {} as NonNullable<CalendarEvent["customInputs"]>;
  if (reqBody.customInputs && (reqBody.customInputs.length || 0) > 0) {
    reqBody.customInputs.forEach(({ label, value }) => {
      customInputsResponses[label] = value;
    });
  } else {
    const responses = reqBody.responses || {};
    // Backward Compatibility: Map new `responses` to old `customInputs` format so that webhooks can still receive same values.
    for (const [fieldName, fieldValue] of Object.entries(responses)) {
      const foundACustomInputForTheResponse = eventTypeCustomInputs.find(
        (input) => slugify(input.label) === fieldName
      );
      if (foundACustomInputForTheResponse) {
        customInputsResponses[foundACustomInputForTheResponse.label] = fieldValue;
      }
    }
  }

  return customInputsResponses;
}

/** Updates the evt object with video call data found from booking references
 *
 * @param bookingReferences
 * @param evt
 *
 * @returns updated evt with video call data
 */
export const addVideoCallDataToEvent = (bookingReferences: BookingReference[], evt: CalendarEvent) => {
  const videoCallReference = bookingReferences.find((reference) => reference.type.includes("_video"));

  if (videoCallReference) {
    evt.videoCallData = {
      type: videoCallReference.type,
      id: videoCallReference.meetingId,
      password: videoCallReference?.meetingPassword,
      url: videoCallReference.meetingUrl,
    };
  }

  return evt;
};

export const createLoggerWithEventDetails = (
  eventTypeId: number,
  reqBodyUser: string | string[] | undefined,
  eventTypeSlug: string | undefined
) => {
  return logger.getSubLogger({
    prefix: ["book:user", `${eventTypeId}:${reqBodyUser}/${eventTypeSlug}`],
  });
};

export function handleAppsStatus(
  results: EventResult<AdditionalInformation>[],
  booking: (Booking & { appsStatus?: AppsStatus[] }) | null,
  reqAppsStatus: ReqAppsStatus
) {
  // Taking care of apps status
  const resultStatus: AppsStatus[] = results.map((app) => ({
    appName: app.appName,
    type: app.type,
    success: app.success ? 1 : 0,
    failures: !app.success ? 1 : 0,
    errors: app.calError ? [app.calError] : [],
    warnings: app.calWarnings,
  }));

  if (reqAppsStatus === undefined) {
    if (booking !== null) {
      booking.appsStatus = resultStatus;
    }
    return resultStatus;
  }
  // From down here we can assume reqAppsStatus is not undefined anymore
  // Other status exist, so this is the last booking of a series,
  // proceeding to prepare the info for the event
  const calcAppsStatus = reqAppsStatus.concat(resultStatus).reduce((prev, curr) => {
    if (prev[curr.type]) {
      prev[curr.type].success += curr.success;
      prev[curr.type].errors = prev[curr.type].errors.concat(curr.errors);
      prev[curr.type].warnings = prev[curr.type].warnings?.concat(curr.warnings || []);
    } else {
      prev[curr.type] = curr;
    }
    return prev;
  }, {} as { [key: string]: AppsStatus });
  return Object.values(calcAppsStatus);
}

function getICalSequence(originalRescheduledBooking: BookingType | null) {
  // If new booking set the sequence to 0
  if (!originalRescheduledBooking) {
    return 0;
  }

  // If rescheduling and there is no sequence set, assume sequence should be 1
  if (!originalRescheduledBooking.iCalSequence) {
    return 1;
  }

  // If rescheduling then increment sequence by 1
  return originalRescheduledBooking.iCalSequence + 1;
}

export const findBookingQuery = async (bookingId: number) => {
  const foundBooking = await prisma.booking.findUnique({
    where: {
      id: bookingId,
    },
    select: {
      uid: true,
      location: true,
      startTime: true,
      endTime: true,
      title: true,
      description: true,
      status: true,
      responses: true,
      metadata: true,
      user: {
        select: {
          name: true,
          email: true,
          timeZone: true,
          username: true,
        },
      },
      eventType: {
        select: {
          title: true,
          description: true,
          currency: true,
          length: true,
          lockTimeZoneToggleOnBookingPage: true,
          requiresConfirmation: true,
          requiresBookerEmailVerification: true,
          price: true,
        },
      },
    },
  });

  // This should never happen but it's just typescript safe
  if (!foundBooking) {
    throw new Error("Internal Error. Couldn't find booking");
  }

  // Don't leak any sensitive data
  return foundBooking;
};

type BookingDataSchemaGetter =
  | typeof getBookingDataSchema
  | typeof import("@calcom/features/bookings/lib/getBookingDataSchemaForApi").default;

async function handler(
  req: NextApiRequest & { userId?: number | undefined },
  bookingDataSchemaGetter: BookingDataSchemaGetter = getBookingDataSchema
) {
  const { userId } = req;

  // handle dynamic user
  let eventType =
    !req.body.eventTypeId && !!req.body.eventTypeSlug
      ? getDefaultEvent(req.body.eventTypeSlug)
      : await getEventTypesFromDB(req.body.eventTypeId);

  eventType = {
    ...eventType,
    bookingFields: getBookingFieldsWithSystemFields(eventType),
  };

  const bookingDataSchema = bookingDataSchemaGetter({
    view: req.body?.rescheduleUid ? "reschedule" : "booking",
    bookingFields: eventType.bookingFields,
  });
  const bookingData = await getBookingData({
    req,
    eventType,
    schema: bookingDataSchema,
  });

  const {
    recurringCount,
    noEmail,
    eventTypeId,
    eventTypeSlug,
    hasHashedBookingLink,
    language,
    appsStatus: reqAppsStatus,
    name: bookerName,
    email: bookerEmail,
    guests: reqGuests,
    location,
    notes: additionalNotes,
    smsReminderNumber,
    rescheduleReason,
    luckyUsers,
    ...reqBody
  } = bookingData;

  const loggerWithEventDetails = createLoggerWithEventDetails(eventTypeId, reqBody.user, eventTypeSlug);

  if (isEventTypeLoggingEnabled({ eventTypeId, usernameOrTeamName: reqBody.user })) {
    logger.settings.minLevel = 0;
  }

  const fullName = getFullName(bookerName);

  // Why are we only using "en" locale
  const tGuests = await getTranslation("en", "common");

  const dynamicUserList = Array.isArray(reqBody.user) ? reqBody.user : getUsernameList(reqBody.user);
  if (!eventType) throw new HttpError({ statusCode: 404, message: "event_type_not_found" });

  const isTeamEventType =
    !!eventType.schedulingType && ["COLLECTIVE", "ROUND_ROBIN"].includes(eventType.schedulingType);

  const paymentAppData = getPaymentAppData(eventType);
  loggerWithEventDetails.info(
    `Booking eventType ${eventTypeId} started`,
    safeStringify({
      reqBody: {
        user: reqBody.user,
        eventTypeId,
        eventTypeSlug,
        startTime: reqBody.start,
        endTime: reqBody.end,
        rescheduleUid: reqBody.rescheduleUid,
        location: location,
        timeZone: reqBody.timeZone,
      },
      isTeamEventType,
      eventType: getPiiFreeEventType(eventType),
      dynamicUserList,
      paymentAppData: {
        enabled: paymentAppData.enabled,
        price: paymentAppData.price,
        paymentOption: paymentAppData.paymentOption,
        currency: paymentAppData.currency,
        appId: paymentAppData.appId,
      },
    })
  );

  let timeOutOfBounds = false;
  try {
    timeOutOfBounds = isOutOfBounds(reqBody.start, {
      periodType: eventType.periodType,
      periodDays: eventType.periodDays,
      periodEndDate: eventType.periodEndDate,
      periodStartDate: eventType.periodStartDate,
      periodCountCalendarDays: eventType.periodCountCalendarDays,
    });
  } catch (error) {
    loggerWithEventDetails.warn({
      message: "NewBooking: Unable set timeOutOfBounds. Using false. ",
    });
    if (error instanceof BookingDateInPastError) {
      // TODO: HttpError should not bleed through to the console.
      loggerWithEventDetails.info(`Booking eventType ${eventTypeId} failed`, JSON.stringify({ error }));
      throw new HttpError({ statusCode: 400, message: error.message });
    }
  }

  if (timeOutOfBounds) {
    const error = {
      errorCode: "BookingTimeOutOfBounds",
      message: `EventType '${eventType.eventName}' cannot be booked at this time.`,
    };
    loggerWithEventDetails.warn({
      message: `NewBooking: EventType '${eventType.eventName}' cannot be booked at this time.`,
    });
    throw new HttpError({ statusCode: 400, message: error.message });
  }

  const reqEventLength = dayjs(reqBody.end).diff(dayjs(reqBody.start), "minutes");
  const validEventLengths = eventType.metadata?.multipleDuration?.length
    ? eventType.metadata.multipleDuration
    : [eventType.length];
  if (!validEventLengths.includes(reqEventLength)) {
    loggerWithEventDetails.warn({ message: "NewBooking: Invalid event length" });
    throw new HttpError({ statusCode: 400, message: "Invalid event length" });
  }

  // loadUsers allows type inferring
  let users: (Awaited<ReturnType<typeof loadUsers>>[number] & {
    isFixed?: boolean;
    metadata?: Prisma.JsonValue;
  })[] = await loadUsers(eventType, dynamicUserList, req);

  const isDynamicAllowed = !users.some((user) => !user.allowDynamicBooking);
  if (!isDynamicAllowed && !eventTypeId) {
    loggerWithEventDetails.warn({
      message: "NewBooking: Some of the users in this group do not allow dynamic booking",
    });
    throw new HttpError({
      message: "Some of the users in this group do not allow dynamic booking",
      statusCode: 400,
    });
  }

  // If this event was pre-relationship migration
  // TODO: Establish whether this is dead code.
  if (!users.length && eventType.userId) {
    const eventTypeUser = await prisma.user.findUnique({
      where: {
        id: eventType.userId,
      },
      select: {
        credentials: {
          select: credentialForCalendarServiceSelect,
        }, // Don't leak to client
        ...userSelect.select,
      },
    });
    if (!eventTypeUser) {
      loggerWithEventDetails.warn({ message: "NewBooking: eventTypeUser.notFound" });
      throw new HttpError({ statusCode: 404, message: "eventTypeUser.notFound" });
    }
    users.push(eventTypeUser);
  }

  if (!users) throw new HttpError({ statusCode: 404, message: "eventTypeUser.notFound" });

  users = users.map((user) => ({
    ...user,
    isFixed:
      user.isFixed === false
        ? false
        : user.isFixed || eventType.schedulingType !== SchedulingType.ROUND_ROBIN,
  }));

  loggerWithEventDetails.debug(
    "Concerned users",
    safeStringify({
      users: users.map(getPiiFreeUser),
    })
  );

  let locationBodyString = location;

  // TODO: It's definition should be moved to getLocationValueForDb
  let organizerOrFirstDynamicGroupMemberDefaultLocationUrl = undefined;

  if (dynamicUserList.length > 1) {
    users = users.sort((a, b) => {
      const aIndex = (a.username && dynamicUserList.indexOf(a.username)) || 0;
      const bIndex = (b.username && dynamicUserList.indexOf(b.username)) || 0;
      return aIndex - bIndex;
    });
    const firstUsersMetadata = userMetadataSchema.parse(users[0].metadata);
    locationBodyString = firstUsersMetadata?.defaultConferencingApp?.appLink || locationBodyString;
    organizerOrFirstDynamicGroupMemberDefaultLocationUrl =
      firstUsersMetadata?.defaultConferencingApp?.appLink;
  }

  if (
    Object.prototype.hasOwnProperty.call(eventType, "bookingLimits") ||
    Object.prototype.hasOwnProperty.call(eventType, "durationLimits")
  ) {
    const startAsDate = dayjs(reqBody.start).toDate();
    if (
      eventType.bookingLimits &&
      /* Empty object is truthy */ Object.keys(eventType.bookingLimits).length > 0
    ) {
      await checkBookingLimits(
        eventType.bookingLimits as IntervalLimit,
        startAsDate,
        eventType.id,
        eventType.schedule?.timeZone
      );
    }
    if (eventType.durationLimits) {
      await checkDurationLimits(eventType.durationLimits as IntervalLimit, startAsDate, eventType.id);
    }
  }

  let rescheduleUid = reqBody.rescheduleUid;
  let bookingSeat: BookingSeat = null;

  let originalRescheduledBooking: BookingType = null;

  //this gets the original rescheduled booking
  if (rescheduleUid) {
    // rescheduleUid can be bookingUid and bookingSeatUid
    bookingSeat = await prisma.bookingSeat.findUnique({
      where: {
        referenceUid: rescheduleUid,
      },
      include: {
        booking: true,
        attendee: true,
      },
    });
    if (bookingSeat) {
      rescheduleUid = bookingSeat.booking.uid;
    }
    originalRescheduledBooking = await getOriginalRescheduledBooking(
      rescheduleUid,
      !!eventType.seatsPerTimeSlot
    );
    if (!originalRescheduledBooking) {
      throw new HttpError({ statusCode: 404, message: "Could not find original booking" });
    }

    if (
      originalRescheduledBooking.status === BookingStatus.CANCELLED &&
      !originalRescheduledBooking.rescheduled
    ) {
      throw new HttpError({ statusCode: 403, message: ErrorCode.CancelledBookingsCannotBeRescheduled });
    }
  }

  let luckyUserResponse;

  //checks what users are available
  if (!eventType.seatsPerTimeSlot) {
    const eventTypeWithUsers: Awaited<ReturnType<typeof getEventTypesFromDB>> & {
      users: IsFixedAwareUser[];
    } = {
      ...eventType,
      users: users as IsFixedAwareUser[],
      ...(eventType.recurringEvent && {
        recurringEvent: {
          ...eventType.recurringEvent,
          count: recurringCount || eventType.recurringEvent.count,
        },
      }),
    };
    if (req.body.allRecurringDates && req.body.isFirstRecurringSlot) {
      const isTeamEvent =
        eventType.schedulingType === SchedulingType.COLLECTIVE ||
        eventType.schedulingType === SchedulingType.ROUND_ROBIN;

      const fixedUsers = isTeamEvent
        ? eventTypeWithUsers.users.filter((user: IsFixedAwareUser) => user.isFixed)
        : [];

      for (
        let i = 0;
        i < req.body.allRecurringDates.length && i < req.body.numSlotsToCheckForAvailability;
        i++
      ) {
        const start = req.body.allRecurringDates[i].start;
        const end = req.body.allRecurringDates[i].end;
        if (isTeamEvent) {
          // each fixed user must be available
          for (const key in fixedUsers) {
            await ensureAvailableUsers(
              { ...eventTypeWithUsers, users: [fixedUsers[key]] },
              {
                dateFrom: dayjs(start).tz(reqBody.timeZone).format(),
                dateTo: dayjs(end).tz(reqBody.timeZone).format(),
                timeZone: reqBody.timeZone,
                originalRescheduledBooking,
              },
              loggerWithEventDetails
            );
          }
        } else {
          await ensureAvailableUsers(
            eventTypeWithUsers,
            {
              dateFrom: dayjs(start).tz(reqBody.timeZone).format(),
              dateTo: dayjs(end).tz(reqBody.timeZone).format(),
              timeZone: reqBody.timeZone,
              originalRescheduledBooking,
            },
            loggerWithEventDetails
          );
        }
      }
    }

    if (!req.body.allRecurringDates || req.body.isFirstRecurringSlot) {
      const availableUsers = await ensureAvailableUsers(
        eventTypeWithUsers,
        {
          dateFrom: dayjs(reqBody.start).tz(reqBody.timeZone).format(),
          dateTo: dayjs(reqBody.end).tz(reqBody.timeZone).format(),
          timeZone: reqBody.timeZone,
          originalRescheduledBooking,
        },
        loggerWithEventDetails
      );
      const luckyUsers: typeof users = [];
      const luckyUserPool = availableUsers.filter((user) => !user.isFixed);
      const notAvailableLuckyUsers: typeof users = [];

      loggerWithEventDetails.debug(
        "Computed available users",
        safeStringify({
          availableUsers: availableUsers.map((user) => user.id),
          luckyUserPool: luckyUserPool.map((user) => user.id),
        })
      );
      // loop through all non-fixed hosts and get the lucky users
      while (luckyUserPool.length > 0 && luckyUsers.length < 1 /* TODO: Add variable */) {
        const newLuckyUser = await getLuckyUser("MAXIMIZE_AVAILABILITY", {
          // find a lucky user that is not already in the luckyUsers array
          availableUsers: luckyUserPool.filter(
            (user) => !luckyUsers.concat(notAvailableLuckyUsers).find((existing) => existing.id === user.id)
          ),
          eventTypeId: eventType.id,
        });
        if (!newLuckyUser) {
          break; // prevent infinite loop
        }
        if (req.body.isFirstRecurringSlot && eventType.schedulingType === SchedulingType.ROUND_ROBIN) {
          // for recurring round robin events check if lucky user is available for next slots
          try {
            for (
              let i = 0;
              i < req.body.allRecurringDates.length && i < req.body.numSlotsToCheckForAvailability;
              i++
            ) {
              const start = req.body.allRecurringDates[i].start;
              const end = req.body.allRecurringDates[i].end;

              await ensureAvailableUsers(
                { ...eventTypeWithUsers, users: [newLuckyUser] },
                {
                  dateFrom: dayjs(start).tz(reqBody.timeZone).format(),
                  dateTo: dayjs(end).tz(reqBody.timeZone).format(),
                  timeZone: reqBody.timeZone,
                  originalRescheduledBooking,
                },
                loggerWithEventDetails
              );
            }
            // if no error, then lucky user is available for the next slots
            luckyUsers.push(newLuckyUser);
          } catch {
            notAvailableLuckyUsers.push(newLuckyUser);
            loggerWithEventDetails.info(
              `Round robin host ${newLuckyUser.name} not available for first two slots. Trying to find another host.`
            );
          }
        } else {
          luckyUsers.push(newLuckyUser);
        }
      }
      // ALL fixed users must be available
      if (
        availableUsers.filter((user) => user.isFixed).length !== users.filter((user) => user.isFixed).length
      ) {
        throw new Error(ErrorCode.HostsUnavailableForBooking);
      }
      // Pushing fixed user before the luckyUser guarantees the (first) fixed user as the organizer.
      users = [...availableUsers.filter((user) => user.isFixed), ...luckyUsers];
      luckyUserResponse = { luckyUsers: luckyUsers.map((u) => u.id) };
    } else if (req.body.allRecurringDates && eventType.schedulingType === SchedulingType.ROUND_ROBIN) {
      // all recurring slots except the first one
      const luckyUsersFromFirstBooking = luckyUsers
        ? eventTypeWithUsers.users.filter((user) => luckyUsers.find((luckyUserId) => luckyUserId === user.id))
        : [];
      const fixedHosts = eventTypeWithUsers.users.filter((user: IsFixedAwareUser) => user.isFixed);
      users = [...fixedHosts, ...luckyUsersFromFirstBooking];
    }
  }

  if (users.length === 0 && eventType.schedulingType === SchedulingType.ROUND_ROBIN) {
    loggerWithEventDetails.error(`No available users found for round robin event.`);
    throw new Error(ErrorCode.NoAvailableUsersFound);
  }

  const [organizerUser] = users;

  const tOrganizer = await getTranslation(organizerUser?.locale ?? "en", "common");
  const allCredentials = await getAllCredentials(organizerUser, eventType);

  const { userReschedulingIsOwner, isConfirmedByDefault } = getRequiresConfirmationFlags({
    eventType,
    bookingStartTime: reqBody.start,
    userId,
    originalRescheduledBookingOrganizerId: originalRescheduledBooking?.user?.id,
    paymentAppData,
  });

  // If the Organizer himself is rescheduling, the booker should be sent the communication in his timezone and locale.
  const attendeeInfoOnReschedule =
    userReschedulingIsOwner && originalRescheduledBooking
      ? originalRescheduledBooking.attendees.find((attendee) => attendee.email === bookerEmail)
      : null;

  const attendeeLanguage = attendeeInfoOnReschedule ? attendeeInfoOnReschedule.locale : language;
  const attendeeTimezone = attendeeInfoOnReschedule ? attendeeInfoOnReschedule.timeZone : reqBody.timeZone;

  const tAttendees = await getTranslation(attendeeLanguage ?? "en", "common");

  const isManagedEventType = !!eventType.parentId;

  // use host default
  if ((isManagedEventType || isTeamEventType) && locationBodyString === OrganizerDefaultConferencingAppType) {
    const metadataParseResult = userMetadataSchema.safeParse(organizerUser.metadata);
    const organizerMetadata = metadataParseResult.success ? metadataParseResult.data : undefined;
    if (organizerMetadata?.defaultConferencingApp?.appSlug) {
      const app = getAppFromSlug(organizerMetadata?.defaultConferencingApp?.appSlug);
      locationBodyString = app?.appData?.location?.type || locationBodyString;
      organizerOrFirstDynamicGroupMemberDefaultLocationUrl =
        organizerMetadata?.defaultConferencingApp?.appLink;
    } else {
      locationBodyString = "integrations:daily";
    }
  }

  const invitee: Invitee = [
    {
      email: bookerEmail,
      name: fullName,
      firstName: (typeof bookerName === "object" && bookerName.firstName) || "",
      lastName: (typeof bookerName === "object" && bookerName.lastName) || "",
      timeZone: attendeeTimezone,
      language: { translate: tAttendees, locale: attendeeLanguage ?? "en" },
    },
  ];

  const guests = (reqGuests || []).reduce((guestArray, guest) => {
    // If it's a team event, remove the team member from guests
    if (isTeamEventType && users.some((user) => user.email === guest)) {
      return guestArray;
    }
    guestArray.push({
      email: guest,
      name: "",
      firstName: "",
      lastName: "",
      timeZone: attendeeTimezone,
      language: { translate: tGuests, locale: "en" },
    });
    return guestArray;
  }, [] as Invitee);

  const seed = `${organizerUser.username}:${dayjs(reqBody.start).utc().format()}:${new Date().getTime()}`;
  const uid = translator.fromUUID(uuidv5(seed, uuidv5.URL));

  // For static link based video apps, it would have the static URL value instead of it's type(e.g. integrations:campfire_video)
  // This ensures that createMeeting isn't called for static video apps as bookingLocation becomes just a regular value for them.
  const { bookingLocation, conferenceCredentialId } = organizerOrFirstDynamicGroupMemberDefaultLocationUrl
    ? {
        bookingLocation: organizerOrFirstDynamicGroupMemberDefaultLocationUrl,
        conferenceCredentialId: undefined,
      }
    : getLocationValueForDB(locationBodyString, eventType.locations);

  const customInputs = getCustomInputsResponses(reqBody, eventType.customInputs);
  const teamDestinationCalendars: DestinationCalendar[] = [];

  // Organizer or user owner of this event type it's not listed as a team member.
  const teamMemberPromises = users.slice(1).map(async (user) => {
    // push to teamDestinationCalendars if it's a team event but collective only
    if (isTeamEventType && eventType.schedulingType === "COLLECTIVE" && user.destinationCalendar) {
      teamDestinationCalendars.push(user.destinationCalendar);
    }

    return {
      id: user.id,
      email: user.email ?? "",
      name: user.name ?? "",
      firstName: "",
      lastName: "",
      timeZone: user.timeZone,
      language: {
        translate: await getTranslation(user.locale ?? "en", "common"),
        locale: user.locale ?? "en",
      },
    };
  });
  const teamMembers = await Promise.all(teamMemberPromises);

  const attendeesList = [...invitee, ...guests];

  const responses = reqBody.responses || null;

  const evtName = !eventType?.isDynamic ? eventType.eventName : responses?.title;
  const eventNameObject = {
    //TODO: Can we have an unnamed attendee? If not, I would really like to throw an error here.
    attendeeName: fullName || "Nameless",
    eventType: eventType.title,
    eventName: evtName,
    // we send on behalf of team if >1 round robin attendee | collective
    teamName: eventType.schedulingType === "COLLECTIVE" || users.length > 1 ? eventType.team?.name : null,
    // TODO: Can we have an unnamed organizer? If not, I would really like to throw an error here.
    host: organizerUser.name || "Nameless",
    location: bookingLocation,
    bookingFields: { ...responses },
    t: tOrganizer,
  };

  const iCalUID = getICalUID({
    event: { iCalUID: originalRescheduledBooking?.iCalUID, uid: originalRescheduledBooking?.uid },
    uid,
  });
  // For bookings made before introducing iCalSequence, assume that the sequence should start at 1. For new bookings start at 0.
  const iCalSequence = getICalSequence(originalRescheduledBooking);
  const organizerOrganizationProfile = await prisma.profile.findFirst({
    where: {
      userId: organizerUser.id,
      username: dynamicUserList[0],
    },
  });

  const organizerOrganizationId = organizerOrganizationProfile?.organizationId;
  const bookerUrl = eventType.team
    ? await getBookerBaseUrl(eventType.team.parentId)
    : await getBookerBaseUrl(organizerOrganizationId ?? null);

  const destinationCalendar = eventType.destinationCalendar
    ? [eventType.destinationCalendar]
    : organizerUser.destinationCalendar
    ? [organizerUser.destinationCalendar]
    : null;

  let organizerEmail = organizerUser.email || "Email-less";
  if (eventType.useEventTypeDestinationCalendarEmail && destinationCalendar?.[0]?.primaryEmail) {
    organizerEmail = destinationCalendar[0].primaryEmail;
  } else if (eventType.secondaryEmailId && eventType.secondaryEmail?.email) {
    organizerEmail = eventType.secondaryEmail.email;
  }

  let evt: CalendarEvent = {
    bookerUrl,
    type: eventType.slug,
    title: getEventName(eventNameObject), //this needs to be either forced in english, or fetched for each attendee and organizer separately
    description: eventType.description,
    additionalNotes,
    customInputs,
    startTime: dayjs(reqBody.start).utc().format(),
    endTime: dayjs(reqBody.end).utc().format(),
    organizer: {
      id: organizerUser.id,
      name: organizerUser.name || "Nameless",
<<<<<<< HEAD
      email:
        eventType.useEventTypeDestinationCalendarEmail && destinationCalendar?.[0]?.primaryEmail
          ? destinationCalendar[0].primaryEmail
          : organizerUser.email || "Email-less",
      username: organizerOrganizationProfile?.username || organizerUser.username || undefined,
=======
      email: organizerEmail,
      username: organizerUser.username || undefined,
>>>>>>> a4bc0793
      timeZone: organizerUser.timeZone,
      language: { translate: tOrganizer, locale: organizerUser.locale ?? "en" },
      timeFormat: getTimeFormatStringFromUserTimeFormat(organizerUser.timeFormat),
    },
    responses: reqBody.calEventResponses || null,
    userFieldsResponses: reqBody.calEventUserFieldsResponses || null,
    attendees: attendeesList,
    location: bookingLocation, // Will be processed by the EventManager later.
    conferenceCredentialId,
    destinationCalendar,
    hideCalendarNotes: eventType.hideCalendarNotes,
    requiresConfirmation: !isConfirmedByDefault,
    eventTypeId: eventType.id,
    // if seats are not enabled we should default true
    seatsShowAttendees: eventType.seatsPerTimeSlot ? eventType.seatsShowAttendees : true,
    seatsPerTimeSlot: eventType.seatsPerTimeSlot,
    seatsShowAvailabilityCount: eventType.seatsPerTimeSlot ? eventType.seatsShowAvailabilityCount : true,
    schedulingType: eventType.schedulingType,
    iCalUID,
    iCalSequence,
  };

  if (req.body.thirdPartyRecurringEventId) {
    evt.existingRecurringEvent = {
      recurringEventId: req.body.thirdPartyRecurringEventId,
    };
  }

  if (isTeamEventType && eventType.schedulingType === "COLLECTIVE") {
    evt.destinationCalendar?.push(...teamDestinationCalendars);
  }

  // data needed for triggering webhooks
  const eventTypeInfo: EventTypeInfo = {
    eventTitle: eventType.title,
    eventDescription: eventType.description,
    price: paymentAppData.price,
    currency: eventType.currency,
    length: reqEventLength,
  };

  const teamId = await getTeamIdFromEventType({ eventType });

  const triggerForUser = !teamId || (teamId && eventType.parentId);

  const subscriberOptions: GetSubscriberOptions = {
    userId: triggerForUser ? organizerUser.id : null,
    eventTypeId,
    triggerEvent: WebhookTriggerEvents.BOOKING_CREATED,
    teamId,
  };

  const eventTrigger: WebhookTriggerEvents = rescheduleUid
    ? WebhookTriggerEvents.BOOKING_RESCHEDULED
    : WebhookTriggerEvents.BOOKING_CREATED;

  subscriberOptions.triggerEvent = eventTrigger;

  const subscriberOptionsMeetingEnded = {
    userId: triggerForUser ? organizerUser.id : null,
    eventTypeId,
    triggerEvent: WebhookTriggerEvents.MEETING_ENDED,
    teamId,
  };

  const subscriberOptionsMeetingStarted = {
    userId: triggerForUser ? organizerUser.id : null,
    eventTypeId,
    triggerEvent: WebhookTriggerEvents.MEETING_STARTED,
    teamId,
  };

  // For seats, if the booking already exists then we want to add the new attendee to the existing booking
  if (eventType.seatsPerTimeSlot) {
    const newBooking = await handleSeats({
      rescheduleUid,
      reqBookingUid: reqBody.bookingUid,
      eventType,
      evt,
      invitee,
      allCredentials,
      organizerUser,
      originalRescheduledBooking,
      bookerEmail,
      tAttendees,
      bookingSeat,
      reqUserId: req.userId,
      rescheduleReason,
      reqBodyUser: reqBody.user,
      noEmail,
      isConfirmedByDefault,
      additionalNotes,
      reqAppsStatus,
      attendeeLanguage,
      paymentAppData,
      fullName,
      smsReminderNumber,
      eventTypeInfo,
      uid,
      eventTypeId,
      reqBodyMetadata: reqBody.metadata,
      subscriberOptions,
      eventTrigger,
      responses,
    });
    if (newBooking) {
      req.statusCode = 201;
      const bookingResponse = {
        ...newBooking,
        user: {
          ...newBooking.user,
          email: null,
        },
      };

      return {
        ...bookingResponse,
        ...luckyUserResponse,
      };
    }
  }
  if (isTeamEventType) {
    evt.team = {
      members: teamMembers,
      name: eventType.team?.name || "Nameless",
      id: eventType.team?.id ?? 0,
      slug: eventType.team?.slug || "",
    };
  }

  if (reqBody.recurringEventId && eventType.recurringEvent) {
    // Overriding the recurring event configuration count to be the actual number of events booked for
    // the recurring event (equal or less than recurring event configuration count)
    eventType.recurringEvent = Object.assign({}, eventType.recurringEvent, { count: recurringCount });
    evt.recurringEvent = eventType.recurringEvent;
  }

  const changedOrganizer =
    !!originalRescheduledBooking &&
    eventType.schedulingType === SchedulingType.ROUND_ROBIN &&
    originalRescheduledBooking.userId !== evt.organizer.id;

  let results: EventResult<AdditionalInformation & { url?: string; iCalUID?: string }>[] = [];
  let referencesToCreate: PartialReference[] = [];

  let booking: (Booking & { appsStatus?: AppsStatus[]; paymentUid?: string; paymentId?: number }) | null =
    null;

  loggerWithEventDetails.debug(
    "Going to create booking in DB now",
    safeStringify({
      organizerUser: organizerUser.id,
      attendeesList: attendeesList.map((guest) => ({ timeZone: guest.timeZone })),
      requiresConfirmation: evt.requiresConfirmation,
      isConfirmedByDefault,
      userReschedulingIsOwner,
    })
  );

  // update original rescheduled booking (no seats event)
  if (!eventType.seatsPerTimeSlot && originalRescheduledBooking?.uid) {
    await prisma.booking.update({
      where: {
        id: originalRescheduledBooking.id,
      },
      data: {
        rescheduled: true,
        status: BookingStatus.CANCELLED,
      },
    });
  }

  try {
    booking = await createBooking({
      originalRescheduledBooking,
      evt,
      eventTypeId,
      eventTypeSlug,
      reqBodyUser: reqBody.user,
      reqBodyMetadata: reqBody.metadata,
      reqBodyRecurringEventId: reqBody.recurringEventId,
      uid,
      responses,
      isConfirmedByDefault,
      smsReminderNumber,
      organizerUser,
      rescheduleReason,
      eventType,
      bookerEmail,
      paymentAppData,
      changedOrganizer,
    });

    // @NOTE: Add specific try catch for all subsequent async calls to avoid error
    // Sync Services
    await syncServicesUpdateWebUser(
      await prisma.user.findFirst({
        where: { id: userId },
        select: { id: true, email: true, name: true, username: true, createdDate: true },
      })
    );
    evt.uid = booking?.uid ?? null;

    if (booking && booking.id && eventType.seatsPerTimeSlot) {
      const currentAttendee = booking.attendees.find(
        (attendee) => attendee.email === req.body.responses.email
      );

      // Save description to bookingSeat
      const uniqueAttendeeId = uuid();
      await prisma.bookingSeat.create({
        data: {
          referenceUid: uniqueAttendeeId,
          data: {
            description: additionalNotes,
            responses,
          },
          booking: {
            connect: {
              id: booking.id,
            },
          },
          attendee: {
            connect: {
              id: currentAttendee?.id,
            },
          },
        },
      });
      evt.attendeeSeatId = uniqueAttendeeId;
    }
  } catch (_err) {
    const err = getErrorFromUnknown(_err);
    loggerWithEventDetails.error(
      `Booking ${eventTypeId} failed`,
      "Error when saving booking to db",
      err.message
    );
    if (err.code === "P2002") {
      throw new HttpError({ statusCode: 409, message: "booking_conflict" });
    }
    throw err;
  }

  // After polling videoBusyTimes, credentials might have been changed due to refreshment, so query them again.
  const credentials = await refreshCredentials(allCredentials);
  const eventManager = new EventManager({ ...organizerUser, credentials });

  let videoCallUrl;

  //this is the actual rescheduling logic
  if (originalRescheduledBooking?.uid) {
    log.silly("Rescheduling booking", originalRescheduledBooking.uid);
    try {
      // cancel workflow reminders from previous rescheduled booking
      await cancelWorkflowReminders(originalRescheduledBooking.workflowReminders);
    } catch (error) {
      loggerWithEventDetails.error(
        "Error while canceling scheduled workflow reminders",
        JSON.stringify({ error })
      );
    }

    evt = addVideoCallDataToEvent(originalRescheduledBooking.references, evt);

    const newDestinationCalendar = evt.destinationCalendar;

    evt.destinationCalendar = originalRescheduledBooking?.destinationCalendar
      ? [originalRescheduledBooking?.destinationCalendar]
      : originalRescheduledBooking?.user?.destinationCalendar
      ? [originalRescheduledBooking?.user.destinationCalendar]
      : evt.destinationCalendar;

    if (changedOrganizer) {
      evt.title = getEventName(eventNameObject);
      // location might changed and will be new created in eventManager.create (organizer default location)
      evt.videoCallData = undefined;
    }

    const updateManager = await eventManager.reschedule(
      evt,
      originalRescheduledBooking.uid,
      undefined,
      changedOrganizer,
      newDestinationCalendar
    );

    // This gets overridden when updating the event - to check if notes have been hidden or not. We just reset this back
    // to the default description when we are sending the emails.
    evt.description = eventType.description;

    results = updateManager.results;
    referencesToCreate = updateManager.referencesToCreate;

    videoCallUrl = evt.videoCallData && evt.videoCallData.url ? evt.videoCallData.url : null;

    // This gets overridden when creating the event - to check if notes have been hidden or not. We just reset this back
    // to the default description when we are sending the emails.
    evt.description = eventType.description;

    const { metadata: videoMetadata, videoCallUrl: _videoCallUrl } = getVideoCallDetails({
      results,
    });

    let metadata: AdditionalInformation = {};
    metadata = videoMetadata;
    videoCallUrl = _videoCallUrl;

    const isThereAnIntegrationError = results && results.some((res) => !res.success);

    if (isThereAnIntegrationError) {
      const error = {
        errorCode: "BookingReschedulingMeetingFailed",
        message: "Booking Rescheduling failed",
      };

      loggerWithEventDetails.error(
        `EventManager.reschedule failure in some of the integrations ${organizerUser.username}`,
        safeStringify({ error, results })
      );
    } else {
      if (results.length) {
        // Handle Google Meet results
        // We use the original booking location since the evt location changes to daily
        if (bookingLocation === MeetLocationType) {
          const googleMeetResult = {
            appName: GoogleMeetMetadata.name,
            type: "conferencing",
            uid: results[0].uid,
            originalEvent: results[0].originalEvent,
          };

          // Find index of google_calendar inside createManager.referencesToCreate
          const googleCalIndex = updateManager.referencesToCreate.findIndex(
            (ref) => ref.type === "google_calendar"
          );
          const googleCalResult = results[googleCalIndex];

          if (!googleCalResult) {
            loggerWithEventDetails.warn("Google Calendar not installed but using Google Meet as location");
            results.push({
              ...googleMeetResult,
              success: false,
              calWarnings: [tOrganizer("google_meet_warning")],
            });
          }

          if (googleCalResult?.createdEvent?.hangoutLink) {
            results.push({
              ...googleMeetResult,
              success: true,
            });

            // Add google_meet to referencesToCreate in the same index as google_calendar
            updateManager.referencesToCreate[googleCalIndex] = {
              ...updateManager.referencesToCreate[googleCalIndex],
              meetingUrl: googleCalResult.createdEvent.hangoutLink,
            };

            // Also create a new referenceToCreate with type video for google_meet
            updateManager.referencesToCreate.push({
              type: "google_meet_video",
              meetingUrl: googleCalResult.createdEvent.hangoutLink,
              uid: googleCalResult.uid,
              credentialId: updateManager.referencesToCreate[googleCalIndex].credentialId,
            });
          } else if (googleCalResult && !googleCalResult.createdEvent?.hangoutLink) {
            results.push({
              ...googleMeetResult,
              success: false,
            });
          }
        }

        metadata.hangoutLink = results[0].createdEvent?.hangoutLink;
        metadata.conferenceData = results[0].createdEvent?.conferenceData;
        metadata.entryPoints = results[0].createdEvent?.entryPoints;
        evt.appsStatus = handleAppsStatus(results, booking, reqAppsStatus);
        videoCallUrl =
          metadata.hangoutLink ||
          results[0].createdEvent?.url ||
          organizerOrFirstDynamicGroupMemberDefaultLocationUrl ||
          videoCallUrl;
      }

      const calendarResult = results.find((result) => result.type.includes("_calendar"));

      evt.iCalUID = Array.isArray(calendarResult?.updatedEvent)
        ? calendarResult?.updatedEvent[0]?.iCalUID
        : calendarResult?.updatedEvent?.iCalUID || undefined;
    }

    evt.appsStatus = handleAppsStatus(results, booking, reqAppsStatus);

    // If there is an integration error, we don't send successful rescheduling email, instead broken integration email should be sent that are handled by either CalendarManager or videoClient
    if (noEmail !== true && isConfirmedByDefault && !isThereAnIntegrationError) {
      const copyEvent = cloneDeep(evt);
      const copyEventAdditionalInfo = {
        ...copyEvent,
        additionalInformation: metadata,
        additionalNotes, // Resets back to the additionalNote input and not the override value
        cancellationReason: `$RCH$${rescheduleReason ? rescheduleReason : ""}`, // Removable code prefix to differentiate cancellation from rescheduling for email
      };
      loggerWithEventDetails.debug("Emails: Sending rescheduled emails for booking confirmation");

      /*
        handle emails for round robin
          - if booked rr host is the same, then rescheduling email
          - if new rr host is booked, then cancellation email to old host and confirmation email to new host
      */
      if (eventType.schedulingType === SchedulingType.ROUND_ROBIN) {
        const originalBookingMemberEmails: Person[] = [];

        for (const user of originalRescheduledBooking.attendees) {
          const translate = await getTranslation(user.locale ?? "en", "common");
          originalBookingMemberEmails.push({
            name: user.name,
            email: user.email,
            timeZone: user.timeZone,
            language: { translate, locale: user.locale ?? "en" },
          });
        }
        if (originalRescheduledBooking.user) {
          const translate = await getTranslation(originalRescheduledBooking.user.locale ?? "en", "common");
          originalBookingMemberEmails.push({
            ...originalRescheduledBooking.user,
            name: originalRescheduledBooking.user.name || "",
            language: { translate, locale: originalRescheduledBooking.user.locale ?? "en" },
          });
        }

        const newBookingMemberEmails: Person[] =
          copyEvent.team?.members
            .map((member) => member)
            .concat(copyEvent.organizer)
            .concat(copyEvent.attendees) || [];

        // scheduled Emails
        const newBookedMembers = newBookingMemberEmails.filter(
          (member) =>
            !originalBookingMemberEmails.find((originalMember) => originalMember.email === member.email)
        );
        // cancelled Emails
        const cancelledMembers = originalBookingMemberEmails.filter(
          (member) => !newBookingMemberEmails.find((newMember) => newMember.email === member.email)
        );
        // rescheduled Emails
        const rescheduledMembers = newBookingMemberEmails.filter((member) =>
          originalBookingMemberEmails.find((orignalMember) => orignalMember.email === member.email)
        );

        sendRoundRobinRescheduledEmails(copyEventAdditionalInfo, rescheduledMembers);
        sendRoundRobinScheduledEmails(copyEventAdditionalInfo, newBookedMembers);
        sendRoundRobinCancelledEmails(copyEventAdditionalInfo, cancelledMembers);
      } else {
        // send normal rescheduled emails (non round robin event, where organizers stay the same)
        await sendRescheduledEmails({
          ...copyEvent,
          additionalInformation: metadata,
          additionalNotes, // Resets back to the additionalNote input and not the override value
          cancellationReason: `$RCH$${rescheduleReason ? rescheduleReason : ""}`, // Removable code prefix to differentiate cancellation from rescheduling for email
        });
      }
    }
    // If it's not a reschedule, doesn't require confirmation and there's no price,
    // Create a booking
  } else if (isConfirmedByDefault) {
    // Use EventManager to conditionally use all needed integrations.
    const createManager = await eventManager.create(evt);

    // This gets overridden when creating the event - to check if notes have been hidden or not. We just reset this back
    // to the default description when we are sending the emails.
    evt.description = eventType.description;

    results = createManager.results;
    referencesToCreate = createManager.referencesToCreate;
    videoCallUrl = evt.videoCallData && evt.videoCallData.url ? evt.videoCallData.url : null;

    if (results.length > 0 && results.every((res) => !res.success)) {
      const error = {
        errorCode: "BookingCreatingMeetingFailed",
        message: "Booking failed",
      };

      loggerWithEventDetails.error(
        `EventManager.create failure in some of the integrations ${organizerUser.username}`,
        safeStringify({ error, results })
      );
    } else {
      const metadata: AdditionalInformation = {};

      if (results.length) {
        // Handle Google Meet results
        // We use the original booking location since the evt location changes to daily
        if (bookingLocation === MeetLocationType) {
          const googleMeetResult = {
            appName: GoogleMeetMetadata.name,
            type: "conferencing",
            uid: results[0].uid,
            originalEvent: results[0].originalEvent,
          };

          // Find index of google_calendar inside createManager.referencesToCreate
          const googleCalIndex = createManager.referencesToCreate.findIndex(
            (ref) => ref.type === "google_calendar"
          );
          const googleCalResult = results[googleCalIndex];

          if (!googleCalResult) {
            loggerWithEventDetails.warn("Google Calendar not installed but using Google Meet as location");
            results.push({
              ...googleMeetResult,
              success: false,
              calWarnings: [tOrganizer("google_meet_warning")],
            });
          }

          if (googleCalResult?.createdEvent?.hangoutLink) {
            results.push({
              ...googleMeetResult,
              success: true,
            });

            // Add google_meet to referencesToCreate in the same index as google_calendar
            createManager.referencesToCreate[googleCalIndex] = {
              ...createManager.referencesToCreate[googleCalIndex],
              meetingUrl: googleCalResult.createdEvent.hangoutLink,
            };

            // Also create a new referenceToCreate with type video for google_meet
            createManager.referencesToCreate.push({
              type: "google_meet_video",
              meetingUrl: googleCalResult.createdEvent.hangoutLink,
              uid: googleCalResult.uid,
              credentialId: createManager.referencesToCreate[googleCalIndex].credentialId,
            });
          } else if (googleCalResult && !googleCalResult.createdEvent?.hangoutLink) {
            results.push({
              ...googleMeetResult,
              success: false,
            });
          }
        }
        // TODO: Handle created event metadata more elegantly
        metadata.hangoutLink = results[0].createdEvent?.hangoutLink;
        metadata.conferenceData = results[0].createdEvent?.conferenceData;
        metadata.entryPoints = results[0].createdEvent?.entryPoints;
        evt.appsStatus = handleAppsStatus(results, booking, reqAppsStatus);
        videoCallUrl =
          metadata.hangoutLink || organizerOrFirstDynamicGroupMemberDefaultLocationUrl || videoCallUrl;

        if (evt.iCalUID !== booking.iCalUID) {
          // The eventManager could change the iCalUID. At this point we can update the DB record
          await prisma.booking.update({
            where: {
              id: booking.id,
            },
            data: {
              iCalUID: evt.iCalUID || booking.iCalUID,
            },
          });
        }
      }
      if (noEmail !== true) {
        let isHostConfirmationEmailsDisabled = false;
        let isAttendeeConfirmationEmailDisabled = false;

        const workflows = eventType.workflows.map((workflow) => workflow.workflow);

        if (eventType.workflows) {
          isHostConfirmationEmailsDisabled =
            eventType.metadata?.disableStandardEmails?.confirmation?.host || false;
          isAttendeeConfirmationEmailDisabled =
            eventType.metadata?.disableStandardEmails?.confirmation?.attendee || false;

          if (isHostConfirmationEmailsDisabled) {
            isHostConfirmationEmailsDisabled = allowDisablingHostConfirmationEmails(workflows);
          }

          if (isAttendeeConfirmationEmailDisabled) {
            isAttendeeConfirmationEmailDisabled = allowDisablingAttendeeConfirmationEmails(workflows);
          }
        }

        loggerWithEventDetails.debug(
          "Emails: Sending scheduled emails for booking confirmation",
          safeStringify({
            calEvent: getPiiFreeCalendarEvent(evt),
          })
        );

        await sendScheduledEmails(
          {
            ...evt,
            additionalInformation: metadata,
            additionalNotes,
            customInputs,
          },
          eventNameObject,
          isHostConfirmationEmailsDisabled,
          isAttendeeConfirmationEmailDisabled
        );
      }
    }
  } else {
    // If isConfirmedByDefault is false, then booking can't be considered ACCEPTED and thus EventManager has no role to play. Booking is created as PENDING
    loggerWithEventDetails.debug(
      `EventManager doesn't need to create or reschedule event for booking ${organizerUser.username}`,
      safeStringify({
        calEvent: getPiiFreeCalendarEvent(evt),
        isConfirmedByDefault,
        paymentValue: paymentAppData.price,
      })
    );
  }

  const bookingRequiresPayment =
    !Number.isNaN(paymentAppData.price) &&
    paymentAppData.price > 0 &&
    !originalRescheduledBooking?.paid &&
    !!booking;

  if (!isConfirmedByDefault && noEmail !== true && !bookingRequiresPayment) {
    loggerWithEventDetails.debug(
      `Emails: Booking ${organizerUser.username} requires confirmation, sending request emails`,
      safeStringify({
        calEvent: getPiiFreeCalendarEvent(evt),
      })
    );
    await sendOrganizerRequestEmail({ ...evt, additionalNotes });
    await sendAttendeeRequestEmail({ ...evt, additionalNotes }, attendeesList[0]);
  }

  if (booking.location?.startsWith("http")) {
    videoCallUrl = booking.location;
  }

  const metadata = videoCallUrl
    ? {
        videoCallUrl: getVideoCallUrlFromCalEvent(evt) || videoCallUrl,
      }
    : undefined;

  const webhookData = {
    ...evt,
    ...eventTypeInfo,
    bookingId: booking?.id,
    rescheduleId: originalRescheduledBooking?.id || undefined,
    rescheduleUid,
    rescheduleStartTime: originalRescheduledBooking?.startTime
      ? dayjs(originalRescheduledBooking?.startTime).utc().format()
      : undefined,
    rescheduleEndTime: originalRescheduledBooking?.endTime
      ? dayjs(originalRescheduledBooking?.endTime).utc().format()
      : undefined,
    metadata: { ...metadata, ...reqBody.metadata },
    eventTypeId,
    status: "ACCEPTED",
    smsReminderNumber: booking?.smsReminderNumber || undefined,
  };

  if (bookingRequiresPayment) {
    loggerWithEventDetails.debug(`Booking ${organizerUser.username} requires payment`);
    // Load credentials.app.categories
    const credentialPaymentAppCategories = await prisma.credential.findMany({
      where: {
        ...(paymentAppData.credentialId ? { id: paymentAppData.credentialId } : { userId: organizerUser.id }),
        app: {
          categories: {
            hasSome: ["payment"],
          },
        },
      },
      select: {
        key: true,
        appId: true,
        app: {
          select: {
            categories: true,
            dirName: true,
          },
        },
      },
    });
    const eventTypePaymentAppCredential = credentialPaymentAppCategories.find((credential) => {
      return credential.appId === paymentAppData.appId;
    });

    if (!eventTypePaymentAppCredential) {
      throw new HttpError({ statusCode: 400, message: "Missing payment credentials" });
    }

    // Convert type of eventTypePaymentAppCredential to appId: EventTypeAppList
    if (!booking.user) booking.user = organizerUser;
    const payment = await handlePayment(
      evt,
      eventType,
      eventTypePaymentAppCredential as IEventTypePaymentCredentialType,
      booking,
      fullName,
      bookerEmail
    );
    const subscriberOptionsPaymentInitiated: GetSubscriberOptions = {
      userId: triggerForUser ? organizerUser.id : null,
      eventTypeId,
      triggerEvent: WebhookTriggerEvents.BOOKING_PAYMENT_INITIATED,
      teamId,
    };
    await handleWebhookTrigger({
      subscriberOptions: subscriberOptionsPaymentInitiated,
      eventTrigger: WebhookTriggerEvents.BOOKING_PAYMENT_INITIATED,
      webhookData: {
        ...webhookData,
        paymentId: payment?.id,
      },
    });

    req.statusCode = 201;
    // TODO: Refactor better so this booking object is not passed
    // all around and instead the individual fields are sent as args.
    const bookingReponse = {
      ...booking,
      user: {
        ...booking.user,
        email: null,
      },
    };

    return {
      ...bookingReponse,
      ...luckyUserResponse,
      message: "Payment required",
      paymentUid: payment?.uid,
      paymentId: payment?.id,
    };
  }

  loggerWithEventDetails.debug(`Booking ${organizerUser.username} completed`);

  // We are here so, booking doesn't require payment and booking is also created in DB already, through createBooking call
  if (isConfirmedByDefault) {
    try {
      const subscribersMeetingEnded = await getWebhooks(subscriberOptionsMeetingEnded);
      const subscribersMeetingStarted = await getWebhooks(subscriberOptionsMeetingStarted);

      subscribersMeetingEnded.forEach((subscriber) => {
        if (rescheduleUid && originalRescheduledBooking) {
          cancelScheduledJobs(originalRescheduledBooking, undefined, true);
        }
        if (booking && booking.status === BookingStatus.ACCEPTED) {
          scheduleTrigger(booking, subscriber.subscriberUrl, subscriber, WebhookTriggerEvents.MEETING_ENDED);
        }
      });

      subscribersMeetingStarted.forEach((subscriber) => {
        if (rescheduleUid && originalRescheduledBooking) {
          cancelScheduledJobs(originalRescheduledBooking, undefined, true);
        }
        if (booking && booking.status === BookingStatus.ACCEPTED) {
          scheduleTrigger(
            booking,
            subscriber.subscriberUrl,
            subscriber,
            WebhookTriggerEvents.MEETING_STARTED
          );
        }
      });
    } catch (error) {
      loggerWithEventDetails.error(
        "Error while running scheduledJobs for booking",
        JSON.stringify({ error })
      );
    }

    // Send Webhook call if hooked to BOOKING_CREATED & BOOKING_RESCHEDULED
    await handleWebhookTrigger({ subscriberOptions, eventTrigger, webhookData });
  } else {
    // if eventType requires confirmation we will trigger the BOOKING REQUESTED Webhook
    const eventTrigger: WebhookTriggerEvents = WebhookTriggerEvents.BOOKING_REQUESTED;
    subscriberOptions.triggerEvent = eventTrigger;
    webhookData.status = "PENDING";
    await handleWebhookTrigger({ subscriberOptions, eventTrigger, webhookData });
  }

  // Avoid passing referencesToCreate with id unique constrain values
  // refresh hashed link if used
  const urlSeed = `${organizerUser.username}:${dayjs(reqBody.start).utc().format()}`;
  const hashedUid = translator.fromUUID(uuidv5(urlSeed, uuidv5.URL));

  try {
    if (hasHashedBookingLink) {
      await prisma.hashedLink.update({
        where: {
          link: reqBody.hashedLink as string,
        },
        data: {
          link: hashedUid,
        },
      });
    }
  } catch (error) {
    loggerWithEventDetails.error("Error while updating hashed link", JSON.stringify({ error }));
  }

  if (!booking) throw new HttpError({ statusCode: 400, message: "Booking failed" });

  try {
    await prisma.booking.update({
      where: {
        uid: booking.uid,
      },
      data: {
        metadata: { ...(typeof booking.metadata === "object" && booking.metadata), ...metadata },
        references: {
          createMany: {
            data: referencesToCreate,
          },
        },
      },
    });
  } catch (error) {
    loggerWithEventDetails.error("Error while creating booking references", JSON.stringify({ error }));
  }

  const evtWithMetadata = { ...evt, metadata, eventType: { slug: eventType.slug } };

  await scheduleMandatoryReminder(
    evtWithMetadata,
    eventType.workflows || [],
    !isConfirmedByDefault,
    !!eventType.owner?.hideBranding,
    evt.attendeeSeatId
  );

  try {
    await scheduleWorkflowReminders({
      workflows: eventType.workflows,
      smsReminderNumber: smsReminderNumber || null,
      calendarEvent: evtWithMetadata,
      isNotConfirmed: rescheduleUid ? false : !isConfirmedByDefault,
      isRescheduleEvent: !!rescheduleUid,
      isFirstRecurringEvent: true,
      hideBranding: !!eventType.owner?.hideBranding,
      seatReferenceUid: evt.attendeeSeatId,
      eventTypeRequiresConfirmation: eventType.requiresConfirmation,
    });
  } catch (error) {
    loggerWithEventDetails.error("Error while scheduling workflow reminders", JSON.stringify({ error }));
  }

  // booking successful
  req.statusCode = 201;

  // TODO: Refactor better so this booking object is not passed
  // all around and instead the individual fields are sent as args.
  const bookingResponse = {
    ...booking,
    user: {
      ...booking.user,
      email: null,
    },
  };

  return {
    ...bookingResponse,
    ...luckyUserResponse,
    references: referencesToCreate,
    seatReferenceUid: evt.attendeeSeatId,
  };
}

export default handler;

function getVideoCallDetails({
  results,
}: {
  results: EventResult<AdditionalInformation & { url?: string | undefined; iCalUID?: string | undefined }>[];
}) {
  const firstVideoResult = results.find((result) => result.type.includes("_video"));
  const metadata: AdditionalInformation = {};
  let updatedVideoEvent = null;

  if (firstVideoResult && firstVideoResult.success) {
    updatedVideoEvent = Array.isArray(firstVideoResult.updatedEvent)
      ? firstVideoResult.updatedEvent[0]
      : firstVideoResult.updatedEvent;

    if (updatedVideoEvent) {
      metadata.hangoutLink = updatedVideoEvent.hangoutLink;
      metadata.conferenceData = updatedVideoEvent.conferenceData;
      metadata.entryPoints = updatedVideoEvent.entryPoints;
    }
  }
  const videoCallUrl = metadata.hangoutLink || updatedVideoEvent?.url;

  return { videoCallUrl, metadata, updatedVideoEvent };
}

function getRequiresConfirmationFlags({
  eventType,
  bookingStartTime,
  userId,
  paymentAppData,
  originalRescheduledBookingOrganizerId,
}: {
  eventType: Pick<Awaited<ReturnType<typeof getEventTypesFromDB>>, "metadata" | "requiresConfirmation">;
  bookingStartTime: string;
  userId: number | undefined;
  paymentAppData: { price: number };
  originalRescheduledBookingOrganizerId: number | undefined;
}) {
  let requiresConfirmation = eventType?.requiresConfirmation;
  const rcThreshold = eventType?.metadata?.requiresConfirmationThreshold;
  if (rcThreshold) {
    if (dayjs(dayjs(bookingStartTime).utc().format()).diff(dayjs(), rcThreshold.unit) > rcThreshold.time) {
      requiresConfirmation = false;
    }
  }

  // If the user is not the owner of the event, new booking should be always pending.
  // Otherwise, an owner rescheduling should be always accepted.
  // Before comparing make sure that userId is set, otherwise undefined === undefined
  const userReschedulingIsOwner = !!(userId && originalRescheduledBookingOrganizerId === userId);
  const isConfirmedByDefault = (!requiresConfirmation && !paymentAppData.price) || userReschedulingIsOwner;
  return {
    /**
     * Organizer of the booking is rescheduling
     */
    userReschedulingIsOwner,
    /**
     * Booking won't need confirmation to be ACCEPTED
     */
    isConfirmedByDefault,
  };
}

function handleCustomInputs(
  eventTypeCustomInputs: EventTypeCustomInput[],
  reqCustomInputs: {
    value: string | boolean;
    label: string;
  }[]
) {
  eventTypeCustomInputs.forEach((etcInput) => {
    if (etcInput.required) {
      const input = reqCustomInputs.find((i) => i.label === etcInput.label);
      if (etcInput.type === "BOOL") {
        z.literal(true, {
          errorMap: () => ({ message: `Missing ${etcInput.type} customInput: '${etcInput.label}'` }),
        }).parse(input?.value);
      } else if (etcInput.type === "PHONE") {
        z.string({
          errorMap: () => ({
            message: `Missing ${etcInput.type} customInput: '${etcInput.label}'`,
          }),
        })
          .refine((val) => isValidPhoneNumber(val), {
            message: "Phone number is invalid",
          })
          .parse(input?.value);
      } else {
        // type: NUMBER are also passed as string
        z.string({
          errorMap: () => ({ message: `Missing ${etcInput.type} customInput: '${etcInput.label}'` }),
        })
          .min(1)
          .parse(input?.value);
      }
    }
  });
}

/**
 * This method is mostly same as the one in UserRepository but it includes a lot more relations which are specific requirement here
 * TODO: Figure out how to keep it in UserRepository and use it here
 */
export const findUsersByUsername = async ({
  usernameList,
  orgSlug,
}: {
  orgSlug: string | null;
  usernameList: string[];
}) => {
  log.debug("findUsersByUsername", { usernameList, orgSlug });
  const { where, profiles } = await UserRepository._getWhereClauseForFindingUsersByUsername({
    orgSlug,
    usernameList,
  });
  return (
    await prisma.user.findMany({
      where,
      select: {
        ...userSelect.select,
        credentials: {
          select: credentialForCalendarServiceSelect,
        },
        metadata: true,
      },
    })
  ).map((user) => {
    const profile = profiles?.find((profile) => profile.user.id === user.id) ?? null;
    return {
      ...user,
      organizationId: profile?.organizationId ?? null,
      profile,
    };
  });
};<|MERGE_RESOLUTION|>--- conflicted
+++ resolved
@@ -1480,16 +1480,8 @@
     organizer: {
       id: organizerUser.id,
       name: organizerUser.name || "Nameless",
-<<<<<<< HEAD
-      email:
-        eventType.useEventTypeDestinationCalendarEmail && destinationCalendar?.[0]?.primaryEmail
-          ? destinationCalendar[0].primaryEmail
-          : organizerUser.email || "Email-less",
+      email: organizerEmail,
       username: organizerOrganizationProfile?.username || organizerUser.username || undefined,
-=======
-      email: organizerEmail,
-      username: organizerUser.username || undefined,
->>>>>>> a4bc0793
       timeZone: organizerUser.timeZone,
       language: { translate: tOrganizer, locale: organizerUser.locale ?? "en" },
       timeFormat: getTimeFormatStringFromUserTimeFormat(organizerUser.timeFormat),
