--- conflicted
+++ resolved
@@ -37,7 +37,6 @@
   sendScheduledSeatsEmails,
   sendRescheduledSeatEmail,
 } from "@calcom/emails";
-import { AttendeeRescheduledEmail } from "@calcom/emails/src/templates";
 import { scheduleWorkflowReminders } from "@calcom/features/ee/workflows/lib/reminders/reminderScheduler";
 import getWebhooks from "@calcom/features/webhooks/lib/getWebhooks";
 import { isPrismaObjOrUndefined, parseRecurringEvent } from "@calcom/lib";
@@ -762,7 +761,6 @@
         throw new HttpError({ statusCode: 404, message: "Attendee not found" });
       }
 
-<<<<<<< HEAD
       seatAttendee.language = { translate: tAttendees, locale: seatAttendee.locale ?? "en" };
 
       // See if the new date has a booking already
@@ -770,32 +768,6 @@
         where: {
           startTime: evt.startTime,
           eventTypeId: eventType.id,
-=======
-    if (videoCallReference) {
-      evt.videoCallData = {
-        type: videoCallReference.type,
-        id: videoCallReference.meetingId,
-        password: videoCallReference?.meetingPassword,
-        url: videoCallReference.meetingUrl,
-      };
-    }
-
-    const bookingUpdated = await prisma.booking.update({
-      where: {
-        uid: reqBody.bookingUid,
-      },
-      include: {
-        attendees: true,
-      },
-      data: {
-        attendees: {
-          create: {
-            email: invitee[0].email,
-            name: invitee[0].name,
-            timeZone: invitee[0].timeZone,
-            locale: invitee[0].language.locale,
-          },
->>>>>>> a920b86a
         },
         select: {
           id: true,
@@ -848,7 +820,6 @@
         };
       }
 
-<<<<<<< HEAD
       // If owner reschedules the event we want to update the entire booking
       if (reqBody.seatsOwnerRescheduling) {
         // If there is no booking during the new time slot then update the current booking to the new date
@@ -865,31 +836,6 @@
               references: true,
             },
           });
-=======
-    // Add entry to bookingSeatsReference table
-    const attendeeUniqueId = uuid();
-    await prisma.bookingSeatsReferences.create({
-      data: {
-        data: {
-          description: additionalNotes,
-        },
-        booking: {
-          connect: {
-            id: booking.id,
-          },
-        },
-        referenceUId: attendeeUniqueId,
-        attendee: {
-          connect: {
-            id: bookingUpdated.attendees[bookingUpdated.attendees.length - 1].id,
-          },
-        },
-      },
-    });
-    evt.attendeeUniqueId = attendeeUniqueId;
-
-    const newSeat = booking.attendees.length !== 0;
->>>>>>> a920b86a
 
           addVideoCallDataToEvt(newBooking.references);
 
@@ -1203,7 +1149,6 @@
       req.statusCode = 201;
       return booking;
     }
-<<<<<<< HEAD
   };
 
   if (reqBody.bookingUid || (rescheduleUid && eventType.seatsPerTimeSlot)) {
@@ -1212,8 +1157,6 @@
       req.statusCode = 201;
       return newBooking;
     }
-=======
->>>>>>> a920b86a
   }
 
   if (reqBody.customInputs.length > 0) {
@@ -1236,61 +1179,6 @@
     evt.recurringEvent = eventType.recurringEvent;
   }
 
-<<<<<<< HEAD
-=======
-  // Initialize EventManager with credentials
-  const rescheduleUid = reqBody.rescheduleUid;
-  async function getOriginalRescheduledBooking(uid: string) {
-    let bookingUid = uid;
-    // Now rescheduleUid can be bookingSeatsReferences
-    const bookingSeatsReferences = await prisma.bookingSeatsReferences.findUnique({
-      where: {
-        referenceUId: uid,
-      },
-      include: {
-        booking: true,
-      },
-    });
-    if (bookingSeatsReferences) {
-      bookingUid = bookingSeatsReferences.booking.uid;
-    }
-
-    return prisma.booking.findFirst({
-      where: {
-        uid: bookingUid,
-        status: {
-          in: [BookingStatus.ACCEPTED, BookingStatus.CANCELLED, BookingStatus.PENDING],
-        },
-      },
-      include: {
-        attendees: {
-          select: {
-            name: true,
-            email: true,
-            locale: true,
-            timeZone: true,
-          },
-        },
-        user: {
-          select: {
-            id: true,
-            name: true,
-            email: true,
-            locale: true,
-            timeZone: true,
-          },
-        },
-        payment: true,
-      },
-    });
-  }
-  type BookingType = Prisma.PromiseReturnType<typeof getOriginalRescheduledBooking>;
-  let originalRescheduledBooking: BookingType = null;
-
-  if (rescheduleUid) {
-    originalRescheduledBooking = await getOriginalRescheduledBooking(rescheduleUid);
-  }
->>>>>>> a920b86a
   // If the user is not the owner of the event, new booking should be always pending.
   // Otherwise, an owner rescheduling should be always accepted.
   // Before comparing make sure that userId is set, otherwise undefined === undefined
@@ -1322,19 +1210,6 @@
     const isConfirmedByDefault =
       (!eventType.requiresConfirmation && !paymentAppData.price) || userReschedulingIsOwner;
 
-<<<<<<< HEAD
-=======
-    /**
-     * Reschedule with seats logic
-     * If eventType has seats and we are rescheduling, we should filter the attendees
-     * unless the one rescheduling is the organizer
-     */
-    const currentAttendee = evt.attendees.find((attendee) => attendee.email === req.body.email) || null;
-    if (eventType.seatsPerTimeSlot && currentAttendee && userReschedulingIsOwner) {
-      evt.attendees = [currentAttendee];
-    }
-
->>>>>>> a920b86a
     const attendeesData = evt.attendees.map((attendee) => {
       //if attendee is team member, it should fetch their locale not booker's locale
       //perhaps make email fetch request to see if his locale is stored, else
@@ -1459,11 +1334,7 @@
       // Save description to bookingSeatsReferences
 
       const uniqueAttendeeId = uuid();
-<<<<<<< HEAD
       const seatReference = await prisma.bookingSeatsReferences.create({
-=======
-      await prisma.bookingSeatsReferences.create({
->>>>>>> a920b86a
         data: {
           referenceUId: uniqueAttendeeId,
           data: {
@@ -1481,11 +1352,7 @@
           },
         },
       });
-<<<<<<< HEAD
       evt.attendeeSeatId = uniqueAttendeeId;
-=======
-      evt.attendeeUniqueId = uniqueAttendeeId;
->>>>>>> a920b86a
     }
   } catch (_err) {
     const err = getErrorFromUnknown(_err);
