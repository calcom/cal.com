--- conflicted
+++ resolved
@@ -70,14 +70,9 @@
 import { WorkflowRepository } from "@calcom/lib/server/repository/workflow";
 import { getTimeFormatStringFromUserTimeFormat } from "@calcom/lib/timeFormat";
 import prisma from "@calcom/prisma";
-<<<<<<< HEAD
-import { BookingStatus, CreationSource, SchedulingType, WebhookTriggerEvents } from "@calcom/prisma/enums";
-import type { PlatformClientParams } from "@calcom/prisma/zod-utils";
-=======
 import type { AssignmentReasonEnum } from "@calcom/prisma/enums";
 import { BookingStatus, SchedulingType, WebhookTriggerEvents } from "@calcom/prisma/enums";
 import { CreationSource } from "@calcom/prisma/enums";
->>>>>>> 27dce737
 import {
   eventTypeAppMetadataOptionalSchema,
   eventTypeMetaDataSchemaWithTypedApps,
@@ -101,12 +96,8 @@
 import { ensureAvailableUsers } from "./handleNewBooking/ensureAvailableUsers";
 import { getBookingData } from "./handleNewBooking/getBookingData";
 import { getCustomInputsResponses } from "./handleNewBooking/getCustomInputsResponses";
-<<<<<<< HEAD
-=======
 import { getEventType } from "./handleNewBooking/getEventType";
->>>>>>> 27dce737
 import type { getEventTypeResponse } from "./handleNewBooking/getEventTypesFromDB";
-import { getEventTypesFromDB } from "./handleNewBooking/getEventTypesFromDB";
 import { getLocationValuesForDb } from "./handleNewBooking/getLocationValuesForDb";
 import { getRequiresConfirmationFlags } from "./handleNewBooking/getRequiresConfirmationFlags";
 import { getSeatedBooking } from "./handleNewBooking/getSeatedBooking";
@@ -1730,7 +1721,6 @@
             members: newBookedMembers,
             eventTypeMetadata: eventType.metadata,
           });
-<<<<<<< HEAD
           const reassignedTo = users.find(
             (user) => !user.isFixed && newBookedMembers.some((member) => member.email === user.email)
           );
@@ -1750,9 +1740,6 @@
                 }
               : undefined
           );
-=======
-          sendRoundRobinCancelledEmailsAndSMS(cancelledRRHostEvt, cancelledMembers, eventType.metadata);
->>>>>>> 27dce737
         }
       } else {
         if (!isDryRun) {
