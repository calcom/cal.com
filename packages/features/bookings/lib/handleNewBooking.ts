import type { DestinationCalendar } from "@prisma/client";
// eslint-disable-next-line no-restricted-imports
import { cloneDeep } from "lodash";
import type { NextApiRequest } from "next";
import short, { uuid } from "short-uuid";
import { v5 as uuidv5 } from "uuid";

import processExternalId from "@calcom/app-store/_utils/calendars/processExternalId";
import { metadata as GoogleMeetMetadata } from "@calcom/app-store/googlevideo/_metadata";
import {
  getLocationValueForDB,
  MeetLocationType,
  OrganizerDefaultConferencingAppType,
} from "@calcom/app-store/locations";
import { DailyLocationType } from "@calcom/app-store/locations";
import { getAppFromSlug } from "@calcom/app-store/utils";
import EventManager from "@calcom/core/EventManager";
import { getEventName } from "@calcom/core/event";
import dayjs from "@calcom/dayjs";
import { scheduleMandatoryReminder } from "@calcom/ee/workflows/lib/reminders/scheduleMandatoryReminder";
import {
  sendAttendeeRequestEmailAndSMS,
  sendOrganizerRequestEmail,
  sendRescheduledEmailsAndSMS,
  sendRoundRobinCancelledEmailsAndSMS,
  sendRoundRobinRescheduledEmailsAndSMS,
  sendRoundRobinScheduledEmailsAndSMS,
  sendScheduledEmailsAndSMS,
} from "@calcom/emails";
import getICalUID from "@calcom/emails/lib/getICalUID";
import { getBookingFieldsWithSystemFields } from "@calcom/features/bookings/lib/getBookingFields";
import { handleWebhookTrigger } from "@calcom/features/bookings/lib/handleWebhookTrigger";
import { isEventTypeLoggingEnabled } from "@calcom/features/bookings/lib/isEventTypeLoggingEnabled";
import AssignmentReasonRecorder from "@calcom/features/ee/round-robin/assignmentReason/AssignmentReasonRecorder";
import {
  allowDisablingAttendeeConfirmationEmails,
  allowDisablingHostConfirmationEmails,
} from "@calcom/features/ee/workflows/lib/allowDisablingStandardEmails";
import { scheduleWorkflowReminders } from "@calcom/features/ee/workflows/lib/reminders/reminderScheduler";
import { getFullName } from "@calcom/features/form-builder/utils";
import { UsersRepository } from "@calcom/features/users/users.repository";
import type { GetSubscriberOptions } from "@calcom/features/webhooks/lib/getWebhooks";
import getWebhooks from "@calcom/features/webhooks/lib/getWebhooks";
import {
  deleteWebhookScheduledTriggers,
  scheduleTrigger,
} from "@calcom/features/webhooks/lib/scheduleTrigger";
import { getVideoCallUrlFromCalEvent } from "@calcom/lib/CalEventParser";
import { getDefaultEvent, getUsernameList } from "@calcom/lib/defaultEvents";
import { ErrorCode } from "@calcom/lib/errorCodes";
import { getErrorFromUnknown } from "@calcom/lib/errors";
import { extractBaseEmail } from "@calcom/lib/extract-base-email";
import { getBookerBaseUrl } from "@calcom/lib/getBookerUrl/server";
import getOrgIdFromMemberOrTeamId from "@calcom/lib/getOrgIdFromMemberOrTeamId";
import getPaymentAppData from "@calcom/lib/getPaymentAppData";
import { getTeamIdFromEventType } from "@calcom/lib/getTeamIdFromEventType";
import { HttpError } from "@calcom/lib/http-error";
import logger from "@calcom/lib/logger";
import { handlePayment } from "@calcom/lib/payment/handlePayment";
import { getPiiFreeCalendarEvent, getPiiFreeEventType } from "@calcom/lib/piiFreeData";
import { safeStringify } from "@calcom/lib/safeStringify";
import { getLuckyUser } from "@calcom/lib/server/getLuckyUser";
import { getTranslation } from "@calcom/lib/server/i18n";
import { WorkflowRepository } from "@calcom/lib/server/repository/workflow";
import { getTimeFormatStringFromUserTimeFormat } from "@calcom/lib/timeFormat";
import prisma from "@calcom/prisma";
import { BookingStatus, SchedulingType, WebhookTriggerEvents } from "@calcom/prisma/enums";
import { userMetadata as userMetadataSchema } from "@calcom/prisma/zod-utils";
import { getAllWorkflowsFromEventType } from "@calcom/trpc/server/routers/viewer/workflows/util";
import type { AdditionalInformation, AppsStatus, CalendarEvent, Person } from "@calcom/types/Calendar";
import type { EventResult, PartialReference } from "@calcom/types/EventManager";

import type { EventPayloadType, EventTypeInfo } from "../../webhooks/lib/sendPayload";
import { getAllCredentials } from "./getAllCredentialsForUsersOnEvent/getAllCredentials";
import { refreshCredentials } from "./getAllCredentialsForUsersOnEvent/refreshCredentials";
import getBookingDataSchema from "./getBookingDataSchema";
import { addVideoCallDataToEvent } from "./handleNewBooking/addVideoCallDataToEvent";
import { checkBookingAndDurationLimits } from "./handleNewBooking/checkBookingAndDurationLimits";
import { checkIfBookerEmailIsBlocked } from "./handleNewBooking/checkIfBookerEmailIsBlocked";
import { createBooking } from "./handleNewBooking/createBooking";
import { ensureAvailableUsers } from "./handleNewBooking/ensureAvailableUsers";
import { getBookingData } from "./handleNewBooking/getBookingData";
import { getCustomInputsResponses } from "./handleNewBooking/getCustomInputsResponses";
import { getEventTypesFromDB } from "./handleNewBooking/getEventTypesFromDB";
import type { getEventTypeResponse } from "./handleNewBooking/getEventTypesFromDB";
import { getLocationValuesForDb } from "./handleNewBooking/getLocationValuesForDb";
import { getOriginalRescheduledBooking } from "./handleNewBooking/getOriginalRescheduledBooking";
import { getRequiresConfirmationFlags } from "./handleNewBooking/getRequiresConfirmationFlags";
import { getSeatedBooking } from "./handleNewBooking/getSeatedBooking";
import { getVideoCallDetails } from "./handleNewBooking/getVideoCallDetails";
import { handleAppsStatus } from "./handleNewBooking/handleAppsStatus";
import { loadAndValidateUsers } from "./handleNewBooking/loadAndValidateUsers";
import { scheduleNoShowTriggers } from "./handleNewBooking/scheduleNoShowTriggers";
import type {
  Booking,
  BookingType,
  IEventTypePaymentCredentialType,
  Invitee,
  IsFixedAwareUser,
} from "./handleNewBooking/types";
import { validateBookingTimeIsNotOutOfBounds } from "./handleNewBooking/validateBookingTimeIsNotOutOfBounds";
import { validateEventLength } from "./handleNewBooking/validateEventLength";
import handleSeats from "./handleSeats/handleSeats";

const translator = short();
const log = logger.getSubLogger({ prefix: ["[api] book:user"] });

export const createLoggerWithEventDetails = (
  eventTypeId: number,
  reqBodyUser: string | string[] | undefined,
  eventTypeSlug: string | undefined
) => {
  return logger.getSubLogger({
    prefix: ["book:user", `${eventTypeId}:${reqBodyUser}/${eventTypeSlug}`],
  });
};

function assertNonEmptyArray<T>(arr: T[]): asserts arr is [T, ...T[]] {
  if (arr.length === 0) {
    throw new Error("Array should have at least one item, but it's empty");
  }
}

function getICalSequence(originalRescheduledBooking: BookingType | null) {
  // If new booking set the sequence to 0
  if (!originalRescheduledBooking) {
    return 0;
  }

  // If rescheduling and there is no sequence set, assume sequence should be 1
  if (!originalRescheduledBooking.iCalSequence) {
    return 1;
  }

  // If rescheduling then increment sequence by 1
  return originalRescheduledBooking.iCalSequence + 1;
}

const getEventType = async ({
  eventTypeId,
  eventTypeSlug,
}: {
  eventTypeId: number;
  eventTypeSlug?: string;
}) => {
  // handle dynamic user
  const eventType =
    !eventTypeId && !!eventTypeSlug ? getDefaultEvent(eventTypeSlug) : await getEventTypesFromDB(eventTypeId);

  const isOrgTeamEvent = !!eventType?.team && !!eventType?.team?.parentId;

  return {
    ...eventType,
    bookingFields: getBookingFieldsWithSystemFields({ ...eventType, isOrgTeamEvent }),
  };
};

type BookingDataSchemaGetter =
  | typeof getBookingDataSchema
  | typeof import("@calcom/features/bookings/lib/getBookingDataSchemaForApi").default;

/**
 * Adds the contact owner to be the only lucky user
 * @returns
 */
function buildLuckyUsersWithJustContactOwner({
  contactOwnerEmail,
  availableUsers,
  fixedUserPool,
}: {
  contactOwnerEmail: string | null;
  availableUsers: IsFixedAwareUser[];
  fixedUserPool: IsFixedAwareUser[];
}) {
  const luckyUsers: Awaited<ReturnType<typeof loadAndValidateUsers>> = [];
  if (!contactOwnerEmail) {
    return luckyUsers;
  }

  const isContactOwnerAFixedHostAlready = fixedUserPool.some((user) => user.email === contactOwnerEmail);
  if (isContactOwnerAFixedHostAlready) {
    return luckyUsers;
  }

  const teamMember = availableUsers.find((user) => user.email === contactOwnerEmail);
  if (teamMember) {
    luckyUsers.push(teamMember);
  }
  return luckyUsers;
}

type CreatedBooking = Booking & { appsStatus?: AppsStatus[]; paymentUid?: string; paymentId?: number };

const buildDryRunBooking = ({
  eventTypeId,
  organizerUser,
  eventName,
  startTime,
  endTime,
  contactOwnerFromReq,
  contactOwnerEmail,
  allHostUsers,
  isManagedEventType,
}: {
  eventTypeId: number;
  organizerUser: {
    id: number;
    name: string | null;
    username: string | null;
    email: string;
    timeZone: string;
  };
  eventName: string;
  startTime: string;
  endTime: string;
  contactOwnerFromReq: string | null;
  contactOwnerEmail: string | null;
  allHostUsers: { id: number }[];
  isManagedEventType: boolean;
}) => {
  const booking = {
    id: -101,
    uid: "DRY_RUN_UID",
    iCalUID: "DRY_RUN_ICAL_UID",
    status: BookingStatus.ACCEPTED,
    eventTypeId: eventTypeId,
    user: organizerUser,
    userId: organizerUser.id,
    title: eventName,
    startTime: new Date(startTime),
    endTime: new Date(endTime),
    createdAt: new Date(),
    updatedAt: new Date(),
    attendees: [],
    references: [],
    payment: [],
    oneTimePassword: null,
    smsReminderNumber: null,
    metadata: {},
    idempotencyKey: null,
    userPrimaryEmail: null,
    description: null,
    customInputs: null,
    responses: null,
    location: null,
    paid: false,
    destinationCalendar: null,
    cancellationReason: null,
    rejectionReason: null,
    dynamicEventSlugRef: null,
    dynamicGroupSlugRef: null,
    rescheduledFrom: null,
    fromReschedule: null,
    recurringEventId: null,
    seatsReferences: [],
    workflowReminders: [],
    scheduledJobs: [],
    rescheduledTo: null,
    rescheduledBy: null,
    destinationCalendarId: null,
    reassignReason: null,
    reassignById: null,
    rescheduled: false,
    confirmed: false,
    isRecurringEvent: false,
    isRecorded: false,
    iCalSequence: 0,
    rating: null,
    ratingFeedback: null,
    noShowHost: null,
    cancelledBy: null,
  } as CreatedBooking;

  /**
   * Troubleshooting data
   */
  const troubleshooterData = {
    organizerUserId: organizerUser.id,
    eventTypeId,
    askedContactOwnerEmail: contactOwnerFromReq,
    usedContactOwnerEmail: contactOwnerEmail,
    allHostUsers: allHostUsers.map((user) => user.id),
    isManagedEventType: isManagedEventType,
  };

  return {
    booking,
    troubleshooterData,
  };
};

const buildDryRunEventManager = () => {
  return {
    create: async () => ({ results: [], referencesToCreate: [] }),
    reschedule: async () => ({ results: [], referencesToCreate: [] }),
  };
};

function buildTroubleshooterData({
  eventType,
}: {
  eventType: {
    id: number;
    slug: string;
  };
}) {
  const troubleshooterData: {
    organizerUser: {
      id: number;
    } | null;
    eventType: {
      id: number;
      slug: string;
    };
    allHostUsers: number[];
    luckyUsers: number[];
    luckyUserPool: number[];
    fixedUsers: number[];
    luckyUsersFromFirstBooking: number[];
    usedContactOwnerEmail: string | null;
    askedContactOwnerEmail: string | null;
    isManagedEventType: boolean;
  } = {
    organizerUser: null,
    eventType: {
      id: eventType.id,
      slug: eventType.slug,
    },
    luckyUsers: [],
    luckyUserPool: [],
    fixedUsers: [],
    luckyUsersFromFirstBooking: [],
    usedContactOwnerEmail: null,
    allHostUsers: [],
    askedContactOwnerEmail: null,
    isManagedEventType: false,
  };
  return troubleshooterData;
}

async function handler(
  req: NextApiRequest & {
    userId?: number | undefined;
    platformClientId?: string;
    platformRescheduleUrl?: string;
    platformCancelUrl?: string;
    platformBookingUrl?: string;
    platformBookingLocation?: string;
  },
  bookingDataSchemaGetter: BookingDataSchemaGetter = getBookingDataSchema
) {
  const {
    userId,
    platformClientId,
    platformCancelUrl,
    platformBookingUrl,
    platformRescheduleUrl,
    platformBookingLocation,
  } = req;

  const eventType = await getEventType({
    eventTypeId: req.body.eventTypeId,
    eventTypeSlug: req.body.eventTypeSlug,
  });

  const bookingDataSchema = bookingDataSchemaGetter({
    view: req.body?.rescheduleUid ? "reschedule" : "booking",
    bookingFields: eventType.bookingFields,
  });
  const bookingData = await getBookingData({
    req,
    eventType,
    schema: bookingDataSchema,
  });

  const {
    recurringCount,
    noEmail,
    eventTypeId,
    eventTypeSlug,
    hasHashedBookingLink,
    language,
    appsStatus: reqAppsStatus,
    name: bookerName,
    attendeePhoneNumber: bookerPhoneNumber,
    email: bookerEmail,
    guests: reqGuests,
    location,
    notes: additionalNotes,
    smsReminderNumber,
    rescheduleReason,
    luckyUsers,
    routedTeamMemberIds,
    reroutingFormResponses,
    routingFormResponseId,
    _isDryRun: isDryRun = false,
    ...reqBody
  } = bookingData;

  let troubleshooterData = buildTroubleshooterData({
    eventType,
  });

  const loggerWithEventDetails = createLoggerWithEventDetails(eventTypeId, reqBody.user, eventTypeSlug);

  await checkIfBookerEmailIsBlocked({ loggedInUserId: userId, bookerEmail });

  if (isEventTypeLoggingEnabled({ eventTypeId, usernameOrTeamName: reqBody.user })) {
    logger.settings.minLevel = 0;
  }

  const fullName = getFullName(bookerName);
  // Why are we only using "en" locale
  const tGuests = await getTranslation("en", "common");

  const dynamicUserList = Array.isArray(reqBody.user) ? reqBody.user : getUsernameList(reqBody.user);
  if (!eventType) throw new HttpError({ statusCode: 404, message: "event_type_not_found" });

  const isTeamEventType =
    !!eventType.schedulingType && ["COLLECTIVE", "ROUND_ROBIN"].includes(eventType.schedulingType);

  const paymentAppData = getPaymentAppData(eventType);
  loggerWithEventDetails.info(
    `Booking eventType ${eventTypeId} started`,
    safeStringify({
      reqBody: {
        user: reqBody.user,
        eventTypeId,
        eventTypeSlug,
        startTime: reqBody.start,
        endTime: reqBody.end,
        rescheduleUid: reqBody.rescheduleUid,
        location: location,
        timeZone: reqBody.timeZone,
      },
      isTeamEventType,
      eventType: getPiiFreeEventType(eventType),
      dynamicUserList,
      paymentAppData: {
        enabled: paymentAppData.enabled,
        price: paymentAppData.price,
        paymentOption: paymentAppData.paymentOption,
        currency: paymentAppData.currency,
        appId: paymentAppData.appId,
      },
    })
  );

  const user = eventType.users.find((user) => user.id === eventType.userId);
  const userSchedule = user?.schedules.find((schedule) => schedule.id === user?.defaultScheduleId);
  const eventTimeZone = eventType.schedule?.timeZone ?? userSchedule?.timeZone;

  await validateBookingTimeIsNotOutOfBounds<typeof eventType>(
    reqBody.start,
    reqBody.timeZone,
    eventType,
    eventTimeZone,
    loggerWithEventDetails
  );

  validateEventLength({
    reqBodyStart: reqBody.start,
    reqBodyEnd: reqBody.end,
    eventTypeMultipleDuration: eventType.metadata?.multipleDuration,
    eventTypeLength: eventType.length,
    logger: loggerWithEventDetails,
  });

  const contactOwnerFromReq = reqBody.teamMemberEmail ?? null;
  const skipContactOwner = reqBody.skipContactOwner ?? false;
  const contactOwnerEmail = skipContactOwner ? null : contactOwnerFromReq;

  const allHostUsers = await loadAndValidateUsers({
    req,
    eventType,
    eventTypeId,
    dynamicUserList,
    logger: loggerWithEventDetails,
    routedTeamMemberIds: routedTeamMemberIds ?? null,
    contactOwnerEmail,
    isSameHostReschedule: !!(eventType.rescheduleWithSameRoundRobinHost && reqBody.rescheduleUid),
  });

  // We filter out users but ensure allHostUsers remain same.
  let users = allHostUsers;

  let { locationBodyString, organizerOrFirstDynamicGroupMemberDefaultLocationUrl } = getLocationValuesForDb(
    dynamicUserList,
    users,
    location
  );

  await checkBookingAndDurationLimits({
    eventType,
    reqBodyStart: reqBody.start,
    reqBodyRescheduleUid: reqBody.rescheduleUid,
  });

  const bookingSeat = reqBody.rescheduleUid ? await getSeatedBooking(reqBody.rescheduleUid) : null;
  const rescheduleUid = bookingSeat ? bookingSeat.booking.uid : reqBody.rescheduleUid;

  let originalRescheduledBooking = rescheduleUid
    ? await getOriginalRescheduledBooking(rescheduleUid, !!eventType.seatsPerTimeSlot)
    : null;

  let luckyUserResponse;
  let isFirstSeat = true;

  if (eventType.seatsPerTimeSlot) {
    const booking = await prisma.booking.findFirst({
      where: {
        eventTypeId: eventType.id,
        startTime: new Date(dayjs(reqBody.start).utc().format()),
        status: BookingStatus.ACCEPTED,
      },
    });

    if (booking) isFirstSeat = false;
  }

  //checks what users are available
  if (isFirstSeat) {
    const eventTypeWithUsers: getEventTypeResponse & {
      users: IsFixedAwareUser[];
    } = {
      ...eventType,
      users: users as IsFixedAwareUser[],
      ...(eventType.recurringEvent && {
        recurringEvent: {
          ...eventType.recurringEvent,
          count: recurringCount || eventType.recurringEvent.count,
        },
      }),
    };
    if (req.body.allRecurringDates && req.body.isFirstRecurringSlot) {
      const isTeamEvent =
        eventType.schedulingType === SchedulingType.COLLECTIVE ||
        eventType.schedulingType === SchedulingType.ROUND_ROBIN;

      const fixedUsers = isTeamEvent
        ? eventTypeWithUsers.users.filter((user: IsFixedAwareUser) => user.isFixed)
        : [];

      for (
        let i = 0;
        i < req.body.allRecurringDates.length && i < req.body.numSlotsToCheckForAvailability;
        i++
      ) {
        const start = req.body.allRecurringDates[i].start;
        const end = req.body.allRecurringDates[i].end;
        if (isTeamEvent) {
          // each fixed user must be available
          for (const key in fixedUsers) {
            await ensureAvailableUsers(
              { ...eventTypeWithUsers, users: [fixedUsers[key]] },
              {
                dateFrom: dayjs(start).tz(reqBody.timeZone).format(),
                dateTo: dayjs(end).tz(reqBody.timeZone).format(),
                timeZone: reqBody.timeZone,
                originalRescheduledBooking,
              },
              loggerWithEventDetails
            );
          }
        } else {
          await ensureAvailableUsers(
            eventTypeWithUsers,
            {
              dateFrom: dayjs(start).tz(reqBody.timeZone).format(),
              dateTo: dayjs(end).tz(reqBody.timeZone).format(),
              timeZone: reqBody.timeZone,
              originalRescheduledBooking,
            },
            loggerWithEventDetails
          );
        }
      }
    }

    if (!req.body.allRecurringDates || req.body.isFirstRecurringSlot) {
      const availableUsers = await ensureAvailableUsers(
        eventTypeWithUsers,
        {
          dateFrom: dayjs(reqBody.start).tz(reqBody.timeZone).format(),
          dateTo: dayjs(reqBody.end).tz(reqBody.timeZone).format(),
          timeZone: reqBody.timeZone,
          originalRescheduledBooking,
        },
        loggerWithEventDetails
      );
      const luckyUserPool: IsFixedAwareUser[] = [];
      const fixedUserPool: IsFixedAwareUser[] = [];
      availableUsers.forEach((user) => {
        user.isFixed ? fixedUserPool.push(user) : luckyUserPool.push(user);
      });

      const notAvailableLuckyUsers: typeof users = [];

      loggerWithEventDetails.debug(
        "Computed available users",
        safeStringify({
          availableUsers: availableUsers.map((user) => user.id),
          luckyUserPool: luckyUserPool.map((user) => user.id),
        })
      );

      const luckyUsers: typeof users = buildLuckyUsersWithJustContactOwner({
        contactOwnerEmail: contactOwnerEmail,
        availableUsers,
        fixedUserPool,
      });

      // loop through all non-fixed hosts and get the lucky users
      // This logic doesn't run when contactOwner is used because in that case, luckUsers.length === 1
      while (luckyUserPool.length > 0 && luckyUsers.length < 1 /* TODO: Add variable */) {
        const freeUsers = luckyUserPool.filter(
          (user) => !luckyUsers.concat(notAvailableLuckyUsers).find((existing) => existing.id === user.id)
        );
        // no more freeUsers after subtracting notAvailableLuckyUsers from luckyUsers :(
        if (freeUsers.length === 0) break;
        assertNonEmptyArray(freeUsers); // make sure TypeScript knows it too wih an assertion; the error will never be thrown.
        // freeUsers is ensured
        const originalRescheduledBookingUserId =
          originalRescheduledBooking && originalRescheduledBooking.userId;
        const isSameRoundRobinHost =
          !!originalRescheduledBookingUserId &&
          eventType.schedulingType === SchedulingType.ROUND_ROBIN &&
          eventType.rescheduleWithSameRoundRobinHost;

        const userIdsSet = new Set(users.map((user) => user.id));

        let routingFormResponse;

        if (routedTeamMemberIds) {
          routingFormResponse = await prisma.app_RoutingForms_FormResponse.findUnique({
            where: {
              id: routingFormResponseId,
            },
            select: {
              response: true,
              form: {
                select: {
                  routes: true,
                  fields: true,
                },
              },
              chosenRouteId: true,
            },
          });
        }

        const newLuckyUser = isSameRoundRobinHost
          ? freeUsers.find((user) => user.id === originalRescheduledBookingUserId)
          : await getLuckyUser({
              // find a lucky user that is not already in the luckyUsers array
              availableUsers: freeUsers,
              allRRHosts: eventTypeWithUsers.hosts.filter(
                (host) => !host.isFixed && userIdsSet.has(host.user.id)
              ), // users part of virtual queue
              eventType,
              routingFormResponse: routingFormResponse ?? null,
            });
        if (!newLuckyUser) {
          break; // prevent infinite loop
        }
        if (req.body.isFirstRecurringSlot && eventType.schedulingType === SchedulingType.ROUND_ROBIN) {
          // for recurring round robin events check if lucky user is available for next slots
          try {
            for (
              let i = 0;
              i < req.body.allRecurringDates.length && i < req.body.numSlotsToCheckForAvailability;
              i++
            ) {
              const start = req.body.allRecurringDates[i].start;
              const end = req.body.allRecurringDates[i].end;

              await ensureAvailableUsers(
                { ...eventTypeWithUsers, users: [newLuckyUser] },
                {
                  dateFrom: dayjs(start).tz(reqBody.timeZone).format(),
                  dateTo: dayjs(end).tz(reqBody.timeZone).format(),
                  timeZone: reqBody.timeZone,
                  originalRescheduledBooking,
                },
                loggerWithEventDetails
              );
            }
            // if no error, then lucky user is available for the next slots
            luckyUsers.push(newLuckyUser);
          } catch {
            notAvailableLuckyUsers.push(newLuckyUser);
            loggerWithEventDetails.info(
              `Round robin host ${newLuckyUser.name} not available for first two slots. Trying to find another host.`
            );
          }
        } else {
          luckyUsers.push(newLuckyUser);
        }
      }
      // ALL fixed users must be available
      if (fixedUserPool.length !== users.filter((user) => user.isFixed).length) {
        throw new Error(ErrorCode.HostsUnavailableForBooking);
      }
      // Pushing fixed user before the luckyUser guarantees the (first) fixed user as the organizer.
      users = [...fixedUserPool, ...luckyUsers];
      luckyUserResponse = { luckyUsers: luckyUsers.map((u) => u.id) };
      troubleshooterData = {
        ...troubleshooterData,
        luckyUsers: luckyUsers.map((u) => u.id),
        fixedUsers: fixedUserPool.map((u) => u.id),
        luckyUserPool: luckyUserPool.map((u) => u.id),
      };
    } else if (req.body.allRecurringDates && eventType.schedulingType === SchedulingType.ROUND_ROBIN) {
      // all recurring slots except the first one
      const luckyUsersFromFirstBooking = luckyUsers
        ? eventTypeWithUsers.users.filter((user) => luckyUsers.find((luckyUserId) => luckyUserId === user.id))
        : [];
      const fixedHosts = eventTypeWithUsers.users.filter((user: IsFixedAwareUser) => user.isFixed);
      users = [...fixedHosts, ...luckyUsersFromFirstBooking];
      troubleshooterData = {
        ...troubleshooterData,
        luckyUsersFromFirstBooking: luckyUsersFromFirstBooking.map((u) => u.id),
        fixedUsers: fixedHosts.map((u) => u.id),
      };
    }
  }

  if (users.length === 0 && eventType.schedulingType === SchedulingType.ROUND_ROBIN) {
    loggerWithEventDetails.error(`No available users found for round robin event.`);
    throw new Error(ErrorCode.NoAvailableUsersFound);
  }

  // If the team member is requested then they should be the organizer
  const organizerUser = reqBody.teamMemberEmail
    ? users.find((user) => user.email === reqBody.teamMemberEmail) ?? users[0]
    : users[0];

  const tOrganizer = await getTranslation(organizerUser?.locale ?? "en", "common");
  const allCredentials = await getAllCredentials(organizerUser, eventType);

  const { userReschedulingIsOwner, isConfirmedByDefault } = getRequiresConfirmationFlags({
    eventType,
    bookingStartTime: reqBody.start,
    userId,
    originalRescheduledBookingOrganizerId: originalRescheduledBooking?.user?.id,
    paymentAppData,
  });

  // If the Organizer himself is rescheduling, the booker should be sent the communication in his timezone and locale.
  const attendeeInfoOnReschedule =
    userReschedulingIsOwner && originalRescheduledBooking
      ? originalRescheduledBooking.attendees.find((attendee) => attendee.email === bookerEmail)
      : null;

  const attendeeLanguage = attendeeInfoOnReschedule ? attendeeInfoOnReschedule.locale : language;
  const attendeeTimezone = attendeeInfoOnReschedule ? attendeeInfoOnReschedule.timeZone : reqBody.timeZone;

  const tAttendees = await getTranslation(attendeeLanguage ?? "en", "common");

  const isManagedEventType = !!eventType.parentId;

  // If location passed is empty , use default location of event
  // If location of event is not set , use host default
  if (locationBodyString.trim().length == 0) {
    if (eventType.locations.length > 0) {
      locationBodyString = eventType.locations[0].type;
    } else {
      locationBodyString = OrganizerDefaultConferencingAppType;
    }
  }
  // use host default
  if (locationBodyString == OrganizerDefaultConferencingAppType) {
    const metadataParseResult = userMetadataSchema.safeParse(organizerUser.metadata);
    const organizerMetadata = metadataParseResult.success ? metadataParseResult.data : undefined;
    if (organizerMetadata?.defaultConferencingApp?.appSlug) {
      const app = getAppFromSlug(organizerMetadata?.defaultConferencingApp?.appSlug);
      locationBodyString = app?.appData?.location?.type || locationBodyString;
      if (isManagedEventType || isTeamEventType) {
        organizerOrFirstDynamicGroupMemberDefaultLocationUrl =
          organizerMetadata?.defaultConferencingApp?.appLink;
      }
    } else {
      locationBodyString = "integrations:daily";
    }
  }

  const invitee: Invitee = [
    {
      email: bookerEmail,
      name: fullName,
      phoneNumber: bookerPhoneNumber,
      firstName: (typeof bookerName === "object" && bookerName.firstName) || "",
      lastName: (typeof bookerName === "object" && bookerName.lastName) || "",
      timeZone: attendeeTimezone,
      language: { translate: tAttendees, locale: attendeeLanguage ?? "en" },
    },
  ];

  const blacklistedGuestEmails = process.env.BLACKLISTED_GUEST_EMAILS
    ? process.env.BLACKLISTED_GUEST_EMAILS.split(",")
    : [];

  const guestsRemoved: string[] = [];
  const guests = (reqGuests || []).reduce((guestArray, guest) => {
    const baseGuestEmail = extractBaseEmail(guest).toLowerCase();
    if (blacklistedGuestEmails.some((e) => e.toLowerCase() === baseGuestEmail)) {
      guestsRemoved.push(guest);
      return guestArray;
    }
    // If it's a team event, remove the team member from guests
    if (isTeamEventType && users.some((user) => user.email === guest)) {
      return guestArray;
    }
    guestArray.push({
      email: guest,
      name: "",
      firstName: "",
      lastName: "",
      timeZone: attendeeTimezone,
      language: { translate: tGuests, locale: "en" },
    });
    return guestArray;
  }, [] as Invitee);

  if (guestsRemoved.length > 0) {
    log.info("Removed guests from the booking", guestsRemoved);
  }

  const seed = `${organizerUser.username}:${dayjs(reqBody.start).utc().format()}:${new Date().getTime()}`;
  const uid = translator.fromUUID(uuidv5(seed, uuidv5.URL));

  // For static link based video apps, it would have the static URL value instead of it's type(e.g. integrations:campfire_video)
  // This ensures that createMeeting isn't called for static video apps as bookingLocation becomes just a regular value for them.
  const { bookingLocation, conferenceCredentialId } = organizerOrFirstDynamicGroupMemberDefaultLocationUrl
    ? {
        bookingLocation: organizerOrFirstDynamicGroupMemberDefaultLocationUrl,
        conferenceCredentialId: undefined,
      }
    : getLocationValueForDB(locationBodyString, eventType.locations);

  const customInputs = getCustomInputsResponses(reqBody, eventType.customInputs);
  const teamDestinationCalendars: DestinationCalendar[] = [];

  // Organizer or user owner of this event type it's not listed as a team member.
  const teamMemberPromises = users
    .filter((user) => user.email !== organizerUser.email)
    .map(async (user) => {
      // TODO: Add back once EventManager tests are ready https://github.com/calcom/cal.com/pull/14610#discussion_r1567817120
      // push to teamDestinationCalendars if it's a team event but collective only
      if (isTeamEventType && eventType.schedulingType === "COLLECTIVE" && user.destinationCalendar) {
        teamDestinationCalendars.push({
          ...user.destinationCalendar,
          externalId: processExternalId(user.destinationCalendar),
        });
      }

      return {
        id: user.id,
        email: user.email ?? "",
        name: user.name ?? "",
        firstName: "",
        lastName: "",
        timeZone: user.timeZone,
        language: {
          translate: await getTranslation(user.locale ?? "en", "common"),
          locale: user.locale ?? "en",
        },
      };
    });
  const teamMembers = await Promise.all(teamMemberPromises);

  const attendeesList = [...invitee, ...guests];

  const responses = reqBody.responses || null;
  const evtName = !eventType?.isDynamic ? eventType.eventName : responses?.title;
  const eventNameObject = {
    //TODO: Can we have an unnamed attendee? If not, I would really like to throw an error here.
    attendeeName: fullName || "Nameless",
    eventType: eventType.title,
    eventName: evtName,
    // we send on behalf of team if >1 round robin attendee | collective
    teamName: eventType.schedulingType === "COLLECTIVE" || users.length > 1 ? eventType.team?.name : null,
    // TODO: Can we have an unnamed organizer? If not, I would really like to throw an error here.
    host: organizerUser.name || "Nameless",
    location: bookingLocation,
    eventDuration: eventType.length,
    bookingFields: { ...responses },
    t: tOrganizer,
  };

  const iCalUID = getICalUID({
    event: { iCalUID: originalRescheduledBooking?.iCalUID, uid: originalRescheduledBooking?.uid },
    uid,
  });
  // For bookings made before introducing iCalSequence, assume that the sequence should start at 1. For new bookings start at 0.
  const iCalSequence = getICalSequence(originalRescheduledBooking);
  const organizerOrganizationProfile = await prisma.profile.findFirst({
    where: {
      userId: organizerUser.id,
      username: dynamicUserList[0],
    },
  });

  const organizerOrganizationId = organizerOrganizationProfile?.organizationId;
  const bookerUrl = eventType.team
    ? await getBookerBaseUrl(eventType.team.parentId)
    : await getBookerBaseUrl(organizerOrganizationId ?? null);

  const destinationCalendar = eventType.destinationCalendar
    ? [eventType.destinationCalendar]
    : organizerUser.destinationCalendar
    ? [organizerUser.destinationCalendar]
    : null;

  let organizerEmail = organizerUser.email || "Email-less";
  if (eventType.useEventTypeDestinationCalendarEmail && destinationCalendar?.[0]?.primaryEmail) {
    organizerEmail = destinationCalendar[0].primaryEmail;
  } else if (eventType.secondaryEmailId && eventType.secondaryEmail?.email) {
    organizerEmail = eventType.secondaryEmail.email;
  }

  //udpate cal event responses with latest location value , later used by webhook
  if (reqBody.calEventResponses)
    reqBody.calEventResponses["location"].value = {
      value: platformBookingLocation ?? bookingLocation,
      optionValue: "",
    };

  const eventName = getEventName(eventNameObject);
  let evt: CalendarEvent = {
    bookerUrl,
    type: eventType.slug,
    title: eventName, //this needs to be either forced in english, or fetched for each attendee and organizer separately
    description: eventType.description,
    additionalNotes,
    customInputs,
    startTime: dayjs(reqBody.start).utc().format(),
    endTime: dayjs(reqBody.end).utc().format(),
    organizer: {
      id: organizerUser.id,
      name: organizerUser.name || "Nameless",
      email: organizerEmail,
      username: organizerUser.username || undefined,
      timeZone: organizerUser.timeZone,
      language: { translate: tOrganizer, locale: organizerUser.locale ?? "en" },
      timeFormat: getTimeFormatStringFromUserTimeFormat(organizerUser.timeFormat),
    },
    responses: reqBody.calEventResponses || null,
    userFieldsResponses: reqBody.calEventUserFieldsResponses || null,
    attendees: attendeesList,
    location: platformBookingLocation ?? bookingLocation, // Will be processed by the EventManager later.
    conferenceCredentialId,
    destinationCalendar,
    hideCalendarNotes: eventType.hideCalendarNotes,
    hideCalendarEventDetails: eventType.hideCalendarEventDetails,
    requiresConfirmation: !isConfirmedByDefault,
    eventTypeId: eventType.id,
    // if seats are not enabled we should default true
    seatsShowAttendees: eventType.seatsPerTimeSlot ? eventType.seatsShowAttendees : true,
    seatsPerTimeSlot: eventType.seatsPerTimeSlot,
    seatsShowAvailabilityCount: eventType.seatsPerTimeSlot ? eventType.seatsShowAvailabilityCount : true,
    schedulingType: eventType.schedulingType,
    iCalUID,
    iCalSequence,
    platformClientId,
    platformRescheduleUrl,
    platformCancelUrl,
    platformBookingUrl,
    oneTimePassword: isConfirmedByDefault ? null : undefined,
  };

  if (req.body.thirdPartyRecurringEventId) {
    evt.existingRecurringEvent = {
      recurringEventId: req.body.thirdPartyRecurringEventId,
    };
  }

  if (isTeamEventType && eventType.schedulingType === "COLLECTIVE") {
    evt.destinationCalendar?.push(...teamDestinationCalendars);
  }

  // data needed for triggering webhooks
  const eventTypeInfo: EventTypeInfo = {
    eventTitle: eventType.title,
    eventDescription: eventType.description,
    price: paymentAppData.price,
    currency: eventType.currency,
    length: dayjs(reqBody.end).diff(dayjs(reqBody.start), "minutes"),
  };

  const teamId = await getTeamIdFromEventType({ eventType });

  const triggerForUser = !teamId || (teamId && eventType.parentId);

  const organizerUserId = triggerForUser ? organizerUser.id : null;

  const orgId = await getOrgIdFromMemberOrTeamId({ memberId: organizerUserId, teamId });

  const subscriberOptions: GetSubscriberOptions = {
    userId: organizerUserId,
    eventTypeId,
    triggerEvent: WebhookTriggerEvents.BOOKING_CREATED,
    teamId,
    orgId,
    oAuthClientId: platformClientId,
  };

  const eventTrigger: WebhookTriggerEvents = rescheduleUid
    ? WebhookTriggerEvents.BOOKING_RESCHEDULED
    : WebhookTriggerEvents.BOOKING_CREATED;

  subscriberOptions.triggerEvent = eventTrigger;

  const subscriberOptionsMeetingEnded = {
    userId: triggerForUser ? organizerUser.id : null,
    eventTypeId,
    triggerEvent: WebhookTriggerEvents.MEETING_ENDED,
    teamId,
    orgId,
    oAuthClientId: platformClientId,
  };

  const subscriberOptionsMeetingStarted = {
    userId: triggerForUser ? organizerUser.id : null,
    eventTypeId,
    triggerEvent: WebhookTriggerEvents.MEETING_STARTED,
    teamId,
    orgId,
    oAuthClientId: platformClientId,
  };

  const workflows = await getAllWorkflowsFromEventType(eventType, organizerUser.id);

  if (isTeamEventType) {
    evt.team = {
      members: teamMembers,
      name: eventType.team?.name || "Nameless",
      id: eventType.team?.id ?? 0,
    };
  }

  // For seats, if the booking already exists then we want to add the new attendee to the existing booking
  if (eventType.seatsPerTimeSlot) {
    const newBooking = await handleSeats({
      rescheduleUid,
      reqBookingUid: reqBody.bookingUid,
      eventType,
      evt: { ...evt, bookerUrl },
      invitee,
      allCredentials,
      organizerUser,
      originalRescheduledBooking,
      bookerEmail,
      bookerPhoneNumber,
      tAttendees,
      bookingSeat,
      reqUserId: req.userId,
      rescheduleReason,
      reqBodyUser: reqBody.user,
      noEmail,
      isConfirmedByDefault,
      additionalNotes,
      reqAppsStatus,
      attendeeLanguage,
      paymentAppData,
      fullName,
      smsReminderNumber,
      eventTypeInfo,
      uid,
      eventTypeId,
      reqBodyMetadata: reqBody.metadata,
      subscriberOptions,
      eventTrigger,
      responses,
      workflows,
      rescheduledBy: reqBody.rescheduledBy,
    });

    if (newBooking) {
      req.statusCode = 201;
      const bookingResponse = {
        ...newBooking,
        user: {
          ...newBooking.user,
          email: null,
        },
        paymentRequired: false,
        isDryRun: isDryRun,
        ...(isDryRun ? { troubleshooterData } : {}),
      };
      return {
        ...bookingResponse,
        ...luckyUserResponse,
      };
    } else {
      // Rescheduling logic for the original seated event was handled in handleSeats
      // We want to use new booking logic for the new time slot
      originalRescheduledBooking = null;
      evt.iCalUID = getICalUID({
        attendeeId: bookingSeat?.attendeeId,
      });
    }
  }

  if (reqBody.recurringEventId && eventType.recurringEvent) {
    // Overriding the recurring event configuration count to be the actual number of events booked for
    // the recurring event (equal or less than recurring event configuration count)
    eventType.recurringEvent = Object.assign({}, eventType.recurringEvent, { count: recurringCount });
    evt.recurringEvent = eventType.recurringEvent;
  }

  const changedOrganizer =
    !!originalRescheduledBooking &&
    eventType.schedulingType === SchedulingType.ROUND_ROBIN &&
    originalRescheduledBooking.userId !== evt.organizer.id;

  let results: EventResult<AdditionalInformation & { url?: string; iCalUID?: string }>[] = [];
  let referencesToCreate: PartialReference[] = [];

  let booking: CreatedBooking | null = null;

  loggerWithEventDetails.debug(
    "Going to create booking in DB now",
    safeStringify({
      organizerUser: organizerUser.id,
      attendeesList: attendeesList.map((guest) => ({ timeZone: guest.timeZone })),
      requiresConfirmation: evt.requiresConfirmation,
      isConfirmedByDefault,
      userReschedulingIsOwner,
    })
  );

  try {
    if (!isDryRun) {
      booking = await createBooking({
        uid,
        rescheduledBy: reqBody.rescheduledBy,
        routingFormResponseId: routingFormResponseId,
        reroutingFormResponses: reroutingFormResponses ?? null,
        reqBody: {
          user: reqBody.user,
          metadata: reqBody.metadata,
          recurringEventId: reqBody.recurringEventId,
        },
        eventType: {
          eventTypeData: eventType,
          id: eventTypeId,
          slug: eventTypeSlug,
          organizerUser,
          isConfirmedByDefault,
          paymentAppData,
        },
        input: {
          bookerEmail,
          rescheduleReason,
          changedOrganizer,
          smsReminderNumber,
          responses,
        },
        evt,
        originalRescheduledBooking,
      });

      if (booking?.userId) {
        const usersRepository = new UsersRepository();
        await usersRepository.updateLastActiveAt(booking.userId);
      }

<<<<<<< HEAD
    // If it's a round robin event, record the reason for the host assignment
    if (eventType.schedulingType === SchedulingType.ROUND_ROBIN) {
      if (reqBody.crmOwnerRecordType && reqBody.crmAppSlug && contactOwnerEmail && routingFormResponseId) {
        await AssignmentReasonRecorder.CRMOwnership({
          bookingId: booking.id,
          crmAppSlug: reqBody.crmAppSlug,
          teamMemberEmail: contactOwnerEmail,
          recordType: reqBody.crmOwnerRecordType,
          routingFormResponseId,
        });
      } else if (routingFormResponseId && teamId) {
        await AssignmentReasonRecorder.routingFormRoute({
          bookingId: booking.id,
          routingFormResponseId,
          organizerId: organizerUser.id,
          teamId,
        });
      }
=======
         if (routingFormResponseId && teamId) {
      await AssignmentReasonRecorder.routingFormRoute({
        bookingId: booking.id,
        routingFormResponseId,
        organizerId: organizerUser.id,
        teamId,
      });
>>>>>>> c75a2de6
    }


      evt.uid = booking.uid ?? null;
      evt.oneTimePassword = booking.oneTimePassword ?? null;
      if (booking && booking.id && eventType.seatsPerTimeSlot) {
        const currentAttendee = booking.attendees.find(
          (attendee) =>
            attendee.email === req.body.responses.email ||
            (req.body.responses.attendeePhoneNumber &&
              attendee.phoneNumber === req.body.responses.attendeePhoneNumber)
        );

        // Save description to bookingSeat
        const uniqueAttendeeId = uuid();
        await prisma.bookingSeat.create({
          data: {
            referenceUid: uniqueAttendeeId,
            data: {
              description: additionalNotes,
              responses,
            },
            metadata: reqBody.metadata,
            booking: {
              connect: {
                id: booking.id,
              },
            },
            attendee: {
              connect: {
                id: currentAttendee?.id,
              },
            },
          },
        });
        evt.attendeeSeatId = uniqueAttendeeId;
      }
    } else {
      const { booking: dryRunBooking, troubleshooterData: _troubleshooterData } = buildDryRunBooking({
        eventTypeId,
        organizerUser,
        eventName,
        startTime: reqBody.start,
        endTime: reqBody.end,
        contactOwnerFromReq,
        contactOwnerEmail,
        allHostUsers,
        isManagedEventType,
      });
      booking = dryRunBooking;
      troubleshooterData = {
        ...troubleshooterData,
        ..._troubleshooterData,
      };
    }
  } catch (_err) {
    const err = getErrorFromUnknown(_err);
    loggerWithEventDetails.error(
      `Booking ${eventTypeId} failed`,
      "Error when saving booking to db",
      err.message
    );
    if (err.code === "P2002") {
      throw new HttpError({ statusCode: 409, message: "booking_conflict" });
    }
    throw err;
  }

  // After polling videoBusyTimes, credentials might have been changed due to refreshment, so query them again.
  const credentials = await refreshCredentials(allCredentials);
  const eventManager = !isDryRun
    ? new EventManager({ ...organizerUser, credentials }, eventType?.metadata?.apps)
    : buildDryRunEventManager();

  let videoCallUrl;

  //this is the actual rescheduling logic
  if (!eventType.seatsPerTimeSlot && originalRescheduledBooking?.uid) {
    log.silly("Rescheduling booking", originalRescheduledBooking.uid);
    // cancel workflow reminders from previous rescheduled booking
    await WorkflowRepository.deleteAllWorkflowReminders(originalRescheduledBooking.workflowReminders);

    evt = addVideoCallDataToEvent(originalRescheduledBooking.references, evt);

    // If organizer is changed in RR event then we need to delete the previous host destination calendar events
    const previousHostDestinationCalendar = originalRescheduledBooking?.destinationCalendar
      ? [originalRescheduledBooking?.destinationCalendar]
      : [];

    if (changedOrganizer) {
      evt.title = getEventName(eventNameObject);
      // location might changed and will be new created in eventManager.create (organizer default location)
      evt.videoCallData = undefined;
      // To prevent "The requested identifier already exists" error while updating event, we need to remove iCalUID
      evt.iCalUID = undefined;
    } else {
      // In case of rescheduling, we need to keep the previous host destination calendar
      evt.destinationCalendar = originalRescheduledBooking?.destinationCalendar
        ? [originalRescheduledBooking?.destinationCalendar]
        : evt.destinationCalendar;
    }

    const updateManager = await eventManager.reschedule(
      evt,
      originalRescheduledBooking.uid,
      undefined,
      changedOrganizer,
      previousHostDestinationCalendar
    );
    // This gets overridden when updating the event - to check if notes have been hidden or not. We just reset this back
    // to the default description when we are sending the emails.
    evt.description = eventType.description;

    results = updateManager.results;
    referencesToCreate = updateManager.referencesToCreate;

    videoCallUrl = evt.videoCallData && evt.videoCallData.url ? evt.videoCallData.url : null;

    // This gets overridden when creating the event - to check if notes have been hidden or not. We just reset this back
    // to the default description when we are sending the emails.
    evt.description = eventType.description;

    const { metadata: videoMetadata, videoCallUrl: _videoCallUrl } = getVideoCallDetails({
      results,
    });

    let metadata: AdditionalInformation = {};
    metadata = videoMetadata;
    videoCallUrl = _videoCallUrl;

    const isThereAnIntegrationError = results && results.some((res) => !res.success);

    if (isThereAnIntegrationError) {
      const error = {
        errorCode: "BookingReschedulingMeetingFailed",
        message: "Booking Rescheduling failed",
      };

      loggerWithEventDetails.error(
        `EventManager.reschedule failure in some of the integrations ${organizerUser.username}`,
        safeStringify({ error, results })
      );
    } else {
      if (results.length) {
        // Handle Google Meet results
        // We use the original booking location since the evt location changes to daily
        if (bookingLocation === MeetLocationType) {
          const googleMeetResult = {
            appName: GoogleMeetMetadata.name,
            type: "conferencing",
            uid: results[0].uid,
            originalEvent: results[0].originalEvent,
          };

          // Find index of google_calendar inside createManager.referencesToCreate
          const googleCalIndex = updateManager.referencesToCreate.findIndex(
            (ref) => ref.type === "google_calendar"
          );
          const googleCalResult = results[googleCalIndex];

          if (!googleCalResult) {
            loggerWithEventDetails.warn("Google Calendar not installed but using Google Meet as location");
            results.push({
              ...googleMeetResult,
              success: false,
              calWarnings: [tOrganizer("google_meet_warning")],
            });
          }

          const googleHangoutLink = Array.isArray(googleCalResult?.updatedEvent)
            ? googleCalResult.updatedEvent[0]?.hangoutLink
            : googleCalResult?.updatedEvent?.hangoutLink ?? googleCalResult?.createdEvent?.hangoutLink;

          if (googleHangoutLink) {
            results.push({
              ...googleMeetResult,
              success: true,
            });

            // Add google_meet to referencesToCreate in the same index as google_calendar
            updateManager.referencesToCreate[googleCalIndex] = {
              ...updateManager.referencesToCreate[googleCalIndex],
              meetingUrl: googleHangoutLink,
            };

            // Also create a new referenceToCreate with type video for google_meet
            updateManager.referencesToCreate.push({
              type: "google_meet_video",
              meetingUrl: googleHangoutLink,
              uid: googleCalResult.uid,
              credentialId: updateManager.referencesToCreate[googleCalIndex].credentialId,
            });
          } else if (googleCalResult && !googleHangoutLink) {
            results.push({
              ...googleMeetResult,
              success: false,
            });
          }
        }
        const createdOrUpdatedEvent = Array.isArray(results[0]?.updatedEvent)
          ? results[0]?.updatedEvent[0]
          : results[0]?.updatedEvent ?? results[0]?.createdEvent;
        metadata.hangoutLink = createdOrUpdatedEvent?.hangoutLink;
        metadata.conferenceData = createdOrUpdatedEvent?.conferenceData;
        metadata.entryPoints = createdOrUpdatedEvent?.entryPoints;
        evt.appsStatus = handleAppsStatus(results, booking, reqAppsStatus);
        videoCallUrl =
          metadata.hangoutLink ||
          createdOrUpdatedEvent?.url ||
          organizerOrFirstDynamicGroupMemberDefaultLocationUrl ||
          getVideoCallUrlFromCalEvent(evt) ||
          videoCallUrl;
      }

      const calendarResult = results.find((result) => result.type.includes("_calendar"));

      evt.iCalUID = Array.isArray(calendarResult?.updatedEvent)
        ? calendarResult?.updatedEvent[0]?.iCalUID
        : calendarResult?.updatedEvent?.iCalUID || undefined;
    }

    evt.appsStatus = handleAppsStatus(results, booking, reqAppsStatus);

    if (noEmail !== true && isConfirmedByDefault) {
      const copyEvent = cloneDeep(evt);
      const copyEventAdditionalInfo = {
        ...copyEvent,
        additionalInformation: metadata,
        additionalNotes, // Resets back to the additionalNote input and not the override value
        cancellationReason: `$RCH$${rescheduleReason ? rescheduleReason : ""}`, // Removable code prefix to differentiate cancellation from rescheduling for email
      };
      loggerWithEventDetails.debug("Emails: Sending rescheduled emails for booking confirmation");

      /*
        handle emails for round robin
          - if booked rr host is the same, then rescheduling email
          - if new rr host is booked, then cancellation email to old host and confirmation email to new host
      */
      if (eventType.schedulingType === SchedulingType.ROUND_ROBIN) {
        const originalBookingMemberEmails: Person[] = [];

        for (const user of originalRescheduledBooking.attendees) {
          const translate = await getTranslation(user.locale ?? "en", "common");
          originalBookingMemberEmails.push({
            name: user.name,
            email: user.email,
            timeZone: user.timeZone,
            phoneNumber: user.phoneNumber,
            language: { translate, locale: user.locale ?? "en" },
          });
        }
        if (originalRescheduledBooking.user) {
          const translate = await getTranslation(originalRescheduledBooking.user.locale ?? "en", "common");
          originalBookingMemberEmails.push({
            ...originalRescheduledBooking.user,
            name: originalRescheduledBooking.user.name || "",
            language: { translate, locale: originalRescheduledBooking.user.locale ?? "en" },
          });
        }

        const newBookingMemberEmails: Person[] =
          copyEvent.team?.members
            .map((member) => member)
            .concat(copyEvent.organizer)
            .concat(copyEvent.attendees) || [];

        const matchOriginalMemberWithNewMember = (originalMember: Person, newMember: Person) => {
          return originalMember.email === newMember.email;
        };

        // scheduled Emails
        const newBookedMembers = newBookingMemberEmails.filter(
          (member) =>
            !originalBookingMemberEmails.find((originalMember) =>
              matchOriginalMemberWithNewMember(originalMember, member)
            )
        );
        // cancelled Emails
        const cancelledMembers = originalBookingMemberEmails.filter(
          (member) =>
            !newBookingMemberEmails.find((newMember) => matchOriginalMemberWithNewMember(member, newMember))
        );
        // rescheduled Emails
        const rescheduledMembers = newBookingMemberEmails.filter((member) =>
          originalBookingMemberEmails.find((orignalMember) =>
            matchOriginalMemberWithNewMember(orignalMember, member)
          )
        );

        if (!isDryRun) {
          sendRoundRobinRescheduledEmailsAndSMS(
            copyEventAdditionalInfo,
            rescheduledMembers,
            eventType.metadata
          );
          sendRoundRobinScheduledEmailsAndSMS({
            calEvent: copyEventAdditionalInfo,
            members: newBookedMembers,
            eventTypeMetadata: eventType.metadata,
          });
          sendRoundRobinCancelledEmailsAndSMS(copyEventAdditionalInfo, cancelledMembers, eventType.metadata);
        }
      } else {
        if (!isDryRun) {
          // send normal rescheduled emails (non round robin event, where organizers stay the same)
          await sendRescheduledEmailsAndSMS(
            {
              ...copyEvent,
              additionalInformation: metadata,
              additionalNotes, // Resets back to the additionalNote input and not the override value
              cancellationReason: `$RCH$${rescheduleReason ? rescheduleReason : ""}`, // Removable code prefix to differentiate cancellation from rescheduling for email
            },
            eventType?.metadata
          );
        }
      }
    }
    // If it's not a reschedule, doesn't require confirmation and there's no price,
    // Create a booking
  } else if (isConfirmedByDefault) {
    // Use EventManager to conditionally use all needed integrations.
    const createManager = await eventManager.create(evt);
    if (evt.location) {
      booking.location = evt.location;
    }
    // This gets overridden when creating the event - to check if notes have been hidden or not. We just reset this back
    // to the default description when we are sending the emails.
    evt.description = eventType.description;

    results = createManager.results;
    referencesToCreate = createManager.referencesToCreate;
    videoCallUrl = evt.videoCallData && evt.videoCallData.url ? evt.videoCallData.url : null;

    if (results.length > 0 && results.every((res) => !res.success)) {
      const error = {
        errorCode: "BookingCreatingMeetingFailed",
        message: "Booking failed",
      };

      loggerWithEventDetails.error(
        `EventManager.create failure in some of the integrations ${organizerUser.username}`,
        safeStringify({ error, results })
      );
    } else {
      const additionalInformation: AdditionalInformation = {};

      if (results.length) {
        // Handle Google Meet results
        // We use the original booking location since the evt location changes to daily
        if (bookingLocation === MeetLocationType) {
          const googleMeetResult = {
            appName: GoogleMeetMetadata.name,
            type: "conferencing",
            uid: results[0].uid,
            originalEvent: results[0].originalEvent,
          };

          // Find index of google_calendar inside createManager.referencesToCreate
          const googleCalIndex = createManager.referencesToCreate.findIndex(
            (ref) => ref.type === "google_calendar"
          );
          const googleCalResult = results[googleCalIndex];

          if (!googleCalResult) {
            loggerWithEventDetails.warn("Google Calendar not installed but using Google Meet as location");
            results.push({
              ...googleMeetResult,
              success: false,
              calWarnings: [tOrganizer("google_meet_warning")],
            });
          }

          if (googleCalResult?.createdEvent?.hangoutLink) {
            results.push({
              ...googleMeetResult,
              success: true,
            });

            // Add google_meet to referencesToCreate in the same index as google_calendar
            createManager.referencesToCreate[googleCalIndex] = {
              ...createManager.referencesToCreate[googleCalIndex],
              meetingUrl: googleCalResult.createdEvent.hangoutLink,
            };

            // Also create a new referenceToCreate with type video for google_meet
            createManager.referencesToCreate.push({
              type: "google_meet_video",
              meetingUrl: googleCalResult.createdEvent.hangoutLink,
              uid: googleCalResult.uid,
              credentialId: createManager.referencesToCreate[googleCalIndex].credentialId,
            });
          } else if (googleCalResult && !googleCalResult.createdEvent?.hangoutLink) {
            results.push({
              ...googleMeetResult,
              success: false,
            });
          }
        }
        // TODO: Handle created event metadata more elegantly
        additionalInformation.hangoutLink = results[0].createdEvent?.hangoutLink;
        additionalInformation.conferenceData = results[0].createdEvent?.conferenceData;
        additionalInformation.entryPoints = results[0].createdEvent?.entryPoints;
        evt.appsStatus = handleAppsStatus(results, booking, reqAppsStatus);
        videoCallUrl =
          additionalInformation.hangoutLink ||
          organizerOrFirstDynamicGroupMemberDefaultLocationUrl ||
          videoCallUrl;

        if (!isDryRun && evt.iCalUID !== booking.iCalUID) {
          // The eventManager could change the iCalUID. At this point we can update the DB record
          await prisma.booking.update({
            where: {
              id: booking.id,
            },
            data: {
              iCalUID: evt.iCalUID || booking.iCalUID,
            },
          });
        }
      }
      if (noEmail !== true) {
        let isHostConfirmationEmailsDisabled = false;
        let isAttendeeConfirmationEmailDisabled = false;

        isHostConfirmationEmailsDisabled =
          eventType.metadata?.disableStandardEmails?.confirmation?.host || false;
        isAttendeeConfirmationEmailDisabled =
          eventType.metadata?.disableStandardEmails?.confirmation?.attendee || false;

        if (isHostConfirmationEmailsDisabled) {
          isHostConfirmationEmailsDisabled = allowDisablingHostConfirmationEmails(workflows);
        }

        if (isAttendeeConfirmationEmailDisabled) {
          isAttendeeConfirmationEmailDisabled = allowDisablingAttendeeConfirmationEmails(workflows);
        }

        loggerWithEventDetails.debug(
          "Emails: Sending scheduled emails for booking confirmation",
          safeStringify({
            calEvent: getPiiFreeCalendarEvent(evt),
          })
        );

        if (!isDryRun) {
          await sendScheduledEmailsAndSMS(
            {
              ...evt,
              additionalInformation,
              additionalNotes,
              customInputs,
            },
            eventNameObject,
            isHostConfirmationEmailsDisabled,
            isAttendeeConfirmationEmailDisabled,
            eventType.metadata
          );
        }
      }
    }
  } else {
    // If isConfirmedByDefault is false, then booking can't be considered ACCEPTED and thus EventManager has no role to play. Booking is created as PENDING
    loggerWithEventDetails.debug(
      `EventManager doesn't need to create or reschedule event for booking ${organizerUser.username}`,
      safeStringify({
        calEvent: getPiiFreeCalendarEvent(evt),
        isConfirmedByDefault,
        paymentValue: paymentAppData.price,
      })
    );
  }

  const bookingRequiresPayment =
    !Number.isNaN(paymentAppData.price) &&
    paymentAppData.price > 0 &&
    !originalRescheduledBooking?.paid &&
    !!booking;

  if (!isConfirmedByDefault && noEmail !== true && !bookingRequiresPayment) {
    loggerWithEventDetails.debug(
      `Emails: Booking ${organizerUser.username} requires confirmation, sending request emails`,
      safeStringify({
        calEvent: getPiiFreeCalendarEvent(evt),
      })
    );
    if (!isDryRun) {
      await sendOrganizerRequestEmail({ ...evt, additionalNotes }, eventType.metadata);
      await sendAttendeeRequestEmailAndSMS({ ...evt, additionalNotes }, attendeesList[0], eventType.metadata);
    }
  }

  if (booking.location?.startsWith("http")) {
    videoCallUrl = booking.location;
  }

  const metadata = videoCallUrl
    ? {
        videoCallUrl: getVideoCallUrlFromCalEvent(evt) || videoCallUrl,
      }
    : undefined;

  const webhookData: EventPayloadType = {
    ...evt,
    ...eventTypeInfo,
    bookingId: booking?.id,
    rescheduleId: originalRescheduledBooking?.id || undefined,
    rescheduleUid,
    rescheduleStartTime: originalRescheduledBooking?.startTime
      ? dayjs(originalRescheduledBooking?.startTime).utc().format()
      : undefined,
    rescheduleEndTime: originalRescheduledBooking?.endTime
      ? dayjs(originalRescheduledBooking?.endTime).utc().format()
      : undefined,
    metadata: { ...metadata, ...reqBody.metadata },
    eventTypeId,
    status: "ACCEPTED",
    smsReminderNumber: booking?.smsReminderNumber || undefined,
    rescheduledBy: reqBody.rescheduledBy,
  };

  if (bookingRequiresPayment) {
    loggerWithEventDetails.debug(`Booking ${organizerUser.username} requires payment`);
    // Load credentials.app.categories
    const credentialPaymentAppCategories = await prisma.credential.findMany({
      where: {
        ...(paymentAppData.credentialId ? { id: paymentAppData.credentialId } : { userId: organizerUser.id }),
        app: {
          categories: {
            hasSome: ["payment"],
          },
        },
      },
      select: {
        key: true,
        appId: true,
        app: {
          select: {
            categories: true,
            dirName: true,
          },
        },
      },
    });
    const eventTypePaymentAppCredential = credentialPaymentAppCategories.find((credential) => {
      return credential.appId === paymentAppData.appId;
    });

    if (!eventTypePaymentAppCredential) {
      throw new HttpError({ statusCode: 400, message: "Missing payment credentials" });
    }

    // Convert type of eventTypePaymentAppCredential to appId: EventTypeAppList
    if (!booking.user) booking.user = organizerUser;
    const payment = await handlePayment(
      evt,
      eventType,
      eventTypePaymentAppCredential as IEventTypePaymentCredentialType,
      booking,
      fullName,
      bookerEmail,
      bookerPhoneNumber
    );
    const subscriberOptionsPaymentInitiated: GetSubscriberOptions = {
      userId: triggerForUser ? organizerUser.id : null,
      eventTypeId,
      triggerEvent: WebhookTriggerEvents.BOOKING_PAYMENT_INITIATED,
      teamId,
      orgId,
      oAuthClientId: platformClientId,
    };
    await handleWebhookTrigger({
      subscriberOptions: subscriberOptionsPaymentInitiated,
      eventTrigger: WebhookTriggerEvents.BOOKING_PAYMENT_INITIATED,
      webhookData: {
        ...webhookData,
        paymentId: payment?.id,
      },
    });

    req.statusCode = 201;
    // TODO: Refactor better so this booking object is not passed
    // all around and instead the individual fields are sent as args.
    const bookingResponse = {
      ...booking,
      user: {
        ...booking.user,
        email: null,
      },
    };

    return {
      ...bookingResponse,
      ...luckyUserResponse,
      message: "Payment required",
      paymentRequired: true,
      paymentUid: payment?.uid,
      paymentId: payment?.id,
      isDryRun,
      ...(isDryRun ? { troubleshooterData } : {}),
    };
  }

  loggerWithEventDetails.debug(`Booking ${organizerUser.username} completed`);

  // We are here so, booking doesn't require payment and booking is also created in DB already, through createBooking call
  if (isConfirmedByDefault) {
    const subscribersMeetingEnded = await getWebhooks(subscriberOptionsMeetingEnded);
    const subscribersMeetingStarted = await getWebhooks(subscriberOptionsMeetingStarted);

    let deleteWebhookScheduledTriggerPromise: Promise<unknown> = Promise.resolve();
    const scheduleTriggerPromises = [];

    if (rescheduleUid && originalRescheduledBooking) {
      //delete all scheduled triggers for meeting ended and meeting started of booking
      deleteWebhookScheduledTriggerPromise = deleteWebhookScheduledTriggers({
        booking: originalRescheduledBooking,
      });
    }

    if (booking && booking.status === BookingStatus.ACCEPTED) {
      for (const subscriber of subscribersMeetingEnded) {
        scheduleTriggerPromises.push(
          scheduleTrigger({
            booking,
            subscriberUrl: subscriber.subscriberUrl,
            subscriber,
            triggerEvent: WebhookTriggerEvents.MEETING_ENDED,
          })
        );
      }

      for (const subscriber of subscribersMeetingStarted) {
        scheduleTriggerPromises.push(
          scheduleTrigger({
            booking,
            subscriberUrl: subscriber.subscriberUrl,
            subscriber,
            triggerEvent: WebhookTriggerEvents.MEETING_STARTED,
          })
        );
      }
    }

    await Promise.all([deleteWebhookScheduledTriggerPromise, ...scheduleTriggerPromises]).catch((error) => {
      loggerWithEventDetails.error(
        "Error while scheduling or canceling webhook triggers",
        JSON.stringify({ error })
      );
    });

    // Send Webhook call if hooked to BOOKING_CREATED & BOOKING_RESCHEDULED
    await handleWebhookTrigger({ subscriberOptions, eventTrigger, webhookData });
  } else {
    // if eventType requires confirmation we will trigger the BOOKING REQUESTED Webhook
    const eventTrigger: WebhookTriggerEvents = WebhookTriggerEvents.BOOKING_REQUESTED;
    subscriberOptions.triggerEvent = eventTrigger;
    webhookData.status = "PENDING";
    await handleWebhookTrigger({ subscriberOptions, eventTrigger, webhookData });
  }

  try {
    if (hasHashedBookingLink && reqBody.hashedLink && !isDryRun) {
      await prisma.hashedLink.delete({
        where: {
          link: reqBody.hashedLink as string,
        },
      });
    }
  } catch (error) {
    loggerWithEventDetails.error("Error while updating hashed link", JSON.stringify({ error }));
  }

  if (!booking) throw new HttpError({ statusCode: 400, message: "Booking failed" });

  try {
    if (!isDryRun) {
      await prisma.booking.update({
        where: {
          uid: booking.uid,
        },
        data: {
          location: evt.location,
          metadata: { ...(typeof booking.metadata === "object" && booking.metadata), ...metadata },
          references: {
            createMany: {
              data: referencesToCreate,
            },
          },
        },
      });
    }
  } catch (error) {
    loggerWithEventDetails.error("Error while creating booking references", JSON.stringify({ error }));
  }

  const evtWithMetadata = {
    ...evt,
    metadata,
    eventType: { slug: eventType.slug, schedulingType: eventType.schedulingType, hosts: eventType.hosts },
    bookerUrl,
  };

  if (!eventType.metadata?.disableStandardEmails?.all?.attendee) {
    await scheduleMandatoryReminder(
      evtWithMetadata,
      workflows,
      !isConfirmedByDefault,
      !!eventType.owner?.hideBranding,
      evt.attendeeSeatId
    );
  }

  try {
    await scheduleWorkflowReminders({
      workflows,
      smsReminderNumber: smsReminderNumber || null,
      calendarEvent: evtWithMetadata,
      isNotConfirmed: rescheduleUid ? false : !isConfirmedByDefault,
      isRescheduleEvent: !!rescheduleUid,
      isFirstRecurringEvent: req.body.allRecurringDates ? req.body.isFirstRecurringSlot : undefined,
      hideBranding: !!eventType.owner?.hideBranding,
      seatReferenceUid: evt.attendeeSeatId,
    });
  } catch (error) {
    loggerWithEventDetails.error("Error while scheduling workflow reminders", JSON.stringify({ error }));
  }

  try {
    if (isConfirmedByDefault && (booking.location === DailyLocationType || booking.location?.trim() === "")) {
      await scheduleNoShowTriggers({
        booking: { startTime: booking.startTime, id: booking.id },
        triggerForUser,
        organizerUser: { id: organizerUser.id },
        eventTypeId,
        teamId,
        orgId,
      });
    }
  } catch (error) {
    loggerWithEventDetails.error("Error while scheduling no show triggers", JSON.stringify({ error }));
  }

  // booking successful
  req.statusCode = 201;

  // TODO: Refactor better so this booking object is not passed
  // all around and instead the individual fields are sent as args.
  const bookingResponse = {
    ...booking,
    user: {
      ...booking.user,
      email: null,
    },
    paymentRequired: false,
  };

  return {
    ...bookingResponse,
    ...luckyUserResponse,
    isDryRun,
    ...(isDryRun ? { troubleshooterData } : {}),
    references: referencesToCreate,
    seatReferenceUid: evt.attendeeSeatId,
  };
}

export default handler;<|MERGE_RESOLUTION|>--- conflicted
+++ resolved
@@ -1166,7 +1166,6 @@
         await usersRepository.updateLastActiveAt(booking.userId);
       }
 
-<<<<<<< HEAD
     // If it's a round robin event, record the reason for the host assignment
     if (eventType.schedulingType === SchedulingType.ROUND_ROBIN) {
       if (reqBody.crmOwnerRecordType && reqBody.crmAppSlug && contactOwnerEmail && routingFormResponseId) {
@@ -1185,15 +1184,6 @@
           teamId,
         });
       }
-=======
-         if (routingFormResponseId && teamId) {
-      await AssignmentReasonRecorder.routingFormRoute({
-        bookingId: booking.id,
-        routingFormResponseId,
-        organizerId: organizerUser.id,
-        teamId,
-      });
->>>>>>> c75a2de6
     }
 
 
