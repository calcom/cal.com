import type { DestinationCalendar } from "@prisma/client";
// eslint-disable-next-line no-restricted-imports
import { cloneDeep } from "lodash";
import short, { uuid } from "short-uuid";
import { v5 as uuidv5 } from "uuid";

import processExternalId from "@calcom/app-store/_utils/calendars/processExternalId";
import { metadata as GoogleMeetMetadata } from "@calcom/app-store/googlevideo/_metadata";
import {
  getLocationValueForDB,
  MeetLocationType,
  OrganizerDefaultConferencingAppType,
} from "@calcom/app-store/locations";
import { getAppFromSlug } from "@calcom/app-store/utils";
import dayjs from "@calcom/dayjs";
import { scheduleMandatoryReminder } from "@calcom/ee/workflows/lib/reminders/scheduleMandatoryReminder";
import {
  sendAttendeeRequestEmailAndSMS,
  sendOrganizerRequestEmail,
  sendRescheduledEmailsAndSMS,
  sendRoundRobinCancelledEmailsAndSMS,
  sendRoundRobinRescheduledEmailsAndSMS,
  sendRoundRobinScheduledEmailsAndSMS,
  sendScheduledEmailsAndSMS,
} from "@calcom/emails";
import getICalUID from "@calcom/emails/lib/getICalUID";
import { CalendarEventBuilder } from "@calcom/features/CalendarEventBuilder";
import { getBookingFieldsWithSystemFields } from "@calcom/features/bookings/lib/getBookingFields";
import { handleWebhookTrigger } from "@calcom/features/bookings/lib/handleWebhookTrigger";
import { isEventTypeLoggingEnabled } from "@calcom/features/bookings/lib/isEventTypeLoggingEnabled";
import { getShouldServeCache } from "@calcom/features/calendar-cache/lib/getShouldServeCache";
import AssignmentReasonRecorder from "@calcom/features/ee/round-robin/assignmentReason/AssignmentReasonRecorder";
import {
  allowDisablingAttendeeConfirmationEmails,
  allowDisablingHostConfirmationEmails,
} from "@calcom/features/ee/workflows/lib/allowDisablingStandardEmails";
import { scheduleWorkflowReminders } from "@calcom/features/ee/workflows/lib/reminders/reminderScheduler";
import { getFullName } from "@calcom/features/form-builder/utils";
import { UsersRepository } from "@calcom/features/users/users.repository";
import type { GetSubscriberOptions } from "@calcom/features/webhooks/lib/getWebhooks";
import getWebhooks from "@calcom/features/webhooks/lib/getWebhooks";
import {
  deleteWebhookScheduledTriggers,
  scheduleTrigger,
} from "@calcom/features/webhooks/lib/scheduleTrigger";
import { getVideoCallUrlFromCalEvent } from "@calcom/lib/CalEventParser";
import EventManager from "@calcom/lib/EventManager";
import { shouldIgnoreContactOwner } from "@calcom/lib/bookings/routing/utils";
import { getDefaultEvent, getUsernameList } from "@calcom/lib/defaultEvents";
import {
  enrichHostsWithDelegationCredentials,
  getFirstDelegationConferencingCredentialAppLocation,
} from "@calcom/lib/delegationCredential/server";
import { ErrorCode } from "@calcom/lib/errorCodes";
import { getErrorFromUnknown } from "@calcom/lib/errors";
import { getEventName } from "@calcom/lib/event";
import { extractBaseEmail } from "@calcom/lib/extract-base-email";
import { getBookerBaseUrl } from "@calcom/lib/getBookerUrl/server";
import getOrgIdFromMemberOrTeamId from "@calcom/lib/getOrgIdFromMemberOrTeamId";
import { getPaymentAppData } from "@calcom/lib/getPaymentAppData";
import { getTeamIdFromEventType } from "@calcom/lib/getTeamIdFromEventType";
import { HttpError } from "@calcom/lib/http-error";
import logger from "@calcom/lib/logger";
import { handlePayment } from "@calcom/lib/payment/handlePayment";
import { getPiiFreeCalendarEvent, getPiiFreeEventType } from "@calcom/lib/piiFreeData";
import { safeStringify } from "@calcom/lib/safeStringify";
import monitorCallbackAsync from "@calcom/lib/sentryWrapper";
import { getLuckyUser } from "@calcom/lib/server/getLuckyUser";
import { getTranslation } from "@calcom/lib/server/i18n";
import { WorkflowRepository } from "@calcom/lib/server/repository/workflow";
import { getTimeFormatStringFromUserTimeFormat } from "@calcom/lib/timeFormat";
import prisma from "@calcom/prisma";
import { BookingStatus, SchedulingType, WebhookTriggerEvents } from "@calcom/prisma/enums";
import { CreationSource } from "@calcom/prisma/enums";
import {
  eventTypeAppMetadataOptionalSchema,
  eventTypeMetaDataSchemaWithTypedApps,
} from "@calcom/prisma/zod-utils";
import { userMetadata as userMetadataSchema } from "@calcom/prisma/zod-utils";
import { getAllWorkflowsFromEventType } from "@calcom/trpc/server/routers/viewer/workflows/util";
import type { AdditionalInformation, AppsStatus, CalendarEvent, Person } from "@calcom/types/Calendar";
import type { CredentialForCalendarService } from "@calcom/types/Credential";
import type { EventResult, PartialReference } from "@calcom/types/EventManager";

import type { EventPayloadType, EventTypeInfo } from "../../webhooks/lib/sendPayload";
import { getAllCredentials } from "./getAllCredentialsForUsersOnEvent/getAllCredentials";
import { refreshCredentials } from "./getAllCredentialsForUsersOnEvent/refreshCredentials";
import getBookingDataSchema from "./getBookingDataSchema";
import { addVideoCallDataToEvent } from "./handleNewBooking/addVideoCallDataToEvent";
import { checkBookingAndDurationLimits } from "./handleNewBooking/checkBookingAndDurationLimits";
import { checkIfBookerEmailIsBlocked } from "./handleNewBooking/checkIfBookerEmailIsBlocked";
import { createBooking } from "./handleNewBooking/createBooking";
import type { Booking } from "./handleNewBooking/createBooking";
import { ensureAvailableUsers } from "./handleNewBooking/ensureAvailableUsers";
import { getBookingData } from "./handleNewBooking/getBookingData";
import { getCustomInputsResponses } from "./handleNewBooking/getCustomInputsResponses";
import { getEventTypesFromDB } from "./handleNewBooking/getEventTypesFromDB";
import type { getEventTypeResponse } from "./handleNewBooking/getEventTypesFromDB";
import { getLocationValuesForDb } from "./handleNewBooking/getLocationValuesForDb";
import { getRequiresConfirmationFlags } from "./handleNewBooking/getRequiresConfirmationFlags";
import { getSeatedBooking } from "./handleNewBooking/getSeatedBooking";
import { getVideoCallDetails } from "./handleNewBooking/getVideoCallDetails";
import { handleAppsStatus } from "./handleNewBooking/handleAppsStatus";
import { loadAndValidateUsers } from "./handleNewBooking/loadAndValidateUsers";
import { createLoggerWithEventDetails } from "./handleNewBooking/logger";
import { getOriginalRescheduledBooking } from "./handleNewBooking/originalRescheduledBookingUtils";
import type { BookingType } from "./handleNewBooking/originalRescheduledBookingUtils";
import { scheduleNoShowTriggers } from "./handleNewBooking/scheduleNoShowTriggers";
import type { IEventTypePaymentCredentialType, Invitee, IsFixedAwareUser } from "./handleNewBooking/types";
import { validateBookingTimeIsNotOutOfBounds } from "./handleNewBooking/validateBookingTimeIsNotOutOfBounds";
import { validateEventLength } from "./handleNewBooking/validateEventLength";
import handleSeats from "./handleSeats/handleSeats";

const translator = short();
const log = logger.getSubLogger({ prefix: ["[api] book:user"] });

type IsFixedAwareUserWithCredentials = Omit<IsFixedAwareUser, "credentials"> & {
  credentials: CredentialForCalendarService[];
};

function assertNonEmptyArray<T>(arr: T[]): asserts arr is [T, ...T[]] {
  if (arr.length === 0) {
    throw new Error("Array should have at least one item, but it's empty");
  }
}

function getICalSequence(originalRescheduledBooking: BookingType | null) {
  // If new booking set the sequence to 0
  if (!originalRescheduledBooking) {
    return 0;
  }

  // If rescheduling and there is no sequence set, assume sequence should be 1
  if (!originalRescheduledBooking.iCalSequence) {
    return 1;
  }

  // If rescheduling then increment sequence by 1
  return originalRescheduledBooking.iCalSequence + 1;
}

const getEventType = async ({
  eventTypeId,
  eventTypeSlug,
}: {
  eventTypeId: number;
  eventTypeSlug?: string;
}) => {
  // handle dynamic user
  const eventType =
    !eventTypeId && !!eventTypeSlug ? getDefaultEvent(eventTypeSlug) : await getEventTypesFromDB(eventTypeId);

  const isOrgTeamEvent = !!eventType?.team && !!eventType?.team?.parentId;

  return {
    ...eventType,
    bookingFields: getBookingFieldsWithSystemFields({ ...eventType, isOrgTeamEvent }),
  };
};

type BookingDataSchemaGetter =
  | typeof getBookingDataSchema
  | typeof import("@calcom/features/bookings/lib/getBookingDataSchemaForApi").default;

type CreatedBooking = Booking & { appsStatus?: AppsStatus[]; paymentUid?: string; paymentId?: number };

const buildDryRunBooking = ({
  eventTypeId,
  organizerUser,
  eventName,
  startTime,
  endTime,
  contactOwnerFromReq,
  contactOwnerEmail,
  allHostUsers,
  isManagedEventType,
}: {
  eventTypeId: number;
  organizerUser: {
    id: number;
    name: string | null;
    username: string | null;
    email: string;
    timeZone: string;
  };
  eventName: string;
  startTime: string;
  endTime: string;
  contactOwnerFromReq: string | null;
  contactOwnerEmail: string | null;
  allHostUsers: { id: number }[];
  isManagedEventType: boolean;
}) => {
  const booking = {
    id: -101,
    uid: "DRY_RUN_UID",
    iCalUID: "DRY_RUN_ICAL_UID",
    status: BookingStatus.ACCEPTED,
    eventTypeId: eventTypeId,
    user: organizerUser,
    userId: organizerUser.id,
    title: eventName,
    startTime: new Date(startTime),
    endTime: new Date(endTime),
    createdAt: new Date(),
    updatedAt: new Date(),
    attendees: [],
    references: [],
    payment: [],
    oneTimePassword: null,
    smsReminderNumber: null,
    metadata: {},
    idempotencyKey: null,
    userPrimaryEmail: null,
    description: null,
    customInputs: null,
    responses: null,
    location: null,
    paid: false,
    destinationCalendar: null,
    cancellationReason: null,
    rejectionReason: null,
    dynamicEventSlugRef: null,
    dynamicGroupSlugRef: null,
    rescheduledFrom: null,
    fromReschedule: null,
    recurringEventId: null,
    seatsReferences: [],
    workflowReminders: [],
    scheduledJobs: [],
    rescheduledTo: null,
    rescheduledBy: null,
    destinationCalendarId: null,
    reassignReason: null,
    reassignById: null,
    rescheduled: false,
    confirmed: false,
    isRecurringEvent: false,
    isRecorded: false,
    iCalSequence: 0,
    rating: null,
    ratingFeedback: null,
    noShowHost: null,
    cancelledBy: null,
    creationSource: CreationSource.WEBAPP,
  } as CreatedBooking;

  /**
   * Troubleshooting data
   */
  const troubleshooterData = {
    organizerUserId: organizerUser.id,
    eventTypeId,
    askedContactOwnerEmail: contactOwnerFromReq,
    usedContactOwnerEmail: contactOwnerEmail,
    allHostUsers: allHostUsers.map((user) => user.id),
    isManagedEventType: isManagedEventType,
  };

  return {
    booking,
    troubleshooterData,
  };
};

const buildDryRunEventManager = () => {
  return {
    create: async () => ({ results: [], referencesToCreate: [] }),
    reschedule: async () => ({ results: [], referencesToCreate: [] }),
  };
};

function buildTroubleshooterData({
  eventType,
}: {
  eventType: {
    id: number;
    slug: string;
  };
}) {
  const troubleshooterData: {
    organizerUser: {
      id: number;
    } | null;
    eventType: {
      id: number;
      slug: string;
    };
    allHostUsers: number[];
    luckyUsers: number[];
    luckyUserPool: number[];
    fixedUsers: number[];
    luckyUsersFromFirstBooking: number[];
    usedContactOwnerEmail: string | null;
    askedContactOwnerEmail: string | null;
    isManagedEventType: boolean;
  } = {
    organizerUser: null,
    eventType: {
      id: eventType.id,
      slug: eventType.slug,
    },
    luckyUsers: [],
    luckyUserPool: [],
    fixedUsers: [],
    luckyUsersFromFirstBooking: [],
    usedContactOwnerEmail: null,
    allHostUsers: [],
    askedContactOwnerEmail: null,
    isManagedEventType: false,
  };
  return troubleshooterData;
}

export type PlatformParams = {
  platformClientId?: string;
  platformCancelUrl?: string;
  platformBookingUrl?: string;
  platformRescheduleUrl?: string;
  platformBookingLocation?: string;
};

export type BookingHandlerInput = {
  bookingData: Record<string, any>;
  userId?: number;
  // These used to come from headers but now we're passing them as params
  hostname?: string;
  forcedSlug?: string;
} & PlatformParams;

async function handler(
  input: BookingHandlerInput,
  bookingDataSchemaGetter: BookingDataSchemaGetter = getBookingDataSchema
) {
  const {
    bookingData: rawBookingData,
    userId,
    platformClientId,
    platformCancelUrl,
    platformBookingUrl,
    platformRescheduleUrl,
    platformBookingLocation,
    hostname,
    forcedSlug,
  } = input;

  const isPlatformBooking = !!platformClientId;

  const eventType = await monitorCallbackAsync(getEventType, {
    eventTypeId: rawBookingData.eventTypeId,
    eventTypeSlug: rawBookingData.eventTypeSlug,
  });

  const bookingDataSchema = bookingDataSchemaGetter({
    view: rawBookingData.rescheduleUid ? "reschedule" : "booking",
    bookingFields: eventType.bookingFields,
  });

  const bookingData = await getBookingData({
    reqBody: rawBookingData,
    eventType,
    schema: bookingDataSchema,
  });

  const {
    recurringCount,
    noEmail,
    eventTypeId,
    eventTypeSlug,
    hasHashedBookingLink,
    language,
    appsStatus: reqAppsStatus,
    name: bookerName,
    attendeePhoneNumber: bookerPhoneNumber,
    email: bookerEmail,
    guests: reqGuests,
    location,
    notes: additionalNotes,
    smsReminderNumber,
    rescheduleReason,
    luckyUsers,
    routedTeamMemberIds,
    reroutingFormResponses,
    routingFormResponseId,
    _isDryRun: isDryRun = false,
    _shouldServeCache,
    ...reqBody
  } = bookingData;

  let troubleshooterData = buildTroubleshooterData({
    eventType,
  });

  const loggerWithEventDetails = createLoggerWithEventDetails(eventTypeId, reqBody.user, eventTypeSlug);

  await checkIfBookerEmailIsBlocked({ loggedInUserId: userId, bookerEmail });

  if (isEventTypeLoggingEnabled({ eventTypeId, usernameOrTeamName: reqBody.user })) {
    logger.settings.minLevel = 0;
  }

  const fullName = getFullName(bookerName);
  // Why are we only using "en" locale
  const tGuests = await getTranslation("en", "common");

  const dynamicUserList = Array.isArray(reqBody.user) ? reqBody.user : getUsernameList(reqBody.user);
  if (!eventType) throw new HttpError({ statusCode: 404, message: "event_type_not_found" });
  const shouldServeCache = await getShouldServeCache(_shouldServeCache, eventType.team?.id);

  const isTeamEventType =
    !!eventType.schedulingType && ["COLLECTIVE", "ROUND_ROBIN"].includes(eventType.schedulingType);

  const paymentAppData = getPaymentAppData({
    ...eventType,
    metadata: eventTypeMetaDataSchemaWithTypedApps.parse(eventType.metadata),
  });
  loggerWithEventDetails.info(
    `Booking eventType ${eventTypeId} started`,
    safeStringify({
      reqBody: {
        user: reqBody.user,
        eventTypeId,
        eventTypeSlug,
        startTime: reqBody.start,
        endTime: reqBody.end,
        rescheduleUid: reqBody.rescheduleUid,
        location: location,
        timeZone: reqBody.timeZone,
      },
      isTeamEventType,
      eventType: getPiiFreeEventType(eventType),
      dynamicUserList,
      paymentAppData: {
        enabled: paymentAppData.enabled,
        price: paymentAppData.price,
        paymentOption: paymentAppData.paymentOption,
        currency: paymentAppData.currency,
        appId: paymentAppData.appId,
      },
    })
  );

  const user = eventType.users.find((user) => user.id === eventType.userId);
  const userSchedule = user?.schedules.find((schedule) => schedule.id === user?.defaultScheduleId);
  const eventTimeZone = eventType.schedule?.timeZone ?? userSchedule?.timeZone;

  await validateBookingTimeIsNotOutOfBounds<typeof eventType>(
    reqBody.start,
    reqBody.timeZone,
    eventType,
    eventTimeZone,
    loggerWithEventDetails
  );

  validateEventLength({
    reqBodyStart: reqBody.start,
    reqBodyEnd: reqBody.end,
    eventTypeMultipleDuration: eventType.metadata?.multipleDuration,
    eventTypeLength: eventType.length,
    logger: loggerWithEventDetails,
  });

  const contactOwnerFromReq = reqBody.teamMemberEmail ?? null;

  const skipContactOwner = shouldIgnoreContactOwner({
    skipContactOwner: reqBody.skipContactOwner ?? null,
    rescheduleUid: reqBody.rescheduleUid ?? null,
    routedTeamMemberIds: routedTeamMemberIds ?? null,
  });

  const contactOwnerEmail = skipContactOwner ? null : contactOwnerFromReq;

  let routingFormResponse = null;

  if (routedTeamMemberIds) {
    routingFormResponse = await prisma.app_RoutingForms_FormResponse.findUnique({
      where: {
        id: routingFormResponseId,
      },
      select: {
        response: true,
        form: {
          select: {
            routes: true,
            fields: true,
          },
        },
        chosenRouteId: true,
      },
    });
  }

  const { qualifiedRRUsers, additionalFallbackRRUsers, fixedUsers } = await monitorCallbackAsync(
    loadAndValidateUsers,
    {
      hostname,
      forcedSlug,
      isPlatform: isPlatformBooking,
      eventType,
      eventTypeId,
      dynamicUserList,
      logger: loggerWithEventDetails,
      routedTeamMemberIds: routedTeamMemberIds ?? null,
      contactOwnerEmail,
      rescheduleUid: reqBody.rescheduleUid || null,
      routingFormResponse,
    }
  );

  // We filter out users but ensure allHostUsers remain same.
  let users = [...qualifiedRRUsers, ...additionalFallbackRRUsers, ...fixedUsers];

  const firstUser = users[0];

  let { locationBodyString, organizerOrFirstDynamicGroupMemberDefaultLocationUrl } = getLocationValuesForDb({
    dynamicUserList,
    users,
    location,
  });

  await monitorCallbackAsync(checkBookingAndDurationLimits, {
    eventType,
    reqBodyStart: reqBody.start,
    reqBodyRescheduleUid: reqBody.rescheduleUid,
  });

  const bookingSeat = reqBody.rescheduleUid ? await getSeatedBooking(reqBody.rescheduleUid) : null;
  const rescheduleUid = bookingSeat ? bookingSeat.booking.uid : reqBody.rescheduleUid;

  let originalRescheduledBooking = rescheduleUid
    ? await getOriginalRescheduledBooking(rescheduleUid, !!eventType.seatsPerTimeSlot)
    : null;

  let luckyUserResponse;
  let isFirstSeat = true;

  if (eventType.seatsPerTimeSlot) {
    const booking = await prisma.booking.findFirst({
      where: {
        eventTypeId: eventType.id,
        startTime: new Date(dayjs(reqBody.start).utc().format()),
        status: BookingStatus.ACCEPTED,
      },
    });

    if (booking) isFirstSeat = false;
  }

  //checks what users are available
  if (isFirstSeat) {
    const eventTypeWithUsers: Omit<getEventTypeResponse, "users"> & {
      users: IsFixedAwareUserWithCredentials[];
    } = {
      ...eventType,
      users: users as IsFixedAwareUserWithCredentials[],
      ...(eventType.recurringEvent && {
        recurringEvent: {
          ...eventType.recurringEvent,
          count: recurringCount || eventType.recurringEvent.count,
        },
      }),
    };
    if (input.bookingData.allRecurringDates && input.bookingData.isFirstRecurringSlot) {
      const isTeamEvent =
        eventType.schedulingType === SchedulingType.COLLECTIVE ||
        eventType.schedulingType === SchedulingType.ROUND_ROBIN;

      const fixedUsers = isTeamEvent
        ? eventTypeWithUsers.users.filter((user: IsFixedAwareUserWithCredentials) => user.isFixed)
        : [];

      for (
        let i = 0;
        i < input.bookingData.allRecurringDates.length &&
        i < input.bookingData.numSlotsToCheckForAvailability;
        i++
      ) {
        const start = input.bookingData.allRecurringDates[i].start;
        const end = input.bookingData.allRecurringDates[i].end;
        if (isTeamEvent) {
          // each fixed user must be available
          for (const key in fixedUsers) {
            await ensureAvailableUsers(
              { ...eventTypeWithUsers, users: [fixedUsers[key]] },
              {
                dateFrom: dayjs(start).tz(reqBody.timeZone).format(),
                dateTo: dayjs(end).tz(reqBody.timeZone).format(),
                timeZone: reqBody.timeZone,
                originalRescheduledBooking,
              },
              loggerWithEventDetails,
              shouldServeCache
            );
          }
        } else {
          eventTypeWithUsers.users[0].credentials;
          await ensureAvailableUsers(
            eventTypeWithUsers,
            {
              dateFrom: dayjs(start).tz(reqBody.timeZone).format(),
              dateTo: dayjs(end).tz(reqBody.timeZone).format(),
              timeZone: reqBody.timeZone,
              originalRescheduledBooking,
            },
            loggerWithEventDetails,
            shouldServeCache
          );
        }
      }
    }

    if (!input.bookingData.allRecurringDates || input.bookingData.isFirstRecurringSlot) {
      let availableUsers: IsFixedAwareUser[] = [];
      try {
        availableUsers = await ensureAvailableUsers(
          { ...eventTypeWithUsers, users: [...qualifiedRRUsers, ...fixedUsers] as IsFixedAwareUser[] },
          {
            dateFrom: dayjs(reqBody.start).tz(reqBody.timeZone).format(),
            dateTo: dayjs(reqBody.end).tz(reqBody.timeZone).format(),
            timeZone: reqBody.timeZone,
            originalRescheduledBooking,
          },
          loggerWithEventDetails,
          shouldServeCache
        );
      } catch {
        if (additionalFallbackRRUsers.length) {
          loggerWithEventDetails.debug(
            "Qualified users not available, check for fallback users",
            safeStringify({
              qualifiedRRUsers: qualifiedRRUsers.map((user) => user.id),
              additionalFallbackRRUsers: additionalFallbackRRUsers.map((user) => user.id),
            })
          );
          // can happen when contact owner not available for 2 weeks or fairness would block at least 2 weeks
          // use fallback instead
          availableUsers = await ensureAvailableUsers(
            {
              ...eventTypeWithUsers,
              users: [...additionalFallbackRRUsers, ...fixedUsers] as IsFixedAwareUser[],
            },
            {
              dateFrom: dayjs(reqBody.start).tz(reqBody.timeZone).format(),
              dateTo: dayjs(reqBody.end).tz(reqBody.timeZone).format(),
              timeZone: reqBody.timeZone,
              originalRescheduledBooking,
            },
            loggerWithEventDetails,
            shouldServeCache
          );
        } else {
          loggerWithEventDetails.debug(
            "Qualified users not available, no fallback users",
            safeStringify({
              qualifiedRRUsers: qualifiedRRUsers.map((user) => user.id),
            })
          );
          throw new Error(ErrorCode.NoAvailableUsersFound);
        }
      }

      const luckyUserPool: IsFixedAwareUser[] = [];
      const fixedUserPool: IsFixedAwareUser[] = [];

      availableUsers.forEach((user) => {
        user.isFixed ? fixedUserPool.push(user) : luckyUserPool.push(user);
      });

      const notAvailableLuckyUsers: typeof users = [];

      loggerWithEventDetails.debug(
        "Computed available users",
        safeStringify({
          availableUsers: availableUsers.map((user) => user.id),
          luckyUserPool: luckyUserPool.map((user) => user.id),
        })
      );

      const luckyUsers: typeof users = [];

      // loop through all non-fixed hosts and get the lucky users
      // This logic doesn't run when contactOwner is used because in that case, luckUsers.length === 1
      while (luckyUserPool.length > 0 && luckyUsers.length < 1 /* TODO: Add variable */) {
        const freeUsers = luckyUserPool.filter(
          (user) => !luckyUsers.concat(notAvailableLuckyUsers).find((existing) => existing.id === user.id)
        );
        // no more freeUsers after subtracting notAvailableLuckyUsers from luckyUsers :(
        if (freeUsers.length === 0) break;
        assertNonEmptyArray(freeUsers); // make sure TypeScript knows it too with an assertion; the error will never be thrown.
        // freeUsers is ensured

        const userIdsSet = new Set(users.map((user) => user.id));
        const firstUserOrgId = await getOrgIdFromMemberOrTeamId({
          memberId: eventTypeWithUsers.users[0].id ?? null,
          teamId: eventType.teamId,
        });
        const newLuckyUser = await getLuckyUser({
          // find a lucky user that is not already in the luckyUsers array
          availableUsers: freeUsers,
          allRRHosts: (
            await enrichHostsWithDelegationCredentials({
              orgId: firstUserOrgId ?? null,
              hosts: eventTypeWithUsers.hosts,
            })
          ).filter((host) => !host.isFixed && userIdsSet.has(host.user.id)),
          eventType,
          routingFormResponse,
        });
        if (!newLuckyUser) {
          break; // prevent infinite loop
        }
        if (
          input.bookingData.isFirstRecurringSlot &&
          eventType.schedulingType === SchedulingType.ROUND_ROBIN
        ) {
          // for recurring round robin events check if lucky user is available for next slots
          try {
            for (
              let i = 0;
              i < input.bookingData.allRecurringDates.length &&
              i < input.bookingData.numSlotsToCheckForAvailability;
              i++
            ) {
              const start = input.bookingData.allRecurringDates[i].start;
              const end = input.bookingData.allRecurringDates[i].end;

              await ensureAvailableUsers(
                { ...eventTypeWithUsers, users: [newLuckyUser] },
                {
                  dateFrom: dayjs(start).tz(reqBody.timeZone).format(),
                  dateTo: dayjs(end).tz(reqBody.timeZone).format(),
                  timeZone: reqBody.timeZone,
                  originalRescheduledBooking,
                },
                loggerWithEventDetails,
                shouldServeCache
              );
            }
            // if no error, then lucky user is available for the next slots
            luckyUsers.push(newLuckyUser);
          } catch {
            notAvailableLuckyUsers.push(newLuckyUser);
            loggerWithEventDetails.info(
              `Round robin host ${newLuckyUser.name} not available for first two slots. Trying to find another host.`
            );
          }
        } else {
          luckyUsers.push(newLuckyUser);
        }
      }
      // ALL fixed users must be available
      if (fixedUserPool.length !== users.filter((user) => user.isFixed).length) {
        throw new Error(ErrorCode.HostsUnavailableForBooking);
      }
      // Pushing fixed user before the luckyUser guarantees the (first) fixed user as the organizer.
      users = [...fixedUserPool, ...luckyUsers];
      luckyUserResponse = { luckyUsers: luckyUsers.map((u) => u.id) };
      troubleshooterData = {
        ...troubleshooterData,
        luckyUsers: luckyUsers.map((u) => u.id),
        fixedUsers: fixedUserPool.map((u) => u.id),
        luckyUserPool: luckyUserPool.map((u) => u.id),
      };
    } else if (
      input.bookingData.allRecurringDates &&
      eventType.schedulingType === SchedulingType.ROUND_ROBIN
    ) {
      // all recurring slots except the first one
      const luckyUsersFromFirstBooking = luckyUsers
        ? eventTypeWithUsers.users.filter((user) => luckyUsers.find((luckyUserId) => luckyUserId === user.id))
        : [];
      const fixedHosts = eventTypeWithUsers.users.filter((user: IsFixedAwareUser) => user.isFixed);
      users = [...fixedHosts, ...luckyUsersFromFirstBooking];
      troubleshooterData = {
        ...troubleshooterData,
        luckyUsersFromFirstBooking: luckyUsersFromFirstBooking.map((u) => u.id),
        fixedUsers: fixedHosts.map((u) => u.id),
      };
    }
  }

  if (users.length === 0 && eventType.schedulingType === SchedulingType.ROUND_ROBIN) {
    loggerWithEventDetails.error(`No available users found for round robin event.`);
    throw new Error(ErrorCode.NoAvailableUsersFound);
  }

  // If the team member is requested then they should be the organizer
  const organizerUser = reqBody.teamMemberEmail
    ? users.find((user) => user.email === reqBody.teamMemberEmail) ?? users[0]
    : users[0];

  const tOrganizer = await getTranslation(organizerUser?.locale ?? "en", "common");
  const allCredentials = await getAllCredentials(organizerUser, eventType);

  const { userReschedulingIsOwner, isConfirmedByDefault } = await getRequiresConfirmationFlags({
    eventType,
    bookingStartTime: reqBody.start,
    userId,
    originalRescheduledBookingOrganizerId: originalRescheduledBooking?.user?.id,
    paymentAppData,
    bookerEmail,
  });

  // If the Organizer himself is rescheduling, the booker should be sent the communication in his timezone and locale.
  const attendeeInfoOnReschedule =
    userReschedulingIsOwner && originalRescheduledBooking
      ? originalRescheduledBooking.attendees.find((attendee) => attendee.email === bookerEmail)
      : null;

  const attendeeLanguage = attendeeInfoOnReschedule ? attendeeInfoOnReschedule.locale : language;
  const attendeeTimezone = attendeeInfoOnReschedule ? attendeeInfoOnReschedule.timeZone : reqBody.timeZone;

  const tAttendees = await getTranslation(attendeeLanguage ?? "en", "common");

  const isManagedEventType = !!eventType.parentId;

  // If location passed is empty , use default location of event
  // If location of event is not set , use host default
  if (locationBodyString.trim().length == 0) {
    if (eventType.locations.length > 0) {
      locationBodyString = eventType.locations[0].type;
    } else {
      locationBodyString = OrganizerDefaultConferencingAppType;
    }
  }

  const organizationDefaultLocation = getFirstDelegationConferencingCredentialAppLocation({
    credentials: firstUser.credentials,
  });

  // use host default
  if (locationBodyString == OrganizerDefaultConferencingAppType) {
    const metadataParseResult = userMetadataSchema.safeParse(organizerUser.metadata);
    const organizerMetadata = metadataParseResult.success ? metadataParseResult.data : undefined;
    if (organizerMetadata?.defaultConferencingApp?.appSlug) {
      const app = getAppFromSlug(organizerMetadata?.defaultConferencingApp?.appSlug);
      locationBodyString = app?.appData?.location?.type || locationBodyString;
      if (isManagedEventType || isTeamEventType) {
        organizerOrFirstDynamicGroupMemberDefaultLocationUrl =
          organizerMetadata?.defaultConferencingApp?.appLink;
      }
    } else if (organizationDefaultLocation) {
      locationBodyString = organizationDefaultLocation;
    } else {
      locationBodyString = "integrations:daily";
    }
  }

  const invitee: Invitee = [
    {
      email: bookerEmail,
      name: fullName,
      phoneNumber: bookerPhoneNumber,
      firstName: (typeof bookerName === "object" && bookerName.firstName) || "",
      lastName: (typeof bookerName === "object" && bookerName.lastName) || "",
      timeZone: attendeeTimezone,
      language: { translate: tAttendees, locale: attendeeLanguage ?? "en" },
    },
  ];

  const blacklistedGuestEmails = process.env.BLACKLISTED_GUEST_EMAILS
    ? process.env.BLACKLISTED_GUEST_EMAILS.split(",")
    : [];

  const guestsRemoved: string[] = [];
  const guests = (reqGuests || []).reduce((guestArray, guest) => {
    const baseGuestEmail = extractBaseEmail(guest).toLowerCase();
    if (blacklistedGuestEmails.some((e) => e.toLowerCase() === baseGuestEmail)) {
      guestsRemoved.push(guest);
      return guestArray;
    }
    // If it's a team event, remove the team member from guests
    if (isTeamEventType && users.some((user) => user.email === guest)) {
      return guestArray;
    }
    guestArray.push({
      email: guest,
      name: "",
      firstName: "",
      lastName: "",
      timeZone: attendeeTimezone,
      language: { translate: tGuests, locale: "en" },
    });
    return guestArray;
  }, [] as Invitee);

  if (guestsRemoved.length > 0) {
    log.info("Removed guests from the booking", guestsRemoved);
  }

  const seed = `${organizerUser.username}:${dayjs(reqBody.start).utc().format()}:${new Date().getTime()}`;
  const uid = translator.fromUUID(uuidv5(seed, uuidv5.URL));

  // For static link based video apps, it would have the static URL value instead of it's type(e.g. integrations:campfire_video)
  // This ensures that createMeeting isn't called for static video apps as bookingLocation becomes just a regular value for them.
  const { bookingLocation, conferenceCredentialId } = organizerOrFirstDynamicGroupMemberDefaultLocationUrl
    ? {
        bookingLocation: organizerOrFirstDynamicGroupMemberDefaultLocationUrl,
        conferenceCredentialId: undefined,
      }
    : getLocationValueForDB(locationBodyString, eventType.locations);

  log.info("locationBodyString", locationBodyString);
  log.info("event type locations", eventType.locations);

  const customInputs = getCustomInputsResponses(reqBody, eventType.customInputs);
  const teamDestinationCalendars: DestinationCalendar[] = [];

  // Organizer or user owner of this event type it's not listed as a team member.
  const teamMemberPromises = users
    .filter((user) => user.email !== organizerUser.email)
    .map(async (user) => {
      // TODO: Add back once EventManager tests are ready https://github.com/calcom/cal.com/pull/14610#discussion_r1567817120
      // push to teamDestinationCalendars if it's a team event but collective only
      if (isTeamEventType && eventType.schedulingType === "COLLECTIVE" && user.destinationCalendar) {
        teamDestinationCalendars.push({
          ...user.destinationCalendar,
          externalId: processExternalId(user.destinationCalendar),
        });
      }

      return {
        id: user.id,
        email: user.email ?? "",
        name: user.name ?? "",
        firstName: "",
        lastName: "",
        timeZone: user.timeZone,
        language: {
          translate: await getTranslation(user.locale ?? "en", "common"),
          locale: user.locale ?? "en",
        },
      };
    });
  const teamMembers = await Promise.all(teamMemberPromises);

  const attendeesList = [...invitee, ...guests];

  const responses = reqBody.responses || null;
  const evtName = !eventType?.isDynamic ? eventType.eventName : responses?.title;
  const eventNameObject = {
    //TODO: Can we have an unnamed attendee? If not, I would really like to throw an error here.
    attendeeName: fullName || "Nameless",
    eventType: eventType.title,
    eventName: evtName,
    // we send on behalf of team if >1 round robin attendee | collective
    teamName: eventType.schedulingType === "COLLECTIVE" || users.length > 1 ? eventType.team?.name : null,
    // TODO: Can we have an unnamed organizer? If not, I would really like to throw an error here.
    host: organizerUser.name || "Nameless",
    location: bookingLocation,
    eventDuration: eventType.length,
    bookingFields: { ...responses },
    t: tOrganizer,
  };

  const iCalUID = getICalUID({
    event: { iCalUID: originalRescheduledBooking?.iCalUID, uid: originalRescheduledBooking?.uid },
    uid,
  });
  // For bookings made before introducing iCalSequence, assume that the sequence should start at 1. For new bookings start at 0.
  const iCalSequence = getICalSequence(originalRescheduledBooking);
  const organizerOrganizationProfile = await prisma.profile.findFirst({
    where: {
      userId: organizerUser.id,
      username: dynamicUserList[0],
    },
  });

  const organizerOrganizationId = organizerOrganizationProfile?.organizationId;
  const bookerUrl = eventType.team
    ? await getBookerBaseUrl(eventType.team.parentId)
    : await getBookerBaseUrl(organizerOrganizationId ?? null);

  const destinationCalendar = eventType.destinationCalendar
    ? [eventType.destinationCalendar]
    : organizerUser.destinationCalendar
    ? [organizerUser.destinationCalendar]
    : null;

  let organizerEmail = organizerUser.email || "Email-less";
  if (eventType.useEventTypeDestinationCalendarEmail && destinationCalendar?.[0]?.primaryEmail) {
    organizerEmail = destinationCalendar[0].primaryEmail;
  } else if (eventType.secondaryEmailId && eventType.secondaryEmail?.email) {
    organizerEmail = eventType.secondaryEmail.email;
  }

  //update cal event responses with latest location value , later used by webhook
  if (reqBody.calEventResponses)
    reqBody.calEventResponses["location"].value = {
      value: platformBookingLocation ?? bookingLocation,
      optionValue: "",
    };

  const eventName = getEventName(eventNameObject);

  let evt: CalendarEvent = new CalendarEventBuilder()
    .withBasicDetails({
      bookerUrl,
      title: eventName,
      startTime: dayjs(reqBody.start).utc().format(),
      endTime: dayjs(reqBody.end).utc().format(),
      additionalNotes,
    })
    .withEventType({
      slug: eventType.slug,
      description: eventType.description,
      id: eventType.id,
      hideCalendarNotes: eventType.hideCalendarNotes,
      hideCalendarEventDetails: eventType.hideCalendarEventDetails,
      schedulingType: eventType.schedulingType,
      seatsPerTimeSlot: eventType.seatsPerTimeSlot,
      // if seats are not enabled we should default true
      seatsShowAttendees: eventType.seatsPerTimeSlot ? eventType.seatsShowAttendees : true,
      seatsShowAvailabilityCount: eventType.seatsPerTimeSlot ? eventType.seatsShowAvailabilityCount : true,
    })
    .withOrganizer({
      id: organizerUser.id,
      name: organizerUser.name || "Nameless",
      email: organizerEmail,
      username: organizerUser.username || undefined,
      timeZone: organizerUser.timeZone,
      language: { translate: tOrganizer, locale: organizerUser.locale ?? "en" },
      timeFormat: getTimeFormatStringFromUserTimeFormat(organizerUser.timeFormat),
    })
    .withAttendees(attendeesList)
    .withMetadataAndResponses({
      additionalNotes,
      customInputs,
      responses: reqBody.calEventResponses || null,
      userFieldsResponses: reqBody.calEventUserFieldsResponses || null,
    })
    .withLocation({
      location: platformBookingLocation ?? bookingLocation, // Will be processed by the EventManager later.
      conferenceCredentialId,
    })
    .withDestinationCalendar(destinationCalendar)
    .withIdentifiers({ iCalUID, iCalSequence })
    .withConfirmation({
      requiresConfirmation: !isConfirmedByDefault,
      isConfirmedByDefault,
    })
    .withPlatformVariables({
      platformClientId,
      platformRescheduleUrl,
      platformCancelUrl,
      platformBookingUrl,
    })
    .build();

<<<<<<< HEAD
  if (input.bookingData.thirdPartyRecurringEventId) {
    evt.existingRecurringEvent = {
      recurringEventId: input.bookingData.thirdPartyRecurringEventId,
    };
=======
  if (req.body.thirdPartyRecurringEventId) {
    evt = CalendarEventBuilder.fromEvent(evt)
      .withRecurringEventId(req.body.thirdPartyRecurringEventId)
      .build();
>>>>>>> 5d9c7bfd
  }

  if (isTeamEventType && eventType.schedulingType === "COLLECTIVE") {
    evt = CalendarEventBuilder.fromEvent(evt)
      .withDestinationCalendar([...(evt.destinationCalendar ?? []), ...teamDestinationCalendars])
      .build();
  }

  // data needed for triggering webhooks
  const eventTypeInfo: EventTypeInfo = {
    eventTitle: eventType.title,
    eventDescription: eventType.description,
    price: paymentAppData.price,
    currency: eventType.currency,
    length: dayjs(reqBody.end).diff(dayjs(reqBody.start), "minutes"),
  };

  const teamId = await getTeamIdFromEventType({ eventType });

  const triggerForUser = !teamId || (teamId && eventType.parentId);

  const organizerUserId = triggerForUser ? organizerUser.id : null;

  const orgId = await getOrgIdFromMemberOrTeamId({ memberId: organizerUserId, teamId });

  const subscriberOptions: GetSubscriberOptions = {
    userId: organizerUserId,
    eventTypeId,
    triggerEvent: WebhookTriggerEvents.BOOKING_CREATED,
    teamId,
    orgId,
    oAuthClientId: platformClientId,
  };

  const eventTrigger: WebhookTriggerEvents = rescheduleUid
    ? WebhookTriggerEvents.BOOKING_RESCHEDULED
    : WebhookTriggerEvents.BOOKING_CREATED;

  subscriberOptions.triggerEvent = eventTrigger;

  const subscriberOptionsMeetingEnded = {
    userId: triggerForUser ? organizerUser.id : null,
    eventTypeId,
    triggerEvent: WebhookTriggerEvents.MEETING_ENDED,
    teamId,
    orgId,
    oAuthClientId: platformClientId,
  };

  const subscriberOptionsMeetingStarted = {
    userId: triggerForUser ? organizerUser.id : null,
    eventTypeId,
    triggerEvent: WebhookTriggerEvents.MEETING_STARTED,
    teamId,
    orgId,
    oAuthClientId: platformClientId,
  };

  const workflows = await getAllWorkflowsFromEventType(
    {
      ...eventType,
      metadata: eventTypeMetaDataSchemaWithTypedApps.parse(eventType.metadata),
    },
    organizerUser.id
  );

  if (isTeamEventType) {
    evt = CalendarEventBuilder.fromEvent(evt)
      .withTeam({
        members: teamMembers,
        name: eventType.team?.name || "Nameless",
        id: eventType.team?.id ?? 0,
      })
      .build();
  }

  // For seats, if the booking already exists then we want to add the new attendee to the existing booking
  if (eventType.seatsPerTimeSlot) {
    const newBooking = await handleSeats({
      rescheduleUid,
      reqBookingUid: reqBody.bookingUid,
      eventType,
      evt: { ...evt, bookerUrl },
      invitee,
      allCredentials,
      organizerUser,
      originalRescheduledBooking,
      bookerEmail,
      bookerPhoneNumber,
      tAttendees,
      bookingSeat,
      reqUserId: input.userId,
      rescheduleReason,
      reqBodyUser: reqBody.user,
      noEmail,
      isConfirmedByDefault,
      additionalNotes,
      reqAppsStatus,
      attendeeLanguage,
      paymentAppData,
      fullName,
      smsReminderNumber,
      eventTypeInfo,
      uid,
      eventTypeId,
      reqBodyMetadata: reqBody.metadata,
      subscriberOptions,
      eventTrigger,
      responses,
      workflows,
      rescheduledBy: reqBody.rescheduledBy,
      isDryRun,
    });

    if (newBooking) {
      const bookingResponse = {
        ...newBooking,
        user: {
          ...newBooking.user,
          email: null,
        },
        paymentRequired: false,
        isDryRun: isDryRun,
        ...(isDryRun ? { troubleshooterData } : {}),
      };
      return {
        ...bookingResponse,
        ...luckyUserResponse,
      };
    } else {
      // Rescheduling logic for the original seated event was handled in handleSeats
      // We want to use new booking logic for the new time slot
      originalRescheduledBooking = null;
      evt = CalendarEventBuilder.fromEvent(evt)
        .withIdentifiers({
          iCalUID: getICalUID({
            attendeeId: bookingSeat?.attendeeId,
          }),
        })
        .build();
    }
  }

  if (reqBody.recurringEventId && eventType.recurringEvent) {
    // Overriding the recurring event configuration count to be the actual number of events booked for
    // the recurring event (equal or less than recurring event configuration count)
    eventType.recurringEvent = Object.assign({}, eventType.recurringEvent, { count: recurringCount });
    evt.recurringEvent = eventType.recurringEvent;
  }

  const changedOrganizer =
    !!originalRescheduledBooking &&
    eventType.schedulingType === SchedulingType.ROUND_ROBIN &&
    originalRescheduledBooking.userId !== evt.organizer.id;

  let results: EventResult<AdditionalInformation & { url?: string; iCalUID?: string }>[] = [];
  let referencesToCreate: PartialReference[] = [];

  let booking: CreatedBooking | null = null;

  loggerWithEventDetails.debug(
    "Going to create booking in DB now",
    safeStringify({
      organizerUser: organizerUser.id,
      attendeesList: attendeesList.map((guest) => ({ timeZone: guest.timeZone })),
      requiresConfirmation: evt.requiresConfirmation,
      isConfirmedByDefault,
      userReschedulingIsOwner,
    })
  );

  try {
    if (!isDryRun) {
      booking = await monitorCallbackAsync(createBooking, {
        uid,
        rescheduledBy: reqBody.rescheduledBy,
        routingFormResponseId: routingFormResponseId,
        reroutingFormResponses: reroutingFormResponses ?? null,
        reqBody: {
          user: reqBody.user,
          metadata: reqBody.metadata,
          recurringEventId: reqBody.recurringEventId,
        },
        eventType: {
          eventTypeData: eventType,
          id: eventTypeId,
          slug: eventTypeSlug,
          organizerUser,
          isConfirmedByDefault,
          paymentAppData,
        },
        input: {
          bookerEmail,
          rescheduleReason,
          changedOrganizer,
          smsReminderNumber,
          responses,
        },
        evt,
        originalRescheduledBooking,
        creationSource: input.bookingData.creationSource,
        tracking: reqBody.tracking,
      });

      if (booking?.userId) {
        const usersRepository = new UsersRepository();
        await usersRepository.updateLastActiveAt(booking.userId);
      }

      // If it's a round robin event, record the reason for the host assignment
      if (eventType.schedulingType === SchedulingType.ROUND_ROBIN) {
        if (reqBody.crmOwnerRecordType && reqBody.crmAppSlug && contactOwnerEmail && routingFormResponseId) {
          await monitorCallbackAsync(AssignmentReasonRecorder.CRMOwnership, {
            bookingId: booking.id,
            crmAppSlug: reqBody.crmAppSlug,
            teamMemberEmail: contactOwnerEmail,
            recordType: reqBody.crmOwnerRecordType,
            routingFormResponseId,
          });
        } else if (routingFormResponseId && teamId) {
          await monitorCallbackAsync(AssignmentReasonRecorder.routingFormRoute, {
            bookingId: booking.id,
            routingFormResponseId,
            organizerId: organizerUser.id,
            teamId,
          });
        }
      }

      evt = CalendarEventBuilder.fromEvent(evt)
        .withUid(booking.uid ?? null)
        .build();

      evt = CalendarEventBuilder.fromEvent(evt)
        .withOneTimePassword(booking.oneTimePassword ?? null)
        .build();

      if (booking && booking.id && eventType.seatsPerTimeSlot) {
        const currentAttendee = booking.attendees.find(
          (attendee) =>
            attendee.email === input.bookingData.responses.email ||
            (input.bookingData.responses.attendeePhoneNumber &&
              attendee.phoneNumber === input.bookingData.responses.attendeePhoneNumber)
        );

        // Save description to bookingSeat
        const uniqueAttendeeId = uuid();
        await prisma.bookingSeat.create({
          data: {
            referenceUid: uniqueAttendeeId,
            data: {
              description: additionalNotes,
              responses,
            },
            metadata: reqBody.metadata,
            booking: {
              connect: {
                id: booking.id,
              },
            },
            attendee: {
              connect: {
                id: currentAttendee?.id,
              },
            },
          },
        });
        evt.attendeeSeatId = uniqueAttendeeId;
      }
    } else {
      const { booking: dryRunBooking, troubleshooterData: _troubleshooterData } = buildDryRunBooking({
        eventTypeId,
        organizerUser,
        eventName,
        startTime: reqBody.start,
        endTime: reqBody.end,
        contactOwnerFromReq,
        contactOwnerEmail,
        allHostUsers: users,
        isManagedEventType,
      });
      booking = dryRunBooking;
      troubleshooterData = {
        ...troubleshooterData,
        ..._troubleshooterData,
      };
    }
  } catch (_err) {
    const err = getErrorFromUnknown(_err);
    loggerWithEventDetails.error(
      `Booking ${eventTypeId} failed`,
      "Error when saving booking to db",
      err.message
    );
    if (err.code === "P2002") {
      throw new HttpError({ statusCode: 409, message: "booking_conflict" });
    }
    throw err;
  }

  // After polling videoBusyTimes, credentials might have been changed due to refreshment, so query them again.
  const credentials = await monitorCallbackAsync(refreshCredentials, allCredentials);
  const apps = eventTypeAppMetadataOptionalSchema.parse(eventType?.metadata?.apps);
  const eventManager = !isDryRun
    ? new EventManager({ ...organizerUser, credentials }, apps)
    : buildDryRunEventManager();

  let videoCallUrl;

  //this is the actual rescheduling logic
  if (!eventType.seatsPerTimeSlot && originalRescheduledBooking?.uid) {
    log.silly("Rescheduling booking", originalRescheduledBooking.uid);
    // cancel workflow reminders from previous rescheduled booking
    await WorkflowRepository.deleteAllWorkflowReminders(originalRescheduledBooking.workflowReminders);

    evt = addVideoCallDataToEvent(originalRescheduledBooking.references, evt);

    // If organizer is changed in RR event then we need to delete the previous host destination calendar events
    const previousHostDestinationCalendar = originalRescheduledBooking?.destinationCalendar
      ? [originalRescheduledBooking?.destinationCalendar]
      : [];

    if (changedOrganizer) {
      evt.title = getEventName(eventNameObject);
      // location might changed and will be new created in eventManager.create (organizer default location)
      evt.videoCallData = undefined;
      // To prevent "The requested identifier already exists" error while updating event, we need to remove iCalUID
      evt.iCalUID = undefined;
    } else {
      // In case of rescheduling, we need to keep the previous host destination calendar
      evt = CalendarEventBuilder.fromEvent(evt)
        .withDestinationCalendar(
          originalRescheduledBooking?.destinationCalendar
            ? [originalRescheduledBooking?.destinationCalendar]
            : evt.destinationCalendar
        )
        .build();
    }

    const updateManager = await eventManager.reschedule(
      evt,
      originalRescheduledBooking.uid,
      undefined,
      changedOrganizer,
      previousHostDestinationCalendar
    );
    // This gets overridden when updating the event - to check if notes have been hidden or not. We just reset this back
    // to the default description when we are sending the emails.
    evt.description = eventType.description;

    results = updateManager.results;
    referencesToCreate = updateManager.referencesToCreate;

    videoCallUrl = evt.videoCallData && evt.videoCallData.url ? evt.videoCallData.url : null;

    // This gets overridden when creating the event - to check if notes have been hidden or not. We just reset this back
    // to the default description when we are sending the emails.
    evt.description = eventType.description;

    const { metadata: videoMetadata, videoCallUrl: _videoCallUrl } = getVideoCallDetails({
      results,
    });

    let metadata: AdditionalInformation = {};
    metadata = videoMetadata;
    videoCallUrl = _videoCallUrl;

    const isThereAnIntegrationError = results && results.some((res) => !res.success);

    if (isThereAnIntegrationError) {
      const error = {
        errorCode: "BookingReschedulingMeetingFailed",
        message: "Booking Rescheduling failed",
      };

      loggerWithEventDetails.error(
        `EventManager.reschedule failure in some of the integrations ${organizerUser.username}`,
        safeStringify({ error, results })
      );
    } else {
      if (results.length) {
        // Handle Google Meet results
        // We use the original booking location since the evt location changes to daily
        if (bookingLocation === MeetLocationType) {
          const googleMeetResult = {
            appName: GoogleMeetMetadata.name,
            type: "conferencing",
            uid: results[0].uid,
            originalEvent: results[0].originalEvent,
          };

          // Find index of google_calendar inside createManager.referencesToCreate
          const googleCalIndex = updateManager.referencesToCreate.findIndex(
            (ref) => ref.type === "google_calendar"
          );
          const googleCalResult = results[googleCalIndex];

          if (!googleCalResult) {
            loggerWithEventDetails.warn("Google Calendar not installed but using Google Meet as location");
            results.push({
              ...googleMeetResult,
              success: false,
              calWarnings: [tOrganizer("google_meet_warning")],
            });
          }

          const googleHangoutLink = Array.isArray(googleCalResult?.updatedEvent)
            ? googleCalResult.updatedEvent[0]?.hangoutLink
            : googleCalResult?.updatedEvent?.hangoutLink ?? googleCalResult?.createdEvent?.hangoutLink;

          if (googleHangoutLink) {
            results.push({
              ...googleMeetResult,
              success: true,
            });

            // Add google_meet to referencesToCreate in the same index as google_calendar
            updateManager.referencesToCreate[googleCalIndex] = {
              ...updateManager.referencesToCreate[googleCalIndex],
              meetingUrl: googleHangoutLink,
            };

            // Also create a new referenceToCreate with type video for google_meet
            updateManager.referencesToCreate.push({
              type: "google_meet_video",
              meetingUrl: googleHangoutLink,
              uid: googleCalResult.uid,
              credentialId: updateManager.referencesToCreate[googleCalIndex].credentialId,
            });
          } else if (googleCalResult && !googleHangoutLink) {
            results.push({
              ...googleMeetResult,
              success: false,
            });
          }
        }
        const createdOrUpdatedEvent = Array.isArray(results[0]?.updatedEvent)
          ? results[0]?.updatedEvent[0]
          : results[0]?.updatedEvent ?? results[0]?.createdEvent;
        metadata.hangoutLink = createdOrUpdatedEvent?.hangoutLink;
        metadata.conferenceData = createdOrUpdatedEvent?.conferenceData;
        metadata.entryPoints = createdOrUpdatedEvent?.entryPoints;
        evt.appsStatus = handleAppsStatus(results, booking, reqAppsStatus);
        videoCallUrl =
          metadata.hangoutLink ||
          createdOrUpdatedEvent?.url ||
          organizerOrFirstDynamicGroupMemberDefaultLocationUrl ||
          getVideoCallUrlFromCalEvent(evt) ||
          videoCallUrl;
      }

      const calendarResult = results.find((result) => result.type.includes("_calendar"));

      evt.iCalUID = Array.isArray(calendarResult?.updatedEvent)
        ? calendarResult?.updatedEvent[0]?.iCalUID
        : calendarResult?.updatedEvent?.iCalUID || undefined;
    }

    evt.appsStatus = handleAppsStatus(results, booking, reqAppsStatus);

    if (noEmail !== true && isConfirmedByDefault) {
      const copyEvent = cloneDeep(evt);
      const copyEventAdditionalInfo = {
        ...copyEvent,
        additionalInformation: metadata,
        additionalNotes, // Resets back to the additionalNote input and not the override value
        cancellationReason: `$RCH$${rescheduleReason ? rescheduleReason : ""}`, // Removable code prefix to differentiate cancellation from rescheduling for email
      };
      loggerWithEventDetails.debug("Emails: Sending rescheduled emails for booking confirmation");

      /*
        handle emails for round robin
          - if booked rr host is the same, then rescheduling email
          - if new rr host is booked, then cancellation email to old host and confirmation email to new host
      */
      if (eventType.schedulingType === SchedulingType.ROUND_ROBIN) {
        const originalBookingMemberEmails: Person[] = [];

        for (const user of originalRescheduledBooking.attendees) {
          const translate = await getTranslation(user.locale ?? "en", "common");
          originalBookingMemberEmails.push({
            name: user.name,
            email: user.email,
            timeZone: user.timeZone,
            phoneNumber: user.phoneNumber,
            language: { translate, locale: user.locale ?? "en" },
          });
        }
        if (originalRescheduledBooking.user) {
          const translate = await getTranslation(originalRescheduledBooking.user.locale ?? "en", "common");
          originalBookingMemberEmails.push({
            ...originalRescheduledBooking.user,
            name: originalRescheduledBooking.user.name || "",
            language: { translate, locale: originalRescheduledBooking.user.locale ?? "en" },
          });
        }

        const newBookingMemberEmails: Person[] =
          copyEvent.team?.members
            .map((member) => member)
            .concat(copyEvent.organizer)
            .concat(copyEvent.attendees) || [];

        const matchOriginalMemberWithNewMember = (originalMember: Person, newMember: Person) => {
          return originalMember.email === newMember.email;
        };

        // scheduled Emails
        const newBookedMembers = newBookingMemberEmails.filter(
          (member) =>
            !originalBookingMemberEmails.find((originalMember) =>
              matchOriginalMemberWithNewMember(originalMember, member)
            )
        );
        // cancelled Emails
        const cancelledMembers = originalBookingMemberEmails.filter(
          (member) =>
            !newBookingMemberEmails.find((newMember) => matchOriginalMemberWithNewMember(member, newMember))
        );
        // rescheduled Emails
        const rescheduledMembers = newBookingMemberEmails.filter((member) =>
          originalBookingMemberEmails.find((orignalMember) =>
            matchOriginalMemberWithNewMember(orignalMember, member)
          )
        );

        if (!isDryRun) {
          sendRoundRobinRescheduledEmailsAndSMS(
            copyEventAdditionalInfo,
            rescheduledMembers,
            eventType.metadata
          );
          sendRoundRobinScheduledEmailsAndSMS({
            calEvent: copyEventAdditionalInfo,
            members: newBookedMembers,
            eventTypeMetadata: eventType.metadata,
          });
          sendRoundRobinCancelledEmailsAndSMS(copyEventAdditionalInfo, cancelledMembers, eventType.metadata);
        }
      } else {
        if (!isDryRun) {
          // send normal rescheduled emails (non round robin event, where organizers stay the same)
          await sendRescheduledEmailsAndSMS(
            {
              ...copyEvent,
              additionalInformation: metadata,
              additionalNotes, // Resets back to the additionalNote input and not the override value
              cancellationReason: `$RCH$${rescheduleReason ? rescheduleReason : ""}`, // Removable code prefix to differentiate cancellation from rescheduling for email
            },
            eventType?.metadata
          );
        }
      }
    }
    // If it's not a reschedule, doesn't require confirmation and there's no price,
    // Create a booking
  } else if (isConfirmedByDefault) {
    // Use EventManager to conditionally use all needed integrations.
    const createManager = await eventManager.create(evt);
    if (evt.location) {
      booking.location = evt.location;
    }
    // This gets overridden when creating the event - to check if notes have been hidden or not. We just reset this back
    // to the default description when we are sending the emails.
    evt.description = eventType.description;

    results = createManager.results;
    referencesToCreate = createManager.referencesToCreate;
    videoCallUrl = evt.videoCallData && evt.videoCallData.url ? evt.videoCallData.url : null;

    if (results.length > 0 && results.every((res) => !res.success)) {
      const error = {
        errorCode: "BookingCreatingMeetingFailed",
        message: "Booking failed",
      };

      loggerWithEventDetails.error(
        `EventManager.create failure in some of the integrations ${organizerUser.username}`,
        safeStringify({ error, results })
      );
    } else {
      const additionalInformation: AdditionalInformation = {};

      if (results.length) {
        // Handle Google Meet results
        // We use the original booking location since the evt location changes to daily
        if (bookingLocation === MeetLocationType) {
          const googleMeetResult = {
            appName: GoogleMeetMetadata.name,
            type: "conferencing",
            uid: results[0].uid,
            originalEvent: results[0].originalEvent,
          };

          // Find index of google_calendar inside createManager.referencesToCreate
          const googleCalIndex = createManager.referencesToCreate.findIndex(
            (ref) => ref.type === "google_calendar"
          );
          const googleCalResult = results[googleCalIndex];

          if (!googleCalResult) {
            loggerWithEventDetails.warn("Google Calendar not installed but using Google Meet as location");
            results.push({
              ...googleMeetResult,
              success: false,
              calWarnings: [tOrganizer("google_meet_warning")],
            });
          }

          if (googleCalResult?.createdEvent?.hangoutLink) {
            results.push({
              ...googleMeetResult,
              success: true,
            });

            // Add google_meet to referencesToCreate in the same index as google_calendar
            createManager.referencesToCreate[googleCalIndex] = {
              ...createManager.referencesToCreate[googleCalIndex],
              meetingUrl: googleCalResult.createdEvent.hangoutLink,
            };

            // Also create a new referenceToCreate with type video for google_meet
            createManager.referencesToCreate.push({
              type: "google_meet_video",
              meetingUrl: googleCalResult.createdEvent.hangoutLink,
              uid: googleCalResult.uid,
              credentialId: createManager.referencesToCreate[googleCalIndex].credentialId,
            });
          } else if (googleCalResult && !googleCalResult.createdEvent?.hangoutLink) {
            results.push({
              ...googleMeetResult,
              success: false,
            });
          }
        }
        // TODO: Handle created event metadata more elegantly
        additionalInformation.hangoutLink = results[0].createdEvent?.hangoutLink;
        additionalInformation.conferenceData = results[0].createdEvent?.conferenceData;
        additionalInformation.entryPoints = results[0].createdEvent?.entryPoints;
        evt.appsStatus = handleAppsStatus(results, booking, reqAppsStatus);
        videoCallUrl =
          additionalInformation.hangoutLink ||
          organizerOrFirstDynamicGroupMemberDefaultLocationUrl ||
          videoCallUrl;

        if (!isDryRun && evt.iCalUID !== booking.iCalUID) {
          // The eventManager could change the iCalUID. At this point we can update the DB record
          await prisma.booking.update({
            where: {
              id: booking.id,
            },
            data: {
              iCalUID: evt.iCalUID || booking.iCalUID,
            },
          });
        }
      }
      if (noEmail !== true) {
        let isHostConfirmationEmailsDisabled = false;
        let isAttendeeConfirmationEmailDisabled = false;

        isHostConfirmationEmailsDisabled =
          eventType.metadata?.disableStandardEmails?.confirmation?.host || false;
        isAttendeeConfirmationEmailDisabled =
          eventType.metadata?.disableStandardEmails?.confirmation?.attendee || false;

        if (isHostConfirmationEmailsDisabled) {
          isHostConfirmationEmailsDisabled = allowDisablingHostConfirmationEmails(workflows);
        }

        if (isAttendeeConfirmationEmailDisabled) {
          isAttendeeConfirmationEmailDisabled = allowDisablingAttendeeConfirmationEmails(workflows);
        }

        loggerWithEventDetails.debug(
          "Emails: Sending scheduled emails for booking confirmation",
          safeStringify({
            calEvent: getPiiFreeCalendarEvent(evt),
          })
        );

        if (!isDryRun) {
          await monitorCallbackAsync(
            sendScheduledEmailsAndSMS,
            {
              ...evt,
              additionalInformation,
              additionalNotes,
              customInputs,
            },
            eventNameObject,
            isHostConfirmationEmailsDisabled,
            isAttendeeConfirmationEmailDisabled,
            eventType.metadata
          );
        }
      }
    }
  } else {
    // If isConfirmedByDefault is false, then booking can't be considered ACCEPTED and thus EventManager has no role to play. Booking is created as PENDING
    loggerWithEventDetails.debug(
      `EventManager doesn't need to create or reschedule event for booking ${organizerUser.username}`,
      safeStringify({
        calEvent: getPiiFreeCalendarEvent(evt),
        isConfirmedByDefault,
        paymentValue: paymentAppData.price,
      })
    );
  }

  const bookingRequiresPayment =
    !Number.isNaN(paymentAppData.price) &&
    paymentAppData.price > 0 &&
    !originalRescheduledBooking?.paid &&
    !!booking;

  if (!isConfirmedByDefault && noEmail !== true && !bookingRequiresPayment) {
    loggerWithEventDetails.debug(
      `Emails: Booking ${organizerUser.username} requires confirmation, sending request emails`,
      safeStringify({
        calEvent: getPiiFreeCalendarEvent(evt),
      })
    );
    if (!isDryRun) {
      await monitorCallbackAsync(sendOrganizerRequestEmail, { ...evt, additionalNotes }, eventType.metadata);
      await monitorCallbackAsync(
        sendAttendeeRequestEmailAndSMS,
        { ...evt, additionalNotes },
        attendeesList[0],
        eventType.metadata
      );
    }
  }

  if (booking.location?.startsWith("http")) {
    videoCallUrl = booking.location;
  }

  const metadata = videoCallUrl
    ? {
        videoCallUrl: getVideoCallUrlFromCalEvent(evt) || videoCallUrl,
      }
    : undefined;

  const webhookData: EventPayloadType = {
    ...evt,
    ...eventTypeInfo,
    bookingId: booking?.id,
    rescheduleId: originalRescheduledBooking?.id || undefined,
    rescheduleUid,
    rescheduleStartTime: originalRescheduledBooking?.startTime
      ? dayjs(originalRescheduledBooking?.startTime).utc().format()
      : undefined,
    rescheduleEndTime: originalRescheduledBooking?.endTime
      ? dayjs(originalRescheduledBooking?.endTime).utc().format()
      : undefined,
    metadata: { ...metadata, ...reqBody.metadata },
    eventTypeId,
    status: "ACCEPTED",
    smsReminderNumber: booking?.smsReminderNumber || undefined,
    rescheduledBy: reqBody.rescheduledBy,
  };

  if (bookingRequiresPayment) {
    loggerWithEventDetails.debug(`Booking ${organizerUser.username} requires payment`);
    // Load credentials.app.categories
    const credentialPaymentAppCategories = await prisma.credential.findMany({
      where: {
        ...(paymentAppData.credentialId ? { id: paymentAppData.credentialId } : { userId: organizerUser.id }),
        app: {
          categories: {
            hasSome: ["payment"],
          },
        },
      },
      select: {
        key: true,
        appId: true,
        app: {
          select: {
            categories: true,
            dirName: true,
          },
        },
      },
    });
    const eventTypePaymentAppCredential = credentialPaymentAppCategories.find((credential) => {
      return credential.appId === paymentAppData.appId;
    });

    if (!eventTypePaymentAppCredential) {
      throw new HttpError({ statusCode: 400, message: "Missing payment credentials" });
    }

    // Convert type of eventTypePaymentAppCredential to appId: EventTypeAppList
    if (!booking.user) booking.user = organizerUser;
    const payment = await handlePayment({
      evt,
      selectedEventType: eventType,
      paymentAppCredentials: eventTypePaymentAppCredential as IEventTypePaymentCredentialType,
      booking,
      bookerName: fullName,
      bookerEmail,
      bookerPhoneNumber,
      isDryRun,
    });
    const subscriberOptionsPaymentInitiated: GetSubscriberOptions = {
      userId: triggerForUser ? organizerUser.id : null,
      eventTypeId,
      triggerEvent: WebhookTriggerEvents.BOOKING_PAYMENT_INITIATED,
      teamId,
      orgId,
      oAuthClientId: platformClientId,
    };
    await handleWebhookTrigger({
      subscriberOptions: subscriberOptionsPaymentInitiated,
      eventTrigger: WebhookTriggerEvents.BOOKING_PAYMENT_INITIATED,
      webhookData: {
        ...webhookData,
        paymentId: payment?.id,
      },
      isDryRun,
    });

    // TODO: Refactor better so this booking object is not passed
    // all around and instead the individual fields are sent as args.
    const bookingResponse = {
      ...booking,
      user: {
        ...booking.user,
        email: null,
      },
      videoCallUrl: metadata?.videoCallUrl,
      // Ensure seatReferenceUid is properly typed as string | null
      seatReferenceUid: evt.attendeeSeatId,
    };

    return {
      ...bookingResponse,
      ...luckyUserResponse,
      message: "Payment required",
      paymentRequired: true,
      paymentUid: payment?.uid,
      paymentId: payment?.id,
      isDryRun,
      ...(isDryRun ? { troubleshooterData } : {}),
    };
  }

  loggerWithEventDetails.debug(`Booking ${organizerUser.username} completed`);

  // We are here so, booking doesn't require payment and booking is also created in DB already, through createBooking call
  if (isConfirmedByDefault) {
    const subscribersMeetingEnded = await monitorCallbackAsync(getWebhooks, subscriberOptionsMeetingEnded);
    const subscribersMeetingStarted = await monitorCallbackAsync(
      getWebhooks,
      subscriberOptionsMeetingStarted
    );

    let deleteWebhookScheduledTriggerPromise: Promise<unknown> = Promise.resolve();
    const scheduleTriggerPromises = [];

    if (rescheduleUid && originalRescheduledBooking) {
      //delete all scheduled triggers for meeting ended and meeting started of booking
      deleteWebhookScheduledTriggerPromise = deleteWebhookScheduledTriggers({
        booking: originalRescheduledBooking,
        isDryRun,
      });
    }

    if (booking && booking.status === BookingStatus.ACCEPTED) {
      const bookingWithCalEventResponses = {
        ...booking,
        responses: reqBody.calEventResponses,
      };
      for (const subscriber of subscribersMeetingEnded) {
        scheduleTriggerPromises.push(
          scheduleTrigger({
            booking: bookingWithCalEventResponses,
            subscriberUrl: subscriber.subscriberUrl,
            subscriber,
            triggerEvent: WebhookTriggerEvents.MEETING_ENDED,
            isDryRun,
          })
        );
      }

      for (const subscriber of subscribersMeetingStarted) {
        scheduleTriggerPromises.push(
          scheduleTrigger({
            booking: bookingWithCalEventResponses,
            subscriberUrl: subscriber.subscriberUrl,
            subscriber,
            triggerEvent: WebhookTriggerEvents.MEETING_STARTED,
            isDryRun,
          })
        );
      }
    }

    await Promise.all([deleteWebhookScheduledTriggerPromise, ...scheduleTriggerPromises]).catch((error) => {
      loggerWithEventDetails.error(
        "Error while scheduling or canceling webhook triggers",
        JSON.stringify({ error })
      );
    });

    // Send Webhook call if hooked to BOOKING_CREATED & BOOKING_RESCHEDULED
    await monitorCallbackAsync(handleWebhookTrigger, {
      subscriberOptions,
      eventTrigger,
      webhookData,
      isDryRun,
    });
  } else {
    // if eventType requires confirmation we will trigger the BOOKING REQUESTED Webhook
    const eventTrigger: WebhookTriggerEvents = WebhookTriggerEvents.BOOKING_REQUESTED;
    subscriberOptions.triggerEvent = eventTrigger;
    webhookData.status = "PENDING";
    await monitorCallbackAsync(handleWebhookTrigger, {
      subscriberOptions,
      eventTrigger,
      webhookData,
      isDryRun,
    });
  }

  try {
    if (hasHashedBookingLink && reqBody.hashedLink && !isDryRun) {
      await prisma.hashedLink.delete({
        where: {
          link: reqBody.hashedLink as string,
        },
      });
    }
  } catch (error) {
    loggerWithEventDetails.error("Error while updating hashed link", JSON.stringify({ error }));
  }

  if (!booking) throw new HttpError({ statusCode: 400, message: "Booking failed" });

  try {
    if (!isDryRun) {
      await prisma.booking.update({
        where: {
          uid: booking.uid,
        },
        data: {
          location: evt.location,
          metadata: { ...(typeof booking.metadata === "object" && booking.metadata), ...metadata },
          references: {
            createMany: {
              data: referencesToCreate,
            },
          },
        },
      });
    }
  } catch (error) {
    loggerWithEventDetails.error("Error while creating booking references", JSON.stringify({ error }));
  }

  const evtWithMetadata = {
    ...evt,
    rescheduleReason,
    metadata,
    eventType: { slug: eventType.slug, schedulingType: eventType.schedulingType, hosts: eventType.hosts },
    bookerUrl,
  };

  if (!eventType.metadata?.disableStandardEmails?.all?.attendee) {
    await scheduleMandatoryReminder({
      evt: evtWithMetadata,
      workflows,
      requiresConfirmation: !isConfirmedByDefault,
      hideBranding: !!eventType.owner?.hideBranding,
      seatReferenceUid: evt.attendeeSeatId,
      isPlatformNoEmail: noEmail && Boolean(platformClientId),
      isDryRun,
    });
  }

  try {
    await monitorCallbackAsync(scheduleWorkflowReminders, {
      workflows,
      smsReminderNumber: smsReminderNumber || null,
      calendarEvent: evtWithMetadata,
      isNotConfirmed: rescheduleUid ? false : !isConfirmedByDefault,
      isRescheduleEvent: !!rescheduleUid,
      isFirstRecurringEvent: input.bookingData.allRecurringDates
        ? input.bookingData.isFirstRecurringSlot
        : undefined,
      hideBranding: !!eventType.owner?.hideBranding,
      seatReferenceUid: evt.attendeeSeatId,
      isDryRun,
    });
  } catch (error) {
    loggerWithEventDetails.error("Error while scheduling workflow reminders", JSON.stringify({ error }));
  }

  try {
    if (isConfirmedByDefault) {
      await monitorCallbackAsync(scheduleNoShowTriggers, {
        booking: { startTime: booking.startTime, id: booking.id, location: booking.location },
        triggerForUser,
        organizerUser: { id: organizerUser.id },
        eventTypeId,
        teamId,
        orgId,
        isDryRun,
      });
    }
  } catch (error) {
    loggerWithEventDetails.error("Error while scheduling no show triggers", JSON.stringify({ error }));
  }

  // TODO: Refactor better so this booking object is not passed
  // all around and instead the individual fields are sent as args.
  const bookingResponse = {
    ...booking,
    user: {
      ...booking.user,
      email: null,
    },
    paymentRequired: false,
  };

  return {
    ...bookingResponse,
    ...luckyUserResponse,
    isDryRun,
    ...(isDryRun ? { troubleshooterData } : {}),
    references: referencesToCreate,
    seatReferenceUid: evt.attendeeSeatId,
    videoCallUrl: metadata?.videoCallUrl,
  };
}

export default handler;<|MERGE_RESOLUTION|>--- conflicted
+++ resolved
@@ -1047,17 +1047,10 @@
     })
     .build();
 
-<<<<<<< HEAD
   if (input.bookingData.thirdPartyRecurringEventId) {
-    evt.existingRecurringEvent = {
-      recurringEventId: input.bookingData.thirdPartyRecurringEventId,
-    };
-=======
-  if (req.body.thirdPartyRecurringEventId) {
     evt = CalendarEventBuilder.fromEvent(evt)
-      .withRecurringEventId(req.body.thirdPartyRecurringEventId)
+      .withRecurringEventId(input.bookingData.thirdPartyRecurringEventId)
       .build();
->>>>>>> 5d9c7bfd
   }
 
   if (isTeamEventType && eventType.schedulingType === "COLLECTIVE") {
