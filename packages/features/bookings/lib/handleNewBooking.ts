import {
  BookingStatus,
  Credential,
  EventTypeCustomInput,
  Prisma,
  SchedulingType,
  WebhookTriggerEvents,
} from "@prisma/client";
import async from "async";
import { isValidPhoneNumber } from "libphonenumber-js";
import { cloneDeep } from "lodash";
import type { NextApiRequest } from "next";
import short from "short-uuid";
import { v5 as uuidv5 } from "uuid";
import z from "zod";

import { metadata as GoogleMeetMetadata } from "@calcom/app-store/googlevideo/_metadata";
import { getLocationValueForDB, LocationObject } from "@calcom/app-store/locations";
import { MeetLocationType } from "@calcom/app-store/locations";
import { handleEthSignature } from "@calcom/app-store/rainbow/utils/ethereum";
import { handlePayment } from "@calcom/app-store/stripepayment/lib/server";
import { getEventTypeAppData } from "@calcom/app-store/utils";
import { cancelScheduledJobs, scheduleTrigger } from "@calcom/app-store/zapier/lib/nodeScheduler";
import EventManager from "@calcom/core/EventManager";
import { getEventName } from "@calcom/core/event";
import { getUserAvailability } from "@calcom/core/getUserAvailability";
import dayjs from "@calcom/dayjs";
import {
  sendAttendeeRequestEmail,
  sendOrganizerRequestEmail,
  sendRescheduledEmails,
  sendScheduledEmails,
  sendScheduledSeatsEmails,
} from "@calcom/emails";
import { scheduleWorkflowReminders } from "@calcom/features/ee/workflows/lib/reminders/reminderScheduler";
import getWebhooks from "@calcom/features/webhooks/lib/getWebhooks";
import { isPrismaObjOrUndefined, parseRecurringEvent } from "@calcom/lib";
import { getDefaultEvent, getGroupName, getUsernameList } from "@calcom/lib/defaultEvents";
import { getErrorFromUnknown } from "@calcom/lib/errors";
import getStripeAppData from "@calcom/lib/getStripeAppData";
import { HttpError } from "@calcom/lib/http-error";
import isOutOfBounds, { BookingDateInPastError } from "@calcom/lib/isOutOfBounds";
import logger from "@calcom/lib/logger";
import { checkBookingLimits } from "@calcom/lib/server";
import { getTranslation } from "@calcom/lib/server/i18n";
import { updateWebUser as syncServicesUpdateWebUser } from "@calcom/lib/sync/SyncServiceManager";
import prisma, { userSelect } from "@calcom/prisma";
import {
  customInputSchema,
  EventTypeMetaDataSchema,
  extendedBookingCreateBody,
} from "@calcom/prisma/zod-utils";
import type { BufferedBusyTime } from "@calcom/types/BufferedBusyTime";
import type { AdditionalInformation, AppsStatus, CalendarEvent } from "@calcom/types/Calendar";
import type { EventResult, PartialReference } from "@calcom/types/EventManager";

import sendPayload, { EventTypeInfo } from "../../webhooks/lib/sendPayload";

const translator = short();
const log = logger.getChildLogger({ prefix: ["[api] book:user"] });

type User = Prisma.UserGetPayload<typeof userSelect>;
type BufferedBusyTimes = BufferedBusyTime[];

/**
 * Refreshes a Credential with fresh data from the database.
 *
 * @param credential
 */
async function refreshCredential(credential: Credential): Promise<Credential> {
  const newCredential = await prisma.credential.findUnique({
    where: {
      id: credential.id,
    },
  });

  if (!newCredential) {
    return credential;
  } else {
    return newCredential;
  }
}

/**
 * Refreshes the given set of credentials.
 *
 * @param credentials
 */
async function refreshCredentials(credentials: Array<Credential>): Promise<Array<Credential>> {
  return await async.mapLimit(credentials, 5, refreshCredential);
}

function isAvailable(busyTimes: BufferedBusyTimes, time: dayjs.ConfigType, length: number): boolean {
  // Check for conflicts
  let t = true;

  // Early return
  if (!Array.isArray(busyTimes) || busyTimes.length < 1) return t;

  let i = 0;
  while (t === true && i < busyTimes.length) {
    const busyTime = busyTimes[i];
    i++;
    const startTime = dayjs(busyTime.start);
    const endTime = dayjs(busyTime.end);

    // Check if time is between start and end times
    if (dayjs(time).isBetween(startTime, endTime, null, "[)")) {
      t = false;
      break;
    }

    // Check if slot end time is between start and end time
    if (dayjs(time).add(length, "minutes").isBetween(startTime, endTime)) {
      t = false;
      break;
    }

    // Check if startTime is between slot
    if (startTime.isBetween(dayjs(time), dayjs(time).add(length, "minutes"))) {
      t = false;
      break;
    }
  }

  return t;
}

const getEventTypesFromDB = async (eventTypeId: number) => {
  const eventType = await prisma.eventType.findUniqueOrThrow({
    where: {
      id: eventTypeId,
    },
    select: {
      id: true,
      customInputs: true,
      users: userSelect,
      team: {
        select: {
          id: true,
          name: true,
        },
      },
      title: true,
      length: true,
      eventName: true,
      schedulingType: true,
      description: true,
      periodType: true,
      periodStartDate: true,
      periodEndDate: true,
      periodDays: true,
      periodCountCalendarDays: true,
      requiresConfirmation: true,
      userId: true,
      price: true,
      currency: true,
      metadata: true,
      destinationCalendar: true,
      hideCalendarNotes: true,
      seatsPerTimeSlot: true,
      recurringEvent: true,
      seatsShowAttendees: true,
      bookingLimits: true,
      workflows: {
        include: {
          workflow: {
            include: {
              steps: true,
            },
          },
        },
      },
      locations: true,
      timeZone: true,
      schedule: {
        select: {
          availability: true,
          timeZone: true,
        },
      },
      availability: {
        select: {
          date: true,
          startTime: true,
          endTime: true,
          days: true,
        },
      },
    },
  });

  return {
    ...eventType,
    metadata: EventTypeMetaDataSchema.parse(eventType.metadata),
    recurringEvent: parseRecurringEvent(eventType.recurringEvent),
    customInputs: customInputSchema.array().parse(eventType.customInputs),
    locations: (eventType.locations ?? []) as LocationObject[],
  };
};

async function ensureAvailableUsers(
  eventType: Awaited<ReturnType<typeof getEventTypesFromDB>> & {
    users: User[];
  },
  input: { dateFrom: string; dateTo: string },
  recurringDatesInfo?: {
    allRecurringDates: string[] | undefined;
    currentRecurringIndex: number | undefined;
  }
) {
  const availableUsers: typeof eventType.users = [];
  /** Let's start checking for availability */
  for (const user of eventType.users) {
    const { busy: bufferedBusyTimes } = await getUserAvailability(
      {
        userId: user.id,
        eventTypeId: eventType.id,
        ...input,
      },
      { user, eventType }
    );

    let isAvailableToBeBooked = true;
    try {
      if (
        eventType.recurringEvent &&
        recurringDatesInfo?.currentRecurringIndex === 0 &&
        recurringDatesInfo.allRecurringDates
      ) {
        const allBookingDates = recurringDatesInfo.allRecurringDates.map((strDate) => new Date(strDate));
        // Go through each date for the recurring event and check if each one's availability
        // DONE: Decreased computational complexity from O(2^n) to O(n) by refactoring this loop to stop
        // running at the first unavailable time.
        let i = 0;
        while (isAvailableToBeBooked === true && i < allBookingDates.length) {
          const aDate = allBookingDates[i];
          i++;
          isAvailableToBeBooked = isAvailable(bufferedBusyTimes, aDate, eventType.length);
          // We bail at the first false, we don't need to keep checking
          if (!isAvailableToBeBooked) break;
        }
      } else {
        isAvailableToBeBooked = isAvailable(bufferedBusyTimes, input.dateFrom, eventType.length);
      }
    } catch {
      log.debug({
        message: "Unable set isAvailableToBeBooked. Using true. ",
      });
    }

    if (isAvailableToBeBooked) {
      availableUsers.push(user);
    }
  }
  if (!availableUsers.length) {
    throw new Error("No available users found.");
  }
  return availableUsers;
}

async function handler(req: NextApiRequest & { userId?: number | undefined }) {
  const { userId } = req;

  const {
    recurringCount,
    allRecurringDates,
    currentRecurringIndex,
    noEmail,
    eventTypeSlug,
    eventTypeId,
    hasHashedBookingLink,
    language,
    appsStatus: reqAppsStatus,
    ...reqBody
  } = extendedBookingCreateBody.parse(req.body);

  // handle dynamic user
  const dynamicUserList = Array.isArray(reqBody.user)
    ? getGroupName(reqBody.user)
    : getUsernameList(reqBody.user);
  const tAttendees = await getTranslation(language ?? "en", "common");
  const tGuests = await getTranslation("en", "common");
  log.debug(`Booking eventType ${eventTypeId} started`);

  const eventType =
    !eventTypeId && !!eventTypeSlug ? getDefaultEvent(eventTypeSlug) : await getEventTypesFromDB(eventTypeId);

  if (!eventType) throw new HttpError({ statusCode: 404, message: "eventType.notFound" });

  const stripeAppData = getStripeAppData(eventType);

  // Check if required custom inputs exist
  handleCustomInputs(eventType.customInputs as EventTypeCustomInput[], reqBody.customInputs);

  let timeOutOfBounds = false;
  try {
    timeOutOfBounds = isOutOfBounds(reqBody.start, {
      periodType: eventType.periodType,
      periodDays: eventType.periodDays,
      periodEndDate: eventType.periodEndDate,
      periodStartDate: eventType.periodStartDate,
      periodCountCalendarDays: eventType.periodCountCalendarDays,
    });
  } catch (error) {
    if (error instanceof BookingDateInPastError) {
      // TODO: HttpError should not bleed through to the console.
      log.info(`Booking eventType ${eventTypeId} failed`, error);
      throw new HttpError({ statusCode: 400, message: error.message });
    }
    log.debug({
      message: "Unable set timeOutOfBounds. Using false. ",
    });
  }

  if (timeOutOfBounds) {
    const error = {
      errorCode: "BookingTimeOutOfBounds",
      message: `EventType '${eventType.eventName}' cannot be booked at this time.`,
    };

    throw new HttpError({ statusCode: 400, message: error.message });
  }

  let users =
    dynamicUserList.length > 0
      ? await prisma.user.findMany({
          where: {
            username: {
              in: dynamicUserList,
            },
          },
          ...userSelect,
        })
      : eventType.users;
  const isDynamicAllowed = !users.some((user) => !user.allowDynamicBooking);
  if (!isDynamicAllowed && !eventTypeId) {
    throw new HttpError({
      message: "Some of the users in this group do not allow dynamic booking",
      statusCode: 400,
    });
  }

  // If this event was pre-relationship migration
  // TODO: Establish whether this is dead code.
  if (!users.length && eventType.userId) {
    const eventTypeUser = await prisma.user.findUnique({
      where: {
        id: eventType.userId,
      },
      ...userSelect,
    });
    if (!eventTypeUser) throw new HttpError({ statusCode: 404, message: "eventTypeUser.notFound" });
    users.push(eventTypeUser);
  }

  if (!users) throw new HttpError({ statusCode: 404, message: "eventTypeUser.notFound" });

  if (eventType && eventType.hasOwnProperty("bookingLimits") && eventType?.bookingLimits) {
    const startAsDate = dayjs(reqBody.start).toDate();
    await checkBookingLimits(eventType.bookingLimits, startAsDate, eventType.id);
  }

  if (!eventType.seatsPerTimeSlot) {
    const availableUsers = await ensureAvailableUsers(
      {
        ...eventType,
        users,
        ...(eventType.recurringEvent && {
          recurringEvent: {
            ...eventType.recurringEvent,
            count: recurringCount || eventType.recurringEvent.count,
          },
        }),
      },
      {
        dateFrom: reqBody.start,
        dateTo: reqBody.end,
      },
      {
        allRecurringDates,
        currentRecurringIndex,
      }
    );

    // Add an if conditional if there are no seats on the event type
    // Assign to only one user when ROUND_ROBIN
    if (eventType.schedulingType === SchedulingType.ROUND_ROBIN) {
      // users = [await getLuckyUser("MAXIMIZE_AVAILABILITY", { availableUsers, eventTypeId: eventType.id })];
      users = availableUsers.length > 0 ? availableUsers : eventType.users;
    } else {
      // excluding ROUND_ROBIN, all users have availability required.
      if (availableUsers.length !== users.length) {
        throw new Error("Some users are unavailable for booking.");
      }
      users = availableUsers;
    }
  }
  const rainbowAppData = getEventTypeAppData(eventType, "rainbow") || {};

  // @TODO: use the returned address somewhere in booking creation?
  // const address: string | undefined = await ...
  await handleEthSignature(rainbowAppData, reqBody.ethSignature);

  const [organizerUser] = users;
  const tOrganizer = await getTranslation(organizerUser.locale ?? "en", "common");

  const invitee = [
    {
      email: reqBody.email,
      name: reqBody.name,
      timeZone: reqBody.timeZone,
      language: { translate: tAttendees, locale: language ?? "en" },
    },
  ];
  const guests = (reqBody.guests || []).map((guest) => ({
    email: guest,
    name: "",
    timeZone: reqBody.timeZone,
    language: { translate: tGuests, locale: "en" },
  }));

  const seed = `${organizerUser.username}:${dayjs(reqBody.start).utc().format()}:${new Date().getTime()}`;
  const uid = translator.fromUUID(uuidv5(seed, uuidv5.URL));

  const bookingLocation = getLocationValueForDB(reqBody.location, eventType.locations);
  const customInputs = {} as NonNullable<CalendarEvent["customInputs"]>;

  const teamMemberPromises =
    eventType.schedulingType === SchedulingType.COLLECTIVE
      ? users.slice(1).map(async function (user) {
          return {
            email: user.email || "",
            name: user.name || "",
            timeZone: user.timeZone,
            language: {
              translate: await getTranslation(user.locale ?? "en", "common"),
              locale: user.locale ?? "en",
            },
          };
        })
      : [];

  const teamMembers = await Promise.all(teamMemberPromises);

  const attendeesList = [...invitee, ...guests, ...teamMembers];

  const eventNameObject = {
    attendeeName: reqBody.name || "Nameless",
    eventType: eventType.title,
    eventName: eventType.eventName,
    host: organizerUser.name || "Nameless",
    location: bookingLocation,
    t: tOrganizer,
  };

  const additionalNotes = reqBody.notes;

  let requiresConfirmation = eventType?.requiresConfirmation;
  const rcThreshold = eventType?.metadata?.requiresConfirmationThreshold;
  if (rcThreshold) {
    if (dayjs(dayjs(reqBody.start).utc().format()).diff(dayjs(), rcThreshold.unit) > rcThreshold.time) {
      requiresConfirmation = false;
    }
  }

  let evt: CalendarEvent = {
    type: eventType.title,
    title: getEventName(eventNameObject), //this needs to be either forced in english, or fetched for each attendee and organizer separately
    description: eventType.description,
    additionalNotes,
    customInputs,
    startTime: dayjs(reqBody.start).utc().format(),
    endTime: dayjs(reqBody.end).utc().format(),
    organizer: {
      id: organizerUser.id,
      name: organizerUser.name || "Nameless",
      email: organizerUser.email || "Email-less",
      timeZone: organizerUser.timeZone,
      language: { translate: tOrganizer, locale: organizerUser.locale ?? "en" },
    },
    attendees: attendeesList,
    location: bookingLocation, // Will be processed by the EventManager later.
    /** For team events & dynamic collective events, we will need to handle each member destinationCalendar eventually */
    destinationCalendar: eventType.destinationCalendar || organizerUser.destinationCalendar,
    hideCalendarNotes: eventType.hideCalendarNotes,
    requiresConfirmation: requiresConfirmation ?? false,
    eventTypeId: eventType.id,
    seatsShowAttendees: !!eventType.seatsShowAttendees,
  };

  // For seats, if the booking already exists then we want to add the new attendee to the existing booking
  if (reqBody.bookingUid) {
    if (!eventType.seatsPerTimeSlot)
      throw new HttpError({ statusCode: 404, message: "Event type does not have seats" });

    const booking = await prisma.booking.findUnique({
      where: {
        uid: reqBody.bookingUid,
      },
      select: {
        uid: true,
        id: true,
        attendees: true,
        userId: true,
        references: true,
        startTime: true,
        user: true,
      },
    });
    if (!booking) throw new HttpError({ statusCode: 404, message: "Booking not found" });

    // Need to add translation for attendees to pass type checks. Since these values are never written to the db we can just use the new attendee language
    const bookingAttendees = booking.attendees.map((attendee) => {
      return { ...attendee, language: { translate: tAttendees, locale: language ?? "en" } };
    });

    evt = { ...evt, attendees: [...bookingAttendees, invitee[0]] };

    if (eventType.seatsPerTimeSlot <= booking.attendees.length)
      throw new HttpError({ statusCode: 409, message: "Booking seats are full" });

    if (booking.attendees.some((attendee) => attendee.email === invitee[0].email))
      throw new HttpError({ statusCode: 409, message: "Already signed up for time slot" });

    const videoCallReference = booking.references.find((reference) => reference.type.includes("_video"));

    if (videoCallReference) {
      evt.videoCallData = {
        type: videoCallReference.type,
        id: videoCallReference.meetingId,
        password: videoCallReference?.meetingPassword,
        url: videoCallReference.meetingUrl,
      };
    }
    await prisma.booking.update({
      where: {
        uid: reqBody.bookingUid,
      },
      data: {
        attendees: {
          create: {
            email: invitee[0].email,
            name: invitee[0].name,
            timeZone: invitee[0].timeZone,
            locale: invitee[0].language.locale,
          },
        },
      },
    });

    const newSeat = booking.attendees.length !== 0;

<<<<<<< HEAD
    if (!evt.seatsShowAttendees) {
      evt.attendees = invitee;
    }

    /**
     * Remember objects are passed into functions as references
     * so if you modify it in a inner function it will be modified in the outer function
     * deep cloning evt to avoid this
     */
    const copyEvent = cloneDeep(evt);
    await sendScheduledSeatsEmails(copyEvent, invitee[0], newSeat, !!eventType.seatsShowAttendees);
=======
    await sendScheduledSeatsEmails(evt, invitee[0], newSeat, !!eventType.seatsShowAttendees);
>>>>>>> 33f0345b

    const credentials = await refreshCredentials(organizerUser.credentials);
    const eventManager = new EventManager({ ...organizerUser, credentials });
    await eventManager.updateCalendarAttendees(evt, booking);

    if (!Number.isNaN(stripeAppData.price) && stripeAppData.price > 0 && !!booking) {
      const [firstStripeCredential] = organizerUser.credentials.filter(
        (cred) => cred.type == "stripe_payment"
      );

      if (!firstStripeCredential)
        throw new HttpError({ statusCode: 400, message: "Missing payment credentials" });

      const payment = await handlePayment(evt, eventType, firstStripeCredential, booking);

      req.statusCode = 201;
      return { ...booking, message: "Payment required", paymentUid: payment.uid };
    }

    req.statusCode = 201;
    return booking;
  }

  if (reqBody.customInputs.length > 0) {
    reqBody.customInputs.forEach(({ label, value }) => {
      customInputs[label] = value;
    });
  }

  if (eventType.schedulingType === SchedulingType.COLLECTIVE) {
    evt.team = {
      members: users.map((user) => user.name || user.username || "Nameless"),
      name: eventType.team?.name || "Nameless",
    }; // used for invitee emails
  }

  if (reqBody.recurringEventId && eventType.recurringEvent) {
    // Overriding the recurring event configuration count to be the actual number of events booked for
    // the recurring event (equal or less than recurring event configuration count)
    eventType.recurringEvent = Object.assign({}, eventType.recurringEvent, { count: recurringCount });
    evt.recurringEvent = eventType.recurringEvent;
  }

  // Initialize EventManager with credentials
  const rescheduleUid = reqBody.rescheduleUid;
  async function getOriginalRescheduledBooking(uid: string) {
    return prisma.booking.findFirst({
      where: {
        uid,
        status: {
          in: [BookingStatus.ACCEPTED, BookingStatus.CANCELLED, BookingStatus.PENDING],
        },
      },
      include: {
        attendees: {
          select: {
            name: true,
            email: true,
            locale: true,
            timeZone: true,
          },
        },
        user: {
          select: {
            id: true,
            name: true,
            email: true,
            locale: true,
            timeZone: true,
          },
        },
        payment: true,
      },
    });
  }
  type BookingType = Prisma.PromiseReturnType<typeof getOriginalRescheduledBooking>;
  let originalRescheduledBooking: BookingType = null;
  if (rescheduleUid) {
    originalRescheduledBooking = await getOriginalRescheduledBooking(rescheduleUid);
  }
  // If the user is not the owner of the event, new booking should be always pending.
  // Otherwise, an owner rescheduling should be always accepted.
  // Before comparing make sure that userId is set, otherwise undefined === undefined
  const userReschedulingIsOwner = userId && originalRescheduledBooking?.user?.id === userId;
  const isConfirmedByDefault = (!requiresConfirmation && !stripeAppData.price) || userReschedulingIsOwner;

  async function createBooking() {
    if (originalRescheduledBooking) {
      evt.title = evt.title;
      evt.description = evt.additionalNotes;
      evt.location = originalRescheduledBooking?.location;
    }

    const eventTypeRel = !eventTypeId
      ? {}
      : {
          connect: {
            id: eventTypeId,
          },
        };

    const dynamicEventSlugRef = !eventTypeId ? eventTypeSlug : null;
    const dynamicGroupSlugRef = !eventTypeId ? (reqBody.user as string).toLowerCase() : null;

    const newBookingData: Prisma.BookingCreateInput = {
      uid,
      title: evt.title,
      startTime: dayjs.utc(evt.startTime).toDate(),
      endTime: dayjs.utc(evt.endTime).toDate(),
      description: evt.additionalNotes,
      customInputs: isPrismaObjOrUndefined(evt.customInputs),
      status: isConfirmedByDefault ? BookingStatus.ACCEPTED : BookingStatus.PENDING,
      location: evt.location,
      eventType: eventTypeRel,
      smsReminderNumber: reqBody.smsReminderNumber,
      attendees: {
        createMany: {
          data: evt.attendees.map((attendee) => {
            //if attendee is team member, it should fetch their locale not booker's locale
            //perhaps make email fetch request to see if his locale is stored, else
            const retObj = {
              name: attendee.name,
              email: attendee.email,
              timeZone: attendee.timeZone,
              locale: attendee.language.locale,
            };
            return retObj;
          }),
        },
      },
      dynamicEventSlugRef,
      dynamicGroupSlugRef,
      user: {
        connect: {
          id: organizerUser.id,
        },
      },
      destinationCalendar: evt.destinationCalendar
        ? {
            connect: { id: evt.destinationCalendar.id },
          }
        : undefined,
    };
    if (reqBody.recurringEventId) {
      newBookingData.recurringEventId = reqBody.recurringEventId;
    }
    if (originalRescheduledBooking) {
      newBookingData["paid"] = originalRescheduledBooking.paid;
      newBookingData["fromReschedule"] = originalRescheduledBooking.uid;
      if (newBookingData.attendees?.createMany?.data) {
        newBookingData.attendees.createMany.data = originalRescheduledBooking.attendees;
      }
      if (originalRescheduledBooking.recurringEventId) {
        newBookingData.recurringEventId = originalRescheduledBooking.recurringEventId;
      }
    }
    const createBookingObj = {
      include: {
        user: {
          select: { email: true, name: true, timeZone: true },
        },
        attendees: true,
        payment: true,
      },
      data: newBookingData,
    };

    if (originalRescheduledBooking?.paid && originalRescheduledBooking?.payment) {
      const bookingPayment = originalRescheduledBooking?.payment?.find((payment) => payment.success);

      if (bookingPayment) {
        createBookingObj.data.payment = {
          connect: { id: bookingPayment.id },
        };
      }
    }

    if (typeof stripeAppData.price === "number" && stripeAppData.price > 0) {
      /* Validate if there is any stripe_payment credential for this user */
      /*  note: removes custom error message about stripe */
      await prisma.credential.findFirstOrThrow({
        where: {
          type: "stripe_payment",
          userId: organizerUser.id,
        },
        select: {
          id: true,
        },
      });
    }

    return prisma.booking.create(createBookingObj);
  }

  let results: EventResult<AdditionalInformation>[] = [];
  let referencesToCreate: PartialReference[] = [];

  type Booking = Prisma.PromiseReturnType<typeof createBooking>;
  let booking: (Booking & { appsStatus?: AppsStatus[] }) | null = null;
  try {
    booking = await createBooking();
    // Sync Services
    await syncServicesUpdateWebUser(
      await prisma.user.findFirst({
        where: { id: userId },
        select: { id: true, email: true, name: true, username: true, createdDate: true },
      })
    );
    evt.uid = booking?.uid ?? null;
  } catch (_err) {
    const err = getErrorFromUnknown(_err);
    log.error(`Booking ${eventTypeId} failed`, "Error when saving booking to db", err.message);
    if (err.code === "P2002") {
      throw new HttpError({ statusCode: 409, message: "booking.conflict" });
    }
    throw err;
  }

  // After polling videoBusyTimes, credentials might have been changed due to refreshment, so query them again.
  const credentials = await refreshCredentials(organizerUser.credentials);
  const eventManager = new EventManager({ ...organizerUser, credentials });

  function handleAppsStatus(
    results: EventResult<AdditionalInformation>[],
    booking: (Booking & { appsStatus?: AppsStatus[] }) | null
  ) {
    // Taking care of apps status
    const resultStatus: AppsStatus[] = results.map((app) => ({
      appName: app.appName,
      type: app.type,
      success: app.success ? 1 : 0,
      failures: !app.success ? 1 : 0,
      errors: app.calError ? [app.calError] : [],
      warnings: app.calWarnings,
    }));

    if (reqAppsStatus === undefined) {
      if (booking !== null) {
        booking.appsStatus = resultStatus;
      }
      evt.appsStatus = resultStatus;
      return;
    }
    // From down here we can assume reqAppsStatus is not undefined anymore
    // Other status exist, so this is the last booking of a series,
    // proceeding to prepare the info for the event
    const calcAppsStatus = reqAppsStatus.concat(resultStatus).reduce((prev, curr) => {
      if (prev[curr.type]) {
        prev[curr.type].success += curr.success;
        prev[curr.type].errors = prev[curr.type].errors.concat(curr.errors);
        prev[curr.type].warnings = prev[curr.type].warnings?.concat(curr.warnings || []);
      } else {
        prev[curr.type] = curr;
      }
      return prev;
    }, {} as { [key: string]: AppsStatus });
    evt.appsStatus = Object.values(calcAppsStatus);
  }

  let videoCallUrl;

  if (originalRescheduledBooking?.uid) {
    // Use EventManager to conditionally use all needed integrations.
    const updateManager = await eventManager.reschedule(
      evt,
      originalRescheduledBooking.uid,
      booking?.id,
      reqBody.rescheduleReason
    );
    // This gets overridden when updating the event - to check if notes have been hidden or not. We just reset this back
    // to the default description when we are sending the emails.
    evt.description = eventType.description;

    results = updateManager.results;
    referencesToCreate = updateManager.referencesToCreate;
    if (results.length > 0 && results.some((res) => !res.success)) {
      const error = {
        errorCode: "BookingReschedulingMeetingFailed",
        message: "Booking Rescheduling failed",
      };

      log.error(`Booking ${organizerUser.name} failed`, error, results);
    } else {
      const metadata: AdditionalInformation = {};

      if (results.length) {
        // TODO: Handle created event metadata more elegantly
        const [updatedEvent] = Array.isArray(results[0].updatedEvent)
          ? results[0].updatedEvent
          : [results[0].updatedEvent];
        if (updatedEvent) {
          metadata.hangoutLink = updatedEvent.hangoutLink;
          metadata.conferenceData = updatedEvent.conferenceData;
          metadata.entryPoints = updatedEvent.entryPoints;
        }
        // A reschedule can create a new event if rescheduled with a different user
        const createdEvent = results[0].createdEvent;
        if (createdEvent) {
          metadata.hangoutLink = createdEvent.hangoutLink;
          metadata.conferenceData = createdEvent.conferenceData;
          metadata.entryPoints = createdEvent.entryPoints;
        }

        if (createdEvent || updatedEvent) {
          handleAppsStatus(results, booking);
          videoCallUrl = metadata.hangoutLink || videoCallUrl;
        }
      }
      if (noEmail !== true) {
        await sendRescheduledEmails({
          ...evt,
          additionalInformation: metadata,
          additionalNotes, // Resets back to the additionalNote input and not the override value
          cancellationReason: "$RCH$" + reqBody.rescheduleReason, // Removable code prefix to differentiate cancellation from rescheduling for email
        });
      }
    }
    // If it's not a reschedule, doesn't require confirmation and there's no price,
    // Create a booking
  } else if (!requiresConfirmation && !stripeAppData.price) {
    // Use EventManager to conditionally use all needed integrations.
    const createManager = await eventManager.create(evt);

    // This gets overridden when creating the event - to check if notes have been hidden or not. We just reset this back
    // to the default description when we are sending the emails.
    evt.description = eventType.description;

    results = createManager.results;
    referencesToCreate = createManager.referencesToCreate;

    videoCallUrl = evt.videoCallData && evt.videoCallData.url ? evt.videoCallData.url : null;

    if (results.length > 0 && results.every((res) => !res.success)) {
      const error = {
        errorCode: "BookingCreatingMeetingFailed",
        message: "Booking failed",
      };

      log.error(`Booking ${organizerUser.username} failed`, error, results);
    } else {
      const metadata: AdditionalInformation = {};

      if (results.length) {
        // Handle Google Meet results
        // We use the original booking location since the evt location changes to daily
        if (bookingLocation === MeetLocationType) {
          const googleMeetResult = {
            appName: GoogleMeetMetadata.name,
            type: "conferencing",
            uid: results[0].uid,
            originalEvent: results[0].originalEvent,
          };

          const googleCalResult = results.find((result) => result.type === "google_calendar");

          if (!googleCalResult) {
            results.push({
              ...googleMeetResult,
              success: false,
              calWarnings: [tOrganizer("google_meet_warning")],
            });
          }

          if (googleCalResult?.createdEvent?.hangoutLink) {
            results.push({
              ...googleMeetResult,
              success: true,
            });
          } else if (googleCalResult && !googleCalResult.createdEvent?.hangoutLink) {
            results.push({
              ...googleMeetResult,
              success: false,
            });
          }
        }
        // TODO: Handle created event metadata more elegantly
        metadata.hangoutLink = results[0].createdEvent?.hangoutLink;
        metadata.conferenceData = results[0].createdEvent?.conferenceData;
        metadata.entryPoints = results[0].createdEvent?.entryPoints;
        handleAppsStatus(results, booking);
        videoCallUrl = metadata.hangoutLink || videoCallUrl;
      }
      if (noEmail !== true) {
        await sendScheduledEmails({
          ...evt,
          additionalInformation: metadata,
          additionalNotes,
          customInputs,
        });
      }
    }
  }

  if (!isConfirmedByDefault && noEmail !== true) {
    await sendOrganizerRequestEmail({ ...evt, additionalNotes });
    await sendAttendeeRequestEmail({ ...evt, additionalNotes }, attendeesList[0]);
  }

  if (
    !Number.isNaN(stripeAppData.price) &&
    stripeAppData.price > 0 &&
    !originalRescheduledBooking?.paid &&
    !!booking
  ) {
    const [firstStripeCredential] = organizerUser.credentials.filter((cred) => cred.type == "stripe_payment");

    if (!firstStripeCredential)
      throw new HttpError({ statusCode: 400, message: "Missing payment credentials" });

    if (!booking.user) booking.user = organizerUser;
    const payment = await handlePayment(evt, eventType, firstStripeCredential, booking);

    req.statusCode = 201;
    return { ...booking, message: "Payment required", paymentUid: payment.uid };
  }

  log.debug(`Booking ${organizerUser.username} completed`);
  const metadata = videoCallUrl ? { videoCallUrl } : undefined;
  if (isConfirmedByDefault) {
    const eventTrigger: WebhookTriggerEvents = rescheduleUid
      ? WebhookTriggerEvents.BOOKING_RESCHEDULED
      : WebhookTriggerEvents.BOOKING_CREATED;
    const subscriberOptions = {
      userId: organizerUser.id,
      eventTypeId,
      triggerEvent: eventTrigger,
    };

    const subscriberOptionsMeetingEnded = {
      userId: organizerUser.id,
      eventTypeId,
      triggerEvent: WebhookTriggerEvents.MEETING_ENDED,
    };

    try {
      const subscribersMeetingEnded = await getWebhooks(subscriberOptionsMeetingEnded);

      subscribersMeetingEnded.forEach((subscriber) => {
        if (rescheduleUid && originalRescheduledBooking) {
          cancelScheduledJobs(originalRescheduledBooking, undefined, true);
        }
        if (booking && booking.status === BookingStatus.ACCEPTED) {
          scheduleTrigger(booking, subscriber.subscriberUrl, subscriber);
        }
      });
    } catch (error) {
      log.error("Error while running scheduledJobs for booking", error);
    }

    try {
      // Send Webhook call if hooked to BOOKING_CREATED & BOOKING_RESCHEDULED
      const subscribers = await getWebhooks(subscriberOptions);
      const bookingId = booking?.id;

      const eventTypeInfo: EventTypeInfo = {
        eventTitle: eventType.title,
        eventDescription: eventType.description,
        requiresConfirmation: requiresConfirmation || null,
        price: stripeAppData.price,
        currency: eventType.currency,
        length: eventType.length,
      };

      const promises = subscribers.map((sub) =>
        sendPayload(sub.secret, eventTrigger, new Date().toISOString(), sub, {
          ...evt,
          ...eventTypeInfo,
          bookingId,
          rescheduleUid,
          rescheduleStartTime: originalRescheduledBooking?.startTime
            ? dayjs(originalRescheduledBooking?.startTime).utc().format()
            : undefined,
          rescheduleEndTime: originalRescheduledBooking?.endTime
            ? dayjs(originalRescheduledBooking?.endTime).utc().format()
            : undefined,
          metadata: { ...metadata, ...reqBody.metadata },
          eventTypeId,
          status: "ACCEPTED",
          smsReminderNumber: booking?.smsReminderNumber || undefined,
        }).catch((e) => {
          console.error(`Error executing webhook for event: ${eventTrigger}, URL: ${sub.subscriberUrl}`, e);
        })
      );
      await Promise.all(promises);
    } catch (error) {
      log.error("Error while sending webhook", error);
    }
  }

  // Avoid passing referencesToCreate with id unique constrain values
  // refresh hashed link if used
  const urlSeed = `${organizerUser.username}:${dayjs(reqBody.start).utc().format()}`;
  const hashedUid = translator.fromUUID(uuidv5(urlSeed, uuidv5.URL));

  try {
    if (hasHashedBookingLink) {
      await prisma.hashedLink.update({
        where: {
          link: reqBody.hashedLink as string,
        },
        data: {
          link: hashedUid,
        },
      });
    }
  } catch (error) {
    log.error("Error while updating hashed link", error);
  }

  if (!booking) throw new HttpError({ statusCode: 400, message: "Booking failed" });

  try {
    await prisma.booking.update({
      where: {
        uid: booking.uid,
      },
      data: {
        metadata,
        references: {
          createMany: {
            data: referencesToCreate,
          },
        },
      },
    });
  } catch (error) {
    log.error("Error while creating booking references", error);
  }

  try {
    await scheduleWorkflowReminders(
      eventType.workflows,
      reqBody.smsReminderNumber as string | null,
      { ...evt, ...{ metadata } },
      evt.requiresConfirmation || false,
      rescheduleUid ? true : false,
      true
    );
  } catch (error) {
    log.error("Error while scheduling workflow reminders", error);
  }

  // booking successful
  req.statusCode = 201;
  return booking;
}

export default handler;

function handleCustomInputs(
  eventTypeCustomInputs: EventTypeCustomInput[],
  reqCustomInputs: {
    value: string | boolean;
    label: string;
  }[]
) {
  eventTypeCustomInputs.forEach((etcInput) => {
    if (etcInput.required) {
      const input = reqCustomInputs.find((i) => i.label === etcInput.label);
      if (etcInput.type === "BOOL") {
        z.literal(true, {
          errorMap: () => ({ message: `Missing ${etcInput.type} customInput: '${etcInput.label}'` }),
        }).parse(input?.value);
      } else if (etcInput.type === "PHONE") {
        z.string({
          errorMap: () => ({
            message: `Missing ${etcInput.type} customInput: '${etcInput.label}'`,
          }),
        })
          .refine((val) => isValidPhoneNumber(val), {
            message: "Phone number is invalid",
          })
          .parse(input?.value);
      } else {
        // type: NUMBER are also passed as string
        z.string({
          errorMap: () => ({ message: `Missing ${etcInput.type} customInput: '${etcInput.label}'` }),
        })
          .min(1)
          .parse(input?.value);
      }
    }
  });
}<|MERGE_RESOLUTION|>--- conflicted
+++ resolved
@@ -551,7 +551,6 @@
 
     const newSeat = booking.attendees.length !== 0;
 
-<<<<<<< HEAD
     if (!evt.seatsShowAttendees) {
       evt.attendees = invitee;
     }
@@ -563,9 +562,6 @@
      */
     const copyEvent = cloneDeep(evt);
     await sendScheduledSeatsEmails(copyEvent, invitee[0], newSeat, !!eventType.seatsShowAttendees);
-=======
-    await sendScheduledSeatsEmails(evt, invitee[0], newSeat, !!eventType.seatsShowAttendees);
->>>>>>> 33f0345b
 
     const credentials = await refreshCredentials(organizerUser.credentials);
     const eventManager = new EventManager({ ...organizerUser, credentials });
