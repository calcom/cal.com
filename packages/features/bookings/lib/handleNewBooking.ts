--- conflicted
+++ resolved
@@ -97,10 +97,7 @@
 
 import type { EventTypeInfo } from "../../webhooks/lib/sendPayload";
 import getBookingDataSchema from "./getBookingDataSchema";
-<<<<<<< HEAD
 import type { BookingSeat } from "./handleSeats";
-=======
->>>>>>> eb909cc8
 
 const translator = short();
 const log = logger.getSubLogger({ prefix: ["[api] book:user"] });
@@ -108,11 +105,7 @@
 type User = Prisma.UserGetPayload<typeof userSelect>;
 type BufferedBusyTimes = BufferedBusyTime[];
 type BookingType = Prisma.PromiseReturnType<typeof getOriginalRescheduledBooking>;
-<<<<<<< HEAD
-export type Booking = Prisma.PromiseReturnType<typeof createBooking>;
-=======
 type Booking = Prisma.PromiseReturnType<typeof createBooking>;
->>>>>>> eb909cc8
 export type NewBookingEventType =
   | Awaited<ReturnType<typeof getDefaultEvent>>
   | Awaited<ReturnType<typeof getEventTypesFromDB>>;
@@ -120,7 +113,6 @@
 // Work with Typescript to require reqBody.end
 type ReqBodyWithoutEnd = z.infer<ReturnType<typeof getBookingDataSchema>>;
 type ReqBodyWithEnd = ReqBodyWithoutEnd & { end: string };
-<<<<<<< HEAD
 export type Invitee = {
   email: string;
   name: string;
@@ -149,8 +141,6 @@
 
 export type IsConfirmedByDefault = ReturnType<typeof getRequiresConfirmationFlags>["isConfirmedByDefault"];
 export type PaymentAppData = ReturnType<typeof getPaymentAppData>;
-=======
->>>>>>> eb909cc8
 
 export interface IEventTypePaymentCredentialType {
   appId: EventTypeAppsList;
@@ -438,22 +428,6 @@
       });
 
       return users;
-<<<<<<< HEAD
-    } else {
-      const hosts = eventType.hosts || [];
-
-      if (!Array.isArray(hosts)) {
-        throw new Error("eventType.hosts is not properly defined.");
-      }
-
-      const users = hosts.map(({ user, isFixed }) => ({
-        ...user,
-        isFixed,
-      }));
-
-      return users.length ? users : eventType.users;
-    }
-=======
     }
     const hosts = eventType.hosts || [];
 
@@ -467,7 +441,6 @@
     }));
 
     return users.length ? users : eventType.users;
->>>>>>> eb909cc8
   } catch (error) {
     if (error instanceof HttpError || error instanceof Prisma.PrismaClientKnownRequestError) {
       throw new HttpError({ statusCode: 400, message: error.message });
@@ -695,42 +668,24 @@
   paymentAppData,
   changedOrganizer,
 }: {
-<<<<<<< HEAD
   originalRescheduledBooking: OriginalRescheduledBooking;
   evt: CalendarEvent;
   eventType: NewBookingEventType;
   eventTypeId: EventTypeId;
   eventTypeSlug: AwaitedBookingData["eventTypeSlug"];
   reqBodyUser: ReqBodyWithEnd["user"];
-  reqBodyMetadata: ReqBodyMetadata;
+  reqBodyMetadata: ReqBodyWithEnd["metadata"];
   reqBodyRecurringEventId: ReqBodyWithEnd["recurringEventId"];
   uid: short.SUUID;
   responses: ReqBodyWithEnd["responses"] | null;
   isConfirmedByDefault: IsConfirmedByDefault;
   smsReminderNumber: AwaitedBookingData["smsReminderNumber"];
-  organizerUser: OrganizerUser;
-  rescheduleReason: RescheduleReason;
-  bookerEmail: AwaitedBookingData["email"];
-=======
-  originalRescheduledBooking: Awaited<ReturnType<typeof getOriginalRescheduledBooking>>;
-  evt: CalendarEvent;
-  eventType: NewBookingEventType;
-  eventTypeId: Awaited<ReturnType<typeof getBookingData>>["eventTypeId"];
-  eventTypeSlug: Awaited<ReturnType<typeof getBookingData>>["eventTypeSlug"];
-  reqBodyUser: ReqBodyWithEnd["user"];
-  reqBodyMetadata: ReqBodyWithEnd["metadata"];
-  reqBodyRecurringEventId: ReqBodyWithEnd["recurringEventId"];
-  uid: short.SUUID;
-  responses: ReqBodyWithEnd["responses"] | null;
-  isConfirmedByDefault: ReturnType<typeof getRequiresConfirmationFlags>["isConfirmedByDefault"];
-  smsReminderNumber: Awaited<ReturnType<typeof getBookingData>>["smsReminderNumber"];
   organizerUser: Awaited<ReturnType<typeof loadUsers>>[number] & {
     isFixed?: boolean;
     metadata?: Prisma.JsonValue;
   };
   rescheduleReason: Awaited<ReturnType<typeof getBookingData>>["rescheduleReason"];
   bookerEmail: Awaited<ReturnType<typeof getBookingData>>["email"];
->>>>>>> eb909cc8
   paymentAppData: ReturnType<typeof getPaymentAppData>;
   changedOrganizer: boolean;
 }) {
@@ -2282,7 +2237,7 @@
       );
     }
 
-    addVideoCallDataToEvt(originalRescheduledBooking.references);
+    addVideoCallDataToEvt(originalRescheduledBooking.references, evt);
 
     //update original rescheduled booking (no seats event)
     if (!eventType.seatsPerTimeSlot) {
@@ -2409,7 +2364,7 @@
         metadata.hangoutLink = results[0].createdEvent?.hangoutLink;
         metadata.conferenceData = results[0].createdEvent?.conferenceData;
         metadata.entryPoints = results[0].createdEvent?.entryPoints;
-        evt.appsStatus = handleAppsStatus(results, booking);
+        evt.appsStatus = handleAppsStatus(results, booking, reqAppsStatus);
         videoCallUrl =
           metadata.hangoutLink ||
           results[0].createdEvent?.url ||
@@ -2424,7 +2379,7 @@
         : calendarResult?.updatedEvent?.iCalUID || undefined;
     }
 
-    evt.appsStatus = handleAppsStatus(results, booking);
+    evt.appsStatus = handleAppsStatus(results, booking, reqAppsStatus);
 
     // If there is an integration error, we don't send successful rescheduling email, instead broken integration email should be sent that are handled by either CalendarManager or videoClient
     if (noEmail !== true && isConfirmedByDefault && !isThereAnIntegrationError) {
