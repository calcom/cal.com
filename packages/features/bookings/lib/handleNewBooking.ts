import type { DestinationCalendar } from "@prisma/client";
import type { Prisma } from "@prisma/client";
// eslint-disable-next-line no-restricted-imports
import { cloneDeep } from "lodash";
import type { NextApiRequest } from "next";
import short, { uuid } from "short-uuid";
import { v5 as uuidv5 } from "uuid";
import type z from "zod";

import processExternalId from "@calcom/app-store/_utils/calendars/processExternalId";
import { metadata as GoogleMeetMetadata } from "@calcom/app-store/googlevideo/_metadata";
import {
  MeetLocationType,
  OrganizerDefaultConferencingAppType,
  getLocationValueForDB,
} from "@calcom/app-store/locations";
import { getAppFromSlug } from "@calcom/app-store/utils";
import EventManager from "@calcom/core/EventManager";
import { getEventName } from "@calcom/core/event";
import dayjs from "@calcom/dayjs";
import { scheduleMandatoryReminder } from "@calcom/ee/workflows/lib/reminders/scheduleMandatoryReminder";
import {
  sendAttendeeRequestEmail,
  sendOrganizerRequestEmail,
  sendRescheduledEmails,
  sendRoundRobinCancelledEmails,
  sendRoundRobinRescheduledEmails,
  sendRoundRobinScheduledEmails,
  sendScheduledEmails,
} from "@calcom/emails";
import getICalUID from "@calcom/emails/lib/getICalUID";
import { getBookingFieldsWithSystemFields } from "@calcom/features/bookings/lib/getBookingFields";
import { handleWebhookTrigger } from "@calcom/features/bookings/lib/handleWebhookTrigger";
import { isEventTypeLoggingEnabled } from "@calcom/features/bookings/lib/isEventTypeLoggingEnabled";
import {
  allowDisablingAttendeeConfirmationEmails,
  allowDisablingHostConfirmationEmails,
} from "@calcom/features/ee/workflows/lib/allowDisablingStandardEmails";
import { scheduleWorkflowReminders } from "@calcom/features/ee/workflows/lib/reminders/reminderScheduler";
import { getFullName } from "@calcom/features/form-builder/utils";
import type { GetSubscriberOptions } from "@calcom/features/webhooks/lib/getWebhooks";
import getWebhooks from "@calcom/features/webhooks/lib/getWebhooks";
import {
  deleteWebhookScheduledTriggers,
  scheduleTrigger,
} from "@calcom/features/webhooks/lib/scheduleTrigger";
import { getVideoCallUrlFromCalEvent } from "@calcom/lib/CalEventParser";
import { getUTCOffsetByTimezone } from "@calcom/lib/date-fns";
import { getDefaultEvent, getUsernameList } from "@calcom/lib/defaultEvents";
import { ErrorCode } from "@calcom/lib/errorCodes";
import { getErrorFromUnknown } from "@calcom/lib/errors";
import { extractBaseEmail } from "@calcom/lib/extract-base-email";
import { getBookerBaseUrl } from "@calcom/lib/getBookerUrl/server";
import getOrgIdFromMemberOrTeamId from "@calcom/lib/getOrgIdFromMemberOrTeamId";
import getPaymentAppData from "@calcom/lib/getPaymentAppData";
import { getTeamIdFromEventType } from "@calcom/lib/getTeamIdFromEventType";
import { HttpError } from "@calcom/lib/http-error";
import isOutOfBounds, { BookingDateInPastError } from "@calcom/lib/isOutOfBounds";
import logger from "@calcom/lib/logger";
import { handlePayment } from "@calcom/lib/payment/handlePayment";
import { getPiiFreeCalendarEvent, getPiiFreeEventType, getPiiFreeUser } from "@calcom/lib/piiFreeData";
import { safeStringify } from "@calcom/lib/safeStringify";
import { checkBookingLimits, checkDurationLimits, getLuckyUser } from "@calcom/lib/server";
import { getTranslation } from "@calcom/lib/server/i18n";
import { slugify } from "@calcom/lib/slugify";
import { updateWebUser as syncServicesUpdateWebUser } from "@calcom/lib/sync/SyncServiceManager";
import { getTimeFormatStringFromUserTimeFormat } from "@calcom/lib/timeFormat";
import prisma, { userSelect } from "@calcom/prisma";
import type { BookingReference } from "@calcom/prisma/client";
import { BookingStatus, SchedulingType, WebhookTriggerEvents } from "@calcom/prisma/enums";
import { credentialForCalendarServiceSelect } from "@calcom/prisma/selects/credential";
import type { bookingCreateSchemaLegacyPropsForApi } from "@calcom/prisma/zod-utils";
import { userMetadata as userMetadataSchema } from "@calcom/prisma/zod-utils";
import {
  deleteAllWorkflowReminders,
  getAllWorkflowsFromEventType,
} from "@calcom/trpc/server/routers/viewer/workflows/util";
import type {
  AdditionalInformation,
  AppsStatus,
  CalendarEvent,
  IntervalLimit,
  Person,
} from "@calcom/types/Calendar";
import type { EventResult, PartialReference } from "@calcom/types/EventManager";

import type { EventTypeInfo } from "../../webhooks/lib/sendPayload";
import { getAllCredentials } from "./getAllCredentialsForUsersOnEvent/getAllCredentials";
import { refreshCredentials } from "./getAllCredentialsForUsersOnEvent/refreshCredentials";
import getBookingDataSchema from "./getBookingDataSchema";
import { checkIfBookerEmailIsBlocked } from "./handleNewBooking/checkIfBookerEmailIsBlocked";
import { createBooking } from "./handleNewBooking/createBooking";
import { ensureAvailableUsers } from "./handleNewBooking/ensureAvailableUsers";
import { getBookingData } from "./handleNewBooking/getBookingData";
import { getEventTypesFromDB } from "./handleNewBooking/getEventTypesFromDB";
import type { getEventTypeResponse } from "./handleNewBooking/getEventTypesFromDB";
import { getOriginalRescheduledBooking } from "./handleNewBooking/getOriginalRescheduledBooking";
import { getRequiresConfirmationFlags } from "./handleNewBooking/getRequiresConfirmationFlags";
import { handleAppsStatus } from "./handleNewBooking/handleAppsStatus";
import { loadUsers } from "./handleNewBooking/loadUsers";
import type {
  Invitee,
  IEventTypePaymentCredentialType,
  IsFixedAwareUser,
  BookingType,
  Booking,
} from "./handleNewBooking/types";
import handleSeats from "./handleSeats/handleSeats";
import type { BookingSeat } from "./handleSeats/types";

const translator = short();
const log = logger.getSubLogger({ prefix: ["[api] book:user"] });

export function getCustomInputsResponses(
  reqBody: {
    responses?: Record<string, object>;
    customInputs?: z.infer<typeof bookingCreateSchemaLegacyPropsForApi>["customInputs"];
  },
  eventTypeCustomInputs: getEventTypeResponse["customInputs"]
) {
  const customInputsResponses = {} as NonNullable<CalendarEvent["customInputs"]>;
  if (reqBody.customInputs && (reqBody.customInputs.length || 0) > 0) {
    reqBody.customInputs.forEach(({ label, value }) => {
      customInputsResponses[label] = value;
    });
  } else {
    const responses = reqBody.responses || {};
    // Backward Compatibility: Map new `responses` to old `customInputs` format so that webhooks can still receive same values.
    for (const [fieldName, fieldValue] of Object.entries(responses)) {
      const foundACustomInputForTheResponse = eventTypeCustomInputs.find(
        (input) => slugify(input.label) === fieldName
      );
      if (foundACustomInputForTheResponse) {
        customInputsResponses[foundACustomInputForTheResponse.label] = fieldValue;
      }
    }
  }

  return customInputsResponses;
}

/** Updates the evt object with video call data found from booking references
 *
 * @param bookingReferences
 * @param evt
 *
 * @returns updated evt with video call data
 */
export const addVideoCallDataToEvent = (bookingReferences: BookingReference[], evt: CalendarEvent) => {
  const videoCallReference = bookingReferences.find((reference) => reference.type.includes("_video"));

  if (videoCallReference) {
    evt.videoCallData = {
      type: videoCallReference.type,
      id: videoCallReference.meetingId,
      password: videoCallReference?.meetingPassword,
      url: videoCallReference.meetingUrl,
    };
  }

  return evt;
};

export const createLoggerWithEventDetails = (
  eventTypeId: number,
  reqBodyUser: string | string[] | undefined,
  eventTypeSlug: string | undefined
) => {
  return logger.getSubLogger({
    prefix: ["book:user", `${eventTypeId}:${reqBodyUser}/${eventTypeSlug}`],
  });
};

function getICalSequence(originalRescheduledBooking: BookingType | null) {
  // If new booking set the sequence to 0
  if (!originalRescheduledBooking) {
    return 0;
  }

  // If rescheduling and there is no sequence set, assume sequence should be 1
  if (!originalRescheduledBooking.iCalSequence) {
    return 1;
  }

  // If rescheduling then increment sequence by 1
  return originalRescheduledBooking.iCalSequence + 1;
}

type BookingDataSchemaGetter =
  | typeof getBookingDataSchema
  | typeof import("@calcom/features/bookings/lib/getBookingDataSchemaForApi").default;

async function handler(
  req: NextApiRequest & {
    userId?: number | undefined;
    platformClientId?: string;
    platformRescheduleUrl?: string;
    platformCancelUrl?: string;
    platformBookingUrl?: string;
    platformBookingLocation?: string;
  },
  bookingDataSchemaGetter: BookingDataSchemaGetter = getBookingDataSchema
) {
  const {
    userId,
    platformClientId,
    platformCancelUrl,
    platformBookingUrl,
    platformRescheduleUrl,
    platformBookingLocation,
  } = req;

  // handle dynamic user
  let eventType =
    !req.body.eventTypeId && !!req.body.eventTypeSlug
      ? getDefaultEvent(req.body.eventTypeSlug)
      : await getEventTypesFromDB(req.body.eventTypeId);
  eventType = {
    ...eventType,
    bookingFields: getBookingFieldsWithSystemFields(eventType),
  };

  const bookingDataSchema = bookingDataSchemaGetter({
    view: req.body?.rescheduleUid ? "reschedule" : "booking",
    bookingFields: eventType.bookingFields,
  });
  const bookingData = await getBookingData({
    req,
    eventType,
    schema: bookingDataSchema,
  });

  const {
    recurringCount,
    noEmail,
    eventTypeId,
    eventTypeSlug,
    hasHashedBookingLink,
    language,
    appsStatus: reqAppsStatus,
    name: bookerName,
    email: bookerEmail,
    guests: reqGuests,
    location,
    notes: additionalNotes,
    smsReminderNumber,
    rescheduleReason,
    luckyUsers,
    ...reqBody
  } = bookingData;

  const loggerWithEventDetails = createLoggerWithEventDetails(eventTypeId, reqBody.user, eventTypeSlug);

  await checkIfBookerEmailIsBlocked({ loggedInUserId: userId, bookerEmail });

  if (isEventTypeLoggingEnabled({ eventTypeId, usernameOrTeamName: reqBody.user })) {
    logger.settings.minLevel = 0;
  }

  const fullName = getFullName(bookerName);
  // Why are we only using "en" locale
  const tGuests = await getTranslation("en", "common");

  const dynamicUserList = Array.isArray(reqBody.user) ? reqBody.user : getUsernameList(reqBody.user);
  if (!eventType) throw new HttpError({ statusCode: 404, message: "event_type_not_found" });

  const isTeamEventType =
    !!eventType.schedulingType && ["COLLECTIVE", "ROUND_ROBIN"].includes(eventType.schedulingType);

  const paymentAppData = getPaymentAppData(eventType);
  loggerWithEventDetails.info(
    `Booking eventType ${eventTypeId} started`,
    safeStringify({
      reqBody: {
        user: reqBody.user,
        eventTypeId,
        eventTypeSlug,
        startTime: reqBody.start,
        endTime: reqBody.end,
        rescheduleUid: reqBody.rescheduleUid,
        location: location,
        timeZone: reqBody.timeZone,
      },
      isTeamEventType,
      eventType: getPiiFreeEventType(eventType),
      dynamicUserList,
      paymentAppData: {
        enabled: paymentAppData.enabled,
        price: paymentAppData.price,
        paymentOption: paymentAppData.paymentOption,
        currency: paymentAppData.currency,
        appId: paymentAppData.appId,
      },
    })
  );

  const user = eventType.users.find((user) => user.id === eventType.userId);

  const userSchedule = user?.schedules.find((schedule) => schedule.id === user?.defaultScheduleId);

  const eventTimeZone = eventType.schedule?.timeZone ?? userSchedule?.timeZone;

  let timeOutOfBounds = false;
  try {
    timeOutOfBounds = isOutOfBounds(
      reqBody.start,
      {
        periodType: eventType.periodType,
        periodDays: eventType.periodDays,
        periodEndDate: eventType.periodEndDate,
        periodStartDate: eventType.periodStartDate,
        periodCountCalendarDays: eventType.periodCountCalendarDays,
        bookerUtcOffset: getUTCOffsetByTimezone(reqBody.timeZone) ?? 0,
        eventUtcOffset: eventTimeZone ? getUTCOffsetByTimezone(eventTimeZone) ?? 0 : 0,
      },
      eventType.minimumBookingNotice
    );
  } catch (error) {
    loggerWithEventDetails.warn({
      message: "NewBooking: Unable set timeOutOfBounds. Using false. ",
    });
    if (error instanceof BookingDateInPastError) {
      // TODO: HttpError should not bleed through to the console.
      loggerWithEventDetails.info(`Booking eventType ${eventTypeId} failed`, JSON.stringify({ error }));
      throw new HttpError({ statusCode: 400, message: error.message });
    }
  }

  if (timeOutOfBounds) {
    const error = {
      errorCode: "BookingTimeOutOfBounds",
      message: `EventType '${eventType.eventName}' cannot be booked at this time.`,
    };
    loggerWithEventDetails.warn({
      message: `NewBooking: EventType '${eventType.eventName}' cannot be booked at this time.`,
    });
    throw new HttpError({ statusCode: 400, message: error.message });
  }

  const reqEventLength = dayjs(reqBody.end).diff(dayjs(reqBody.start), "minutes");
  const validEventLengths = eventType.metadata?.multipleDuration?.length
    ? eventType.metadata.multipleDuration
    : [eventType.length];
  if (!validEventLengths.includes(reqEventLength)) {
    loggerWithEventDetails.warn({ message: "NewBooking: Invalid event length" });
    throw new HttpError({ statusCode: 400, message: "Invalid event length" });
  }

  // loadUsers allows type inferring
  let users: (Awaited<ReturnType<typeof loadUsers>>[number] & {
    isFixed?: boolean;
    metadata?: Prisma.JsonValue;
  })[] = await loadUsers(eventType, dynamicUserList, req);

  const isDynamicAllowed = !users.some((user) => !user.allowDynamicBooking);
  if (!isDynamicAllowed && !eventTypeId) {
    loggerWithEventDetails.warn({
      message: "NewBooking: Some of the users in this group do not allow dynamic booking",
    });
    throw new HttpError({
      message: "Some of the users in this group do not allow dynamic booking",
      statusCode: 400,
    });
  }

  // If this event was pre-relationship migration
  // TODO: Establish whether this is dead code.
  if (!users.length && eventType.userId) {
    const eventTypeUser = await prisma.user.findUnique({
      where: {
        id: eventType.userId,
      },
      select: {
        credentials: {
          select: credentialForCalendarServiceSelect,
        }, // Don't leak to client
        ...userSelect.select,
      },
    });
    if (!eventTypeUser) {
      loggerWithEventDetails.warn({ message: "NewBooking: eventTypeUser.notFound" });
      throw new HttpError({ statusCode: 404, message: "eventTypeUser.notFound" });
    }
    users.push(eventTypeUser);
  }

  if (!users) throw new HttpError({ statusCode: 404, message: "eventTypeUser.notFound" });

  users = users.map((user) => ({
    ...user,
    isFixed:
      user.isFixed === false
        ? false
        : user.isFixed || eventType.schedulingType !== SchedulingType.ROUND_ROBIN,
  }));

  loggerWithEventDetails.debug(
    "Concerned users",
    safeStringify({
      users: users.map(getPiiFreeUser),
    })
  );

  let locationBodyString = location;

  // TODO: It's definition should be moved to getLocationValueForDb
  let organizerOrFirstDynamicGroupMemberDefaultLocationUrl = undefined;

  if (dynamicUserList.length > 1) {
    users = users.sort((a, b) => {
      const aIndex = (a.username && dynamicUserList.indexOf(a.username)) || 0;
      const bIndex = (b.username && dynamicUserList.indexOf(b.username)) || 0;
      return aIndex - bIndex;
    });
    const firstUsersMetadata = userMetadataSchema.parse(users[0].metadata);
    locationBodyString = firstUsersMetadata?.defaultConferencingApp?.appLink || locationBodyString;
    organizerOrFirstDynamicGroupMemberDefaultLocationUrl =
      firstUsersMetadata?.defaultConferencingApp?.appLink;
  }

  let rescheduleUid = reqBody.rescheduleUid;

  if (
    Object.prototype.hasOwnProperty.call(eventType, "bookingLimits") ||
    Object.prototype.hasOwnProperty.call(eventType, "durationLimits")
  ) {
    const startAsDate = dayjs(reqBody.start).toDate();
    if (
      eventType.bookingLimits &&
      /* Empty object is truthy */ Object.keys(eventType.bookingLimits).length > 0
    ) {
      await checkBookingLimits(
        eventType.bookingLimits as IntervalLimit,
        startAsDate,
        eventType.id,
        rescheduleUid,
        eventTimeZone
      );
    }
    if (eventType.durationLimits) {
      await checkDurationLimits(eventType.durationLimits as IntervalLimit, startAsDate, eventType.id);
    }
  }

  let bookingSeat: BookingSeat = null;

  let originalRescheduledBooking: BookingType = null;

  //this gets the original rescheduled booking
  if (rescheduleUid) {
    // rescheduleUid can be bookingUid and bookingSeatUid
    bookingSeat = await prisma.bookingSeat.findUnique({
      where: {
        referenceUid: rescheduleUid,
      },
      include: {
        booking: true,
        attendee: true,
      },
    });
    if (bookingSeat) {
      rescheduleUid = bookingSeat.booking.uid;
    }
    originalRescheduledBooking = await getOriginalRescheduledBooking(
      rescheduleUid,
      !!eventType.seatsPerTimeSlot
    );
    if (!originalRescheduledBooking) {
      throw new HttpError({ statusCode: 404, message: "Could not find original booking" });
    }

    if (
      originalRescheduledBooking.status === BookingStatus.CANCELLED &&
      !originalRescheduledBooking.rescheduled
    ) {
      throw new HttpError({ statusCode: 403, message: ErrorCode.CancelledBookingsCannotBeRescheduled });
    }
  }

  let luckyUserResponse;
  let isFirstSeat = true;

  if (eventType.seatsPerTimeSlot) {
    const booking = await prisma.booking.findFirst({
      where: {
        OR: [
          {
            uid: rescheduleUid || reqBody.bookingUid,
          },
          {
            eventTypeId: eventType.id,
            startTime: new Date(dayjs(reqBody.start).utc().format()),
          },
        ],
        status: BookingStatus.ACCEPTED,
      },
    });

    if (booking) isFirstSeat = false;
  }

  //checks what users are available
  if (isFirstSeat) {
    const eventTypeWithUsers: getEventTypeResponse & {
      users: IsFixedAwareUser[];
    } = {
      ...eventType,
      users: users as IsFixedAwareUser[],
      ...(eventType.recurringEvent && {
        recurringEvent: {
          ...eventType.recurringEvent,
          count: recurringCount || eventType.recurringEvent.count,
        },
      }),
    };
    if (req.body.allRecurringDates && req.body.isFirstRecurringSlot) {
      const isTeamEvent =
        eventType.schedulingType === SchedulingType.COLLECTIVE ||
        eventType.schedulingType === SchedulingType.ROUND_ROBIN;

      const fixedUsers = isTeamEvent
        ? eventTypeWithUsers.users.filter((user: IsFixedAwareUser) => user.isFixed)
        : [];

      for (
        let i = 0;
        i < req.body.allRecurringDates.length && i < req.body.numSlotsToCheckForAvailability;
        i++
      ) {
        const start = req.body.allRecurringDates[i].start;
        const end = req.body.allRecurringDates[i].end;
        if (isTeamEvent) {
          // each fixed user must be available
          for (const key in fixedUsers) {
            await ensureAvailableUsers(
              { ...eventTypeWithUsers, users: [fixedUsers[key]] },
              {
                dateFrom: dayjs(start).tz(reqBody.timeZone).format(),
                dateTo: dayjs(end).tz(reqBody.timeZone).format(),
                timeZone: reqBody.timeZone,
                originalRescheduledBooking,
              },
              loggerWithEventDetails
            );
          }
        } else {
          await ensureAvailableUsers(
            eventTypeWithUsers,
            {
              dateFrom: dayjs(start).tz(reqBody.timeZone).format(),
              dateTo: dayjs(end).tz(reqBody.timeZone).format(),
              timeZone: reqBody.timeZone,
              originalRescheduledBooking,
            },
            loggerWithEventDetails
          );
        }
      }
    }

    if (!req.body.allRecurringDates || req.body.isFirstRecurringSlot) {
      const availableUsers = await ensureAvailableUsers(
        eventTypeWithUsers,
        {
          dateFrom: dayjs(reqBody.start).tz(reqBody.timeZone).format(),
          dateTo: dayjs(reqBody.end).tz(reqBody.timeZone).format(),
          timeZone: reqBody.timeZone,
          originalRescheduledBooking,
        },
        loggerWithEventDetails
      );
      const luckyUsers: typeof users = [];
      const luckyUserPool: IsFixedAwareUser[] = [];
      const fixedUserPool: IsFixedAwareUser[] = [];
      availableUsers.forEach((user) => {
        user.isFixed ? fixedUserPool.push(user) : luckyUserPool.push(user);
      });

      const notAvailableLuckyUsers: typeof users = [];

      loggerWithEventDetails.debug(
        "Computed available users",
        safeStringify({
          availableUsers: availableUsers.map((user) => user.id),
          luckyUserPool: luckyUserPool.map((user) => user.id),
        })
      );

      if (reqBody.teamMemberEmail) {
        // If requested user is not a fixed host, assign the lucky user as the team member
        if (!fixedUserPool.some((user) => user.email === reqBody.teamMemberEmail)) {
          const teamMember = availableUsers.find((user) => user.email === reqBody.teamMemberEmail);
          if (teamMember) {
            luckyUsers.push(teamMember);
          }
        }
      }

      // loop through all non-fixed hosts and get the lucky users
      while (luckyUserPool.length > 0 && luckyUsers.length < 1 /* TODO: Add variable */) {
<<<<<<< HEAD
        const newLuckyUser = await getLuckyUser("MAXIMIZE_AVAILABILITY", {
          // find a lucky user that is not already in the luckyUsers array
          availableUsers: luckyUserPool.filter(
            (user) => !luckyUsers.concat(notAvailableLuckyUsers).find((existing) => existing.id === user.id)
          ),
          allRRHosts: eventTypeWithUsers.hosts.filter((host) => !host.isFixed),
          eventType,
        });
=======
        const freeUsers = luckyUserPool.filter(
          (user) => !luckyUsers.concat(notAvailableLuckyUsers).find((existing) => existing.id === user.id)
        );
        const originalRescheduledBookingUserId =
          originalRescheduledBooking && originalRescheduledBooking.userId;
        const isSameRoundRobinHost =
          !!originalRescheduledBookingUserId &&
          eventType.schedulingType === SchedulingType.ROUND_ROBIN &&
          eventType.rescheduleWithSameRoundRobinHost;

        const newLuckyUser = isSameRoundRobinHost
          ? freeUsers.find((user) => user.id === originalRescheduledBookingUserId)
          : await getLuckyUser("MAXIMIZE_AVAILABILITY", {
              // find a lucky user that is not already in the luckyUsers array
              availableUsers: freeUsers,
              eventTypeId: eventType.id,
            });
>>>>>>> d60f1652
        if (!newLuckyUser) {
          break; // prevent infinite loop
        }
        if (req.body.isFirstRecurringSlot && eventType.schedulingType === SchedulingType.ROUND_ROBIN) {
          // for recurring round robin events check if lucky user is available for next slots
          try {
            for (
              let i = 0;
              i < req.body.allRecurringDates.length && i < req.body.numSlotsToCheckForAvailability;
              i++
            ) {
              const start = req.body.allRecurringDates[i].start;
              const end = req.body.allRecurringDates[i].end;

              await ensureAvailableUsers(
                { ...eventTypeWithUsers, users: [newLuckyUser] },
                {
                  dateFrom: dayjs(start).tz(reqBody.timeZone).format(),
                  dateTo: dayjs(end).tz(reqBody.timeZone).format(),
                  timeZone: reqBody.timeZone,
                  originalRescheduledBooking,
                },
                loggerWithEventDetails
              );
            }
            // if no error, then lucky user is available for the next slots
            luckyUsers.push(newLuckyUser);
          } catch {
            notAvailableLuckyUsers.push(newLuckyUser);
            loggerWithEventDetails.info(
              `Round robin host ${newLuckyUser.name} not available for first two slots. Trying to find another host.`
            );
          }
        } else {
          luckyUsers.push(newLuckyUser);
        }
      }
      // ALL fixed users must be available
      if (fixedUserPool.length !== users.filter((user) => user.isFixed).length) {
        throw new Error(ErrorCode.HostsUnavailableForBooking);
      }
      // Pushing fixed user before the luckyUser guarantees the (first) fixed user as the organizer.
      users = [...fixedUserPool, ...luckyUsers];
      luckyUserResponse = { luckyUsers: luckyUsers.map((u) => u.id) };
    } else if (req.body.allRecurringDates && eventType.schedulingType === SchedulingType.ROUND_ROBIN) {
      // all recurring slots except the first one
      const luckyUsersFromFirstBooking = luckyUsers
        ? eventTypeWithUsers.users.filter((user) => luckyUsers.find((luckyUserId) => luckyUserId === user.id))
        : [];
      const fixedHosts = eventTypeWithUsers.users.filter((user: IsFixedAwareUser) => user.isFixed);
      users = [...fixedHosts, ...luckyUsersFromFirstBooking];
    }
  }

  if (users.length === 0 && eventType.schedulingType === SchedulingType.ROUND_ROBIN) {
    loggerWithEventDetails.error(`No available users found for round robin event.`);
    throw new Error(ErrorCode.NoAvailableUsersFound);
  }

  // If the team member is requested then they should be the organizer
  const organizerUser = reqBody.teamMemberEmail
    ? users.find((user) => user.email === reqBody.teamMemberEmail) ?? users[0]
    : users[0];

  const tOrganizer = await getTranslation(organizerUser?.locale ?? "en", "common");
  const allCredentials = await getAllCredentials(organizerUser, eventType);

  const { userReschedulingIsOwner, isConfirmedByDefault } = getRequiresConfirmationFlags({
    eventType,
    bookingStartTime: reqBody.start,
    userId,
    originalRescheduledBookingOrganizerId: originalRescheduledBooking?.user?.id,
    paymentAppData,
  });

  // If the Organizer himself is rescheduling, the booker should be sent the communication in his timezone and locale.
  const attendeeInfoOnReschedule =
    userReschedulingIsOwner && originalRescheduledBooking
      ? originalRescheduledBooking.attendees.find((attendee) => attendee.email === bookerEmail)
      : null;

  const attendeeLanguage = attendeeInfoOnReschedule ? attendeeInfoOnReschedule.locale : language;
  const attendeeTimezone = attendeeInfoOnReschedule ? attendeeInfoOnReschedule.timeZone : reqBody.timeZone;

  const tAttendees = await getTranslation(attendeeLanguage ?? "en", "common");

  const isManagedEventType = !!eventType.parentId;

  // If location passed is empty , use default location of event
  // If location of event is not set , use host default
  if (locationBodyString.trim().length == 0) {
    if (eventType.locations.length > 0) {
      locationBodyString = eventType.locations[0].type;
    } else {
      locationBodyString = OrganizerDefaultConferencingAppType;
    }
  }
  // use host default
  if (locationBodyString == OrganizerDefaultConferencingAppType) {
    const metadataParseResult = userMetadataSchema.safeParse(organizerUser.metadata);
    const organizerMetadata = metadataParseResult.success ? metadataParseResult.data : undefined;
    if (organizerMetadata?.defaultConferencingApp?.appSlug) {
      const app = getAppFromSlug(organizerMetadata?.defaultConferencingApp?.appSlug);
      locationBodyString = app?.appData?.location?.type || locationBodyString;
      if (isManagedEventType || isTeamEventType) {
        organizerOrFirstDynamicGroupMemberDefaultLocationUrl =
          organizerMetadata?.defaultConferencingApp?.appLink;
      }
    } else {
      locationBodyString = "integrations:daily";
    }
  }

  const invitee: Invitee = [
    {
      email: bookerEmail,
      name: fullName,
      firstName: (typeof bookerName === "object" && bookerName.firstName) || "",
      lastName: (typeof bookerName === "object" && bookerName.lastName) || "",
      timeZone: attendeeTimezone,
      language: { translate: tAttendees, locale: attendeeLanguage ?? "en" },
    },
  ];

  const blacklistedGuestEmails = process.env.BLACKLISTED_GUEST_EMAILS
    ? process.env.BLACKLISTED_GUEST_EMAILS.split(",")
    : [];

  const guestsRemoved: string[] = [];
  const guests = (reqGuests || []).reduce((guestArray, guest) => {
    const baseGuestEmail = extractBaseEmail(guest).toLowerCase();
    if (blacklistedGuestEmails.some((e) => e.toLowerCase() === baseGuestEmail)) {
      guestsRemoved.push(guest);
      return guestArray;
    }
    // If it's a team event, remove the team member from guests
    if (isTeamEventType && users.some((user) => user.email === guest)) {
      return guestArray;
    }
    guestArray.push({
      email: guest,
      name: "",
      firstName: "",
      lastName: "",
      timeZone: attendeeTimezone,
      language: { translate: tGuests, locale: "en" },
    });
    return guestArray;
  }, [] as Invitee);

  if (guestsRemoved.length > 0) {
    log.info("Removed guests from the booking", guestsRemoved);
  }

  const seed = `${organizerUser.username}:${dayjs(reqBody.start).utc().format()}:${new Date().getTime()}`;
  const uid = translator.fromUUID(uuidv5(seed, uuidv5.URL));

  // For static link based video apps, it would have the static URL value instead of it's type(e.g. integrations:campfire_video)
  // This ensures that createMeeting isn't called for static video apps as bookingLocation becomes just a regular value for them.
  const { bookingLocation, conferenceCredentialId } = organizerOrFirstDynamicGroupMemberDefaultLocationUrl
    ? {
        bookingLocation: organizerOrFirstDynamicGroupMemberDefaultLocationUrl,
        conferenceCredentialId: undefined,
      }
    : getLocationValueForDB(locationBodyString, eventType.locations);

  const customInputs = getCustomInputsResponses(reqBody, eventType.customInputs);
  const teamDestinationCalendars: DestinationCalendar[] = [];

  // Organizer or user owner of this event type it's not listed as a team member.
  const teamMemberPromises = users
    .filter((user) => user.email !== organizerUser.email)
    .map(async (user) => {
      // TODO: Add back once EventManager tests are ready https://github.com/calcom/cal.com/pull/14610#discussion_r1567817120
      // push to teamDestinationCalendars if it's a team event but collective only
      if (isTeamEventType && eventType.schedulingType === "COLLECTIVE" && user.destinationCalendar) {
        teamDestinationCalendars.push({
          ...user.destinationCalendar,
          externalId: processExternalId(user.destinationCalendar),
        });
      }

      return {
        id: user.id,
        email: user.email ?? "",
        name: user.name ?? "",
        firstName: "",
        lastName: "",
        timeZone: user.timeZone,
        language: {
          translate: await getTranslation(user.locale ?? "en", "common"),
          locale: user.locale ?? "en",
        },
      };
    });
  const teamMembers = await Promise.all(teamMemberPromises);

  const attendeesList = [...invitee, ...guests];

  const responses = reqBody.responses || null;

  const evtName = !eventType?.isDynamic ? eventType.eventName : responses?.title;
  const eventNameObject = {
    //TODO: Can we have an unnamed attendee? If not, I would really like to throw an error here.
    attendeeName: fullName || "Nameless",
    eventType: eventType.title,
    eventName: evtName,
    // we send on behalf of team if >1 round robin attendee | collective
    teamName: eventType.schedulingType === "COLLECTIVE" || users.length > 1 ? eventType.team?.name : null,
    // TODO: Can we have an unnamed organizer? If not, I would really like to throw an error here.
    host: organizerUser.name || "Nameless",
    location: bookingLocation,
    eventDuration: eventType.length,
    bookingFields: { ...responses },
    t: tOrganizer,
  };

  const iCalUID = getICalUID({
    event: { iCalUID: originalRescheduledBooking?.iCalUID, uid: originalRescheduledBooking?.uid },
    uid,
  });
  // For bookings made before introducing iCalSequence, assume that the sequence should start at 1. For new bookings start at 0.
  const iCalSequence = getICalSequence(originalRescheduledBooking);
  const organizerOrganizationProfile = await prisma.profile.findFirst({
    where: {
      userId: organizerUser.id,
      username: dynamicUserList[0],
    },
  });

  const organizerOrganizationId = organizerOrganizationProfile?.organizationId;
  const bookerUrl = eventType.team
    ? await getBookerBaseUrl(eventType.team.parentId)
    : await getBookerBaseUrl(organizerOrganizationId ?? null);

  const destinationCalendar = eventType.destinationCalendar
    ? [eventType.destinationCalendar]
    : organizerUser.destinationCalendar
    ? [organizerUser.destinationCalendar]
    : null;

  let organizerEmail = organizerUser.email || "Email-less";
  if (eventType.useEventTypeDestinationCalendarEmail && destinationCalendar?.[0]?.primaryEmail) {
    organizerEmail = destinationCalendar[0].primaryEmail;
  } else if (eventType.secondaryEmailId && eventType.secondaryEmail?.email) {
    organizerEmail = eventType.secondaryEmail.email;
  }

  //udpate cal event responses with latest location value , later used by webhook
  if (reqBody.calEventResponses)
    reqBody.calEventResponses["location"].value = {
      value: platformBookingLocation ?? bookingLocation,
      optionValue: "",
    };
  let evt: CalendarEvent = {
    bookerUrl,
    type: eventType.slug,
    title: getEventName(eventNameObject), //this needs to be either forced in english, or fetched for each attendee and organizer separately
    description: eventType.description,
    additionalNotes,
    customInputs,
    startTime: dayjs(reqBody.start).utc().format(),
    endTime: dayjs(reqBody.end).utc().format(),
    organizer: {
      id: organizerUser.id,
      name: organizerUser.name || "Nameless",
      email: organizerEmail,
      username: organizerUser.username || undefined,
      timeZone: organizerUser.timeZone,
      language: { translate: tOrganizer, locale: organizerUser.locale ?? "en" },
      timeFormat: getTimeFormatStringFromUserTimeFormat(organizerUser.timeFormat),
    },
    responses: reqBody.calEventResponses || null,
    userFieldsResponses: reqBody.calEventUserFieldsResponses || null,
    attendees: attendeesList,
    location: platformBookingLocation ?? bookingLocation, // Will be processed by the EventManager later.
    conferenceCredentialId,
    destinationCalendar,
    hideCalendarNotes: eventType.hideCalendarNotes,
    requiresConfirmation: !isConfirmedByDefault,
    eventTypeId: eventType.id,
    // if seats are not enabled we should default true
    seatsShowAttendees: eventType.seatsPerTimeSlot ? eventType.seatsShowAttendees : true,
    seatsPerTimeSlot: eventType.seatsPerTimeSlot,
    seatsShowAvailabilityCount: eventType.seatsPerTimeSlot ? eventType.seatsShowAvailabilityCount : true,
    schedulingType: eventType.schedulingType,
    iCalUID,
    iCalSequence,
    platformClientId,
    platformRescheduleUrl,
    platformCancelUrl,
    platformBookingUrl,
  };

  if (req.body.thirdPartyRecurringEventId) {
    evt.existingRecurringEvent = {
      recurringEventId: req.body.thirdPartyRecurringEventId,
    };
  }

  if (isTeamEventType && eventType.schedulingType === "COLLECTIVE") {
    evt.destinationCalendar?.push(...teamDestinationCalendars);
  }

  // data needed for triggering webhooks
  const eventTypeInfo: EventTypeInfo = {
    eventTitle: eventType.title,
    eventDescription: eventType.description,
    price: paymentAppData.price,
    currency: eventType.currency,
    length: reqEventLength,
  };

  const teamId = await getTeamIdFromEventType({ eventType });

  const triggerForUser = !teamId || (teamId && eventType.parentId);

  const organizerUserId = triggerForUser ? organizerUser.id : null;

  const orgId = await getOrgIdFromMemberOrTeamId({ memberId: organizerUserId, teamId });

  const subscriberOptions: GetSubscriberOptions = {
    userId: organizerUserId,
    eventTypeId,
    triggerEvent: WebhookTriggerEvents.BOOKING_CREATED,
    teamId,
    orgId,
    oAuthClientId: platformClientId,
  };

  const eventTrigger: WebhookTriggerEvents = rescheduleUid
    ? WebhookTriggerEvents.BOOKING_RESCHEDULED
    : WebhookTriggerEvents.BOOKING_CREATED;

  subscriberOptions.triggerEvent = eventTrigger;

  const subscriberOptionsMeetingEnded = {
    userId: triggerForUser ? organizerUser.id : null,
    eventTypeId,
    triggerEvent: WebhookTriggerEvents.MEETING_ENDED,
    teamId,
    orgId,
  };

  const subscriberOptionsMeetingStarted = {
    userId: triggerForUser ? organizerUser.id : null,
    eventTypeId,
    triggerEvent: WebhookTriggerEvents.MEETING_STARTED,
    teamId,
    orgId,
  };

  const workflows = await getAllWorkflowsFromEventType(eventType, organizerUser.id);

  // For seats, if the booking already exists then we want to add the new attendee to the existing booking
  if (eventType.seatsPerTimeSlot) {
    const newBooking = await handleSeats({
      rescheduleUid,
      reqBookingUid: reqBody.bookingUid,
      eventType,
      evt,
      invitee,
      allCredentials,
      organizerUser,
      originalRescheduledBooking,
      bookerEmail,
      tAttendees,
      bookingSeat,
      reqUserId: req.userId,
      rescheduleReason,
      reqBodyUser: reqBody.user,
      noEmail,
      isConfirmedByDefault,
      additionalNotes,
      reqAppsStatus,
      attendeeLanguage,
      paymentAppData,
      fullName,
      smsReminderNumber,
      eventTypeInfo,
      uid,
      eventTypeId,
      reqBodyMetadata: reqBody.metadata,
      subscriberOptions,
      eventTrigger,
      responses,
      workflows,
    });

    if (newBooking) {
      req.statusCode = 201;
      const bookingResponse = {
        ...newBooking,
        user: {
          ...newBooking.user,
          email: null,
        },
        paymentRequired: false,
      };
      return {
        ...bookingResponse,
        ...luckyUserResponse,
      };
    } else {
      // Rescheduling logic for the original seated event was handled in handleSeats
      // We want to use new booking logic for the new time slot
      originalRescheduledBooking = null;
      evt.iCalUID = getICalUID({
        attendeeId: bookingSeat?.attendeeId,
      });
    }
  }
  if (isTeamEventType) {
    evt.team = {
      members: teamMembers,
      name: eventType.team?.name || "Nameless",
      id: eventType.team?.id ?? 0,
    };
  }
  if (reqBody.recurringEventId && eventType.recurringEvent) {
    // Overriding the recurring event configuration count to be the actual number of events booked for
    // the recurring event (equal or less than recurring event configuration count)
    eventType.recurringEvent = Object.assign({}, eventType.recurringEvent, { count: recurringCount });
    evt.recurringEvent = eventType.recurringEvent;
  }

  const changedOrganizer =
    !!originalRescheduledBooking &&
    eventType.schedulingType === SchedulingType.ROUND_ROBIN &&
    originalRescheduledBooking.userId !== evt.organizer.id;

  let results: EventResult<AdditionalInformation & { url?: string; iCalUID?: string }>[] = [];
  let referencesToCreate: PartialReference[] = [];

  let booking: (Booking & { appsStatus?: AppsStatus[]; paymentUid?: string; paymentId?: number }) | null =
    null;

  loggerWithEventDetails.debug(
    "Going to create booking in DB now",
    safeStringify({
      organizerUser: organizerUser.id,
      attendeesList: attendeesList.map((guest) => ({ timeZone: guest.timeZone })),
      requiresConfirmation: evt.requiresConfirmation,
      isConfirmedByDefault,
      userReschedulingIsOwner,
    })
  );

  // update original rescheduled booking (no seats event)
  if (!eventType.seatsPerTimeSlot && originalRescheduledBooking?.uid) {
    await prisma.booking.update({
      where: {
        id: originalRescheduledBooking.id,
      },
      data: {
        rescheduled: true,
        status: BookingStatus.CANCELLED,
      },
    });
  }

  try {
    booking = await createBooking({
      originalRescheduledBooking,
      evt,
      eventTypeId,
      eventTypeSlug,
      reqBodyUser: reqBody.user,
      reqBodyMetadata: reqBody.metadata,
      reqBodyRecurringEventId: reqBody.recurringEventId,
      uid,
      responses,
      isConfirmedByDefault,
      smsReminderNumber,
      organizerUser,
      rescheduleReason,
      eventType,
      bookerEmail,
      paymentAppData,
      changedOrganizer,
    });

    // @NOTE: Add specific try catch for all subsequent async calls to avoid error
    // Sync Services
    await syncServicesUpdateWebUser(
      await prisma.user.findFirst({
        where: { id: userId },
        select: { id: true, email: true, name: true, username: true, createdDate: true },
      })
    );
    evt.uid = booking?.uid ?? null;

    if (booking && booking.id && eventType.seatsPerTimeSlot) {
      const currentAttendee = booking.attendees.find(
        (attendee) => attendee.email === req.body.responses.email
      );

      // Save description to bookingSeat
      const uniqueAttendeeId = uuid();
      await prisma.bookingSeat.create({
        data: {
          referenceUid: uniqueAttendeeId,
          data: {
            description: additionalNotes,
            responses,
          },
          booking: {
            connect: {
              id: booking.id,
            },
          },
          attendee: {
            connect: {
              id: currentAttendee?.id,
            },
          },
        },
      });
      evt.attendeeSeatId = uniqueAttendeeId;
    }
  } catch (_err) {
    const err = getErrorFromUnknown(_err);
    loggerWithEventDetails.error(
      `Booking ${eventTypeId} failed`,
      "Error when saving booking to db",
      err.message
    );
    if (err.code === "P2002") {
      throw new HttpError({ statusCode: 409, message: "booking_conflict" });
    }
    throw err;
  }

  // After polling videoBusyTimes, credentials might have been changed due to refreshment, so query them again.
  const credentials = await refreshCredentials(allCredentials);
  const eventManager = new EventManager({ ...organizerUser, credentials }, eventType?.metadata?.apps);

  let videoCallUrl;

  //this is the actual rescheduling logic
  if (!eventType.seatsPerTimeSlot && originalRescheduledBooking?.uid) {
    log.silly("Rescheduling booking", originalRescheduledBooking.uid);
    // cancel workflow reminders from previous rescheduled booking
    await deleteAllWorkflowReminders(originalRescheduledBooking.workflowReminders);

    evt = addVideoCallDataToEvent(originalRescheduledBooking.references, evt);

    // If organizer is changed in RR event then we need to delete the previous host destination calendar events
    const previousHostDestinationCalendar = originalRescheduledBooking?.destinationCalendar
      ? [originalRescheduledBooking?.destinationCalendar]
      : [];

    if (changedOrganizer) {
      evt.title = getEventName(eventNameObject);
      // location might changed and will be new created in eventManager.create (organizer default location)
      evt.videoCallData = undefined;
      // To prevent "The requested identifier already exists" error while updating event, we need to remove iCalUID
      evt.iCalUID = undefined;
    } else {
      // In case of rescheduling, we need to keep the previous host destination calendar
      evt.destinationCalendar = originalRescheduledBooking?.destinationCalendar
        ? [originalRescheduledBooking?.destinationCalendar]
        : evt.destinationCalendar;
    }

    const updateManager = await eventManager.reschedule(
      evt,
      originalRescheduledBooking.uid,
      undefined,
      changedOrganizer,
      previousHostDestinationCalendar
    );
    // This gets overridden when updating the event - to check if notes have been hidden or not. We just reset this back
    // to the default description when we are sending the emails.
    evt.description = eventType.description;

    results = updateManager.results;
    referencesToCreate = updateManager.referencesToCreate;

    videoCallUrl = evt.videoCallData && evt.videoCallData.url ? evt.videoCallData.url : null;

    // This gets overridden when creating the event - to check if notes have been hidden or not. We just reset this back
    // to the default description when we are sending the emails.
    evt.description = eventType.description;

    const { metadata: videoMetadata, videoCallUrl: _videoCallUrl } = getVideoCallDetails({
      results,
    });

    let metadata: AdditionalInformation = {};
    metadata = videoMetadata;
    videoCallUrl = _videoCallUrl;

    const isThereAnIntegrationError = results && results.some((res) => !res.success);

    if (isThereAnIntegrationError) {
      const error = {
        errorCode: "BookingReschedulingMeetingFailed",
        message: "Booking Rescheduling failed",
      };

      loggerWithEventDetails.error(
        `EventManager.reschedule failure in some of the integrations ${organizerUser.username}`,
        safeStringify({ error, results })
      );
    } else {
      if (results.length) {
        // Handle Google Meet results
        // We use the original booking location since the evt location changes to daily
        if (bookingLocation === MeetLocationType) {
          const googleMeetResult = {
            appName: GoogleMeetMetadata.name,
            type: "conferencing",
            uid: results[0].uid,
            originalEvent: results[0].originalEvent,
          };

          // Find index of google_calendar inside createManager.referencesToCreate
          const googleCalIndex = updateManager.referencesToCreate.findIndex(
            (ref) => ref.type === "google_calendar"
          );
          const googleCalResult = results[googleCalIndex];

          if (!googleCalResult) {
            loggerWithEventDetails.warn("Google Calendar not installed but using Google Meet as location");
            results.push({
              ...googleMeetResult,
              success: false,
              calWarnings: [tOrganizer("google_meet_warning")],
            });
          }

          const googleHangoutLink = Array.isArray(googleCalResult?.updatedEvent)
            ? googleCalResult.updatedEvent[0]?.hangoutLink
            : googleCalResult?.updatedEvent?.hangoutLink ?? googleCalResult?.createdEvent?.hangoutLink;

          if (googleHangoutLink) {
            results.push({
              ...googleMeetResult,
              success: true,
            });

            // Add google_meet to referencesToCreate in the same index as google_calendar
            updateManager.referencesToCreate[googleCalIndex] = {
              ...updateManager.referencesToCreate[googleCalIndex],
              meetingUrl: googleHangoutLink,
            };

            // Also create a new referenceToCreate with type video for google_meet
            updateManager.referencesToCreate.push({
              type: "google_meet_video",
              meetingUrl: googleHangoutLink,
              uid: googleCalResult.uid,
              credentialId: updateManager.referencesToCreate[googleCalIndex].credentialId,
            });
          } else if (googleCalResult && !googleHangoutLink) {
            results.push({
              ...googleMeetResult,
              success: false,
            });
          }
        }
        const createdOrUpdatedEvent = Array.isArray(results[0]?.updatedEvent)
          ? results[0]?.updatedEvent[0]
          : results[0]?.updatedEvent ?? results[0]?.createdEvent;
        metadata.hangoutLink = createdOrUpdatedEvent?.hangoutLink;
        metadata.conferenceData = createdOrUpdatedEvent?.conferenceData;
        metadata.entryPoints = createdOrUpdatedEvent?.entryPoints;
        evt.appsStatus = handleAppsStatus(results, booking, reqAppsStatus);
        videoCallUrl =
          metadata.hangoutLink ||
          createdOrUpdatedEvent?.url ||
          organizerOrFirstDynamicGroupMemberDefaultLocationUrl ||
          getVideoCallUrlFromCalEvent(evt) ||
          videoCallUrl;
      }

      const calendarResult = results.find((result) => result.type.includes("_calendar"));

      evt.iCalUID = Array.isArray(calendarResult?.updatedEvent)
        ? calendarResult?.updatedEvent[0]?.iCalUID
        : calendarResult?.updatedEvent?.iCalUID || undefined;
    }

    evt.appsStatus = handleAppsStatus(results, booking, reqAppsStatus);

    if (noEmail !== true && isConfirmedByDefault) {
      const copyEvent = cloneDeep(evt);
      const copyEventAdditionalInfo = {
        ...copyEvent,
        additionalInformation: metadata,
        additionalNotes, // Resets back to the additionalNote input and not the override value
        cancellationReason: `$RCH$${rescheduleReason ? rescheduleReason : ""}`, // Removable code prefix to differentiate cancellation from rescheduling for email
      };
      loggerWithEventDetails.debug("Emails: Sending rescheduled emails for booking confirmation");

      /*
        handle emails for round robin
          - if booked rr host is the same, then rescheduling email
          - if new rr host is booked, then cancellation email to old host and confirmation email to new host
      */
      if (eventType.schedulingType === SchedulingType.ROUND_ROBIN) {
        const originalBookingMemberEmails: Person[] = [];

        for (const user of originalRescheduledBooking.attendees) {
          const translate = await getTranslation(user.locale ?? "en", "common");
          originalBookingMemberEmails.push({
            name: user.name,
            email: user.email,
            timeZone: user.timeZone,
            language: { translate, locale: user.locale ?? "en" },
          });
        }
        if (originalRescheduledBooking.user) {
          const translate = await getTranslation(originalRescheduledBooking.user.locale ?? "en", "common");
          originalBookingMemberEmails.push({
            ...originalRescheduledBooking.user,
            name: originalRescheduledBooking.user.name || "",
            language: { translate, locale: originalRescheduledBooking.user.locale ?? "en" },
          });
        }

        const newBookingMemberEmails: Person[] =
          copyEvent.team?.members
            .map((member) => member)
            .concat(copyEvent.organizer)
            .concat(copyEvent.attendees) || [];

        // scheduled Emails
        const newBookedMembers = newBookingMemberEmails.filter(
          (member) =>
            !originalBookingMemberEmails.find((originalMember) => originalMember.email === member.email)
        );
        // cancelled Emails
        const cancelledMembers = originalBookingMemberEmails.filter(
          (member) => !newBookingMemberEmails.find((newMember) => newMember.email === member.email)
        );
        // rescheduled Emails
        const rescheduledMembers = newBookingMemberEmails.filter((member) =>
          originalBookingMemberEmails.find((orignalMember) => orignalMember.email === member.email)
        );

        sendRoundRobinRescheduledEmails(copyEventAdditionalInfo, rescheduledMembers, eventType.metadata);
        sendRoundRobinScheduledEmails(copyEventAdditionalInfo, newBookedMembers, eventType.metadata);
        sendRoundRobinCancelledEmails(copyEventAdditionalInfo, cancelledMembers, eventType.metadata);
      } else {
        // send normal rescheduled emails (non round robin event, where organizers stay the same)
        await sendRescheduledEmails(
          {
            ...copyEvent,
            additionalInformation: metadata,
            additionalNotes, // Resets back to the additionalNote input and not the override value
            cancellationReason: `$RCH$${rescheduleReason ? rescheduleReason : ""}`, // Removable code prefix to differentiate cancellation from rescheduling for email
          },
          eventType?.metadata
        );
      }
    }
    // If it's not a reschedule, doesn't require confirmation and there's no price,
    // Create a booking
  } else if (isConfirmedByDefault) {
    // Use EventManager to conditionally use all needed integrations.
    const createManager = await eventManager.create(evt);
    if (evt.location) {
      booking.location = evt.location;
    }
    // This gets overridden when creating the event - to check if notes have been hidden or not. We just reset this back
    // to the default description when we are sending the emails.
    evt.description = eventType.description;

    results = createManager.results;
    referencesToCreate = createManager.referencesToCreate;
    videoCallUrl = evt.videoCallData && evt.videoCallData.url ? evt.videoCallData.url : null;

    if (results.length > 0 && results.every((res) => !res.success)) {
      const error = {
        errorCode: "BookingCreatingMeetingFailed",
        message: "Booking failed",
      };

      loggerWithEventDetails.error(
        `EventManager.create failure in some of the integrations ${organizerUser.username}`,
        safeStringify({ error, results })
      );
    } else {
      const metadata: AdditionalInformation = {};

      if (results.length) {
        // Handle Google Meet results
        // We use the original booking location since the evt location changes to daily
        if (bookingLocation === MeetLocationType) {
          const googleMeetResult = {
            appName: GoogleMeetMetadata.name,
            type: "conferencing",
            uid: results[0].uid,
            originalEvent: results[0].originalEvent,
          };

          // Find index of google_calendar inside createManager.referencesToCreate
          const googleCalIndex = createManager.referencesToCreate.findIndex(
            (ref) => ref.type === "google_calendar"
          );
          const googleCalResult = results[googleCalIndex];

          if (!googleCalResult) {
            loggerWithEventDetails.warn("Google Calendar not installed but using Google Meet as location");
            results.push({
              ...googleMeetResult,
              success: false,
              calWarnings: [tOrganizer("google_meet_warning")],
            });
          }

          if (googleCalResult?.createdEvent?.hangoutLink) {
            results.push({
              ...googleMeetResult,
              success: true,
            });

            // Add google_meet to referencesToCreate in the same index as google_calendar
            createManager.referencesToCreate[googleCalIndex] = {
              ...createManager.referencesToCreate[googleCalIndex],
              meetingUrl: googleCalResult.createdEvent.hangoutLink,
            };

            // Also create a new referenceToCreate with type video for google_meet
            createManager.referencesToCreate.push({
              type: "google_meet_video",
              meetingUrl: googleCalResult.createdEvent.hangoutLink,
              uid: googleCalResult.uid,
              credentialId: createManager.referencesToCreate[googleCalIndex].credentialId,
            });
          } else if (googleCalResult && !googleCalResult.createdEvent?.hangoutLink) {
            results.push({
              ...googleMeetResult,
              success: false,
            });
          }
        }
        // TODO: Handle created event metadata more elegantly
        metadata.hangoutLink = results[0].createdEvent?.hangoutLink;
        metadata.conferenceData = results[0].createdEvent?.conferenceData;
        metadata.entryPoints = results[0].createdEvent?.entryPoints;
        evt.appsStatus = handleAppsStatus(results, booking, reqAppsStatus);
        videoCallUrl =
          metadata.hangoutLink || organizerOrFirstDynamicGroupMemberDefaultLocationUrl || videoCallUrl;

        if (evt.iCalUID !== booking.iCalUID) {
          // The eventManager could change the iCalUID. At this point we can update the DB record
          await prisma.booking.update({
            where: {
              id: booking.id,
            },
            data: {
              iCalUID: evt.iCalUID || booking.iCalUID,
            },
          });
        }
      }
      if (noEmail !== true) {
        let isHostConfirmationEmailsDisabled = false;
        let isAttendeeConfirmationEmailDisabled = false;

        isHostConfirmationEmailsDisabled =
          eventType.metadata?.disableStandardEmails?.confirmation?.host || false;
        isAttendeeConfirmationEmailDisabled =
          eventType.metadata?.disableStandardEmails?.confirmation?.attendee || false;

        if (isHostConfirmationEmailsDisabled) {
          isHostConfirmationEmailsDisabled = allowDisablingHostConfirmationEmails(workflows);
        }

        if (isAttendeeConfirmationEmailDisabled) {
          isAttendeeConfirmationEmailDisabled = allowDisablingAttendeeConfirmationEmails(workflows);
        }

        loggerWithEventDetails.debug(
          "Emails: Sending scheduled emails for booking confirmation",
          safeStringify({
            calEvent: getPiiFreeCalendarEvent(evt),
          })
        );

        await sendScheduledEmails(
          {
            ...evt,
            additionalInformation: metadata,
            additionalNotes,
            customInputs,
          },
          eventNameObject,
          isHostConfirmationEmailsDisabled,
          isAttendeeConfirmationEmailDisabled,
          eventType.metadata
        );
      }
    }
  } else {
    // If isConfirmedByDefault is false, then booking can't be considered ACCEPTED and thus EventManager has no role to play. Booking is created as PENDING
    loggerWithEventDetails.debug(
      `EventManager doesn't need to create or reschedule event for booking ${organizerUser.username}`,
      safeStringify({
        calEvent: getPiiFreeCalendarEvent(evt),
        isConfirmedByDefault,
        paymentValue: paymentAppData.price,
      })
    );
  }

  const bookingRequiresPayment =
    !Number.isNaN(paymentAppData.price) &&
    paymentAppData.price > 0 &&
    !originalRescheduledBooking?.paid &&
    !!booking;

  if (!isConfirmedByDefault && noEmail !== true && !bookingRequiresPayment) {
    loggerWithEventDetails.debug(
      `Emails: Booking ${organizerUser.username} requires confirmation, sending request emails`,
      safeStringify({
        calEvent: getPiiFreeCalendarEvent(evt),
      })
    );
    await sendOrganizerRequestEmail({ ...evt, additionalNotes }, eventType.metadata);
    await sendAttendeeRequestEmail({ ...evt, additionalNotes }, attendeesList[0], eventType.metadata);
  }

  if (booking.location?.startsWith("http")) {
    videoCallUrl = booking.location;
  }

  const metadata = videoCallUrl
    ? {
        videoCallUrl: getVideoCallUrlFromCalEvent(evt) || videoCallUrl,
      }
    : undefined;

  const webhookData = {
    ...evt,
    ...eventTypeInfo,
    bookingId: booking?.id,
    rescheduleId: originalRescheduledBooking?.id || undefined,
    rescheduleUid,
    rescheduleStartTime: originalRescheduledBooking?.startTime
      ? dayjs(originalRescheduledBooking?.startTime).utc().format()
      : undefined,
    rescheduleEndTime: originalRescheduledBooking?.endTime
      ? dayjs(originalRescheduledBooking?.endTime).utc().format()
      : undefined,
    metadata: { ...metadata, ...reqBody.metadata },
    eventTypeId,
    status: "ACCEPTED",
    smsReminderNumber: booking?.smsReminderNumber || undefined,
  };

  if (bookingRequiresPayment) {
    loggerWithEventDetails.debug(`Booking ${organizerUser.username} requires payment`);
    // Load credentials.app.categories
    const credentialPaymentAppCategories = await prisma.credential.findMany({
      where: {
        ...(paymentAppData.credentialId ? { id: paymentAppData.credentialId } : { userId: organizerUser.id }),
        app: {
          categories: {
            hasSome: ["payment"],
          },
        },
      },
      select: {
        key: true,
        appId: true,
        app: {
          select: {
            categories: true,
            dirName: true,
          },
        },
      },
    });
    const eventTypePaymentAppCredential = credentialPaymentAppCategories.find((credential) => {
      return credential.appId === paymentAppData.appId;
    });

    if (!eventTypePaymentAppCredential) {
      throw new HttpError({ statusCode: 400, message: "Missing payment credentials" });
    }

    // Convert type of eventTypePaymentAppCredential to appId: EventTypeAppList
    if (!booking.user) booking.user = organizerUser;
    const payment = await handlePayment(
      evt,
      eventType,
      eventTypePaymentAppCredential as IEventTypePaymentCredentialType,
      booking,
      fullName,
      bookerEmail
    );
    const subscriberOptionsPaymentInitiated: GetSubscriberOptions = {
      userId: triggerForUser ? organizerUser.id : null,
      eventTypeId,
      triggerEvent: WebhookTriggerEvents.BOOKING_PAYMENT_INITIATED,
      teamId,
      orgId,
      oAuthClientId: platformClientId,
    };
    await handleWebhookTrigger({
      subscriberOptions: subscriberOptionsPaymentInitiated,
      eventTrigger: WebhookTriggerEvents.BOOKING_PAYMENT_INITIATED,
      webhookData: {
        ...webhookData,
        paymentId: payment?.id,
      },
    });

    req.statusCode = 201;
    // TODO: Refactor better so this booking object is not passed
    // all around and instead the individual fields are sent as args.
    const bookingResponse = {
      ...booking,
      user: {
        ...booking.user,
        email: null,
      },
    };

    return {
      ...bookingResponse,
      ...luckyUserResponse,
      message: "Payment required",
      paymentRequired: true,
      paymentUid: payment?.uid,
      paymentId: payment?.id,
    };
  }

  loggerWithEventDetails.debug(`Booking ${organizerUser.username} completed`);

  // We are here so, booking doesn't require payment and booking is also created in DB already, through createBooking call
  if (isConfirmedByDefault) {
    const subscribersMeetingEnded = await getWebhooks(subscriberOptionsMeetingEnded);
    const subscribersMeetingStarted = await getWebhooks(subscriberOptionsMeetingStarted);

    let deleteWebhookScheduledTriggerPromise: Promise<unknown> = Promise.resolve();
    const scheduleTriggerPromises = [];

    if (rescheduleUid && originalRescheduledBooking) {
      //delete all scheduled triggers for meeting ended and meeting started of booking
      deleteWebhookScheduledTriggerPromise = deleteWebhookScheduledTriggers({
        booking: originalRescheduledBooking,
      });
    }

    if (booking && booking.status === BookingStatus.ACCEPTED) {
      for (const subscriber of subscribersMeetingEnded) {
        scheduleTriggerPromises.push(
          scheduleTrigger({
            booking,
            subscriberUrl: subscriber.subscriberUrl,
            subscriber,
            triggerEvent: WebhookTriggerEvents.MEETING_ENDED,
          })
        );
      }

      for (const subscriber of subscribersMeetingStarted) {
        scheduleTriggerPromises.push(
          scheduleTrigger({
            booking,
            subscriberUrl: subscriber.subscriberUrl,
            subscriber,
            triggerEvent: WebhookTriggerEvents.MEETING_STARTED,
          })
        );
      }
    }

    await Promise.all([deleteWebhookScheduledTriggerPromise, ...scheduleTriggerPromises]).catch((error) => {
      loggerWithEventDetails.error(
        "Error while scheduling or canceling webhook triggers",
        JSON.stringify({ error })
      );
    });

    // Send Webhook call if hooked to BOOKING_CREATED & BOOKING_RESCHEDULED
    await handleWebhookTrigger({ subscriberOptions, eventTrigger, webhookData });
  } else {
    // if eventType requires confirmation we will trigger the BOOKING REQUESTED Webhook
    const eventTrigger: WebhookTriggerEvents = WebhookTriggerEvents.BOOKING_REQUESTED;
    subscriberOptions.triggerEvent = eventTrigger;
    webhookData.status = "PENDING";
    await handleWebhookTrigger({ subscriberOptions, eventTrigger, webhookData });
  }

  // Avoid passing referencesToCreate with id unique constrain values
  // refresh hashed link if used
  const urlSeed = `${organizerUser.username}:${dayjs(reqBody.start).utc().format()}`;
  const hashedUid = translator.fromUUID(uuidv5(urlSeed, uuidv5.URL));

  try {
    if (hasHashedBookingLink) {
      await prisma.hashedLink.update({
        where: {
          link: reqBody.hashedLink as string,
        },
        data: {
          link: hashedUid,
        },
      });
    }
  } catch (error) {
    loggerWithEventDetails.error("Error while updating hashed link", JSON.stringify({ error }));
  }

  if (!booking) throw new HttpError({ statusCode: 400, message: "Booking failed" });

  try {
    await prisma.booking.update({
      where: {
        uid: booking.uid,
      },
      data: {
        location: evt.location,
        metadata: { ...(typeof booking.metadata === "object" && booking.metadata), ...metadata },
        references: {
          createMany: {
            data: referencesToCreate,
          },
        },
      },
    });
  } catch (error) {
    loggerWithEventDetails.error("Error while creating booking references", JSON.stringify({ error }));
  }

  const evtWithMetadata = { ...evt, metadata, eventType: { slug: eventType.slug } };

  if (!eventType.metadata?.disableStandardEmails?.all?.attendee) {
    await scheduleMandatoryReminder(
      evtWithMetadata,
      workflows,
      !isConfirmedByDefault,
      !!eventType.owner?.hideBranding,
      evt.attendeeSeatId
    );
  }

  try {
    await scheduleWorkflowReminders({
      workflows,
      smsReminderNumber: smsReminderNumber || null,
      calendarEvent: evtWithMetadata,
      isNotConfirmed: rescheduleUid ? false : !isConfirmedByDefault,
      isRescheduleEvent: !!rescheduleUid,
      isFirstRecurringEvent: req.body.allRecurringDates ? req.body.isFirstRecurringSlot : undefined,
      hideBranding: !!eventType.owner?.hideBranding,
      seatReferenceUid: evt.attendeeSeatId,
    });
  } catch (error) {
    loggerWithEventDetails.error("Error while scheduling workflow reminders", JSON.stringify({ error }));
  }

  // booking successful
  req.statusCode = 201;

  // TODO: Refactor better so this booking object is not passed
  // all around and instead the individual fields are sent as args.
  const bookingResponse = {
    ...booking,
    user: {
      ...booking.user,
      email: null,
    },
    paymentRequired: false,
  };

  return {
    ...bookingResponse,
    ...luckyUserResponse,
    references: referencesToCreate,
    seatReferenceUid: evt.attendeeSeatId,
  };
}

export default handler;

function getVideoCallDetails({
  results,
}: {
  results: EventResult<AdditionalInformation & { url?: string | undefined; iCalUID?: string | undefined }>[];
}) {
  const firstVideoResult = results.find((result) => result.type.includes("_video"));
  const metadata: AdditionalInformation = {};
  let updatedVideoEvent = null;

  if (firstVideoResult && firstVideoResult.success) {
    updatedVideoEvent = Array.isArray(firstVideoResult.updatedEvent)
      ? firstVideoResult.updatedEvent[0]
      : firstVideoResult.updatedEvent;

    if (updatedVideoEvent) {
      metadata.hangoutLink = updatedVideoEvent.hangoutLink;
      metadata.conferenceData = updatedVideoEvent.conferenceData;
      metadata.entryPoints = updatedVideoEvent.entryPoints;
    }
  }
  const videoCallUrl = metadata.hangoutLink || updatedVideoEvent?.url;

  return { videoCallUrl, metadata, updatedVideoEvent };
}<|MERGE_RESOLUTION|>--- conflicted
+++ resolved
@@ -598,16 +598,6 @@
 
       // loop through all non-fixed hosts and get the lucky users
       while (luckyUserPool.length > 0 && luckyUsers.length < 1 /* TODO: Add variable */) {
-<<<<<<< HEAD
-        const newLuckyUser = await getLuckyUser("MAXIMIZE_AVAILABILITY", {
-          // find a lucky user that is not already in the luckyUsers array
-          availableUsers: luckyUserPool.filter(
-            (user) => !luckyUsers.concat(notAvailableLuckyUsers).find((existing) => existing.id === user.id)
-          ),
-          allRRHosts: eventTypeWithUsers.hosts.filter((host) => !host.isFixed),
-          eventType,
-        });
-=======
         const freeUsers = luckyUserPool.filter(
           (user) => !luckyUsers.concat(notAvailableLuckyUsers).find((existing) => existing.id === user.id)
         );
@@ -623,9 +613,9 @@
           : await getLuckyUser("MAXIMIZE_AVAILABILITY", {
               // find a lucky user that is not already in the luckyUsers array
               availableUsers: freeUsers,
-              eventTypeId: eventType.id,
+              allRRHosts: eventTypeWithUsers.hosts.filter((host) => !host.isFixed),
+              eventType,
             });
->>>>>>> d60f1652
         if (!newLuckyUser) {
           break; // prevent infinite loop
         }
