import type { App, Attendee, DestinationCalendar, EventTypeCustomInput } from "@prisma/client";
import { Prisma } from "@prisma/client";
import async from "async";
import { isValidPhoneNumber } from "libphonenumber-js";
// eslint-disable-next-line no-restricted-imports
import { cloneDeep } from "lodash";
import type { NextApiRequest } from "next";
import short, { uuid } from "short-uuid";
import { v5 as uuidv5 } from "uuid";
import z from "zod";

import { getCalendar } from "@calcom/app-store/_utils/getCalendar";
import { metadata as GoogleMeetMetadata } from "@calcom/app-store/googlevideo/_metadata";
import type { LocationObject } from "@calcom/app-store/locations";
import {
  getLocationValueForDB,
  MeetLocationType,
  OrganizerDefaultConferencingAppType,
} from "@calcom/app-store/locations";
import type { EventTypeAppsList } from "@calcom/app-store/utils";
import { getAppFromSlug } from "@calcom/app-store/utils";
import EventManager from "@calcom/core/EventManager";
import { getEventName } from "@calcom/core/event";
import { getUserAvailability } from "@calcom/core/getUserAvailability";
import { deleteMeeting } from "@calcom/core/videoClient";
import dayjs from "@calcom/dayjs";
import {
  sendAttendeeRequestEmail,
  sendOrganizerRequestEmail,
  sendRescheduledEmails,
  sendRescheduledSeatEmail,
  sendScheduledEmails,
  sendScheduledSeatsEmails,
} from "@calcom/emails";
import { getBookingFieldsWithSystemFields } from "@calcom/features/bookings/lib/getBookingFields";
import { getCalEventResponses } from "@calcom/features/bookings/lib/getCalEventResponses";
import { handleWebhookTrigger } from "@calcom/features/bookings/lib/handleWebhookTrigger";
import {
  allowDisablingAttendeeConfirmationEmails,
  allowDisablingHostConfirmationEmails,
} from "@calcom/features/ee/workflows/lib/allowDisablingStandardEmails";
import {
  cancelWorkflowReminders,
  scheduleWorkflowReminders,
} from "@calcom/features/ee/workflows/lib/reminders/reminderScheduler";
import { getFullName } from "@calcom/features/form-builder/utils";
import type { GetSubscriberOptions } from "@calcom/features/webhooks/lib/getWebhooks";
import getWebhooks from "@calcom/features/webhooks/lib/getWebhooks";
import { cancelScheduledJobs, scheduleTrigger } from "@calcom/features/webhooks/lib/scheduleTrigger";
import { isPrismaObjOrUndefined, parseRecurringEvent } from "@calcom/lib";
import { getVideoCallUrlFromCalEvent } from "@calcom/lib/CalEventParser";
import { checkRateLimitAndThrowError } from "@calcom/lib/checkRateLimitAndThrowError";
import { getDefaultEvent, getUsernameList } from "@calcom/lib/defaultEvents";
import { getErrorFromUnknown } from "@calcom/lib/errors";
import getIP from "@calcom/lib/getIP";
import getPaymentAppData from "@calcom/lib/getPaymentAppData";
import { getTeamIdFromEventType } from "@calcom/lib/getTeamIdFromEventType";
import { HttpError } from "@calcom/lib/http-error";
import isOutOfBounds, { BookingDateInPastError } from "@calcom/lib/isOutOfBounds";
import logger from "@calcom/lib/logger";
import { handlePayment } from "@calcom/lib/payment/handlePayment";
import { checkBookingLimits, checkDurationLimits, getLuckyUser } from "@calcom/lib/server";
import { getBookerUrl } from "@calcom/lib/server/getBookerUrl";
import { getTranslation } from "@calcom/lib/server/i18n";
import { slugify } from "@calcom/lib/slugify";
import { updateWebUser as syncServicesUpdateWebUser } from "@calcom/lib/sync/SyncServiceManager";
import { getTimeFormatStringFromUserTimeFormat } from "@calcom/lib/timeFormat";
import prisma, { userSelect } from "@calcom/prisma";
import type { BookingReference } from "@calcom/prisma/client";
import { BookingStatus, SchedulingType, WebhookTriggerEvents } from "@calcom/prisma/enums";
import { credentialForCalendarServiceSelect } from "@calcom/prisma/selects/credential";
import {
  bookingCreateBodySchemaForApi,
  bookingCreateSchemaLegacyPropsForApi,
  customInputSchema,
  EventTypeMetaDataSchema,
  extendedBookingCreateBody,
  userMetadata as userMetadataSchema,
} from "@calcom/prisma/zod-utils";
import type { BufferedBusyTime } from "@calcom/types/BufferedBusyTime";
import type {
  AdditionalInformation,
  AppsStatus,
  CalendarEvent,
  IntervalLimit,
  Person,
} from "@calcom/types/Calendar";
import type { CredentialPayload } from "@calcom/types/Credential";
import type { EventResult, PartialReference } from "@calcom/types/EventManager";

import type { EventTypeInfo } from "../../webhooks/lib/sendPayload";
import getBookingResponsesSchema from "./getBookingResponsesSchema";

const translator = short();
const log = logger.getChildLogger({ prefix: ["[api] book:user"] });

type User = Prisma.UserGetPayload<typeof userSelect>;
type BufferedBusyTimes = BufferedBusyTime[];
type BookingType = Prisma.PromiseReturnType<typeof getOriginalRescheduledBooking>;

interface IEventTypePaymentCredentialType {
  appId: EventTypeAppsList;
  app: {
    categories: App["categories"];
    dirName: string;
  };
  key: Prisma.JsonValue;
}

/**
 * Refreshes a Credential with fresh data from the database.
 *
 * @param credential
 */
async function refreshCredential(credential: CredentialPayload): Promise<CredentialPayload> {
  const newCredential = await prisma.credential.findUnique({
    where: {
      id: credential.id,
    },
    select: credentialForCalendarServiceSelect,
  });

  if (!newCredential) {
    return credential;
  } else {
    return newCredential;
  }
}

/**
 * Refreshes the given set of credentials.
 *
 * @param credentials
 */
async function refreshCredentials(credentials: Array<CredentialPayload>): Promise<Array<CredentialPayload>> {
  return await async.mapLimit(credentials, 5, refreshCredential);
}

/**
 * Gets credentials from the user, team, and org if applicable
 *
 */
const getAllCredentials = async (
  user: User & { credentials: CredentialPayload[] },
  eventType: Awaited<ReturnType<typeof getEventTypesFromDB>>
) => {
  const allCredentials = user.credentials;

  // If it's a team event type query for team credentials
  if (eventType.team?.id) {
    const teamCredentialsQuery = await prisma.credential.findMany({
      where: {
        teamId: eventType.team.id,
      },
      select: credentialForCalendarServiceSelect,
    });
    allCredentials.push(...teamCredentialsQuery);
  }

  // If it's a managed event type, query for the parent team's credentials
  if (eventType.parentId) {
    const teamCredentialsQuery = await prisma.team.findFirst({
      where: {
        eventTypes: {
          some: {
            id: eventType.parentId,
          },
        },
      },
      select: {
        credentials: {
          select: credentialForCalendarServiceSelect,
        },
      },
    });
    if (teamCredentialsQuery?.credentials) {
      allCredentials.push(...teamCredentialsQuery?.credentials);
    }
  }

  // If the user is a part of an organization, query for the organization's credentials
  if (user?.organizationId) {
    const org = await prisma.team.findUnique({
      where: {
        id: user.organizationId,
      },
      select: {
        credentials: {
          select: credentialForCalendarServiceSelect,
        },
      },
    });

    if (org?.credentials) {
      allCredentials.push(...org.credentials);
    }
  }

  return allCredentials;
};

// if true, there are conflicts.
function checkForConflicts(busyTimes: BufferedBusyTimes, time: dayjs.ConfigType, length: number) {
  // Early return
  if (!Array.isArray(busyTimes) || busyTimes.length < 1) {
    return false; // guaranteed no conflicts when there is no busy times.
  }

  for (const busyTime of busyTimes) {
    const startTime = dayjs(busyTime.start);
    const endTime = dayjs(busyTime.end);
    // Check if time is between start and end times
    if (dayjs(time).isBetween(startTime, endTime, null, "[)")) {
      log.error(
        `NAUF: start between a busy time slot ${JSON.stringify({
          ...busyTime,
          time: dayjs(time).format(),
        })}`
      );
      return true;
    }
    // Check if slot end time is between start and end time
    if (dayjs(time).add(length, "minutes").isBetween(startTime, endTime)) {
      log.error(
        `NAUF: Ends between a busy time slot ${JSON.stringify({
          ...busyTime,
          time: dayjs(time).add(length, "minutes").format(),
        })}`
      );
      return true;
    }
    // Check if startTime is between slot
    if (startTime.isBetween(dayjs(time), dayjs(time).add(length, "minutes"))) {
      return true;
    }
  }
  return false;
}

const getEventTypesFromDB = async (eventTypeId: number) => {
  const eventType = await prisma.eventType.findUniqueOrThrow({
    where: {
      id: eventTypeId,
    },
    select: {
      id: true,
      customInputs: true,
      disableGuests: true,
      users: {
        select: {
          credentials: {
            select: credentialForCalendarServiceSelect,
          },
          ...userSelect.select,
        },
      },
      slug: true,
      team: {
        select: {
          id: true,
          name: true,
        },
      },
      bookingFields: true,
      title: true,
      length: true,
      eventName: true,
      schedulingType: true,
      description: true,
      periodType: true,
      periodStartDate: true,
      periodEndDate: true,
      periodDays: true,
      periodCountCalendarDays: true,
      requiresConfirmation: true,
      requiresBookerEmailVerification: true,
      userId: true,
      price: true,
      currency: true,
      metadata: true,
      destinationCalendar: true,
      hideCalendarNotes: true,
      seatsPerTimeSlot: true,
      recurringEvent: true,
      seatsShowAttendees: true,
      seatsShowAvailabilityCount: true,
      bookingLimits: true,
      durationLimits: true,
      parentId: true,
      owner: {
        select: {
          hideBranding: true,
        },
      },
      workflows: {
        include: {
          workflow: {
            include: {
              steps: true,
            },
          },
        },
      },
      locations: true,
      timeZone: true,
      schedule: {
        select: {
          availability: true,
          timeZone: true,
        },
      },
      hosts: {
        select: {
          isFixed: true,
          user: {
            select: {
              credentials: {
                select: credentialForCalendarServiceSelect,
              },
              ...userSelect.select,
              organization: {
                select: {
                  slug: true,
                },
              },
            },
          },
        },
      },
      availability: {
        select: {
          date: true,
          startTime: true,
          endTime: true,
          days: true,
        },
      },
    },
  });

  return {
    ...eventType,
    metadata: EventTypeMetaDataSchema.parse(eventType?.metadata || {}),
    recurringEvent: parseRecurringEvent(eventType?.recurringEvent),
    customInputs: customInputSchema.array().parse(eventType?.customInputs || []),
    locations: (eventType?.locations ?? []) as LocationObject[],
    bookingFields: getBookingFieldsWithSystemFields(eventType || {}),
    isDynamic: false,
  };
};

type IsFixedAwareUser = User & {
  isFixed: boolean;
  credentials: CredentialPayload[];
  organization: { slug: string };
};

async function ensureAvailableUsers(
  eventType: Awaited<ReturnType<typeof getEventTypesFromDB>> & {
    users: IsFixedAwareUser[];
  },
  input: { dateFrom: string; dateTo: string; timeZone: string; originalRescheduledBooking?: BookingType },
  recurringDatesInfo?: {
    allRecurringDates: string[] | undefined;
    currentRecurringIndex: number | undefined;
  }
) {
  const availableUsers: IsFixedAwareUser[] = [];
  const duration = dayjs(input.dateTo).diff(input.dateFrom, "minute");

  const originalBookingDuration = input.originalRescheduledBooking
    ? dayjs(input.originalRescheduledBooking.endTime).diff(
        dayjs(input.originalRescheduledBooking.startTime),
        "minutes"
      )
    : undefined;

  /** Let's start checking for availability */
  for (const user of eventType.users) {
    const { dateRanges, busy: bufferedBusyTimes } = await getUserAvailability(
      {
        userId: user.id,
        eventTypeId: eventType.id,
        duration: originalBookingDuration,
        ...input,
      },
      {
        user,
        eventType,
        rescheduleUid: input.originalRescheduledBooking?.uid ?? null,
      }
    );

    if (!dateRanges.length) {
      // user does not have availability at this time, skip user.
      continue;
    }

    console.log("calendarBusyTimes==>>>", bufferedBusyTimes);

    let foundConflict = false;
    try {
      if (
        eventType.recurringEvent &&
        recurringDatesInfo?.currentRecurringIndex === 0 &&
        recurringDatesInfo.allRecurringDates
      ) {
        const allBookingDates = recurringDatesInfo.allRecurringDates.map((strDate) => new Date(strDate));
        // Go through each date for the recurring event and check if each one's availability
        // DONE: Decreased computational complexity from O(2^n) to O(n) by refactoring this loop to stop
        // running at the first unavailable time.
        let i = 0;
        while (!foundConflict && i < allBookingDates.length) {
          foundConflict = checkForConflicts(bufferedBusyTimes, allBookingDates[i++], duration);
        }
      } else {
        foundConflict = checkForConflicts(bufferedBusyTimes, input.dateFrom, duration);
      }
    } catch {
      log.debug({
        message: "Unable set isAvailableToBeBooked. Using true. ",
      });
    }
    // no conflicts found, add to available users.
    if (!foundConflict) {
      availableUsers.push(user);
    }
  }
  if (!availableUsers.length) {
    throw new Error("No available users found.");
  }
  return availableUsers;
}

async function getOriginalRescheduledBooking(uid: string, seatsEventType?: boolean) {
  return prisma.booking.findFirst({
    where: {
      uid: uid,
      status: {
        in: [BookingStatus.ACCEPTED, BookingStatus.CANCELLED, BookingStatus.PENDING],
      },
    },
    include: {
      attendees: {
        select: {
          name: true,
          email: true,
          locale: true,
          timeZone: true,
          ...(seatsEventType && { bookingSeat: true, id: true }),
        },
      },
      user: {
        select: {
          id: true,
          name: true,
          email: true,
          locale: true,
          timeZone: true,
        },
      },
      payment: true,
      references: true,
      workflowReminders: true,
    },
  });
}

async function getBookingData({
  req,
  isNotAnApiCall,
  eventType,
}: {
  req: NextApiRequest;
  isNotAnApiCall: boolean;
  eventType: Awaited<ReturnType<typeof getEventTypesFromDB>>;
}) {
  const responsesSchema = getBookingResponsesSchema({
    eventType: {
      bookingFields: eventType.bookingFields,
    },
    view: req.body.rescheduleUid ? "reschedule" : "booking",
  });
  const bookingDataSchema = isNotAnApiCall
    ? extendedBookingCreateBody.merge(
        z.object({
          responses: responsesSchema,
        })
      )
    : bookingCreateBodySchemaForApi
        .merge(
          z.object({
            responses: responsesSchema.optional(),
          })
        )
        .superRefine((val, ctx) => {
          if (val.responses && val.customInputs) {
            ctx.addIssue({
              code: "custom",
              message:
                "Don't use both customInputs and responses. `customInputs` is only there for legacy support.",
            });
            return;
          }
          const legacyProps = Object.keys(bookingCreateSchemaLegacyPropsForApi.shape);

          if (val.responses) {
            const unwantedProps: string[] = [];
            legacyProps.forEach((legacyProp) => {
              if (typeof val[legacyProp as keyof typeof val] !== "undefined") {
                console.error(
                  `Deprecated: Unexpected falsy value for: ${unwantedProps.join(
                    ","
                  )}. They can't be used with \`responses\`. This will become a 400 error in the future.`
                );
              }
              if (val[legacyProp as keyof typeof val]) {
                unwantedProps.push(legacyProp);
              }
            });
            if (unwantedProps.length) {
              ctx.addIssue({
                code: "custom",
                message: `Legacy Props: ${unwantedProps.join(",")}. They can't be used with \`responses\``,
              });
              return;
            }
          } else if (val.customInputs) {
            const { success } = bookingCreateSchemaLegacyPropsForApi.safeParse(val);
            if (!success) {
              ctx.addIssue({
                code: "custom",
                message: `With \`customInputs\` you must specify legacy props ${legacyProps.join(",")}`,
              });
            }
          }
        });

  const reqBody = await bookingDataSchema.parseAsync(req.body);

  // Work with Typescript to require reqBody.end
  type ReqBodyWithoutEnd = z.infer<typeof bookingDataSchema>;
  type ReqBodyWithEnd = ReqBodyWithoutEnd & { end: string };

  const reqBodyWithEnd = (reqBody: ReqBodyWithoutEnd): reqBody is ReqBodyWithEnd => {
    // Use the event length to auto-set the event end time.
    if (!Object.prototype.hasOwnProperty.call(reqBody, "end")) {
      reqBody.end = dayjs.utc(reqBody.start).add(eventType.length, "minutes").format();
    }
    return true;
  };
  if (!reqBodyWithEnd(reqBody)) {
    throw new Error("Internal Error.");
  }
  // reqBody.end is no longer an optional property.
  if ("customInputs" in reqBody) {
    if (reqBody.customInputs) {
      // Check if required custom inputs exist
      handleCustomInputs(eventType.customInputs as EventTypeCustomInput[], reqBody.customInputs);
    }
    const reqBodyWithLegacyProps = bookingCreateSchemaLegacyPropsForApi.parse(reqBody);
    return {
      ...reqBody,
      name: reqBodyWithLegacyProps.name,
      email: reqBodyWithLegacyProps.email,
      guests: reqBodyWithLegacyProps.guests,
      location: reqBodyWithLegacyProps.location || "",
      smsReminderNumber: reqBodyWithLegacyProps.smsReminderNumber,
      notes: reqBodyWithLegacyProps.notes,
      rescheduleReason: reqBodyWithLegacyProps.rescheduleReason,
    };
  } else {
    if (!reqBody.responses) {
      throw new Error("`responses` must not be nullish");
    }
    const responses = reqBody.responses;

    const { userFieldsResponses: calEventUserFieldsResponses, responses: calEventResponses } =
      getCalEventResponses({
        bookingFields: eventType.bookingFields,
        responses,
      });
    return {
      ...reqBody,
      name: responses.name,
      email: responses.email,
      guests: responses.guests ? responses.guests : [],
      location: responses.location?.optionValue || responses.location?.value || "",
      smsReminderNumber: responses.smsReminderNumber,
      notes: responses.notes || "",
      calEventUserFieldsResponses,
      rescheduleReason: responses.rescheduleReason,
      calEventResponses,
    };
  }
}

function getCustomInputsResponses(
  reqBody: {
    responses?: Record<string, object>;
    customInputs?: z.infer<typeof bookingCreateSchemaLegacyPropsForApi>["customInputs"];
  },
  eventTypeCustomInputs: Awaited<ReturnType<typeof getEventTypesFromDB>>["customInputs"]
) {
  const customInputsResponses = {} as NonNullable<CalendarEvent["customInputs"]>;
  if ("customInputs" in reqBody) {
    const reqCustomInputsResponses = reqBody.customInputs || [];
    if (reqCustomInputsResponses?.length > 0) {
      reqCustomInputsResponses.forEach(({ label, value }) => {
        customInputsResponses[label] = value;
      });
    }
  } else {
    const responses = reqBody.responses || {};
    // Backward Compatibility: Map new `responses` to old `customInputs` format so that webhooks can still receive same values.
    for (const [fieldName, fieldValue] of Object.entries(responses)) {
      const foundACustomInputForTheResponse = eventTypeCustomInputs.find(
        (input) => slugify(input.label) === fieldName
      );
      if (foundACustomInputForTheResponse) {
        customInputsResponses[foundACustomInputForTheResponse.label] = fieldValue;
      }
    }
  }

  return customInputsResponses;
}

async function handler(
  req: NextApiRequest & { userId?: number | undefined },
  {
    isNotAnApiCall = false,
  }: {
    isNotAnApiCall?: boolean;
  } = {
    isNotAnApiCall: false,
  }
) {
  const { userId } = req;

  const userIp = getIP(req);

  await checkRateLimitAndThrowError({
    rateLimitingType: "core",
    identifier: userIp,
  });

  // handle dynamic user
  let eventType =
    !req.body.eventTypeId && !!req.body.eventTypeSlug
      ? getDefaultEvent(req.body.eventTypeSlug)
      : await getEventTypesFromDB(req.body.eventTypeId);

  eventType = {
    ...eventType,
    bookingFields: getBookingFieldsWithSystemFields(eventType),
  };
  const {
    recurringCount,
    allRecurringDates,
    currentRecurringIndex,
    noEmail,
    eventTypeId,
    eventTypeSlug,
    hasHashedBookingLink,
    language,
    appsStatus: reqAppsStatus,
    name: bookerName,
    email: bookerEmail,
    guests: reqGuests,
    location,
    notes: additionalNotes,
    smsReminderNumber,
    rescheduleReason,
    ...reqBody
  } = await getBookingData({
    req,
    isNotAnApiCall,
    eventType,
  });

  const fullName = getFullName(bookerName);

  const tGuests = await getTranslation("en", "common");
  log.debug(`Booking eventType ${eventTypeId} started`);
  const dynamicUserList = Array.isArray(reqBody.user) ? reqBody.user : getUsernameList(reqBody.user);
  if (!eventType) throw new HttpError({ statusCode: 404, message: "eventType.notFound" });

  const isTeamEventType =
    !!eventType.schedulingType && ["COLLECTIVE", "ROUND_ROBIN"].includes(eventType.schedulingType);

  const paymentAppData = getPaymentAppData(eventType);

  let timeOutOfBounds = false;
  try {
    timeOutOfBounds = isOutOfBounds(reqBody.start, {
      periodType: eventType.periodType,
      periodDays: eventType.periodDays,
      periodEndDate: eventType.periodEndDate,
      periodStartDate: eventType.periodStartDate,
      periodCountCalendarDays: eventType.periodCountCalendarDays,
    });
  } catch (error) {
    log.warn({
      message: "NewBooking: Unable set timeOutOfBounds. Using false. ",
    });
    if (error instanceof BookingDateInPastError) {
      // TODO: HttpError should not bleed through to the console.
      log.info(`Booking eventType ${eventTypeId} failed`, error);
      throw new HttpError({ statusCode: 400, message: error.message });
    }
  }

  if (timeOutOfBounds) {
    const error = {
      errorCode: "BookingTimeOutOfBounds",
      message: `EventType '${eventType.eventName}' cannot be booked at this time.`,
    };
    log.warn({
      message: `NewBooking: EventType '${eventType.eventName}' cannot be booked at this time.`,
    });
    throw new HttpError({ statusCode: 400, message: error.message });
  }

  const loadUsers = async () => {
    try {
      if (!eventTypeId) {
        if (!Array.isArray(dynamicUserList) || dynamicUserList.length === 0) {
          throw new Error("dynamicUserList is not properly defined or empty.");
        }

        const users = await prisma.user.findMany({
          where: {
            username: { in: dynamicUserList },
          },
          select: {
            ...userSelect.select,
            credentials: {
              select: credentialForCalendarServiceSelect,
            },
            metadata: true,
          },
        });

        return users;
      } else {
        const hosts = eventType.hosts || [];

        if (!Array.isArray(hosts)) {
          throw new Error("eventType.hosts is not properly defined.");
        }

        const users = hosts.map(({ user, isFixed }) => ({
          ...user,
          isFixed,
        }));

        return users.length ? users : eventType.users;
      }
    } catch (error) {
      if (error instanceof HttpError || error instanceof Prisma.PrismaClientKnownRequestError) {
        throw new HttpError({ statusCode: 400, message: error.message });
      }
      throw new HttpError({ statusCode: 500, message: "Unable to load users" });
    }
  };
  // loadUsers allows type inferring
  let users: (Awaited<ReturnType<typeof loadUsers>>[number] & {
    isFixed?: boolean;
    metadata?: Prisma.JsonValue;
  })[] = await loadUsers();

  const isDynamicAllowed = !users.some((user) => !user.allowDynamicBooking);
  if (!isDynamicAllowed && !eventTypeId) {
    log.warn({ message: "NewBooking: Some of the users in this group do not allow dynamic booking" });
    throw new HttpError({
      message: "Some of the users in this group do not allow dynamic booking",
      statusCode: 400,
    });
  }

  // If this event was pre-relationship migration
  // TODO: Establish whether this is dead code.
  if (!users.length && eventType.userId) {
    const eventTypeUser = await prisma.user.findUnique({
      where: {
        id: eventType.userId,
      },
      select: {
        credentials: {
          select: credentialForCalendarServiceSelect,
        }, // Don't leak to client
        ...userSelect.select,
      },
    });
    if (!eventTypeUser) {
      log.warn({ message: "NewBooking: eventTypeUser.notFound" });
      throw new HttpError({ statusCode: 404, message: "eventTypeUser.notFound" });
    }
    users.push(eventTypeUser);
  }

  if (!users) throw new HttpError({ statusCode: 404, message: "eventTypeUser.notFound" });

  users = users.map((user) => ({
    ...user,
    isFixed:
      user.isFixed === false
        ? false
        : user.isFixed || eventType.schedulingType !== SchedulingType.ROUND_ROBIN,
  }));

  let locationBodyString = location;

  // TODO: It's definition should be moved to getLocationValueForDb
  let organizerOrFirstDynamicGroupMemberDefaultLocationUrl = undefined;

  if (dynamicUserList.length > 1) {
    users = users.sort((a, b) => {
      const aIndex = (a.username && dynamicUserList.indexOf(a.username)) || 0;
      const bIndex = (b.username && dynamicUserList.indexOf(b.username)) || 0;
      return aIndex - bIndex;
    });
    const firstUsersMetadata = userMetadataSchema.parse(users[0].metadata);
    locationBodyString = firstUsersMetadata?.defaultConferencingApp?.appLink || locationBodyString;
    organizerOrFirstDynamicGroupMemberDefaultLocationUrl =
      firstUsersMetadata?.defaultConferencingApp?.appLink;
  }

  if (
    Object.prototype.hasOwnProperty.call(eventType, "bookingLimits") ||
    Object.prototype.hasOwnProperty.call(eventType, "durationLimits")
  ) {
    const startAsDate = dayjs(reqBody.start).toDate();
    if (eventType.bookingLimits) {
      await checkBookingLimits(eventType.bookingLimits as IntervalLimit, startAsDate, eventType.id);
    }
    if (eventType.durationLimits) {
      await checkDurationLimits(eventType.durationLimits as IntervalLimit, startAsDate, eventType.id);
    }
  }

  let rescheduleUid = reqBody.rescheduleUid;
  let bookingSeat: Prisma.BookingSeatGetPayload<{ include: { booking: true; attendee: true } }> | null = null;

  let originalRescheduledBooking: BookingType = null;

  if (rescheduleUid) {
    // rescheduleUid can be bookingUid and bookingSeatUid
    bookingSeat = await prisma.bookingSeat.findUnique({
      where: {
        referenceUid: rescheduleUid,
      },
      include: {
        booking: true,
        attendee: true,
      },
    });
    if (bookingSeat) {
      rescheduleUid = bookingSeat.booking.uid;
    }
    originalRescheduledBooking = await getOriginalRescheduledBooking(
      rescheduleUid,
      !!eventType.seatsPerTimeSlot
    );
    if (!originalRescheduledBooking) {
      throw new HttpError({ statusCode: 404, message: "Could not find original booking" });
    }
  }

  if (!eventType.seatsPerTimeSlot) {
    const availableUsers = await ensureAvailableUsers(
      {
        ...eventType,
        users: users as IsFixedAwareUser[],
        ...(eventType.recurringEvent && {
          recurringEvent: {
            ...eventType.recurringEvent,
            count: recurringCount || eventType.recurringEvent.count,
          },
        }),
      },
      {
        dateFrom: reqBody.start,
        dateTo: reqBody.end,
        timeZone: reqBody.timeZone,
        originalRescheduledBooking,
      },
      {
        allRecurringDates,
        currentRecurringIndex,
      }
    );

    const luckyUsers: typeof users = [];
    const luckyUserPool = availableUsers.filter((user) => !user.isFixed);
    // loop through all non-fixed hosts and get the lucky users
    while (luckyUserPool.length > 0 && luckyUsers.length < 1 /* TODO: Add variable */) {
      const newLuckyUser = await getLuckyUser("MAXIMIZE_AVAILABILITY", {
        // find a lucky user that is not already in the luckyUsers array
        availableUsers: luckyUserPool.filter(
          (user) => !luckyUsers.find((existing) => existing.id === user.id)
        ),
        eventTypeId: eventType.id,
      });
      if (!newLuckyUser) {
        break; // prevent infinite loop
      }
      luckyUsers.push(newLuckyUser);
    }
    // ALL fixed users must be available
    if (
      availableUsers.filter((user) => user.isFixed).length !== users.filter((user) => user.isFixed).length
    ) {
      throw new Error("Some users are unavailable for booking.");
    }
    // Pushing fixed user before the luckyUser guarantees the (first) fixed user as the organizer.
    users = [...availableUsers.filter((user) => user.isFixed), ...luckyUsers];
  }

  const [organizerUser] = users;
  const tOrganizer = await getTranslation(organizerUser?.locale ?? "en", "common");

  const allCredentials = await getAllCredentials(organizerUser, eventType);

  const isOrganizerRescheduling = organizerUser.id === userId;

  const attendeeInfoOnReschedule =
    isOrganizerRescheduling && originalRescheduledBooking
      ? originalRescheduledBooking.attendees.find((attendee) => attendee.email === bookerEmail)
      : null;

  const attendeeLanguage = attendeeInfoOnReschedule ? attendeeInfoOnReschedule.locale : language;
  const attendeeTimezone = attendeeInfoOnReschedule ? attendeeInfoOnReschedule.timeZone : reqBody.timeZone;

  const tAttendees = await getTranslation(attendeeLanguage ?? "en", "common");

  // use host default
  if (isTeamEventType && locationBodyString === OrganizerDefaultConferencingAppType) {
    const metadataParseResult = userMetadataSchema.safeParse(organizerUser.metadata);
    const organizerMetadata = metadataParseResult.success ? metadataParseResult.data : undefined;
    if (organizerMetadata) {
      const app = getAppFromSlug(organizerMetadata?.defaultConferencingApp?.appSlug);
      locationBodyString = app?.appData?.location?.type || locationBodyString;
      organizerOrFirstDynamicGroupMemberDefaultLocationUrl =
        organizerMetadata?.defaultConferencingApp?.appLink;
    } else {
      locationBodyString = "";
    }
  }

  const invitee = [
    {
      email: bookerEmail,
      name: fullName,
      firstName: (typeof bookerName === "object" && bookerName.firstName) || "",
      lastName: (typeof bookerName === "object" && bookerName.lastName) || "",
      timeZone: attendeeTimezone,
      language: { translate: tAttendees, locale: attendeeLanguage ?? "en" },
    },
  ];

  const guests = (reqGuests || []).reduce((guestArray, guest) => {
    // If it's a team event, remove the team member from guests
    if (isTeamEventType && users.some((user) => user.email === guest)) {
      return guestArray;
    }
    guestArray.push({
      email: guest,
      name: "",
      firstName: "",
      lastName: "",
      timeZone: attendeeTimezone,
      language: { translate: tGuests, locale: "en" },
    });
    return guestArray;
  }, [] as typeof invitee);

  const seed = `${organizerUser.username}:${dayjs(reqBody.start).utc().format()}:${new Date().getTime()}`;
  const uid = translator.fromUUID(uuidv5(seed, uuidv5.URL));

  // For static link based video apps, it would have the static URL value instead of it's type(e.g. integrations:campfire_video)
  // This ensures that createMeeting isn't called for static video apps as bookingLocation becomes just a regular value for them.
  const { bookingLocation, conferenceCredentialId } = organizerOrFirstDynamicGroupMemberDefaultLocationUrl
    ? {
        bookingLocation: organizerOrFirstDynamicGroupMemberDefaultLocationUrl,
        conferenceCredentialId: undefined,
      }
    : getLocationValueForDB(locationBodyString, eventType.locations);

  const customInputs = getCustomInputsResponses(reqBody, eventType.customInputs);
  const teamDestinationCalendars: DestinationCalendar[] = [];

  // Organizer or user owner of this event type it's not listed as a team member.
  const teamMemberPromises = users.slice(1).map(async (user) => {
    // push to teamDestinationCalendars if it's a team event but collective only
    if (isTeamEventType && eventType.schedulingType === "COLLECTIVE" && user.destinationCalendar) {
      teamDestinationCalendars.push(user.destinationCalendar);
    }
    return {
      id: user.id,
      email: user.email ?? "",
      name: user.name ?? "",
      firstName: "",
      lastName: "",
      timeZone: user.timeZone,
      language: {
        translate: await getTranslation(user.locale ?? "en", "common"),
        locale: user.locale ?? "en",
      },
    };
  });

  const teamMembers = await Promise.all(teamMemberPromises);

  const attendeesList = [...invitee, ...guests];

  const responses = "responses" in reqBody ? reqBody.responses : null;

  const evtName = !eventType?.isDynamic ? eventType.eventName : responses?.title;
  const eventNameObject = {
    //TODO: Can we have an unnamed attendee? If not, I would really like to throw an error here.
    attendeeName: fullName || "Nameless",
    eventType: eventType.title,
    eventName: evtName,
    // we send on behalf of team if >1 round robin attendee | collective
    teamName: eventType.schedulingType === "COLLECTIVE" || users.length > 1 ? eventType.team?.name : null,
    // TODO: Can we have an unnamed organizer? If not, I would really like to throw an error here.
    host: organizerUser.name || "Nameless",
    location: bookingLocation,
    bookingFields: { ...responses },
    t: tOrganizer,
  };

  let requiresConfirmation = eventType?.requiresConfirmation;
  const rcThreshold = eventType?.metadata?.requiresConfirmationThreshold;
  if (rcThreshold) {
    if (dayjs(dayjs(reqBody.start).utc().format()).diff(dayjs(), rcThreshold.unit) > rcThreshold.time) {
      requiresConfirmation = false;
    }
  }

  const calEventUserFieldsResponses =
    "calEventUserFieldsResponses" in reqBody ? reqBody.calEventUserFieldsResponses : null;

  let evt: CalendarEvent = {
    bookerUrl: await getBookerUrl(organizerUser),
    type: eventType.title,
    title: getEventName(eventNameObject), //this needs to be either forced in english, or fetched for each attendee and organizer separately
    description: eventType.description,
    additionalNotes,
    customInputs,
    startTime: dayjs(reqBody.start).utc().format(),
    endTime: dayjs(reqBody.end).utc().format(),
    organizer: {
      id: organizerUser.id,
      name: organizerUser.name || "Nameless",
      email: organizerUser.email || "Email-less",
      username: organizerUser.username || undefined,
      timeZone: organizerUser.timeZone,
      language: { translate: tOrganizer, locale: organizerUser.locale ?? "en" },
      timeFormat: getTimeFormatStringFromUserTimeFormat(organizerUser.timeFormat),
    },
    responses: "calEventResponses" in reqBody ? reqBody.calEventResponses : null,
    userFieldsResponses: calEventUserFieldsResponses,
    attendees: attendeesList,
    location: bookingLocation, // Will be processed by the EventManager later.
    conferenceCredentialId,
    destinationCalendar: eventType.destinationCalendar
      ? [eventType.destinationCalendar]
      : organizerUser.destinationCalendar
      ? [organizerUser.destinationCalendar]
      : null,
    hideCalendarNotes: eventType.hideCalendarNotes,
    requiresConfirmation: requiresConfirmation ?? false,
    eventTypeId: eventType.id,
    // if seats are not enabled we should default true
    seatsShowAttendees: eventType.seatsPerTimeSlot ? eventType.seatsShowAttendees : true,
    seatsPerTimeSlot: eventType.seatsPerTimeSlot,
    seatsShowAvailabilityCount: eventType.seatsPerTimeSlot ? eventType.seatsShowAvailabilityCount : true,
    schedulingType: eventType.schedulingType,
  };

  if (isTeamEventType && eventType.schedulingType === "COLLECTIVE") {
    evt.destinationCalendar?.push(...teamDestinationCalendars);
  }

  /* Used for seats bookings to update evt object with video data */
  const addVideoCallDataToEvt = (bookingReferences: BookingReference[]) => {
    const videoCallReference = bookingReferences.find((reference) => reference.type.includes("_video"));

    if (videoCallReference) {
      evt.videoCallData = {
        type: videoCallReference.type,
        id: videoCallReference.meetingId,
        password: videoCallReference?.meetingPassword,
        url: videoCallReference.meetingUrl,
      };
    }
  };

  /* Check if the original booking has no more attendees, if so delete the booking
  and any calendar or video integrations */
  const lastAttendeeDeleteBooking = async (
    originalRescheduledBooking: Awaited<ReturnType<typeof getOriginalRescheduledBooking>>,
    filteredAttendees: Partial<Attendee>[],
    originalBookingEvt?: CalendarEvent
  ) => {
    let deletedReferences = false;
    if (filteredAttendees && filteredAttendees.length === 0 && originalRescheduledBooking) {
      const integrationsToDelete = [];

      for (const reference of originalRescheduledBooking.references) {
        if (reference.credentialId) {
          const credential = await prisma.credential.findUnique({
            where: {
              id: reference.credentialId,
            },
            select: credentialForCalendarServiceSelect,
          });

          if (credential) {
            if (reference.type.includes("_video")) {
              integrationsToDelete.push(deleteMeeting(credential, reference.uid));
            }
            if (reference.type.includes("_calendar") && originalBookingEvt) {
              const calendar = await getCalendar(credential);
              if (calendar) {
                integrationsToDelete.push(
                  calendar?.deleteEvent(reference.uid, originalBookingEvt, reference.externalCalendarId)
                );
              }
            }
          }
        }
      }

      await Promise.all(integrationsToDelete).then(async () => {
        await prisma.booking.update({
          where: {
            id: originalRescheduledBooking.id,
          },
          data: {
            status: BookingStatus.CANCELLED,
          },
        });
      });
      deletedReferences = true;
    }
    return deletedReferences;
  };

  // data needed for triggering webhooks
  const eventTypeInfo: EventTypeInfo = {
    eventTitle: eventType.title,
    eventDescription: eventType.description,
    requiresConfirmation: requiresConfirmation || null,
    price: paymentAppData.price,
    currency: eventType.currency,
    length: eventType.length,
  };

  const teamId = await getTeamIdFromEventType({ eventType });

  const triggerForUser = !teamId || (teamId && eventType.parentId);

  const subscriberOptions: GetSubscriberOptions = {
    userId: triggerForUser ? organizerUser.id : null,
    eventTypeId,
    triggerEvent: WebhookTriggerEvents.BOOKING_CREATED,
    teamId,
  };

  const eventTrigger: WebhookTriggerEvents = rescheduleUid
    ? WebhookTriggerEvents.BOOKING_RESCHEDULED
    : WebhookTriggerEvents.BOOKING_CREATED;

  subscriberOptions.triggerEvent = eventTrigger;

  const subscriberOptionsMeetingEnded = {
    userId: triggerForUser ? organizerUser.id : null,
    eventTypeId,
    triggerEvent: WebhookTriggerEvents.MEETING_ENDED,
    teamId,
  };

<<<<<<< HEAD
  const isKYCVerified = isEventTypeOwnerKYCVerified(eventType);
=======
  const subscribersMeetingEnded = await getWebhooks(subscriberOptionsMeetingEnded);
>>>>>>> 86b3a33f

  const handleSeats = async () => {
    let resultBooking:
      | (Partial<Booking> & {
          appsStatus?: AppsStatus[];
          seatReferenceUid?: string;
          paymentUid?: string;
          message?: string;
          paymentId?: number;
        })
      | null = null;

    const booking = await prisma.booking.findFirst({
      where: {
        OR: [
          {
            uid: rescheduleUid || reqBody.bookingUid,
          },
          {
            eventTypeId: eventType.id,
            startTime: evt.startTime,
          },
        ],
        status: BookingStatus.ACCEPTED,
      },
      select: {
        uid: true,
        id: true,
        attendees: { include: { bookingSeat: true } },
        userId: true,
        references: true,
        startTime: true,
        user: true,
        status: true,
        smsReminderNumber: true,
        endTime: true,
        scheduledJobs: true,
      },
    });

    if (!booking) {
      throw new HttpError({ statusCode: 404, message: "Could not find booking" });
    }

    // See if attendee is already signed up for timeslot
    if (
      booking.attendees.find((attendee) => attendee.email === invitee[0].email) &&
      dayjs.utc(booking.startTime).format() === evt.startTime
    ) {
      throw new HttpError({ statusCode: 409, message: "Already signed up for this booking." });
    }

    // There are two paths here, reschedule a booking with seats and booking seats without reschedule
    if (rescheduleUid) {
      // See if the new date has a booking already
      const newTimeSlotBooking = await prisma.booking.findFirst({
        where: {
          startTime: evt.startTime,
          eventTypeId: eventType.id,
          status: BookingStatus.ACCEPTED,
        },
        select: {
          id: true,
          uid: true,
          attendees: {
            include: {
              bookingSeat: true,
            },
          },
        },
      });

      const credentials = await refreshCredentials(allCredentials);
      const eventManager = new EventManager({ ...organizerUser, credentials });

      if (!originalRescheduledBooking) {
        // typescript isn't smart enough;
        throw new Error("Internal Error.");
      }

      const updatedBookingAttendees = originalRescheduledBooking.attendees.reduce(
        (filteredAttendees, attendee) => {
          if (attendee.email === bookerEmail) {
            return filteredAttendees; // skip current booker, as we know the language already.
          }
          filteredAttendees.push({
            name: attendee.name,
            email: attendee.email,
            timeZone: attendee.timeZone,
            language: { translate: tAttendees, locale: attendee.locale ?? "en" },
          });
          return filteredAttendees;
        },
        [] as Person[]
      );

      // If original booking has video reference we need to add the videoCallData to the new evt
      const videoReference = originalRescheduledBooking.references.find((reference) =>
        reference.type.includes("_video")
      );

      const originalBookingEvt = {
        ...evt,
        title: originalRescheduledBooking.title,
        startTime: dayjs(originalRescheduledBooking.startTime).utc().format(),
        endTime: dayjs(originalRescheduledBooking.endTime).utc().format(),
        attendees: updatedBookingAttendees,
        // If the location is a video integration then include the videoCallData
        ...(videoReference && {
          videoCallData: {
            type: videoReference.type,
            id: videoReference.meetingId,
            password: videoReference.meetingPassword,
            url: videoReference.meetingUrl,
          },
        }),
      };

      if (!bookingSeat) {
        // if no bookingSeat is given and the userId != owner, 401.
        // TODO: Next step; Evaluate ownership, what about teams?
        if (booking.user?.id !== req.userId) {
          throw new HttpError({ statusCode: 401 });
        }

        // Moving forward in this block is the owner making changes to the booking. All attendees should be affected
        evt.attendees = originalRescheduledBooking.attendees.map((attendee) => {
          return {
            name: attendee.name,
            email: attendee.email,
            timeZone: attendee.timeZone,
            language: { translate: tAttendees, locale: attendee.locale ?? "en" },
          };
        });

        // If owner reschedules the event we want to update the entire booking
        // Also if owner is rescheduling there should be no bookingSeat

        // If there is no booking during the new time slot then update the current booking to the new date
        if (!newTimeSlotBooking) {
          const newBooking: (Booking & { appsStatus?: AppsStatus[] }) | null = await prisma.booking.update({
            where: {
              id: booking.id,
            },
            data: {
              startTime: evt.startTime,
              endTime: evt.endTime,
              cancellationReason: rescheduleReason,
            },
            include: {
              user: true,
              references: true,
              payment: true,
              attendees: true,
            },
          });

          addVideoCallDataToEvt(newBooking.references);

          const copyEvent = cloneDeep(evt);

          const updateManager = await eventManager.reschedule(copyEvent, rescheduleUid, newBooking.id);

          // @NOTE: This code is duplicated and should be moved to a function
          // This gets overridden when updating the event - to check if notes have been hidden or not. We just reset this back
          // to the default description when we are sending the emails.
          evt.description = eventType.description;

          const results = updateManager.results;

          const calendarResult = results.find((result) => result.type.includes("_calendar"));

          evt.iCalUID = calendarResult?.updatedEvent.iCalUID || undefined;

          if (results.length > 0 && results.some((res) => !res.success)) {
            const error = {
              errorCode: "BookingReschedulingMeetingFailed",
              message: "Booking Rescheduling failed",
            };
            log.error(`Booking ${organizerUser.name} failed`, error, results);
          } else {
            const metadata: AdditionalInformation = {};
            if (results.length) {
              // TODO: Handle created event metadata more elegantly
              const [updatedEvent] = Array.isArray(results[0].updatedEvent)
                ? results[0].updatedEvent
                : [results[0].updatedEvent];
              if (updatedEvent) {
                metadata.hangoutLink = updatedEvent.hangoutLink;
                metadata.conferenceData = updatedEvent.conferenceData;
                metadata.entryPoints = updatedEvent.entryPoints;
                handleAppsStatus(results, newBooking);
              }
            }
          }

          if (noEmail !== true && (!requiresConfirmation || isOrganizerRescheduling)) {
            const copyEvent = cloneDeep(evt);
            await sendRescheduledEmails({
              ...copyEvent,
              additionalNotes, // Resets back to the additionalNote input and not the override value
              cancellationReason: "$RCH$" + (rescheduleReason ? rescheduleReason : ""), // Removable code prefix to differentiate cancellation from rescheduling for email
            });
          }
          const foundBooking = await findBookingQuery(newBooking.id);

          resultBooking = { ...foundBooking, appsStatus: newBooking.appsStatus };
        } else {
          // Merge two bookings together
          const attendeesToMove = [],
            attendeesToDelete = [];

          for (const attendee of booking.attendees) {
            // If the attendee already exists on the new booking then delete the attendee record of the old booking
            if (
              newTimeSlotBooking.attendees.some(
                (newBookingAttendee) => newBookingAttendee.email === attendee.email
              )
            ) {
              attendeesToDelete.push(attendee.id);
              // If the attendee does not exist on the new booking then move that attendee record to the new booking
            } else {
              attendeesToMove.push({ id: attendee.id, seatReferenceId: attendee.bookingSeat?.id });
            }
          }

          // Confirm that the new event will have enough available seats
          if (
            !eventType.seatsPerTimeSlot ||
            attendeesToMove.length +
              newTimeSlotBooking.attendees.filter((attendee) => attendee.bookingSeat).length >
              eventType.seatsPerTimeSlot
          ) {
            throw new HttpError({ statusCode: 409, message: "Booking does not have enough available seats" });
          }

          const moveAttendeeCalls = [];
          for (const attendeeToMove of attendeesToMove) {
            moveAttendeeCalls.push(
              prisma.attendee.update({
                where: {
                  id: attendeeToMove.id,
                },
                data: {
                  bookingId: newTimeSlotBooking.id,
                  bookingSeat: {
                    upsert: {
                      create: {
                        referenceUid: uuid(),
                        bookingId: newTimeSlotBooking.id,
                      },
                      update: {
                        bookingId: newTimeSlotBooking.id,
                      },
                    },
                  },
                },
              })
            );
          }

          await Promise.all([
            ...moveAttendeeCalls,
            // Delete any attendees that are already a part of that new time slot booking
            prisma.attendee.deleteMany({
              where: {
                id: {
                  in: attendeesToDelete,
                },
              },
            }),
          ]);

          const updatedNewBooking = await prisma.booking.findUnique({
            where: {
              id: newTimeSlotBooking.id,
            },
            include: {
              attendees: true,
              references: true,
            },
          });

          if (!updatedNewBooking) {
            throw new HttpError({ statusCode: 404, message: "Updated booking not found" });
          }

          // Update the evt object with the new attendees
          const updatedBookingAttendees = updatedNewBooking.attendees.map((attendee) => {
            const evtAttendee = {
              ...attendee,
              language: { translate: tAttendees, locale: attendeeLanguage ?? "en" },
            };
            return evtAttendee;
          });

          evt.attendees = updatedBookingAttendees;

          addVideoCallDataToEvt(updatedNewBooking.references);

          const copyEvent = cloneDeep(evt);

          const updateManager = await eventManager.reschedule(
            copyEvent,
            rescheduleUid,
            newTimeSlotBooking.id
          );

          const results = updateManager.results;

          const calendarResult = results.find((result) => result.type.includes("_calendar"));

          evt.iCalUID = Array.isArray(calendarResult?.updatedEvent)
            ? calendarResult?.updatedEvent[0]?.iCalUID
            : calendarResult?.updatedEvent?.iCalUID || undefined;

          if (!requiresConfirmation || isOrganizerRescheduling) {
            // TODO send reschedule emails to attendees of the old booking
            await sendRescheduledEmails({
              ...copyEvent,
              additionalNotes, // Resets back to the additionalNote input and not the override value
              cancellationReason: "$RCH$" + (rescheduleReason ? rescheduleReason : ""), // Removable code prefix to differentiate cancellation from rescheduling for email
            });
          }

          // Update the old booking with the cancelled status
          await prisma.booking.update({
            where: {
              id: booking.id,
            },
            data: {
              status: BookingStatus.CANCELLED,
            },
          });

          const foundBooking = await findBookingQuery(newTimeSlotBooking.id);

          resultBooking = { ...foundBooking };
        }
      }

      // seatAttendee is null when the organizer is rescheduling.
      const seatAttendee: Partial<Person> | null = bookingSeat?.attendee || null;
      if (seatAttendee) {
        seatAttendee["language"] = { translate: tAttendees, locale: bookingSeat?.attendee.locale ?? "en" };

        // If there is no booking then remove the attendee from the old booking and create a new one
        if (!newTimeSlotBooking) {
          await prisma.attendee.delete({
            where: {
              id: seatAttendee?.id,
            },
          });

          // Update the original calendar event by removing the attendee that is rescheduling
          if (originalBookingEvt && originalRescheduledBooking) {
            // Event would probably be deleted so we first check than instead of updating references
            const filteredAttendees = originalRescheduledBooking?.attendees.filter((attendee) => {
              return attendee.email !== bookerEmail;
            });
            const deletedReference = await lastAttendeeDeleteBooking(
              originalRescheduledBooking,
              filteredAttendees,
              originalBookingEvt
            );

            if (!deletedReference) {
              await eventManager.updateCalendarAttendees(originalBookingEvt, originalRescheduledBooking);
            }
          }

          // We don't want to trigger rescheduling logic of the original booking
          originalRescheduledBooking = null;

          return null;
        }

        // Need to change the new seat reference and attendee record to remove it from the old booking and add it to the new booking
        // https://stackoverflow.com/questions/4980963/database-insert-new-rows-or-update-existing-ones
        if (seatAttendee?.id && bookingSeat?.id) {
          await Promise.all([
            await prisma.attendee.update({
              where: {
                id: seatAttendee.id,
              },
              data: {
                bookingId: newTimeSlotBooking.id,
              },
            }),
            await prisma.bookingSeat.update({
              where: {
                id: bookingSeat.id,
              },
              data: {
                bookingId: newTimeSlotBooking.id,
              },
            }),
          ]);
        }

        const copyEvent = cloneDeep(evt);

        const updateManager = await eventManager.reschedule(copyEvent, rescheduleUid, newTimeSlotBooking.id);

        const results = updateManager.results;

        const calendarResult = results.find((result) => result.type.includes("_calendar"));

        evt.iCalUID = Array.isArray(calendarResult?.updatedEvent)
          ? calendarResult?.updatedEvent[0]?.iCalUID
          : calendarResult?.updatedEvent?.iCalUID || undefined;

        await sendRescheduledSeatEmail(copyEvent, seatAttendee as Person);
        const filteredAttendees = originalRescheduledBooking?.attendees.filter((attendee) => {
          return attendee.email !== bookerEmail;
        });
        await lastAttendeeDeleteBooking(originalRescheduledBooking, filteredAttendees, originalBookingEvt);

        const foundBooking = await findBookingQuery(newTimeSlotBooking.id);

        resultBooking = { ...foundBooking, seatReferenceUid: bookingSeat?.referenceUid };
      }
    } else {
      // Need to add translation for attendees to pass type checks. Since these values are never written to the db we can just use the new attendee language
      const bookingAttendees = booking.attendees.map((attendee) => {
        return { ...attendee, language: { translate: tAttendees, locale: attendeeLanguage ?? "en" } };
      });

      evt = { ...evt, attendees: [...bookingAttendees, invitee[0]] };

      if (eventType.seatsPerTimeSlot && eventType.seatsPerTimeSlot <= booking.attendees.length) {
        throw new HttpError({ statusCode: 409, message: "Booking seats are full" });
      }

      const videoCallReference = booking.references.find((reference) => reference.type.includes("_video"));

      if (videoCallReference) {
        evt.videoCallData = {
          type: videoCallReference.type,
          id: videoCallReference.meetingId,
          password: videoCallReference?.meetingPassword,
          url: videoCallReference.meetingUrl,
        };
      }

      const attendeeUniqueId = uuid();

      await prisma.booking.update({
        where: {
          uid: reqBody.bookingUid,
        },
        include: {
          attendees: true,
        },
        data: {
          attendees: {
            create: {
              email: invitee[0].email,
              name: invitee[0].name,
              timeZone: invitee[0].timeZone,
              locale: invitee[0].language.locale,
              bookingSeat: {
                create: {
                  referenceUid: attendeeUniqueId,
                  data: {
                    description: additionalNotes,
                  },
                  booking: {
                    connect: {
                      id: booking.id,
                    },
                  },
                },
              },
            },
          },
          ...(booking.status === BookingStatus.CANCELLED && { status: BookingStatus.ACCEPTED }),
        },
      });

      evt.attendeeSeatId = attendeeUniqueId;

      const newSeat = booking.attendees.length !== 0;

      /**
       * Remember objects are passed into functions as references
       * so if you modify it in a inner function it will be modified in the outer function
       * deep cloning evt to avoid this
       */
      if (!evt?.uid) {
        evt.uid = booking?.uid ?? null;
      }
      const copyEvent = cloneDeep(evt);
      copyEvent.uid = booking.uid;
      await sendScheduledSeatsEmails(copyEvent, invitee[0], newSeat, !!eventType.seatsShowAttendees);

      const credentials = await refreshCredentials(allCredentials);
      const eventManager = new EventManager({ ...organizerUser, credentials });
      await eventManager.updateCalendarAttendees(evt, booking);

      const foundBooking = await findBookingQuery(booking.id);

      if (!Number.isNaN(paymentAppData.price) && paymentAppData.price > 0 && !!booking) {
        const credentialPaymentAppCategories = await prisma.credential.findMany({
          where: {
            ...(paymentAppData.credentialId
              ? { id: paymentAppData.credentialId }
              : { userId: organizerUser.id }),
            app: {
              categories: {
                hasSome: ["payment"],
              },
            },
          },
          select: {
            key: true,
            appId: true,
            app: {
              select: {
                categories: true,
                dirName: true,
              },
            },
          },
        });

        const eventTypePaymentAppCredential = credentialPaymentAppCategories.find((credential) => {
          return credential.appId === paymentAppData.appId;
        });

        if (!eventTypePaymentAppCredential) {
          throw new HttpError({ statusCode: 400, message: "Missing payment credentials" });
        }
        if (!eventTypePaymentAppCredential?.appId) {
          throw new HttpError({ statusCode: 400, message: "Missing payment app id" });
        }

        const payment = await handlePayment(
          evt,
          eventType,
          eventTypePaymentAppCredential as IEventTypePaymentCredentialType,
          booking,
          fullName,
          bookerEmail
        );

        resultBooking = { ...foundBooking };
        resultBooking["message"] = "Payment required";
        resultBooking["paymentUid"] = payment?.uid;
        resultBooking["id"] = payment?.id;
      } else {
        resultBooking = { ...foundBooking };
      }

      resultBooking["seatReferenceUid"] = evt.attendeeSeatId;
    }

    // Here we should handle every after action that needs to be done after booking creation

    // Obtain event metadata that includes videoCallUrl
    const metadata = evt.videoCallData?.url ? { videoCallUrl: evt.videoCallData.url } : undefined;
    try {
      await scheduleWorkflowReminders({
        workflows: eventType.workflows,
        smsReminderNumber: smsReminderNumber || null,
        calendarEvent: { ...evt, ...{ metadata, eventType: { slug: eventType.slug } } },
        isNotConfirmed: evt.requiresConfirmation || false,
        isRescheduleEvent: !!rescheduleUid,
        isFirstRecurringEvent: true,
        emailAttendeeSendToOverride: bookerEmail,
        seatReferenceUid: evt.attendeeSeatId,
        eventTypeRequiresConfirmation: eventType.requiresConfirmation,
      });
    } catch (error) {
      log.error("Error while scheduling workflow reminders", error);
    }

    const webhookData = {
      ...evt,
      ...eventTypeInfo,
      uid: resultBooking?.uid || uid,
      bookingId: booking?.id,
      rescheduleUid,
      rescheduleStartTime: originalRescheduledBooking?.startTime
        ? dayjs(originalRescheduledBooking?.startTime).utc().format()
        : undefined,
      rescheduleEndTime: originalRescheduledBooking?.endTime
        ? dayjs(originalRescheduledBooking?.endTime).utc().format()
        : undefined,
      metadata: { ...metadata, ...reqBody.metadata },
      eventTypeId,
      status: "ACCEPTED",
      smsReminderNumber: booking?.smsReminderNumber || undefined,
    };

    await handleWebhookTrigger({ subscriberOptions, eventTrigger, webhookData });

    return resultBooking;
  };
  // For seats, if the booking already exists then we want to add the new attendee to the existing booking
  if (eventType.seatsPerTimeSlot && (reqBody.bookingUid || rescheduleUid)) {
    const newBooking = await handleSeats();
    if (newBooking) {
      req.statusCode = 201;
      return newBooking;
    }
  }
  if (isTeamEventType) {
    evt.team = {
      members: teamMembers,
      name: eventType.team?.name || "Nameless",
    };
  }

  if (reqBody.recurringEventId && eventType.recurringEvent) {
    // Overriding the recurring event configuration count to be the actual number of events booked for
    // the recurring event (equal or less than recurring event configuration count)
    eventType.recurringEvent = Object.assign({}, eventType.recurringEvent, { count: recurringCount });
    evt.recurringEvent = eventType.recurringEvent;
  }

  // If the user is not the owner of the event, new booking should be always pending.
  // Otherwise, an owner rescheduling should be always accepted.
  // Before comparing make sure that userId is set, otherwise undefined === undefined
  const userReschedulingIsOwner = userId && originalRescheduledBooking?.user?.id === userId;
  const isConfirmedByDefault = (!requiresConfirmation && !paymentAppData.price) || userReschedulingIsOwner;

  async function createBooking() {
    if (originalRescheduledBooking) {
      evt.title = originalRescheduledBooking?.title || evt.title;
      evt.description = originalRescheduledBooking?.description || evt.description;
      evt.location = originalRescheduledBooking?.location || evt.location;
    }

    const eventTypeRel = !eventTypeId
      ? {}
      : {
          connect: {
            id: eventTypeId,
          },
        };

    const dynamicEventSlugRef = !eventTypeId ? eventTypeSlug : null;
    const dynamicGroupSlugRef = !eventTypeId ? (reqBody.user as string).toLowerCase() : null;

    // If the user is not the owner of the event, new booking should be always pending.
    // Otherwise, an owner rescheduling should be always accepted.
    // Before comparing make sure that userId is set, otherwise undefined === undefined
    const userReschedulingIsOwner = userId && originalRescheduledBooking?.user?.id === userId;
    const isConfirmedByDefault = (!requiresConfirmation && !paymentAppData.price) || userReschedulingIsOwner;

    const attendeesData = evt.attendees.map((attendee) => {
      //if attendee is team member, it should fetch their locale not booker's locale
      //perhaps make email fetch request to see if his locale is stored, else
      return {
        name: attendee.name,
        email: attendee.email,
        timeZone: attendee.timeZone,
        locale: attendee.language.locale,
      };
    });

    if (evt.team?.members) {
      attendeesData.push(
        ...evt.team.members.map((member) => ({
          email: member.email,
          name: member.name,
          timeZone: member.timeZone,
          locale: member.language.locale,
        }))
      );
    }

    const newBookingData: Prisma.BookingCreateInput = {
      uid,
      responses: responses === null ? Prisma.JsonNull : responses,
      title: evt.title,
      startTime: dayjs.utc(evt.startTime).toDate(),
      endTime: dayjs.utc(evt.endTime).toDate(),
      description: evt.additionalNotes,
      customInputs: isPrismaObjOrUndefined(evt.customInputs),
      status: isConfirmedByDefault ? BookingStatus.ACCEPTED : BookingStatus.PENDING,
      location: evt.location,
      eventType: eventTypeRel,
      smsReminderNumber,
      metadata: reqBody.metadata,
      attendees: {
        createMany: {
          data: attendeesData,
        },
      },
      dynamicEventSlugRef,
      dynamicGroupSlugRef,
      user: {
        connect: {
          id: organizerUser.id,
        },
      },
      destinationCalendar:
        evt.destinationCalendar && evt.destinationCalendar.length > 0
          ? {
              connect: { id: evt.destinationCalendar[0].id },
            }
          : undefined,
    };

    if (reqBody.recurringEventId) {
      newBookingData.recurringEventId = reqBody.recurringEventId;
    }
    if (originalRescheduledBooking) {
      newBookingData.metadata = {
        ...(typeof originalRescheduledBooking.metadata === "object" && originalRescheduledBooking.metadata),
      };
      newBookingData["paid"] = originalRescheduledBooking.paid;
      newBookingData["fromReschedule"] = originalRescheduledBooking.uid;
      if (originalRescheduledBooking.uid) {
        newBookingData.cancellationReason = rescheduleReason;
      }
      if (newBookingData.attendees?.createMany?.data) {
        // Reschedule logic with booking with seats
        if (eventType?.seatsPerTimeSlot && bookerEmail) {
          newBookingData.attendees.createMany.data = attendeesData.filter(
            (attendee) => attendee.email === bookerEmail
          );
        }
      }
      if (originalRescheduledBooking.recurringEventId) {
        newBookingData.recurringEventId = originalRescheduledBooking.recurringEventId;
      }
    }
    const createBookingObj = {
      include: {
        user: {
          select: { email: true, name: true, timeZone: true, username: true },
        },
        attendees: true,
        payment: true,
        references: true,
      },
      data: newBookingData,
    };

    if (originalRescheduledBooking?.paid && originalRescheduledBooking?.payment) {
      const bookingPayment = originalRescheduledBooking?.payment?.find((payment) => payment.success);

      if (bookingPayment) {
        createBookingObj.data.payment = {
          connect: { id: bookingPayment.id },
        };
      }
    }

    if (typeof paymentAppData.price === "number" && paymentAppData.price > 0) {
      /* Validate if there is any payment app credential for this user */
      await prisma.credential.findFirstOrThrow({
        where: {
          appId: paymentAppData.appId,
          ...(paymentAppData.credentialId
            ? { id: paymentAppData.credentialId }
            : { userId: organizerUser.id }),
        },
        select: {
          id: true,
        },
      });
    }

    return prisma.booking.create(createBookingObj);
  }

  let results: EventResult<AdditionalInformation & { url?: string; iCalUID?: string }>[] = [];
  let referencesToCreate: PartialReference[] = [];

  type Booking = Prisma.PromiseReturnType<typeof createBooking>;
  let booking: (Booking & { appsStatus?: AppsStatus[] }) | null = null;
  try {
    booking = await createBooking();

    // @NOTE: Add specific try catch for all subsequent async calls to avoid error
    // Sync Services
    await syncServicesUpdateWebUser(
      await prisma.user.findFirst({
        where: { id: userId },
        select: { id: true, email: true, name: true, username: true, createdDate: true },
      })
    );
    evt.uid = booking?.uid ?? null;

    if (booking && booking.id && eventType.seatsPerTimeSlot) {
      const currentAttendee = booking.attendees.find(
        (attendee) => attendee.email === req.body.responses.email
      );

      // Save description to bookingSeat
      const uniqueAttendeeId = uuid();
      await prisma.bookingSeat.create({
        data: {
          referenceUid: uniqueAttendeeId,
          data: {
            description: evt.additionalNotes,
          },
          booking: {
            connect: {
              id: booking.id,
            },
          },
          attendee: {
            connect: {
              id: currentAttendee?.id,
            },
          },
        },
      });
      evt.attendeeSeatId = uniqueAttendeeId;
    }
  } catch (_err) {
    const err = getErrorFromUnknown(_err);
    log.error(`Booking ${eventTypeId} failed`, "Error when saving booking to db", err.message);
    if (err.code === "P2002") {
      throw new HttpError({ statusCode: 409, message: "booking.conflict" });
    }
    throw err;
  }

  // After polling videoBusyTimes, credentials might have been changed due to refreshment, so query them again.
  const credentials = await refreshCredentials(allCredentials);
  const eventManager = new EventManager({ ...organizerUser, credentials });

  function handleAppsStatus(
    results: EventResult<AdditionalInformation>[],
    booking: (Booking & { appsStatus?: AppsStatus[] }) | null
  ) {
    // Taking care of apps status
    const resultStatus: AppsStatus[] = results.map((app) => ({
      appName: app.appName,
      type: app.type,
      success: app.success ? 1 : 0,
      failures: !app.success ? 1 : 0,
      errors: app.calError ? [app.calError] : [],
      warnings: app.calWarnings,
    }));

    if (reqAppsStatus === undefined) {
      if (booking !== null) {
        booking.appsStatus = resultStatus;
      }
      evt.appsStatus = resultStatus;
      return;
    }
    // From down here we can assume reqAppsStatus is not undefined anymore
    // Other status exist, so this is the last booking of a series,
    // proceeding to prepare the info for the event
    const calcAppsStatus = reqAppsStatus.concat(resultStatus).reduce((prev, curr) => {
      if (prev[curr.type]) {
        prev[curr.type].success += curr.success;
        prev[curr.type].errors = prev[curr.type].errors.concat(curr.errors);
        prev[curr.type].warnings = prev[curr.type].warnings?.concat(curr.warnings || []);
      } else {
        prev[curr.type] = curr;
      }
      return prev;
    }, {} as { [key: string]: AppsStatus });
    evt.appsStatus = Object.values(calcAppsStatus);
  }

  let videoCallUrl;

  if (originalRescheduledBooking?.uid) {
    log.silly("Rescheduling booking", originalRescheduledBooking.uid);
    try {
      // cancel workflow reminders from previous rescheduled booking
      await cancelWorkflowReminders(originalRescheduledBooking.workflowReminders);
    } catch (error) {
      log.error("Error while canceling scheduled workflow reminders", error);
    }

    // Use EventManager to conditionally use all needed integrations.
    addVideoCallDataToEvt(originalRescheduledBooking.references);
    const updateManager = await eventManager.reschedule(evt, originalRescheduledBooking.uid);

    //update original rescheduled booking (no seats event)
    if (!eventType.seatsPerTimeSlot) {
      await prisma.booking.update({
        where: {
          id: originalRescheduledBooking.id,
        },
        data: {
          status: BookingStatus.CANCELLED,
        },
      });
    }

    // This gets overridden when updating the event - to check if notes have been hidden or not. We just reset this back
    // to the default description when we are sending the emails.
    evt.description = eventType.description;

    results = updateManager.results;
    referencesToCreate = updateManager.referencesToCreate;
    if (results.length > 0 && results.some((res) => !res.success)) {
      const error = {
        errorCode: "BookingReschedulingMeetingFailed",
        message: "Booking Rescheduling failed",
      };

      log.error(`Booking ${organizerUser.name} failed`, JSON.stringify({ error, results }));
    } else {
      const metadata: AdditionalInformation = {};
      const calendarResult = results.find((result) => result.type.includes("_calendar"));

      evt.iCalUID = Array.isArray(calendarResult?.updatedEvent)
        ? calendarResult?.updatedEvent[0]?.iCalUID
        : calendarResult?.updatedEvent?.iCalUID || undefined;

      if (results.length) {
        // TODO: Handle created event metadata more elegantly
        const [updatedEvent] = Array.isArray(results[0].updatedEvent)
          ? results[0].updatedEvent
          : [results[0].updatedEvent];
        if (updatedEvent) {
          metadata.hangoutLink = updatedEvent.hangoutLink;
          metadata.conferenceData = updatedEvent.conferenceData;
          metadata.entryPoints = updatedEvent.entryPoints;
          handleAppsStatus(results, booking);
          videoCallUrl = metadata.hangoutLink || videoCallUrl || updatedEvent?.url;
        }
      }
      if (noEmail !== true && (!requiresConfirmation || isOrganizerRescheduling)) {
        const copyEvent = cloneDeep(evt);
        await sendRescheduledEmails({
          ...copyEvent,
          additionalInformation: metadata,
          additionalNotes, // Resets back to the additionalNote input and not the override value
          cancellationReason: "$RCH$" + (rescheduleReason ? rescheduleReason : ""), // Removable code prefix to differentiate cancellation from rescheduling for email
        });
      }
    }
    // If it's not a reschedule, doesn't require confirmation and there's no price,
    // Create a booking
  } else if (!requiresConfirmation && !paymentAppData.price) {
    // Use EventManager to conditionally use all needed integrations.
    const createManager = await eventManager.create(evt);

    // This gets overridden when creating the event - to check if notes have been hidden or not. We just reset this back
    // to the default description when we are sending the emails.
    evt.description = eventType.description;

    results = createManager.results;
    referencesToCreate = createManager.referencesToCreate;
    videoCallUrl = evt.videoCallData && evt.videoCallData.url ? evt.videoCallData.url : null;

    if (results.length > 0 && results.every((res) => !res.success)) {
      const error = {
        errorCode: "BookingCreatingMeetingFailed",
        message: "Booking failed",
      };

      log.error(`Booking ${organizerUser.username} failed`, error, results);
    } else {
      const metadata: AdditionalInformation = {};

      if (results.length) {
        // Handle Google Meet results
        // We use the original booking location since the evt location changes to daily
        if (bookingLocation === MeetLocationType) {
          const googleMeetResult = {
            appName: GoogleMeetMetadata.name,
            type: "conferencing",
            uid: results[0].uid,
            originalEvent: results[0].originalEvent,
          };

          // Find index of google_calendar inside createManager.referencesToCreate
          const googleCalIndex = createManager.referencesToCreate.findIndex(
            (ref) => ref.type === "google_calendar"
          );
          const googleCalResult = results[googleCalIndex];

          if (!googleCalResult) {
            results.push({
              ...googleMeetResult,
              success: false,
              calWarnings: [tOrganizer("google_meet_warning")],
            });
          }

          if (googleCalResult?.createdEvent?.hangoutLink) {
            results.push({
              ...googleMeetResult,
              success: true,
            });

            // Add google_meet to referencesToCreate in the same index as google_calendar
            createManager.referencesToCreate[googleCalIndex] = {
              ...createManager.referencesToCreate[googleCalIndex],
              meetingUrl: googleCalResult.createdEvent.hangoutLink,
            };

            // Also create a new referenceToCreate with type video for google_meet
            createManager.referencesToCreate.push({
              type: "google_meet_video",
              meetingUrl: googleCalResult.createdEvent.hangoutLink,
              uid: googleCalResult.uid,
              credentialId: createManager.referencesToCreate[googleCalIndex].credentialId,
            });
          } else if (googleCalResult && !googleCalResult.createdEvent?.hangoutLink) {
            results.push({
              ...googleMeetResult,
              success: false,
            });
          }
        }
        // TODO: Handle created event metadata more elegantly
        metadata.hangoutLink = results[0].createdEvent?.hangoutLink;
        metadata.conferenceData = results[0].createdEvent?.conferenceData;
        metadata.entryPoints = results[0].createdEvent?.entryPoints;
        handleAppsStatus(results, booking);
        videoCallUrl =
          metadata.hangoutLink || organizerOrFirstDynamicGroupMemberDefaultLocationUrl || videoCallUrl;
      }
      if (noEmail !== true) {
        let isHostConfirmationEmailsDisabled = false;
        let isAttendeeConfirmationEmailDisabled = false;

        const workflows = eventType.workflows.map((workflow) => workflow.workflow);

        if (eventType.workflows) {
          isHostConfirmationEmailsDisabled =
            eventType.metadata?.disableStandardEmails?.confirmation?.host || false;
          isAttendeeConfirmationEmailDisabled =
            eventType.metadata?.disableStandardEmails?.confirmation?.attendee || false;

          if (isHostConfirmationEmailsDisabled) {
            isHostConfirmationEmailsDisabled = allowDisablingHostConfirmationEmails(workflows);
          }

          if (isAttendeeConfirmationEmailDisabled) {
            isAttendeeConfirmationEmailDisabled = allowDisablingAttendeeConfirmationEmails(workflows);
          }
        }

        await sendScheduledEmails(
          {
            ...evt,
            additionalInformation: metadata,
            additionalNotes,
            customInputs,
          },
          eventNameObject,
          isHostConfirmationEmailsDisabled,
          isAttendeeConfirmationEmailDisabled
        );
      }
    }
  }

  const bookingRequiresPayment =
    !Number.isNaN(paymentAppData.price) &&
    paymentAppData.price > 0 &&
    !originalRescheduledBooking?.paid &&
    !!booking;

  if (!isConfirmedByDefault && noEmail !== true && !bookingRequiresPayment) {
    await sendOrganizerRequestEmail({ ...evt, additionalNotes });
    await sendAttendeeRequestEmail({ ...evt, additionalNotes }, attendeesList[0]);
  }
  const metadata = videoCallUrl
    ? {
        videoCallUrl: getVideoCallUrlFromCalEvent(evt),
      }
    : undefined;
  const webhookData = {
    ...evt,
    ...eventTypeInfo,
    bookingId: booking?.id,
    rescheduleUid,
    rescheduleStartTime: originalRescheduledBooking?.startTime
      ? dayjs(originalRescheduledBooking?.startTime).utc().format()
      : undefined,
    rescheduleEndTime: originalRescheduledBooking?.endTime
      ? dayjs(originalRescheduledBooking?.endTime).utc().format()
      : undefined,
    metadata: { ...metadata, ...reqBody.metadata },
    eventTypeId,
    status: "ACCEPTED",
    smsReminderNumber: booking?.smsReminderNumber || undefined,
  };

  if (bookingRequiresPayment) {
    // Load credentials.app.categories
    const credentialPaymentAppCategories = await prisma.credential.findMany({
      where: {
        ...(paymentAppData.credentialId ? { id: paymentAppData.credentialId } : { userId: organizerUser.id }),
        app: {
          categories: {
            hasSome: ["payment"],
          },
        },
      },
      select: {
        key: true,
        appId: true,
        app: {
          select: {
            categories: true,
            dirName: true,
          },
        },
      },
    });
    const eventTypePaymentAppCredential = credentialPaymentAppCategories.find((credential) => {
      return credential.appId === paymentAppData.appId;
    });

    if (!eventTypePaymentAppCredential) {
      throw new HttpError({ statusCode: 400, message: "Missing payment credentials" });
    }

    // Convert type of eventTypePaymentAppCredential to appId: EventTypeAppList
    if (!booking.user) booking.user = organizerUser;
    const payment = await handlePayment(
      evt,
      eventType,
      eventTypePaymentAppCredential as IEventTypePaymentCredentialType,
      booking,
      fullName,
      bookerEmail
    );
    const subscriberOptionsPaymentInitiated: GetSubscriberOptions = {
      userId: triggerForUser ? organizerUser.id : null,
      eventTypeId,
      triggerEvent: WebhookTriggerEvents.BOOKING_PAYMENT_INITIATED,
      teamId,
    };
    await handleWebhookTrigger({
      subscriberOptions: subscriberOptionsPaymentInitiated,
      eventTrigger: WebhookTriggerEvents.BOOKING_PAYMENT_INITIATED,
      webhookData: {
        ...webhookData,
        paymentId: payment?.id,
      },
    });

    req.statusCode = 201;
    return { ...booking, message: "Payment required", paymentUid: payment?.uid, paymentId: payment?.id };
  }

  log.debug(`Booking ${organizerUser.username} completed`);

  if (booking.location?.startsWith("http")) {
    videoCallUrl = booking.location;
  }

  if (isConfirmedByDefault) {
    try {
      const subscribersMeetingEnded = await getWebhooks(subscriberOptionsMeetingEnded);

      subscribersMeetingEnded.forEach((subscriber) => {
        if (rescheduleUid && originalRescheduledBooking) {
          cancelScheduledJobs(originalRescheduledBooking, undefined, true);
        }
        if (booking && booking.status === BookingStatus.ACCEPTED) {
          scheduleTrigger(booking, subscriber.subscriberUrl, subscriber);
        }
      });
    } catch (error) {
      log.error("Error while running scheduledJobs for booking", error);
    }

    // Send Webhook call if hooked to BOOKING_CREATED & BOOKING_RESCHEDULED
    await handleWebhookTrigger({ subscriberOptions, eventTrigger, webhookData });
  } else if (eventType.requiresConfirmation) {
    // if eventType requires confirmation we will trigger the BOOKING REQUESTED Webhook
    const eventTrigger: WebhookTriggerEvents = WebhookTriggerEvents.BOOKING_REQUESTED;
    subscriberOptions.triggerEvent = eventTrigger;
    webhookData.status = "PENDING";
    await handleWebhookTrigger({ subscriberOptions, eventTrigger, webhookData });
  }

  // Avoid passing referencesToCreate with id unique constrain values
  // refresh hashed link if used
  const urlSeed = `${organizerUser.username}:${dayjs(reqBody.start).utc().format()}`;
  const hashedUid = translator.fromUUID(uuidv5(urlSeed, uuidv5.URL));

  try {
    if (hasHashedBookingLink) {
      await prisma.hashedLink.update({
        where: {
          link: reqBody.hashedLink as string,
        },
        data: {
          link: hashedUid,
        },
      });
    }
  } catch (error) {
    log.error("Error while updating hashed link", error);
  }

  if (!booking) throw new HttpError({ statusCode: 400, message: "Booking failed" });

  try {
    await prisma.booking.update({
      where: {
        uid: booking.uid,
      },
      data: {
        metadata: { ...(typeof booking.metadata === "object" && booking.metadata), ...metadata },
        references: {
          createMany: {
            data: referencesToCreate,
          },
        },
      },
    });
  } catch (error) {
    log.error("Error while creating booking references", error);
  }

  const metadataFromEvent = videoCallUrl ? { videoCallUrl } : undefined;

  try {
    await scheduleWorkflowReminders({
      workflows: eventType.workflows,
      smsReminderNumber: smsReminderNumber || null,
      calendarEvent: {
        ...evt,
        ...{ metadata: metadataFromEvent, eventType: { slug: eventType.slug } },
      },
      isNotConfirmed: evt.requiresConfirmation || false,
      isRescheduleEvent: !!rescheduleUid,
      isFirstRecurringEvent: true,
      hideBranding: !!eventType.owner?.hideBranding,
      seatReferenceUid: evt.attendeeSeatId,
      eventTypeRequiresConfirmation: eventType.requiresConfirmation,
    });
  } catch (error) {
    log.error("Error while scheduling workflow reminders", error);
  }

  // booking successful
  req.statusCode = 201;
  return {
    ...booking,
    seatReferenceUid: evt.attendeeSeatId,
  };
}

export default handler;

function handleCustomInputs(
  eventTypeCustomInputs: EventTypeCustomInput[],
  reqCustomInputs: {
    value: string | boolean;
    label: string;
  }[]
) {
  eventTypeCustomInputs.forEach((etcInput) => {
    if (etcInput.required) {
      const input = reqCustomInputs.find((i) => i.label === etcInput.label);
      if (etcInput.type === "BOOL") {
        z.literal(true, {
          errorMap: () => ({ message: `Missing ${etcInput.type} customInput: '${etcInput.label}'` }),
        }).parse(input?.value);
      } else if (etcInput.type === "PHONE") {
        z.string({
          errorMap: () => ({
            message: `Missing ${etcInput.type} customInput: '${etcInput.label}'`,
          }),
        })
          .refine((val) => isValidPhoneNumber(val), {
            message: "Phone number is invalid",
          })
          .parse(input?.value);
      } else {
        // type: NUMBER are also passed as string
        z.string({
          errorMap: () => ({ message: `Missing ${etcInput.type} customInput: '${etcInput.label}'` }),
        })
          .min(1)
          .parse(input?.value);
      }
    }
  });
}

const findBookingQuery = async (bookingId: number) => {
  const foundBooking = await prisma.booking.findUnique({
    where: {
      id: bookingId,
    },
    select: {
      uid: true,
      location: true,
      startTime: true,
      endTime: true,
      title: true,
      description: true,
      status: true,
      responses: true,
      user: {
        select: {
          name: true,
          email: true,
          timeZone: true,
          username: true,
        },
      },
      eventType: {
        select: {
          title: true,
          description: true,
          currency: true,
          length: true,
          requiresConfirmation: true,
          requiresBookerEmailVerification: true,
          price: true,
        },
      },
    },
  });

  // This should never happen but it's just typescript safe
  if (!foundBooking) {
    throw new Error("Internal Error.");
  }

  // Don't leak any sensitive data
  return foundBooking;
};<|MERGE_RESOLUTION|>--- conflicted
+++ resolved
@@ -1184,12 +1184,6 @@
     teamId,
   };
 
-<<<<<<< HEAD
-  const isKYCVerified = isEventTypeOwnerKYCVerified(eventType);
-=======
-  const subscribersMeetingEnded = await getWebhooks(subscriberOptionsMeetingEnded);
->>>>>>> 86b3a33f
-
   const handleSeats = async () => {
     let resultBooking:
       | (Partial<Booking> & {
