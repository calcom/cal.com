--- conflicted
+++ resolved
@@ -683,7 +683,6 @@
 
       seatAttendee.language = { translate: tAttendees, locale: seatAttendee.locale ?? "en" };
 
-<<<<<<< HEAD
       evt.attendees = [seatAttendee as Person];
 
       // See if the new date has a booking already
@@ -745,31 +744,6 @@
         await prisma.booking.delete({
           where: {
             id: booking.id,
-=======
-    if (videoCallReference) {
-      evt.videoCallData = {
-        type: videoCallReference.type,
-        id: videoCallReference.meetingId,
-        password: videoCallReference?.meetingPassword,
-        url: videoCallReference.meetingUrl,
-      };
-    }
-
-    const bookingUpdated = await prisma.booking.update({
-      where: {
-        uid: reqBody.bookingUid,
-      },
-      include: {
-        attendees: true,
-      },
-      data: {
-        attendees: {
-          create: {
-            email: invitee[0].email,
-            name: invitee[0].name,
-            timeZone: invitee[0].timeZone,
-            locale: invitee[0].language.locale,
->>>>>>> c3937341
           },
         });
       }
@@ -826,7 +800,6 @@
         },
       });
 
-<<<<<<< HEAD
       // Add entry to bookingSeatsReference table
       const attendeeUniqueId = uuid();
       await prisma.bookingSeatsReferences.create({
@@ -848,31 +821,6 @@
         },
       });
       evt.attendeeSeatId = attendeeUniqueId;
-=======
-    // Add entry to bookingSeatsReference table
-    const attendeeUniqueId = uuid();
-    await prisma.bookingSeatsReferences.create({
-      data: {
-        data: {
-          description: additionalNotes,
-        },
-        booking: {
-          connect: {
-            id: booking.id,
-          },
-        },
-        referenceUId: attendeeUniqueId,
-        attendee: {
-          connect: {
-            id: bookingUpdated.attendees[bookingUpdated.attendees.length - 1].id,
-          },
-        },
-      },
-    });
-    evt.attendeeUniqueId = attendeeUniqueId;
-
-    const newSeat = booking.attendees.length !== 0;
->>>>>>> c3937341
 
       const newSeat = booking.attendees.length !== 0;
 
@@ -884,71 +832,56 @@
       const copyEvent = cloneDeep(evt);
       await sendScheduledSeatsEmails(copyEvent, invitee[0], newSeat, !!eventType.seatsShowAttendees);
 
-<<<<<<< HEAD
       const credentials = await refreshCredentials(organizerUser.credentials);
       const eventManager = new EventManager({ ...organizerUser, credentials });
       await eventManager.updateCalendarAttendees(evt, booking);
 
-      if (!Number.isNaN(stripeAppData.price) && stripeAppData.price > 0 && !!booking) {
-        const [firstStripeCredential] = organizerUser.credentials.filter(
-          (cred) => cred.type == "stripe_payment"
+      if (!Number.isNaN(paymentAppData.price) && paymentAppData.price > 0 && !!booking) {
+        const credentialPaymentAppCategories = await prisma.credential.findMany({
+          where: {
+            userId: organizerUser.id,
+            app: {
+              categories: {
+                hasSome: ["payment"],
+              },
+            },
+          },
+          select: {
+            key: true,
+            appId: true,
+            app: {
+              select: {
+                categories: true,
+                dirName: true,
+              },
+            },
+          },
+        });
+
+        const eventTypePaymentAppCredential = credentialPaymentAppCategories.find((credential) => {
+          return credential.appId === paymentAppData.appId;
+        });
+
+        if (!eventTypePaymentAppCredential) {
+          throw new HttpError({ statusCode: 400, message: "Missing payment credentials" });
+        }
+        if (!eventTypePaymentAppCredential?.appId) {
+          throw new HttpError({ statusCode: 400, message: "Missing payment app id" });
+        }
+
+        const payment = await handlePayment(
+          evt,
+          eventType,
+          eventTypePaymentAppCredential as IEventTypePaymentCredentialType,
+          booking
         );
 
-        if (!firstStripeCredential)
-          throw new HttpError({ statusCode: 400, message: "Missing payment credentials" });
-
-        const payment = await handlePayment(evt, eventType, firstStripeCredential, booking);
-
         req.statusCode = 201;
-        return { ...booking, message: "Payment required", paymentUid: payment.uid };
+        return { ...booking, message: "Payment required", paymentUid: payment?.uid };
       }
 
       req.statusCode = 201;
       return booking;
-=======
-    if (!Number.isNaN(paymentAppData.price) && paymentAppData.price > 0 && !!booking) {
-      const credentialPaymentAppCategories = await prisma.credential.findMany({
-        where: {
-          userId: organizerUser.id,
-          app: {
-            categories: {
-              hasSome: ["payment"],
-            },
-          },
-        },
-        select: {
-          key: true,
-          appId: true,
-          app: {
-            select: {
-              categories: true,
-              dirName: true,
-            },
-          },
-        },
-      });
-
-      const eventTypePaymentAppCredential = credentialPaymentAppCategories.find((credential) => {
-        return credential.appId === paymentAppData.appId;
-      });
-
-      if (!eventTypePaymentAppCredential) {
-        throw new HttpError({ statusCode: 400, message: "Missing payment credentials" });
-      }
-      if (!eventTypePaymentAppCredential?.appId) {
-        throw new HttpError({ statusCode: 400, message: "Missing payment app id" });
-      }
-
-      const payment = await handlePayment(
-        evt,
-        eventType,
-        eventTypePaymentAppCredential as IEventTypePaymentCredentialType,
-        booking
-      );
-
-      req.statusCode = 201;
-      return { ...booking, message: "Payment required", paymentUid: payment?.uid };
->>>>>>> c3937341
     }
   };
 
@@ -980,61 +913,6 @@
     evt.recurringEvent = eventType.recurringEvent;
   }
 
-<<<<<<< HEAD
-=======
-  // Initialize EventManager with credentials
-  const rescheduleUid = reqBody.rescheduleUid;
-  async function getOriginalRescheduledBooking(uid: string) {
-    let bookingUid = uid;
-    // Now rescheduleUid can be bookingSeatsReferences
-    const bookingSeatsReferences = await prisma.bookingSeatsReferences.findUnique({
-      where: {
-        referenceUId: uid,
-      },
-      include: {
-        booking: true,
-      },
-    });
-    if (bookingSeatsReferences) {
-      bookingUid = bookingSeatsReferences.booking.uid;
-    }
-
-    return prisma.booking.findFirst({
-      where: {
-        uid: bookingUid,
-        status: {
-          in: [BookingStatus.ACCEPTED, BookingStatus.CANCELLED, BookingStatus.PENDING],
-        },
-      },
-      include: {
-        attendees: {
-          select: {
-            name: true,
-            email: true,
-            locale: true,
-            timeZone: true,
-          },
-        },
-        user: {
-          select: {
-            id: true,
-            name: true,
-            email: true,
-            locale: true,
-            timeZone: true,
-          },
-        },
-        payment: true,
-      },
-    });
-  }
-  type BookingType = Prisma.PromiseReturnType<typeof getOriginalRescheduledBooking>;
-  let originalRescheduledBooking: BookingType = null;
-
-  if (rescheduleUid) {
-    originalRescheduledBooking = await getOriginalRescheduledBooking(rescheduleUid);
-  }
->>>>>>> c3937341
   // If the user is not the owner of the event, new booking should be always pending.
   // Otherwise, an owner rescheduling should be always accepted.
   // Before comparing make sure that userId is set, otherwise undefined === undefined
@@ -1064,21 +942,7 @@
     // Before comparing make sure that userId is set, otherwise undefined === undefined
     const userReschedulingIsOwner = userId && originalRescheduledBooking?.user?.id === userId;
     const isConfirmedByDefault =
-<<<<<<< HEAD
-      (!eventType.requiresConfirmation && !stripeAppData.price) || userReschedulingIsOwner;
-=======
       (!eventType.requiresConfirmation && !paymentAppData.price) || userReschedulingIsOwner;
-
-    /**
-     * Reschedule with seats logic
-     * If eventType has seats and we are rescheduling, we should filter the attendees
-     * unless the one rescheduling is the organizer
-     */
-    const currentAttendee = evt.attendees.find((attendee) => attendee.email === req.body.email) || null;
-    if (eventType.seatsPerTimeSlot && currentAttendee && userReschedulingIsOwner) {
-      evt.attendees = [currentAttendee];
-    }
->>>>>>> c3937341
 
     const attendeesData = evt.attendees.map((attendee) => {
       //if attendee is team member, it should fetch their locale not booker's locale
@@ -1208,11 +1072,7 @@
       // Save description to bookingSeatsReferences
 
       const uniqueAttendeeId = uuid();
-<<<<<<< HEAD
       const seatReference = await prisma.bookingSeatsReferences.create({
-=======
-      await prisma.bookingSeatsReferences.create({
->>>>>>> c3937341
         data: {
           referenceUId: uniqueAttendeeId,
           data: {
@@ -1230,11 +1090,7 @@
           },
         },
       });
-<<<<<<< HEAD
       evt.attendeeSeatId = uniqueAttendeeId;
-=======
-      evt.attendeeUniqueId = uniqueAttendeeId;
->>>>>>> c3937341
     }
   } catch (_err) {
     console.log("🚀 ~ file: handleNewBooking.ts:1057 ~ handler ~ _err", _err);
