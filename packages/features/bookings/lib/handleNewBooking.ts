--- conflicted
+++ resolved
@@ -153,588 +153,6 @@
   organization: { slug: string };
 };
 
-<<<<<<< HEAD
-const loadUsers = async (eventType: NewBookingEventType, dynamicUserList: string[], req: IncomingMessage) => {
-  try {
-    if (!eventType.id) {
-      if (!Array.isArray(dynamicUserList) || dynamicUserList.length === 0) {
-        throw new Error("dynamicUserList is not properly defined or empty.");
-      }
-      const users = await prisma.user.findMany({
-        where: {
-          username: { in: dynamicUserList },
-          organization: userOrgQuery(req),
-        },
-        select: {
-          ...userSelect.select,
-          credentials: {
-            select: credentialForCalendarServiceSelect,
-          },
-          metadata: true,
-        },
-      });
-
-      return users;
-    }
-    const hosts = eventType.hosts || [];
-
-    if (!Array.isArray(hosts)) {
-      throw new Error("eventType.hosts is not properly defined.");
-    }
-
-    const users = hosts.map(({ user, isFixed }) => ({
-      ...user,
-      isFixed,
-    }));
-
-    return users.length ? users : eventType.users;
-  } catch (error) {
-    if (error instanceof HttpError || error instanceof Prisma.PrismaClientKnownRequestError) {
-      throw new HttpError({ statusCode: 400, message: error.message });
-    }
-    throw new HttpError({ statusCode: 500, message: "Unable to load users" });
-  }
-};
-
-export async function ensureAvailableUsers(
-  eventType: Awaited<ReturnType<typeof getEventTypesFromDB>> & {
-    users: IsFixedAwareUser[];
-  },
-  input: { dateFrom: string; dateTo: string; timeZone: string; originalRescheduledBooking?: BookingType },
-  loggerWithEventDetails: Logger<unknown>
-) {
-  const availableUsers: IsFixedAwareUser[] = [];
-  const duration = dayjs(input.dateTo).diff(input.dateFrom, "minute");
-
-  const originalBookingDuration = input.originalRescheduledBooking
-    ? dayjs(input.originalRescheduledBooking.endTime).diff(
-        dayjs(input.originalRescheduledBooking.startTime),
-        "minutes"
-      )
-    : undefined;
-
-  /** Let's start checking for availability */
-  for (const user of eventType.users) {
-    const { dateRanges, busy: bufferedBusyTimes } = await getUserAvailability(
-      {
-        userId: user.id,
-        eventTypeId: eventType.id,
-        duration: originalBookingDuration,
-        ...input,
-      },
-      {
-        user,
-        eventType,
-        rescheduleUid: input.originalRescheduledBooking?.uid ?? null,
-      }
-    );
-
-    log.debug(
-      "calendarBusyTimes==>>>",
-      JSON.stringify({ bufferedBusyTimes, dateRanges, isRecurringEvent: eventType.recurringEvent })
-    );
-
-    if (!dateRanges.length) {
-      // user does not have availability at this time, skip user.
-      continue;
-    }
-
-    let foundConflict = false;
-
-    let dateRangeForBooking = false;
-
-    //check if event time is within the date range
-    for (const dateRange of dateRanges) {
-      if (
-        (dayjs.utc(input.dateFrom).isAfter(dateRange.start) ||
-          dayjs.utc(input.dateFrom).isSame(dateRange.start)) &&
-        (dayjs.utc(input.dateTo).isBefore(dateRange.end) || dayjs.utc(input.dateTo).isSame(dateRange.end))
-      ) {
-        dateRangeForBooking = true;
-        break;
-      }
-    }
-
-    if (!dateRangeForBooking) {
-      continue;
-    }
-
-    try {
-      foundConflict = checkForConflicts(bufferedBusyTimes, input.dateFrom, duration);
-    } catch {
-      log.debug({
-        message: "Unable set isAvailableToBeBooked. Using true. ",
-      });
-    }
-    // no conflicts found, add to available users.
-    if (!foundConflict) {
-      availableUsers.push(user);
-    }
-  }
-  if (!availableUsers.length) {
-    loggerWithEventDetails.error(`No available users found.`);
-    throw new Error(ErrorCode.NoAvailableUsersFound);
-  }
-  return availableUsers;
-}
-
-async function getOriginalRescheduledBooking(uid: string, seatsEventType?: boolean) {
-  return prisma.booking.findFirst({
-    where: {
-      uid: uid,
-      status: {
-        in: [BookingStatus.ACCEPTED, BookingStatus.CANCELLED, BookingStatus.PENDING],
-      },
-    },
-    include: {
-      attendees: {
-        select: {
-          name: true,
-          email: true,
-          locale: true,
-          timeZone: true,
-          ...(seatsEventType && { bookingSeat: true, id: true }),
-        },
-      },
-      user: {
-        select: {
-          id: true,
-          name: true,
-          email: true,
-          locale: true,
-          timeZone: true,
-          destinationCalendar: true,
-          credentials: {
-            select: {
-              id: true,
-              userId: true,
-              key: true,
-              type: true,
-              teamId: true,
-              appId: true,
-              invalid: true,
-              user: {
-                select: {
-                  email: true,
-                },
-              },
-            },
-          },
-        },
-      },
-      destinationCalendar: true,
-      payment: true,
-      references: true,
-      workflowReminders: true,
-    },
-  });
-}
-
-export async function getBookingData({
-  req,
-  isNotAnApiCall,
-  eventType,
-}: {
-  req: NextApiRequest;
-  isNotAnApiCall: boolean;
-  eventType: Awaited<ReturnType<typeof getEventTypesFromDB>>;
-}) {
-  const bookingDataSchema = getBookingDataSchema(req.body?.rescheduleUid, isNotAnApiCall, eventType);
-
-  const reqBody = await bookingDataSchema.parseAsync(req.body);
-
-  const reqBodyWithEnd = (reqBody: ReqBodyWithoutEnd): reqBody is ReqBodyWithEnd => {
-    // Use the event length to auto-set the event end time.
-    if (!Object.prototype.hasOwnProperty.call(reqBody, "end")) {
-      reqBody.end = dayjs.utc(reqBody.start).add(eventType.length, "minutes").format();
-    }
-    return true;
-  };
-  if (!reqBodyWithEnd(reqBody)) {
-    throw new Error(ErrorCode.RequestBodyWithouEnd);
-  }
-  // reqBody.end is no longer an optional property.
-  if ("customInputs" in reqBody) {
-    if (reqBody.customInputs) {
-      // Check if required custom inputs exist
-      handleCustomInputs(eventType.customInputs as EventTypeCustomInput[], reqBody.customInputs);
-    }
-    const reqBodyWithLegacyProps = bookingCreateSchemaLegacyPropsForApi.parse(reqBody);
-    return {
-      ...reqBody,
-      name: reqBodyWithLegacyProps.name,
-      email: reqBodyWithLegacyProps.email,
-      guests: reqBodyWithLegacyProps.guests,
-      location: reqBodyWithLegacyProps.location || "",
-      smsReminderNumber: reqBodyWithLegacyProps.smsReminderNumber,
-      notes: reqBodyWithLegacyProps.notes,
-      rescheduleReason: reqBodyWithLegacyProps.rescheduleReason,
-    };
-  } else {
-    if (!reqBody.responses) {
-      throw new Error("`responses` must not be nullish");
-    }
-    const responses = reqBody.responses;
-
-    const { userFieldsResponses: calEventUserFieldsResponses, responses: calEventResponses } =
-      getCalEventResponses({
-        bookingFields: eventType.bookingFields,
-        responses,
-      });
-    return {
-      ...reqBody,
-      name: responses.name,
-      email: responses.email,
-      guests: responses.guests ? responses.guests : [],
-      location: responses.location?.optionValue || responses.location?.value || "",
-      smsReminderNumber: responses.smsReminderNumber,
-      notes: responses.notes || "",
-      calEventUserFieldsResponses,
-      rescheduleReason: responses.rescheduleReason,
-      calEventResponses,
-    };
-  }
-}
-
-async function createBooking({
-  originalRescheduledBooking,
-  evt,
-  eventTypeId,
-  eventTypeSlug,
-  reqBodyUser,
-  reqBodyMetadata,
-  reqBodyRecurringEventId,
-  uid,
-  responses,
-  isConfirmedByDefault,
-  smsReminderNumber,
-  organizerUser,
-  rescheduleReason,
-  eventType,
-  bookerEmail,
-  paymentAppData,
-  changedOrganizer,
-}: {
-  originalRescheduledBooking: OriginalRescheduledBooking;
-  evt: CalendarEvent;
-  eventType: NewBookingEventType;
-  eventTypeId: EventTypeId;
-  eventTypeSlug: AwaitedBookingData["eventTypeSlug"];
-  reqBodyUser: ReqBodyWithEnd["user"];
-  reqBodyMetadata: ReqBodyWithEnd["metadata"];
-  reqBodyRecurringEventId: ReqBodyWithEnd["recurringEventId"];
-  uid: short.SUUID;
-  responses: ReqBodyWithEnd["responses"] | null;
-  isConfirmedByDefault: IsConfirmedByDefault;
-  smsReminderNumber: AwaitedBookingData["smsReminderNumber"];
-  organizerUser: Awaited<ReturnType<typeof loadUsers>>[number] & {
-    isFixed?: boolean;
-    metadata?: Prisma.JsonValue;
-  };
-  rescheduleReason: Awaited<ReturnType<typeof getBookingData>>["rescheduleReason"];
-  bookerEmail: Awaited<ReturnType<typeof getBookingData>>["email"];
-  paymentAppData: ReturnType<typeof getPaymentAppData>;
-  changedOrganizer: boolean;
-}) {
-  if (originalRescheduledBooking) {
-    evt.title = originalRescheduledBooking?.title || evt.title;
-    evt.description = originalRescheduledBooking?.description || evt.description;
-    evt.location = originalRescheduledBooking?.location || evt.location;
-    evt.location = changedOrganizer ? evt.location : originalRescheduledBooking?.location || evt.location;
-  }
-
-  const eventTypeRel = !eventTypeId
-    ? {}
-    : {
-        connect: {
-          id: eventTypeId,
-        },
-      };
-
-  const dynamicEventSlugRef = !eventTypeId ? eventTypeSlug : null;
-  const dynamicGroupSlugRef = !eventTypeId ? (reqBodyUser as string).toLowerCase() : null;
-
-  const attendeesData = evt.attendees.map((attendee) => {
-    //if attendee is team member, it should fetch their locale not booker's locale
-    //perhaps make email fetch request to see if his locale is stored, else
-    return {
-      name: attendee.name,
-      email: attendee.email,
-      timeZone: attendee.timeZone,
-      locale: attendee.language.locale,
-    };
-  });
-
-  if (evt.team?.members) {
-    attendeesData.push(
-      ...evt.team.members.map((member) => ({
-        email: member.email,
-        name: member.name,
-        timeZone: member.timeZone,
-        locale: member.language.locale,
-      }))
-    );
-  }
-
-  const newBookingData: Prisma.BookingCreateInput = {
-    uid,
-    responses: responses === null || evt.seatsPerTimeSlot ? Prisma.JsonNull : responses,
-    title: evt.title,
-    startTime: dayjs.utc(evt.startTime).toDate(),
-    endTime: dayjs.utc(evt.endTime).toDate(),
-    description: evt.seatsPerTimeSlot ? null : evt.additionalNotes,
-    customInputs: isPrismaObjOrUndefined(evt.customInputs),
-    status: isConfirmedByDefault ? BookingStatus.ACCEPTED : BookingStatus.PENDING,
-    location: evt.location,
-    eventType: eventTypeRel,
-    smsReminderNumber,
-    metadata: reqBodyMetadata,
-    attendees: {
-      createMany: {
-        data: attendeesData,
-      },
-    },
-    dynamicEventSlugRef,
-    dynamicGroupSlugRef,
-    iCalUID: evt.iCalUID ?? "",
-    user: {
-      connect: {
-        id: organizerUser.id,
-      },
-    },
-    destinationCalendar:
-      evt.destinationCalendar && evt.destinationCalendar.length > 0
-        ? {
-            connect: { id: evt.destinationCalendar[0].id },
-          }
-        : undefined,
-  };
-
-  if (reqBodyRecurringEventId) {
-    newBookingData.recurringEventId = reqBodyRecurringEventId;
-  }
-  if (originalRescheduledBooking) {
-    newBookingData.metadata = {
-      ...(typeof originalRescheduledBooking.metadata === "object" && originalRescheduledBooking.metadata),
-    };
-    newBookingData["paid"] = originalRescheduledBooking.paid;
-    newBookingData["fromReschedule"] = originalRescheduledBooking.uid;
-    if (originalRescheduledBooking.uid) {
-      newBookingData.cancellationReason = rescheduleReason;
-    }
-    if (newBookingData.attendees?.createMany?.data) {
-      // Reschedule logic with booking with seats
-      if (eventType?.seatsPerTimeSlot && bookerEmail) {
-        newBookingData.attendees.createMany.data = attendeesData.filter(
-          (attendee) => attendee.email === bookerEmail
-        );
-      }
-    }
-    if (originalRescheduledBooking.recurringEventId) {
-      newBookingData.recurringEventId = originalRescheduledBooking.recurringEventId;
-    }
-  }
-  const createBookingObj = {
-    include: {
-      user: {
-        select: { email: true, name: true, timeZone: true, username: true },
-      },
-      attendees: true,
-      payment: true,
-      references: true,
-    },
-    data: newBookingData,
-  };
-
-  if (originalRescheduledBooking?.paid && originalRescheduledBooking?.payment) {
-    const bookingPayment = originalRescheduledBooking?.payment?.find((payment) => payment.success);
-
-    if (bookingPayment) {
-      createBookingObj.data.payment = {
-        connect: { id: bookingPayment.id },
-      };
-    }
-  }
-
-  if (typeof paymentAppData.price === "number" && paymentAppData.price > 0) {
-    /* Validate if there is any payment app credential for this user */
-    await prisma.credential.findFirstOrThrow({
-      where: {
-        appId: paymentAppData.appId,
-        ...(paymentAppData.credentialId ? { id: paymentAppData.credentialId } : { userId: organizerUser.id }),
-      },
-      select: {
-        id: true,
-      },
-    });
-  }
-
-  return prisma.booking.create(createBookingObj);
-}
-
-export function getCustomInputsResponses(
-  reqBody: {
-    responses?: Record<string, object>;
-    customInputs?: z.infer<typeof bookingCreateSchemaLegacyPropsForApi>["customInputs"];
-  },
-  eventTypeCustomInputs: Awaited<ReturnType<typeof getEventTypesFromDB>>["customInputs"]
-) {
-  const customInputsResponses = {} as NonNullable<CalendarEvent["customInputs"]>;
-  if ("customInputs" in reqBody) {
-    const reqCustomInputsResponses = reqBody.customInputs || [];
-    if (reqCustomInputsResponses?.length > 0) {
-      reqCustomInputsResponses.forEach(({ label, value }) => {
-        customInputsResponses[label] = value;
-      });
-    }
-  } else {
-    const responses = reqBody.responses || {};
-    // Backward Compatibility: Map new `responses` to old `customInputs` format so that webhooks can still receive same values.
-    for (const [fieldName, fieldValue] of Object.entries(responses)) {
-      const foundACustomInputForTheResponse = eventTypeCustomInputs.find(
-        (input) => slugify(input.label) === fieldName
-      );
-      if (foundACustomInputForTheResponse) {
-        customInputsResponses[foundACustomInputForTheResponse.label] = fieldValue;
-      }
-    }
-  }
-
-  return customInputsResponses;
-}
-
-/** Updates the evt object with video call data found from booking references
- *
- * @param bookingReferences
- * @param evt
- *
- * @returns updated evt with video call data
- */
-export const addVideoCallDataToEvent = (bookingReferences: BookingReference[], evt: CalendarEvent) => {
-  const videoCallReference = bookingReferences.find((reference) => reference.type.includes("_video"));
-
-  if (videoCallReference) {
-    evt.videoCallData = {
-      type: videoCallReference.type,
-      id: videoCallReference.meetingId,
-      password: videoCallReference?.meetingPassword,
-      url: videoCallReference.meetingUrl,
-    };
-  }
-
-  return evt;
-};
-
-export const createLoggerWithEventDetails = (
-  eventTypeId: number,
-  reqBodyUser: string | string[] | undefined,
-  eventTypeSlug: string | undefined
-) => {
-  return logger.getSubLogger({
-    prefix: ["book:user", `${eventTypeId}:${reqBodyUser}/${eventTypeSlug}`],
-  });
-};
-
-export function handleAppsStatus(
-  results: EventResult<AdditionalInformation>[],
-  booking: (Booking & { appsStatus?: AppsStatus[] }) | null,
-  reqAppsStatus: ReqAppsStatus
-) {
-  // Taking care of apps status
-  const resultStatus: AppsStatus[] = results.map((app) => ({
-    appName: app.appName,
-    type: app.type,
-    success: app.success ? 1 : 0,
-    failures: !app.success ? 1 : 0,
-    errors: app.calError ? [app.calError] : [],
-    warnings: app.calWarnings,
-  }));
-
-  if (reqAppsStatus === undefined) {
-    if (booking !== null) {
-      booking.appsStatus = resultStatus;
-    }
-    return resultStatus;
-  }
-  // From down here we can assume reqAppsStatus is not undefined anymore
-  // Other status exist, so this is the last booking of a series,
-  // proceeding to prepare the info for the event
-  const calcAppsStatus = reqAppsStatus.concat(resultStatus).reduce((prev, curr) => {
-    if (prev[curr.type]) {
-      prev[curr.type].success += curr.success;
-      prev[curr.type].errors = prev[curr.type].errors.concat(curr.errors);
-      prev[curr.type].warnings = prev[curr.type].warnings?.concat(curr.warnings || []);
-    } else {
-      prev[curr.type] = curr;
-    }
-    return prev;
-  }, {} as { [key: string]: AppsStatus });
-  return Object.values(calcAppsStatus);
-}
-
-function getICalSequence(originalRescheduledBooking: BookingType | null) {
-  // If new booking set the sequence to 0
-  if (!originalRescheduledBooking) {
-    return 0;
-  }
-
-  // If rescheduling and there is no sequence set, assume sequence should be 1
-  if (!originalRescheduledBooking.iCalSequence) {
-    return 1;
-  }
-
-  // If rescheduling then increment sequence by 1
-  return originalRescheduledBooking.iCalSequence + 1;
-}
-
-export const findBookingQuery = async (bookingId: number) => {
-  const foundBooking = await prisma.booking.findUnique({
-    where: {
-      id: bookingId,
-    },
-    select: {
-      uid: true,
-      location: true,
-      startTime: true,
-      endTime: true,
-      title: true,
-      description: true,
-      status: true,
-      responses: true,
-      user: {
-        select: {
-          name: true,
-          email: true,
-          timeZone: true,
-          username: true,
-        },
-      },
-      eventType: {
-        select: {
-          title: true,
-          description: true,
-          currency: true,
-          length: true,
-          lockTimeZoneToggleOnBookingPage: true,
-          requiresConfirmation: true,
-          requiresBookerEmailVerification: true,
-          price: true,
-        },
-      },
-    },
-  });
-
-  // This should never happen but it's just typescript safe
-  if (!foundBooking) {
-    throw new Error("Internal Error. Couldn't find booking");
-  }
-
-  // Don't leak any sensitive data
-  return foundBooking;
-};
-
-=======
->>>>>>> 220fb67c
 async function handler(
   req: NextApiRequest & { userId?: number | undefined },
   {
