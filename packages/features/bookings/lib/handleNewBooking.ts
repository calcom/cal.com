--- conflicted
+++ resolved
@@ -911,7 +911,6 @@
     try {
       const subscribersMeetingEnded = await getWebhooks(subscriberOptionsMeetingEnded);
 
-<<<<<<< HEAD
       subscribersMeetingEnded.forEach((subscriber) => {
         if (rescheduleUid && originalRescheduledBooking) {
           cancelScheduledJobs(originalRescheduledBooking, undefined, true);
@@ -923,40 +922,21 @@
     } catch (error) {
       log.error("Error while running scheduledJobs for booking", error);
     }
-=======
-  try {
-    // Send Webhook call if hooked to BOOKING_CREATED & BOOKING_RESCHEDULED
-    const subscribers = await getWebhooks(subscriberOptions);
-
-    getGlobalSubscribers(eventTrigger).forEach((subscriberUrl) => {
-      subscribers.push({
-        id: "global",
-        subscriberUrl,
-        secret: null,
-        payloadTemplate: null,
-        appId: null,
-      });
-    });
-
-    console.log("evt:", {
-      ...evt,
-      metadata: reqBody.metadata,
-    });
-    const bookingId = booking?.id;
-
-    const eventTypeInfo: EventTypeInfo = {
-      eventTitle: eventType.title,
-      eventDescription: eventType.description,
-      requiresConfirmation: eventType.requiresConfirmation || null,
-      price: stripeAppData.price,
-      currency: eventType.currency,
-      length: eventType.length,
-    };
->>>>>>> 85d7f1b3
 
     try {
       // Send Webhook call if hooked to BOOKING_CREATED & BOOKING_RESCHEDULED
       const subscribers = await getWebhooks(subscriberOptions);
+
+      getGlobalSubscribers(eventTrigger).forEach((subscriberUrl: string) => {
+        subscribers.push({
+          id: "global",
+          subscriberUrl,
+          secret: null,
+          payloadTemplate: null,
+          appId: null,
+        });
+      });
+
       console.log("evt:", {
         ...evt,
         metadata: reqBody.metadata,
