--- conflicted
+++ resolved
@@ -1,10 +1,5 @@
-<<<<<<< HEAD
-import type { App, Credential, EventTypeCustomInput, Prisma } from "@prisma/client";
-import { BookingStatus, SchedulingType, WebhookTriggerEvents } from "@prisma/client";
-=======
 import type { App, Credential, EventTypeCustomInput } from "@prisma/client";
 import { BookingStatus, SchedulingType, WebhookTriggerEvents, WorkflowMethods, Prisma } from "@prisma/client";
->>>>>>> 0c94b0a3
 import async from "async";
 import { isValidPhoneNumber } from "libphonenumber-js";
 import { cloneDeep } from "lodash";
@@ -24,11 +19,7 @@
 import EventManager from "@calcom/core/EventManager";
 import { getEventName } from "@calcom/core/event";
 import { getUserAvailability } from "@calcom/core/getUserAvailability";
-<<<<<<< HEAD
-import type { ConfigType } from "@calcom/dayjs";
-=======
 import type { ConfigType, Dayjs } from "@calcom/dayjs";
->>>>>>> 0c94b0a3
 import dayjs from "@calcom/dayjs";
 import {
   sendAttendeeRequestEmail,
@@ -72,10 +63,7 @@
 
 import type { EventTypeInfo } from "../../webhooks/lib/sendPayload";
 import sendPayload from "../../webhooks/lib/sendPayload";
-<<<<<<< HEAD
-=======
 import getBookingResponsesSchema from "./getBookingResponsesSchema";
->>>>>>> 0c94b0a3
 
 const translator = short();
 const log = logger.getChildLogger({ prefix: ["[api] book:user"] });
