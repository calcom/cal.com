--- conflicted
+++ resolved
@@ -1165,8 +1165,7 @@
         await usersRepository.updateLastActiveAt(booking.userId);
       }
 
-<<<<<<< HEAD
-    if (routingFormResponseId && teamId) {
+         if (routingFormResponseId && teamId) {
       await AssignmentReasonRecorder.routingFormRoute({
         bookingId: booking.id,
         routingFormResponseId,
@@ -1175,14 +1174,7 @@
       });
     }
 
-    if (booking && booking.id && eventType.seatsPerTimeSlot) {
-      const currentAttendee = booking.attendees.find(
-        (attendee) =>
-          attendee.email === req.body.responses.email ||
-          (req.body.responses.attendeePhoneNumber &&
-            attendee.phoneNumber === req.body.responses.attendeePhoneNumber)
-      );
-=======
+
       evt.uid = booking.uid ?? null;
       evt.oneTimePassword = booking.oneTimePassword ?? null;
       if (booking && booking.id && eventType.seatsPerTimeSlot) {
@@ -1192,7 +1184,6 @@
             (req.body.responses.attendeePhoneNumber &&
               attendee.phoneNumber === req.body.responses.attendeePhoneNumber)
         );
->>>>>>> d952e77b
 
         // Save description to bookingSeat
         const uniqueAttendeeId = uuid();
