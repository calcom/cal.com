import type { DestinationCalendar } from "@prisma/client";
// eslint-disable-next-line no-restricted-imports
import { cloneDeep } from "lodash";
import type { NextApiRequest } from "next";
import short, { uuid } from "short-uuid";
import { v5 as uuidv5 } from "uuid";

import processExternalId from "@calcom/app-store/_utils/calendars/processExternalId";
import { metadata as GoogleMeetMetadata } from "@calcom/app-store/googlevideo/_metadata";
import {
  getLocationValueForDB,
  MeetLocationType,
  OrganizerDefaultConferencingAppType,
} from "@calcom/app-store/locations";
import { DailyLocationType } from "@calcom/app-store/locations";
import { getAppFromSlug } from "@calcom/app-store/utils";
import EventManager from "@calcom/core/EventManager";
import { getEventName } from "@calcom/core/event";
import dayjs from "@calcom/dayjs";
import { scheduleMandatoryReminder } from "@calcom/ee/workflows/lib/reminders/scheduleMandatoryReminder";
import {
  sendAttendeeRequestEmailAndSMS,
  sendOrganizerRequestEmail,
  sendRescheduledEmailsAndSMS,
  sendRoundRobinCancelledEmailsAndSMS,
  sendRoundRobinRescheduledEmailsAndSMS,
  sendRoundRobinScheduledEmailsAndSMS,
  sendScheduledEmailsAndSMS,
} from "@calcom/emails";
import getICalUID from "@calcom/emails/lib/getICalUID";
import { getBookingFieldsWithSystemFields } from "@calcom/features/bookings/lib/getBookingFields";
import { handleWebhookTrigger } from "@calcom/features/bookings/lib/handleWebhookTrigger";
import { isEventTypeLoggingEnabled } from "@calcom/features/bookings/lib/isEventTypeLoggingEnabled";
import AssignmentReasonRecorder from "@calcom/features/ee/round-robin/assignmentReason/AssignmentReasonRecorder";
import {
  allowDisablingAttendeeConfirmationEmails,
  allowDisablingHostConfirmationEmails,
} from "@calcom/features/ee/workflows/lib/allowDisablingStandardEmails";
import { scheduleWorkflowReminders } from "@calcom/features/ee/workflows/lib/reminders/reminderScheduler";
import { getFullName } from "@calcom/features/form-builder/utils";
import { UsersRepository } from "@calcom/features/users/users.repository";
import type { GetSubscriberOptions } from "@calcom/features/webhooks/lib/getWebhooks";
import getWebhooks from "@calcom/features/webhooks/lib/getWebhooks";
import {
  deleteWebhookScheduledTriggers,
  scheduleTrigger,
} from "@calcom/features/webhooks/lib/scheduleTrigger";
import { getVideoCallUrlFromCalEvent } from "@calcom/lib/CalEventParser";
import { isRerouting, shouldIgnoreContactOwner } from "@calcom/lib/bookings/routing/utils";
import { getDefaultEvent, getUsernameList } from "@calcom/lib/defaultEvents";
import { ErrorCode } from "@calcom/lib/errorCodes";
import { getErrorFromUnknown } from "@calcom/lib/errors";
import { extractBaseEmail } from "@calcom/lib/extract-base-email";
import { getBookerBaseUrl } from "@calcom/lib/getBookerUrl/server";
import getOrgIdFromMemberOrTeamId from "@calcom/lib/getOrgIdFromMemberOrTeamId";
import getPaymentAppData from "@calcom/lib/getPaymentAppData";
import { getTeamIdFromEventType } from "@calcom/lib/getTeamIdFromEventType";
import { HttpError } from "@calcom/lib/http-error";
import logger from "@calcom/lib/logger";
import { handlePayment } from "@calcom/lib/payment/handlePayment";
import { getPiiFreeCalendarEvent, getPiiFreeEventType } from "@calcom/lib/piiFreeData";
import { safeStringify } from "@calcom/lib/safeStringify";
import { getLuckyUser } from "@calcom/lib/server/getLuckyUser";
import { getTranslation } from "@calcom/lib/server/i18n";
import { WorkflowRepository } from "@calcom/lib/server/repository/workflow";
import { getTimeFormatStringFromUserTimeFormat } from "@calcom/lib/timeFormat";
import prisma from "@calcom/prisma";
import { BookingStatus, SchedulingType, WebhookTriggerEvents } from "@calcom/prisma/enums";
import type { PlatformClientParams } from "@calcom/prisma/zod-utils";
import { userMetadata as userMetadataSchema } from "@calcom/prisma/zod-utils";
import { getAllWorkflowsFromEventType } from "@calcom/trpc/server/routers/viewer/workflows/util";
import type { AdditionalInformation, AppsStatus, CalendarEvent, Person } from "@calcom/types/Calendar";
import type { EventResult, PartialReference } from "@calcom/types/EventManager";

import type { EventPayloadType, EventTypeInfo } from "../../webhooks/lib/sendPayload";
import { getAllCredentials } from "./getAllCredentialsForUsersOnEvent/getAllCredentials";
import { refreshCredentials } from "./getAllCredentialsForUsersOnEvent/refreshCredentials";
import getBookingDataSchema from "./getBookingDataSchema";
import { addVideoCallDataToEvent } from "./handleNewBooking/addVideoCallDataToEvent";
import { checkBookingAndDurationLimits } from "./handleNewBooking/checkBookingAndDurationLimits";
import { checkIfBookerEmailIsBlocked } from "./handleNewBooking/checkIfBookerEmailIsBlocked";
import { createBooking } from "./handleNewBooking/createBooking";
import { ensureAvailableUsers } from "./handleNewBooking/ensureAvailableUsers";
import { getBookingData } from "./handleNewBooking/getBookingData";
import { getCustomInputsResponses } from "./handleNewBooking/getCustomInputsResponses";
import { getEventTypesFromDB } from "./handleNewBooking/getEventTypesFromDB";
import type { getEventTypeResponse } from "./handleNewBooking/getEventTypesFromDB";
import { getLocationValuesForDb } from "./handleNewBooking/getLocationValuesForDb";
import { getOriginalRescheduledBooking } from "./handleNewBooking/getOriginalRescheduledBooking";
import { getRequiresConfirmationFlags } from "./handleNewBooking/getRequiresConfirmationFlags";
import { getSeatedBooking } from "./handleNewBooking/getSeatedBooking";
import { getVideoCallDetails } from "./handleNewBooking/getVideoCallDetails";
import { handleAppsStatus } from "./handleNewBooking/handleAppsStatus";
import { loadAndValidateUsers } from "./handleNewBooking/loadAndValidateUsers";
import { scheduleNoShowTriggers } from "./handleNewBooking/scheduleNoShowTriggers";
import type {
  Booking,
  BookingType,
  IEventTypePaymentCredentialType,
  Invitee,
  IsFixedAwareUser,
} from "./handleNewBooking/types";
import { validateBookingTimeIsNotOutOfBounds } from "./handleNewBooking/validateBookingTimeIsNotOutOfBounds";
import { validateEventLength } from "./handleNewBooking/validateEventLength";
import handleSeats from "./handleSeats/handleSeats";

const translator = short();
const log = logger.getSubLogger({ prefix: ["[api] book:user"] });

export const createLoggerWithEventDetails = (
  eventTypeId: number,
  reqBodyUser: string | string[] | undefined,
  eventTypeSlug: string | undefined
) => {
  return logger.getSubLogger({
    prefix: ["book:user", `${eventTypeId}:${reqBodyUser}/${eventTypeSlug}`],
  });
};

function assertNonEmptyArray<T>(arr: T[]): asserts arr is [T, ...T[]] {
  if (arr.length === 0) {
    throw new Error("Array should have at least one item, but it's empty");
  }
}

function getICalSequence(originalRescheduledBooking: BookingType | null) {
  // If new booking set the sequence to 0
  if (!originalRescheduledBooking) {
    return 0;
  }

  // If rescheduling and there is no sequence set, assume sequence should be 1
  if (!originalRescheduledBooking.iCalSequence) {
    return 1;
  }

  // If rescheduling then increment sequence by 1
  return originalRescheduledBooking.iCalSequence + 1;
}

const getEventType = async ({
  eventTypeId,
  eventTypeSlug,
}: {
  eventTypeId: number;
  eventTypeSlug?: string;
}) => {
  // handle dynamic user
  const eventType =
    !eventTypeId && !!eventTypeSlug ? getDefaultEvent(eventTypeSlug) : await getEventTypesFromDB(eventTypeId);

  const isOrgTeamEvent = !!eventType?.team && !!eventType?.team?.parentId;

  return {
    ...eventType,
    bookingFields: getBookingFieldsWithSystemFields({ ...eventType, isOrgTeamEvent }),
  };
};

type BookingDataSchemaGetter =
  | typeof getBookingDataSchema
  | typeof import("@calcom/features/bookings/lib/getBookingDataSchemaForApi").default;

/**
 * Adds the contact owner to be the only lucky user
 * @returns
 */
function buildLuckyUsersWithJustContactOwner({
  contactOwnerEmail,
  availableUsers,
  fixedUserPool,
}: {
  contactOwnerEmail: string | null;
  availableUsers: IsFixedAwareUser[];
  fixedUserPool: IsFixedAwareUser[];
}) {
  const luckyUsers: Awaited<ReturnType<typeof loadAndValidateUsers>> = [];
  if (!contactOwnerEmail) {
    return luckyUsers;
  }

  const isContactOwnerAFixedHostAlready = fixedUserPool.some((user) => user.email === contactOwnerEmail);
  if (isContactOwnerAFixedHostAlready) {
    return luckyUsers;
  }

  const teamMember = availableUsers.find((user) => user.email === contactOwnerEmail);
  if (teamMember) {
    luckyUsers.push(teamMember);
  }
  return luckyUsers;
}

type CreatedBooking = Booking & { appsStatus?: AppsStatus[]; paymentUid?: string; paymentId?: number };

const buildDryRunBooking = ({
  eventTypeId,
  organizerUser,
  eventName,
  startTime,
  endTime,
  contactOwnerFromReq,
  contactOwnerEmail,
  allHostUsers,
  isManagedEventType,
}: {
  eventTypeId: number;
  organizerUser: {
    id: number;
    name: string | null;
    username: string | null;
    email: string;
    timeZone: string;
  };
  eventName: string;
  startTime: string;
  endTime: string;
  contactOwnerFromReq: string | null;
  contactOwnerEmail: string | null;
  allHostUsers: { id: number }[];
  isManagedEventType: boolean;
}) => {
  const booking = {
    id: -101,
    uid: "DRY_RUN_UID",
    iCalUID: "DRY_RUN_ICAL_UID",
    status: BookingStatus.ACCEPTED,
    eventTypeId: eventTypeId,
    user: organizerUser,
    userId: organizerUser.id,
    title: eventName,
    startTime: new Date(startTime),
    endTime: new Date(endTime),
    createdAt: new Date(),
    updatedAt: new Date(),
    attendees: [],
    references: [],
    payment: [],
    oneTimePassword: null,
    smsReminderNumber: null,
    metadata: {},
    idempotencyKey: null,
    userPrimaryEmail: null,
    description: null,
    customInputs: null,
    responses: null,
    location: null,
    paid: false,
    destinationCalendar: null,
    cancellationReason: null,
    rejectionReason: null,
    dynamicEventSlugRef: null,
    dynamicGroupSlugRef: null,
    rescheduledFrom: null,
    fromReschedule: null,
    recurringEventId: null,
    seatsReferences: [],
    workflowReminders: [],
    scheduledJobs: [],
    rescheduledTo: null,
    rescheduledBy: null,
    destinationCalendarId: null,
    reassignReason: null,
    reassignById: null,
    rescheduled: false,
    confirmed: false,
    isRecurringEvent: false,
    isRecorded: false,
    iCalSequence: 0,
    rating: null,
    ratingFeedback: null,
    noShowHost: null,
    cancelledBy: null,
  } as CreatedBooking;

  /**
   * Troubleshooting data
   */
  const troubleshooterData = {
    organizerUserId: organizerUser.id,
    eventTypeId,
    askedContactOwnerEmail: contactOwnerFromReq,
    usedContactOwnerEmail: contactOwnerEmail,
    allHostUsers: allHostUsers.map((user) => user.id),
    isManagedEventType: isManagedEventType,
  };

  return {
    booking,
    troubleshooterData,
  };
};

const buildDryRunEventManager = () => {
  return {
    create: async () => ({ results: [], referencesToCreate: [] }),
    reschedule: async () => ({ results: [], referencesToCreate: [] }),
  };
};

function buildTroubleshooterData({
  eventType,
}: {
  eventType: {
    id: number;
    slug: string;
  };
}) {
  const troubleshooterData: {
    organizerUser: {
      id: number;
    } | null;
    eventType: {
      id: number;
      slug: string;
    };
    allHostUsers: number[];
    luckyUsers: number[];
    luckyUserPool: number[];
    fixedUsers: number[];
    luckyUsersFromFirstBooking: number[];
    usedContactOwnerEmail: string | null;
    askedContactOwnerEmail: string | null;
    isManagedEventType: boolean;
  } = {
    organizerUser: null,
    eventType: {
      id: eventType.id,
      slug: eventType.slug,
    },
    luckyUsers: [],
    luckyUserPool: [],
    fixedUsers: [],
    luckyUsersFromFirstBooking: [],
    usedContactOwnerEmail: null,
    allHostUsers: [],
    askedContactOwnerEmail: null,
    isManagedEventType: false,
  };
  return troubleshooterData;
}

async function handler(
  req: NextApiRequest &
    PlatformClientParams & {
      userId?: number | undefined;
    },
  bookingDataSchemaGetter: BookingDataSchemaGetter = getBookingDataSchema
) {
  const {
    userId,
    platformClientId,
    platformCancelUrl,
    platformBookingUrl,
    platformRescheduleUrl,
    platformBookingLocation,
  } = req;

  const eventType = await getEventType({
    eventTypeId: req.body.eventTypeId,
    eventTypeSlug: req.body.eventTypeSlug,
  });

  const bookingDataSchema = bookingDataSchemaGetter({
    view: req.body?.rescheduleUid ? "reschedule" : "booking",
    bookingFields: eventType.bookingFields,
  });
  const bookingData = await getBookingData({
    req,
    eventType,
    schema: bookingDataSchema,
  });

  const {
    recurringCount,
    noEmail,
    eventTypeId,
    eventTypeSlug,
    hasHashedBookingLink,
    language,
    appsStatus: reqAppsStatus,
    name: bookerName,
    attendeePhoneNumber: bookerPhoneNumber,
    email: bookerEmail,
    guests: reqGuests,
    location,
    notes: additionalNotes,
    smsReminderNumber,
    rescheduleReason,
    luckyUsers,
    routedTeamMemberIds,
    reroutingFormResponses,
    routingFormResponseId,
    _isDryRun: isDryRun = false,
    ...reqBody
  } = bookingData;

  let troubleshooterData = buildTroubleshooterData({
    eventType,
  });

  const loggerWithEventDetails = createLoggerWithEventDetails(eventTypeId, reqBody.user, eventTypeSlug);

  await checkIfBookerEmailIsBlocked({ loggedInUserId: userId, bookerEmail });

  if (isEventTypeLoggingEnabled({ eventTypeId, usernameOrTeamName: reqBody.user })) {
    logger.settings.minLevel = 0;
  }

  const fullName = getFullName(bookerName);
  // Why are we only using "en" locale
  const tGuests = await getTranslation("en", "common");

  const dynamicUserList = Array.isArray(reqBody.user) ? reqBody.user : getUsernameList(reqBody.user);
  if (!eventType) throw new HttpError({ statusCode: 404, message: "event_type_not_found" });

  const isTeamEventType =
    !!eventType.schedulingType && ["COLLECTIVE", "ROUND_ROBIN"].includes(eventType.schedulingType);

  const paymentAppData = getPaymentAppData(eventType);
  loggerWithEventDetails.info(
    `Booking eventType ${eventTypeId} started`,
    safeStringify({
      reqBody: {
        user: reqBody.user,
        eventTypeId,
        eventTypeSlug,
        startTime: reqBody.start,
        endTime: reqBody.end,
        rescheduleUid: reqBody.rescheduleUid,
        location: location,
        timeZone: reqBody.timeZone,
      },
      isTeamEventType,
      eventType: getPiiFreeEventType(eventType),
      dynamicUserList,
      paymentAppData: {
        enabled: paymentAppData.enabled,
        price: paymentAppData.price,
        paymentOption: paymentAppData.paymentOption,
        currency: paymentAppData.currency,
        appId: paymentAppData.appId,
      },
    })
  );

  const user = eventType.users.find((user) => user.id === eventType.userId);
  const userSchedule = user?.schedules.find((schedule) => schedule.id === user?.defaultScheduleId);
  const eventTimeZone = eventType.schedule?.timeZone ?? userSchedule?.timeZone;

  await validateBookingTimeIsNotOutOfBounds<typeof eventType>(
    reqBody.start,
    reqBody.timeZone,
    eventType,
    eventTimeZone,
    loggerWithEventDetails
  );

  validateEventLength({
    reqBodyStart: reqBody.start,
    reqBodyEnd: reqBody.end,
    eventTypeMultipleDuration: eventType.metadata?.multipleDuration,
    eventTypeLength: eventType.length,
    logger: loggerWithEventDetails,
  });

  const contactOwnerFromReq = reqBody.teamMemberEmail ?? null;

  const isReroutingCase = isRerouting({
    rescheduleUid: reqBody.rescheduleUid ?? null,
    routedTeamMemberIds: routedTeamMemberIds ?? null,
  });

  const skipContactOwner = shouldIgnoreContactOwner({
    skipContactOwner: reqBody.skipContactOwner ?? null,
    rescheduleUid: reqBody.rescheduleUid ?? null,
    routedTeamMemberIds: routedTeamMemberIds ?? null,
  });

  const contactOwnerEmail = skipContactOwner ? null : contactOwnerFromReq;

  const allHostUsers = await loadAndValidateUsers({
    req,
    eventType,
    eventTypeId,
    dynamicUserList,
    logger: loggerWithEventDetails,
    routedTeamMemberIds: routedTeamMemberIds ?? null,
    contactOwnerEmail,
    isSameHostReschedule: !!(eventType.rescheduleWithSameRoundRobinHost && reqBody.rescheduleUid),
  });

  // We filter out users but ensure allHostUsers remain same.
  let users = allHostUsers;

  let { locationBodyString, organizerOrFirstDynamicGroupMemberDefaultLocationUrl } = getLocationValuesForDb(
    dynamicUserList,
    users,
    location
  );

  await checkBookingAndDurationLimits({
    eventType,
    reqBodyStart: reqBody.start,
    reqBodyRescheduleUid: reqBody.rescheduleUid,
  });

  const bookingSeat = reqBody.rescheduleUid ? await getSeatedBooking(reqBody.rescheduleUid) : null;
  const rescheduleUid = bookingSeat ? bookingSeat.booking.uid : reqBody.rescheduleUid;

  let originalRescheduledBooking = rescheduleUid
    ? await getOriginalRescheduledBooking(rescheduleUid, !!eventType.seatsPerTimeSlot)
    : null;

  let luckyUserResponse;
  let isFirstSeat = true;

  if (eventType.seatsPerTimeSlot) {
    const booking = await prisma.booking.findFirst({
      where: {
        eventTypeId: eventType.id,
        startTime: new Date(dayjs(reqBody.start).utc().format()),
        status: BookingStatus.ACCEPTED,
      },
    });

    if (booking) isFirstSeat = false;
  }

  //checks what users are available
  if (isFirstSeat) {
    const eventTypeWithUsers: getEventTypeResponse & {
      users: IsFixedAwareUser[];
    } = {
      ...eventType,
      users: users as IsFixedAwareUser[],
      ...(eventType.recurringEvent && {
        recurringEvent: {
          ...eventType.recurringEvent,
          count: recurringCount || eventType.recurringEvent.count,
        },
      }),
    };
    if (req.body.allRecurringDates && req.body.isFirstRecurringSlot) {
      const isTeamEvent =
        eventType.schedulingType === SchedulingType.COLLECTIVE ||
        eventType.schedulingType === SchedulingType.ROUND_ROBIN;

      const fixedUsers = isTeamEvent
        ? eventTypeWithUsers.users.filter((user: IsFixedAwareUser) => user.isFixed)
        : [];

      for (
        let i = 0;
        i < req.body.allRecurringDates.length && i < req.body.numSlotsToCheckForAvailability;
        i++
      ) {
        const start = req.body.allRecurringDates[i].start;
        const end = req.body.allRecurringDates[i].end;
        if (isTeamEvent) {
          // each fixed user must be available
          for (const key in fixedUsers) {
            await ensureAvailableUsers(
              { ...eventTypeWithUsers, users: [fixedUsers[key]] },
              {
                dateFrom: dayjs(start).tz(reqBody.timeZone).format(),
                dateTo: dayjs(end).tz(reqBody.timeZone).format(),
                timeZone: reqBody.timeZone,
                originalRescheduledBooking,
              },
              loggerWithEventDetails
            );
          }
        } else {
          await ensureAvailableUsers(
            eventTypeWithUsers,
            {
              dateFrom: dayjs(start).tz(reqBody.timeZone).format(),
              dateTo: dayjs(end).tz(reqBody.timeZone).format(),
              timeZone: reqBody.timeZone,
              originalRescheduledBooking,
            },
            loggerWithEventDetails
          );
        }
      }
    }

    if (!req.body.allRecurringDates || req.body.isFirstRecurringSlot) {
      const availableUsers = await ensureAvailableUsers(
        eventTypeWithUsers,
        {
          dateFrom: dayjs(reqBody.start).tz(reqBody.timeZone).format(),
          dateTo: dayjs(reqBody.end).tz(reqBody.timeZone).format(),
          timeZone: reqBody.timeZone,
          originalRescheduledBooking,
        },
        loggerWithEventDetails
      );
      const luckyUserPool: IsFixedAwareUser[] = [];
      const fixedUserPool: IsFixedAwareUser[] = [];
      availableUsers.forEach((user) => {
        user.isFixed ? fixedUserPool.push(user) : luckyUserPool.push(user);
      });

      const notAvailableLuckyUsers: typeof users = [];

      loggerWithEventDetails.debug(
        "Computed available users",
        safeStringify({
          availableUsers: availableUsers.map((user) => user.id),
          luckyUserPool: luckyUserPool.map((user) => user.id),
        })
      );

      const luckyUsers: typeof users = buildLuckyUsersWithJustContactOwner({
        contactOwnerEmail: contactOwnerEmail,
        availableUsers,
        fixedUserPool,
      });

      // loop through all non-fixed hosts and get the lucky users
      // This logic doesn't run when contactOwner is used because in that case, luckUsers.length === 1
      while (luckyUserPool.length > 0 && luckyUsers.length < 1 /* TODO: Add variable */) {
        const freeUsers = luckyUserPool.filter(
          (user) => !luckyUsers.concat(notAvailableLuckyUsers).find((existing) => existing.id === user.id)
        );
        // no more freeUsers after subtracting notAvailableLuckyUsers from luckyUsers :(
        if (freeUsers.length === 0) break;
        assertNonEmptyArray(freeUsers); // make sure TypeScript knows it too wih an assertion; the error will never be thrown.
        // freeUsers is ensured
        const originalRescheduledBookingUserId =
          originalRescheduledBooking && originalRescheduledBooking.userId;

        const shouldUseSameRRHost =
          !!originalRescheduledBookingUserId &&
          eventType.schedulingType === SchedulingType.ROUND_ROBIN &&
          eventType.rescheduleWithSameRoundRobinHost &&
          // If it is rerouting, we should not force reschedule with same host.
          // It will be unexpected plus could cause unavailable slots as original host might not be part of routedTeamMemberIds
          !isReroutingCase;

        const userIdsSet = new Set(users.map((user) => user.id));

        let routingFormResponse;

        if (routedTeamMemberIds) {
          routingFormResponse = await prisma.app_RoutingForms_FormResponse.findUnique({
            where: {
              id: routingFormResponseId,
            },
            select: {
              response: true,
              form: {
                select: {
                  routes: true,
                  fields: true,
                },
              },
              chosenRouteId: true,
            },
          });
        }

<<<<<<< HEAD
        const eventTypeHosts = eventType.hosts.length
          ? eventType.hosts
          : eventType.users.map((user) => ({ user, isFixed: false }));
        const currentRRHostId = eventTypeHosts.find(
          (host) =>
            !host.isFixed &&
            originalRescheduledBooking?.attendees.some((attendee) => attendee.email === host.user.email)
        )?.user.id;
        const newLuckyUser = isSameRoundRobinHost
          ? freeUsers.find((user) => user.id === (currentRRHostId ?? originalRescheduledBookingUserId))
=======
        const newLuckyUser = shouldUseSameRRHost
          ? freeUsers.find((user) => user.id === originalRescheduledBookingUserId)
>>>>>>> 237fea0a
          : await getLuckyUser({
              // find a lucky user that is not already in the luckyUsers array
              availableUsers: freeUsers,
              allRRHosts: eventTypeWithUsers.hosts.filter(
                (host) => !host.isFixed && userIdsSet.has(host.user.id)
              ), // users part of virtual queue
              eventType,
              routingFormResponse: routingFormResponse ?? null,
            });
        if (!newLuckyUser) {
          break; // prevent infinite loop
        }
        if (req.body.isFirstRecurringSlot && eventType.schedulingType === SchedulingType.ROUND_ROBIN) {
          // for recurring round robin events check if lucky user is available for next slots
          try {
            for (
              let i = 0;
              i < req.body.allRecurringDates.length && i < req.body.numSlotsToCheckForAvailability;
              i++
            ) {
              const start = req.body.allRecurringDates[i].start;
              const end = req.body.allRecurringDates[i].end;

              await ensureAvailableUsers(
                { ...eventTypeWithUsers, users: [newLuckyUser] },
                {
                  dateFrom: dayjs(start).tz(reqBody.timeZone).format(),
                  dateTo: dayjs(end).tz(reqBody.timeZone).format(),
                  timeZone: reqBody.timeZone,
                  originalRescheduledBooking,
                },
                loggerWithEventDetails
              );
            }
            // if no error, then lucky user is available for the next slots
            luckyUsers.push(newLuckyUser);
          } catch {
            notAvailableLuckyUsers.push(newLuckyUser);
            loggerWithEventDetails.info(
              `Round robin host ${newLuckyUser.name} not available for first two slots. Trying to find another host.`
            );
          }
        } else {
          luckyUsers.push(newLuckyUser);
        }
      }
      // ALL fixed users must be available
      if (fixedUserPool.length !== users.filter((user) => user.isFixed).length) {
        throw new Error(ErrorCode.HostsUnavailableForBooking);
      }
      // Pushing fixed user before the luckyUser guarantees the (first) fixed user as the organizer.
      users = [...fixedUserPool, ...luckyUsers];
      luckyUserResponse = { luckyUsers: luckyUsers.map((u) => u.id) };
      troubleshooterData = {
        ...troubleshooterData,
        luckyUsers: luckyUsers.map((u) => u.id),
        fixedUsers: fixedUserPool.map((u) => u.id),
        luckyUserPool: luckyUserPool.map((u) => u.id),
      };
    } else if (req.body.allRecurringDates && eventType.schedulingType === SchedulingType.ROUND_ROBIN) {
      // all recurring slots except the first one
      const luckyUsersFromFirstBooking = luckyUsers
        ? eventTypeWithUsers.users.filter((user) => luckyUsers.find((luckyUserId) => luckyUserId === user.id))
        : [];
      const fixedHosts = eventTypeWithUsers.users.filter((user: IsFixedAwareUser) => user.isFixed);
      users = [...fixedHosts, ...luckyUsersFromFirstBooking];
      troubleshooterData = {
        ...troubleshooterData,
        luckyUsersFromFirstBooking: luckyUsersFromFirstBooking.map((u) => u.id),
        fixedUsers: fixedHosts.map((u) => u.id),
      };
    }
  }

  if (users.length === 0 && eventType.schedulingType === SchedulingType.ROUND_ROBIN) {
    loggerWithEventDetails.error(`No available users found for round robin event.`);
    throw new Error(ErrorCode.NoAvailableUsersFound);
  }

  // If the team member is requested then they should be the organizer
  const organizerUser = reqBody.teamMemberEmail
    ? users.find((user) => user.email === reqBody.teamMemberEmail) ?? users[0]
    : users[0];

  const tOrganizer = await getTranslation(organizerUser?.locale ?? "en", "common");
  const allCredentials = await getAllCredentials(organizerUser, eventType);

  const { userReschedulingIsOwner, isConfirmedByDefault } = getRequiresConfirmationFlags({
    eventType,
    bookingStartTime: reqBody.start,
    userId,
    originalRescheduledBookingOrganizerId: originalRescheduledBooking?.user?.id,
    paymentAppData,
  });

  // If the Organizer himself is rescheduling, the booker should be sent the communication in his timezone and locale.
  const attendeeInfoOnReschedule =
    userReschedulingIsOwner && originalRescheduledBooking
      ? originalRescheduledBooking.attendees.find((attendee) => attendee.email === bookerEmail)
      : null;

  const attendeeLanguage = attendeeInfoOnReschedule ? attendeeInfoOnReschedule.locale : language;
  const attendeeTimezone = attendeeInfoOnReschedule ? attendeeInfoOnReschedule.timeZone : reqBody.timeZone;

  const tAttendees = await getTranslation(attendeeLanguage ?? "en", "common");

  const isManagedEventType = !!eventType.parentId;

  // If location passed is empty , use default location of event
  // If location of event is not set , use host default
  if (locationBodyString.trim().length == 0) {
    if (eventType.locations.length > 0) {
      locationBodyString = eventType.locations[0].type;
    } else {
      locationBodyString = OrganizerDefaultConferencingAppType;
    }
  }
  // use host default
  if (locationBodyString == OrganizerDefaultConferencingAppType) {
    const metadataParseResult = userMetadataSchema.safeParse(organizerUser.metadata);
    const organizerMetadata = metadataParseResult.success ? metadataParseResult.data : undefined;
    if (organizerMetadata?.defaultConferencingApp?.appSlug) {
      const app = getAppFromSlug(organizerMetadata?.defaultConferencingApp?.appSlug);
      locationBodyString = app?.appData?.location?.type || locationBodyString;
      if (isManagedEventType || isTeamEventType) {
        organizerOrFirstDynamicGroupMemberDefaultLocationUrl =
          organizerMetadata?.defaultConferencingApp?.appLink;
      }
    } else {
      locationBodyString = "integrations:daily";
    }
  }

  const invitee: Invitee = [
    {
      email: bookerEmail,
      name: fullName,
      phoneNumber: bookerPhoneNumber,
      firstName: (typeof bookerName === "object" && bookerName.firstName) || "",
      lastName: (typeof bookerName === "object" && bookerName.lastName) || "",
      timeZone: attendeeTimezone,
      language: { translate: tAttendees, locale: attendeeLanguage ?? "en" },
    },
  ];

  const blacklistedGuestEmails = process.env.BLACKLISTED_GUEST_EMAILS
    ? process.env.BLACKLISTED_GUEST_EMAILS.split(",")
    : [];

  const guestsRemoved: string[] = [];
  const guests = (reqGuests || []).reduce((guestArray, guest) => {
    const baseGuestEmail = extractBaseEmail(guest).toLowerCase();
    if (blacklistedGuestEmails.some((e) => e.toLowerCase() === baseGuestEmail)) {
      guestsRemoved.push(guest);
      return guestArray;
    }
    // If it's a team event, remove the team member from guests
    if (isTeamEventType && users.some((user) => user.email === guest)) {
      return guestArray;
    }
    guestArray.push({
      email: guest,
      name: "",
      firstName: "",
      lastName: "",
      timeZone: attendeeTimezone,
      language: { translate: tGuests, locale: "en" },
    });
    return guestArray;
  }, [] as Invitee);

  if (guestsRemoved.length > 0) {
    log.info("Removed guests from the booking", guestsRemoved);
  }

  const seed = `${organizerUser.username}:${dayjs(reqBody.start).utc().format()}:${new Date().getTime()}`;
  const uid = translator.fromUUID(uuidv5(seed, uuidv5.URL));

  // For static link based video apps, it would have the static URL value instead of it's type(e.g. integrations:campfire_video)
  // This ensures that createMeeting isn't called for static video apps as bookingLocation becomes just a regular value for them.
  const { bookingLocation, conferenceCredentialId } = organizerOrFirstDynamicGroupMemberDefaultLocationUrl
    ? {
        bookingLocation: organizerOrFirstDynamicGroupMemberDefaultLocationUrl,
        conferenceCredentialId: undefined,
      }
    : getLocationValueForDB(locationBodyString, eventType.locations);

  const customInputs = getCustomInputsResponses(reqBody, eventType.customInputs);
  const teamDestinationCalendars: DestinationCalendar[] = [];

  // Organizer or user owner of this event type it's not listed as a team member.
  const teamMemberPromises = users
    .filter((user) => user.email !== organizerUser.email)
    .map(async (user) => {
      // TODO: Add back once EventManager tests are ready https://github.com/calcom/cal.com/pull/14610#discussion_r1567817120
      // push to teamDestinationCalendars if it's a team event but collective only
      if (isTeamEventType && eventType.schedulingType === "COLLECTIVE" && user.destinationCalendar) {
        teamDestinationCalendars.push({
          ...user.destinationCalendar,
          externalId: processExternalId(user.destinationCalendar),
        });
      }

      return {
        id: user.id,
        email: user.email ?? "",
        name: user.name ?? "",
        firstName: "",
        lastName: "",
        timeZone: user.timeZone,
        language: {
          translate: await getTranslation(user.locale ?? "en", "common"),
          locale: user.locale ?? "en",
        },
      };
    });
  const teamMembers = await Promise.all(teamMemberPromises);

  const attendeesList = [...invitee, ...guests];

  const responses = reqBody.responses || null;
  const evtName = !eventType?.isDynamic ? eventType.eventName : responses?.title;
  const eventNameObject = {
    //TODO: Can we have an unnamed attendee? If not, I would really like to throw an error here.
    attendeeName: fullName || "Nameless",
    eventType: eventType.title,
    eventName: evtName,
    // we send on behalf of team if >1 round robin attendee | collective
    teamName: eventType.schedulingType === "COLLECTIVE" || users.length > 1 ? eventType.team?.name : null,
    // TODO: Can we have an unnamed organizer? If not, I would really like to throw an error here.
    host: organizerUser.name || "Nameless",
    location: bookingLocation,
    eventDuration: eventType.length,
    bookingFields: { ...responses },
    t: tOrganizer,
  };

  const iCalUID = getICalUID({
    event: { iCalUID: originalRescheduledBooking?.iCalUID, uid: originalRescheduledBooking?.uid },
    uid,
  });
  // For bookings made before introducing iCalSequence, assume that the sequence should start at 1. For new bookings start at 0.
  const iCalSequence = getICalSequence(originalRescheduledBooking);
  const organizerOrganizationProfile = await prisma.profile.findFirst({
    where: {
      userId: organizerUser.id,
      username: dynamicUserList[0],
    },
  });

  const organizerOrganizationId = organizerOrganizationProfile?.organizationId;
  const bookerUrl = eventType.team
    ? await getBookerBaseUrl(eventType.team.parentId)
    : await getBookerBaseUrl(organizerOrganizationId ?? null);

  const destinationCalendar = eventType.destinationCalendar
    ? [eventType.destinationCalendar]
    : organizerUser.destinationCalendar
    ? [organizerUser.destinationCalendar]
    : null;

  let organizerEmail = organizerUser.email || "Email-less";
  if (eventType.useEventTypeDestinationCalendarEmail && destinationCalendar?.[0]?.primaryEmail) {
    organizerEmail = destinationCalendar[0].primaryEmail;
  } else if (eventType.secondaryEmailId && eventType.secondaryEmail?.email) {
    organizerEmail = eventType.secondaryEmail.email;
  }

  //udpate cal event responses with latest location value , later used by webhook
  if (reqBody.calEventResponses)
    reqBody.calEventResponses["location"].value = {
      value: platformBookingLocation ?? bookingLocation,
      optionValue: "",
    };

  const eventName = getEventName(eventNameObject);
  let evt: CalendarEvent = {
    bookerUrl,
    type: eventType.slug,
    title: eventName, //this needs to be either forced in english, or fetched for each attendee and organizer separately
    description: eventType.description,
    additionalNotes,
    customInputs,
    startTime: dayjs(reqBody.start).utc().format(),
    endTime: dayjs(reqBody.end).utc().format(),
    organizer: {
      id: organizerUser.id,
      name: organizerUser.name || "Nameless",
      email: organizerEmail,
      username: organizerUser.username || undefined,
      timeZone: organizerUser.timeZone,
      language: { translate: tOrganizer, locale: organizerUser.locale ?? "en" },
      timeFormat: getTimeFormatStringFromUserTimeFormat(organizerUser.timeFormat),
    },
    responses: reqBody.calEventResponses || null,
    userFieldsResponses: reqBody.calEventUserFieldsResponses || null,
    attendees: attendeesList,
    location: platformBookingLocation ?? bookingLocation, // Will be processed by the EventManager later.
    conferenceCredentialId,
    destinationCalendar,
    hideCalendarNotes: eventType.hideCalendarNotes,
    hideCalendarEventDetails: eventType.hideCalendarEventDetails,
    requiresConfirmation: !isConfirmedByDefault,
    eventTypeId: eventType.id,
    // if seats are not enabled we should default true
    seatsShowAttendees: eventType.seatsPerTimeSlot ? eventType.seatsShowAttendees : true,
    seatsPerTimeSlot: eventType.seatsPerTimeSlot,
    seatsShowAvailabilityCount: eventType.seatsPerTimeSlot ? eventType.seatsShowAvailabilityCount : true,
    schedulingType: eventType.schedulingType,
    iCalUID,
    iCalSequence,
    platformClientId,
    platformRescheduleUrl,
    platformCancelUrl,
    platformBookingUrl,
    oneTimePassword: isConfirmedByDefault ? null : undefined,
  };

  if (req.body.thirdPartyRecurringEventId) {
    evt.existingRecurringEvent = {
      recurringEventId: req.body.thirdPartyRecurringEventId,
    };
  }

  if (isTeamEventType && eventType.schedulingType === "COLLECTIVE") {
    evt.destinationCalendar?.push(...teamDestinationCalendars);
  }

  // data needed for triggering webhooks
  const eventTypeInfo: EventTypeInfo = {
    eventTitle: eventType.title,
    eventDescription: eventType.description,
    price: paymentAppData.price,
    currency: eventType.currency,
    length: dayjs(reqBody.end).diff(dayjs(reqBody.start), "minutes"),
  };

  const teamId = await getTeamIdFromEventType({ eventType });

  const triggerForUser = !teamId || (teamId && eventType.parentId);

  const organizerUserId = triggerForUser ? organizerUser.id : null;

  const orgId = await getOrgIdFromMemberOrTeamId({ memberId: organizerUserId, teamId });

  const subscriberOptions: GetSubscriberOptions = {
    userId: organizerUserId,
    eventTypeId,
    triggerEvent: WebhookTriggerEvents.BOOKING_CREATED,
    teamId,
    orgId,
    oAuthClientId: platformClientId,
  };

  const eventTrigger: WebhookTriggerEvents = rescheduleUid
    ? WebhookTriggerEvents.BOOKING_RESCHEDULED
    : WebhookTriggerEvents.BOOKING_CREATED;

  subscriberOptions.triggerEvent = eventTrigger;

  const subscriberOptionsMeetingEnded = {
    userId: triggerForUser ? organizerUser.id : null,
    eventTypeId,
    triggerEvent: WebhookTriggerEvents.MEETING_ENDED,
    teamId,
    orgId,
    oAuthClientId: platformClientId,
  };

  const subscriberOptionsMeetingStarted = {
    userId: triggerForUser ? organizerUser.id : null,
    eventTypeId,
    triggerEvent: WebhookTriggerEvents.MEETING_STARTED,
    teamId,
    orgId,
    oAuthClientId: platformClientId,
  };

  const workflows = await getAllWorkflowsFromEventType(eventType, organizerUser.id);

  if (isTeamEventType) {
    evt.team = {
      members: teamMembers,
      name: eventType.team?.name || "Nameless",
      id: eventType.team?.id ?? 0,
    };
  }

  // For seats, if the booking already exists then we want to add the new attendee to the existing booking
  if (eventType.seatsPerTimeSlot) {
    const newBooking = await handleSeats({
      rescheduleUid,
      reqBookingUid: reqBody.bookingUid,
      eventType,
      evt: { ...evt, bookerUrl },
      invitee,
      allCredentials,
      organizerUser,
      originalRescheduledBooking,
      bookerEmail,
      bookerPhoneNumber,
      tAttendees,
      bookingSeat,
      reqUserId: req.userId,
      rescheduleReason,
      reqBodyUser: reqBody.user,
      noEmail,
      isConfirmedByDefault,
      additionalNotes,
      reqAppsStatus,
      attendeeLanguage,
      paymentAppData,
      fullName,
      smsReminderNumber,
      eventTypeInfo,
      uid,
      eventTypeId,
      reqBodyMetadata: reqBody.metadata,
      subscriberOptions,
      eventTrigger,
      responses,
      workflows,
      rescheduledBy: reqBody.rescheduledBy,
    });

    if (newBooking) {
      req.statusCode = 201;
      const bookingResponse = {
        ...newBooking,
        user: {
          ...newBooking.user,
          email: null,
        },
        paymentRequired: false,
        isDryRun: isDryRun,
        ...(isDryRun ? { troubleshooterData } : {}),
      };
      return {
        ...bookingResponse,
        ...luckyUserResponse,
      };
    } else {
      // Rescheduling logic for the original seated event was handled in handleSeats
      // We want to use new booking logic for the new time slot
      originalRescheduledBooking = null;
      evt.iCalUID = getICalUID({
        attendeeId: bookingSeat?.attendeeId,
      });
    }
  }

  if (reqBody.recurringEventId && eventType.recurringEvent) {
    // Overriding the recurring event configuration count to be the actual number of events booked for
    // the recurring event (equal or less than recurring event configuration count)
    eventType.recurringEvent = Object.assign({}, eventType.recurringEvent, { count: recurringCount });
    evt.recurringEvent = eventType.recurringEvent;
  }

  const changedOrganizer =
    !!originalRescheduledBooking &&
    eventType.schedulingType === SchedulingType.ROUND_ROBIN &&
    originalRescheduledBooking.userId !== evt.organizer.id;

  let results: EventResult<AdditionalInformation & { url?: string; iCalUID?: string }>[] = [];
  let referencesToCreate: PartialReference[] = [];

  let booking: CreatedBooking | null = null;

  loggerWithEventDetails.debug(
    "Going to create booking in DB now",
    safeStringify({
      organizerUser: organizerUser.id,
      attendeesList: attendeesList.map((guest) => ({ timeZone: guest.timeZone })),
      requiresConfirmation: evt.requiresConfirmation,
      isConfirmedByDefault,
      userReschedulingIsOwner,
    })
  );

  try {
    if (!isDryRun) {
      booking = await createBooking({
        uid,
        rescheduledBy: reqBody.rescheduledBy,
        routingFormResponseId: routingFormResponseId,
        reroutingFormResponses: reroutingFormResponses ?? null,
        reqBody: {
          user: reqBody.user,
          metadata: reqBody.metadata,
          recurringEventId: reqBody.recurringEventId,
        },
        eventType: {
          eventTypeData: eventType,
          id: eventTypeId,
          slug: eventTypeSlug,
          organizerUser,
          isConfirmedByDefault,
          paymentAppData,
        },
        input: {
          bookerEmail,
          rescheduleReason,
          changedOrganizer,
          smsReminderNumber,
          responses,
        },
        evt,
        originalRescheduledBooking,
      });

      if (booking?.userId) {
        const usersRepository = new UsersRepository();
        await usersRepository.updateLastActiveAt(booking.userId);
      }

      // If it's a round robin event, record the reason for the host assignment
      if (eventType.schedulingType === SchedulingType.ROUND_ROBIN) {
        if (reqBody.crmOwnerRecordType && reqBody.crmAppSlug && contactOwnerEmail && routingFormResponseId) {
          await AssignmentReasonRecorder.CRMOwnership({
            bookingId: booking.id,
            crmAppSlug: reqBody.crmAppSlug,
            teamMemberEmail: contactOwnerEmail,
            recordType: reqBody.crmOwnerRecordType,
            routingFormResponseId,
          });
        } else if (routingFormResponseId && teamId) {
          await AssignmentReasonRecorder.routingFormRoute({
            bookingId: booking.id,
            routingFormResponseId,
            organizerId: organizerUser.id,
            teamId,
          });
        }
      }

      evt.uid = booking.uid ?? null;
      evt.oneTimePassword = booking.oneTimePassword ?? null;
      if (booking && booking.id && eventType.seatsPerTimeSlot) {
        const currentAttendee = booking.attendees.find(
          (attendee) =>
            attendee.email === req.body.responses.email ||
            (req.body.responses.attendeePhoneNumber &&
              attendee.phoneNumber === req.body.responses.attendeePhoneNumber)
        );

        // Save description to bookingSeat
        const uniqueAttendeeId = uuid();
        await prisma.bookingSeat.create({
          data: {
            referenceUid: uniqueAttendeeId,
            data: {
              description: additionalNotes,
              responses,
            },
            metadata: reqBody.metadata,
            booking: {
              connect: {
                id: booking.id,
              },
            },
            attendee: {
              connect: {
                id: currentAttendee?.id,
              },
            },
          },
        });
        evt.attendeeSeatId = uniqueAttendeeId;
      }
    } else {
      const { booking: dryRunBooking, troubleshooterData: _troubleshooterData } = buildDryRunBooking({
        eventTypeId,
        organizerUser,
        eventName,
        startTime: reqBody.start,
        endTime: reqBody.end,
        contactOwnerFromReq,
        contactOwnerEmail,
        allHostUsers,
        isManagedEventType,
      });
      booking = dryRunBooking;
      troubleshooterData = {
        ...troubleshooterData,
        ..._troubleshooterData,
      };
    }
  } catch (_err) {
    const err = getErrorFromUnknown(_err);
    loggerWithEventDetails.error(
      `Booking ${eventTypeId} failed`,
      "Error when saving booking to db",
      err.message
    );
    if (err.code === "P2002") {
      throw new HttpError({ statusCode: 409, message: "booking_conflict" });
    }
    throw err;
  }

  // After polling videoBusyTimes, credentials might have been changed due to refreshment, so query them again.
  const credentials = await refreshCredentials(allCredentials);
  const eventManager = !isDryRun
    ? new EventManager({ ...organizerUser, credentials }, eventType?.metadata?.apps)
    : buildDryRunEventManager();

  let videoCallUrl;

  //this is the actual rescheduling logic
  if (!eventType.seatsPerTimeSlot && originalRescheduledBooking?.uid) {
    log.silly("Rescheduling booking", originalRescheduledBooking.uid);
    // cancel workflow reminders from previous rescheduled booking
    await WorkflowRepository.deleteAllWorkflowReminders(originalRescheduledBooking.workflowReminders);

    evt = addVideoCallDataToEvent(originalRescheduledBooking.references, evt);

    // If organizer is changed in RR event then we need to delete the previous host destination calendar events
    const previousHostDestinationCalendar = originalRescheduledBooking?.destinationCalendar
      ? [originalRescheduledBooking?.destinationCalendar]
      : [];

    if (changedOrganizer) {
      evt.title = getEventName(eventNameObject);
      // location might changed and will be new created in eventManager.create (organizer default location)
      evt.videoCallData = undefined;
      // To prevent "The requested identifier already exists" error while updating event, we need to remove iCalUID
      evt.iCalUID = undefined;
    } else {
      // In case of rescheduling, we need to keep the previous host destination calendar
      evt.destinationCalendar = originalRescheduledBooking?.destinationCalendar
        ? [originalRescheduledBooking?.destinationCalendar]
        : evt.destinationCalendar;
    }

    const updateManager = await eventManager.reschedule(
      evt,
      originalRescheduledBooking.uid,
      undefined,
      changedOrganizer,
      previousHostDestinationCalendar
    );
    // This gets overridden when updating the event - to check if notes have been hidden or not. We just reset this back
    // to the default description when we are sending the emails.
    evt.description = eventType.description;

    results = updateManager.results;
    referencesToCreate = updateManager.referencesToCreate;

    videoCallUrl = evt.videoCallData && evt.videoCallData.url ? evt.videoCallData.url : null;

    // This gets overridden when creating the event - to check if notes have been hidden or not. We just reset this back
    // to the default description when we are sending the emails.
    evt.description = eventType.description;

    const { metadata: videoMetadata, videoCallUrl: _videoCallUrl } = getVideoCallDetails({
      results,
    });

    let metadata: AdditionalInformation = {};
    metadata = videoMetadata;
    videoCallUrl = _videoCallUrl;

    const isThereAnIntegrationError = results && results.some((res) => !res.success);

    if (isThereAnIntegrationError) {
      const error = {
        errorCode: "BookingReschedulingMeetingFailed",
        message: "Booking Rescheduling failed",
      };

      loggerWithEventDetails.error(
        `EventManager.reschedule failure in some of the integrations ${organizerUser.username}`,
        safeStringify({ error, results })
      );
    } else {
      if (results.length) {
        // Handle Google Meet results
        // We use the original booking location since the evt location changes to daily
        if (bookingLocation === MeetLocationType) {
          const googleMeetResult = {
            appName: GoogleMeetMetadata.name,
            type: "conferencing",
            uid: results[0].uid,
            originalEvent: results[0].originalEvent,
          };

          // Find index of google_calendar inside createManager.referencesToCreate
          const googleCalIndex = updateManager.referencesToCreate.findIndex(
            (ref) => ref.type === "google_calendar"
          );
          const googleCalResult = results[googleCalIndex];

          if (!googleCalResult) {
            loggerWithEventDetails.warn("Google Calendar not installed but using Google Meet as location");
            results.push({
              ...googleMeetResult,
              success: false,
              calWarnings: [tOrganizer("google_meet_warning")],
            });
          }

          const googleHangoutLink = Array.isArray(googleCalResult?.updatedEvent)
            ? googleCalResult.updatedEvent[0]?.hangoutLink
            : googleCalResult?.updatedEvent?.hangoutLink ?? googleCalResult?.createdEvent?.hangoutLink;

          if (googleHangoutLink) {
            results.push({
              ...googleMeetResult,
              success: true,
            });

            // Add google_meet to referencesToCreate in the same index as google_calendar
            updateManager.referencesToCreate[googleCalIndex] = {
              ...updateManager.referencesToCreate[googleCalIndex],
              meetingUrl: googleHangoutLink,
            };

            // Also create a new referenceToCreate with type video for google_meet
            updateManager.referencesToCreate.push({
              type: "google_meet_video",
              meetingUrl: googleHangoutLink,
              uid: googleCalResult.uid,
              credentialId: updateManager.referencesToCreate[googleCalIndex].credentialId,
            });
          } else if (googleCalResult && !googleHangoutLink) {
            results.push({
              ...googleMeetResult,
              success: false,
            });
          }
        }
        const createdOrUpdatedEvent = Array.isArray(results[0]?.updatedEvent)
          ? results[0]?.updatedEvent[0]
          : results[0]?.updatedEvent ?? results[0]?.createdEvent;
        metadata.hangoutLink = createdOrUpdatedEvent?.hangoutLink;
        metadata.conferenceData = createdOrUpdatedEvent?.conferenceData;
        metadata.entryPoints = createdOrUpdatedEvent?.entryPoints;
        evt.appsStatus = handleAppsStatus(results, booking, reqAppsStatus);
        videoCallUrl =
          metadata.hangoutLink ||
          createdOrUpdatedEvent?.url ||
          organizerOrFirstDynamicGroupMemberDefaultLocationUrl ||
          getVideoCallUrlFromCalEvent(evt) ||
          videoCallUrl;
      }

      const calendarResult = results.find((result) => result.type.includes("_calendar"));

      evt.iCalUID = Array.isArray(calendarResult?.updatedEvent)
        ? calendarResult?.updatedEvent[0]?.iCalUID
        : calendarResult?.updatedEvent?.iCalUID || undefined;
    }

    evt.appsStatus = handleAppsStatus(results, booking, reqAppsStatus);

    if (noEmail !== true && isConfirmedByDefault) {
      const copyEvent = cloneDeep(evt);
      const copyEventAdditionalInfo = {
        ...copyEvent,
        additionalInformation: metadata,
        additionalNotes, // Resets back to the additionalNote input and not the override value
        cancellationReason: `$RCH$${rescheduleReason ? rescheduleReason : ""}`, // Removable code prefix to differentiate cancellation from rescheduling for email
      };
      loggerWithEventDetails.debug("Emails: Sending rescheduled emails for booking confirmation");

      /*
        handle emails for round robin
          - if booked rr host is the same, then rescheduling email
          - if new rr host is booked, then cancellation email to old host and confirmation email to new host
      */
      if (eventType.schedulingType === SchedulingType.ROUND_ROBIN) {
        const originalBookingMemberEmails: Person[] = [];

        for (const user of originalRescheduledBooking.attendees) {
          const translate = await getTranslation(user.locale ?? "en", "common");
          originalBookingMemberEmails.push({
            name: user.name,
            email: user.email,
            timeZone: user.timeZone,
            phoneNumber: user.phoneNumber,
            language: { translate, locale: user.locale ?? "en" },
          });
        }
        if (originalRescheduledBooking.user) {
          const translate = await getTranslation(originalRescheduledBooking.user.locale ?? "en", "common");
          originalBookingMemberEmails.push({
            ...originalRescheduledBooking.user,
            name: originalRescheduledBooking.user.name || "",
            language: { translate, locale: originalRescheduledBooking.user.locale ?? "en" },
          });
        }

        const newBookingMemberEmails: Person[] =
          copyEvent.team?.members
            .map((member) => member)
            .concat(copyEvent.organizer)
            .concat(copyEvent.attendees) || [];

        const matchOriginalMemberWithNewMember = (originalMember: Person, newMember: Person) => {
          return originalMember.email === newMember.email;
        };

        // scheduled Emails
        const newBookedMembers = newBookingMemberEmails.filter(
          (member) =>
            !originalBookingMemberEmails.find((originalMember) =>
              matchOriginalMemberWithNewMember(originalMember, member)
            )
        );
        // cancelled Emails
        const cancelledMembers = originalBookingMemberEmails.filter(
          (member) =>
            !newBookingMemberEmails.find((newMember) => matchOriginalMemberWithNewMember(member, newMember))
        );
        // rescheduled Emails
        const rescheduledMembers = newBookingMemberEmails.filter((member) =>
          originalBookingMemberEmails.find((orignalMember) =>
            matchOriginalMemberWithNewMember(orignalMember, member)
          )
        );

        if (!isDryRun) {
          sendRoundRobinRescheduledEmailsAndSMS(
            copyEventAdditionalInfo,
            rescheduledMembers,
            eventType.metadata
          );
          sendRoundRobinScheduledEmailsAndSMS({
            calEvent: copyEventAdditionalInfo,
            members: newBookedMembers,
            eventTypeMetadata: eventType.metadata,
          });
          const reassignedTo = users.find(
            (user) => !user.isFixed && newBookedMembers.some((member) => member.email === user.email)
          );
          sendRoundRobinCancelledEmailsAndSMS(
            {
              ...copyEventAdditionalInfo,
              startTime: dayjs(originalRescheduledBooking.startTime).toString(),
              endTime: dayjs(originalRescheduledBooking.endTime).toString(),
            },
            cancelledMembers,
            eventType.metadata,
            !!reassignedTo ? { name: reassignedTo.name, email: reassignedTo.email } : undefined
          );
        }
      } else {
        if (!isDryRun) {
          // send normal rescheduled emails (non round robin event, where organizers stay the same)
          await sendRescheduledEmailsAndSMS(
            {
              ...copyEvent,
              additionalInformation: metadata,
              additionalNotes, // Resets back to the additionalNote input and not the override value
              cancellationReason: `$RCH$${rescheduleReason ? rescheduleReason : ""}`, // Removable code prefix to differentiate cancellation from rescheduling for email
            },
            eventType?.metadata
          );
        }
      }
    }
    // If it's not a reschedule, doesn't require confirmation and there's no price,
    // Create a booking
  } else if (isConfirmedByDefault) {
    // Use EventManager to conditionally use all needed integrations.
    const createManager = await eventManager.create(evt);
    if (evt.location) {
      booking.location = evt.location;
    }
    // This gets overridden when creating the event - to check if notes have been hidden or not. We just reset this back
    // to the default description when we are sending the emails.
    evt.description = eventType.description;

    results = createManager.results;
    referencesToCreate = createManager.referencesToCreate;
    videoCallUrl = evt.videoCallData && evt.videoCallData.url ? evt.videoCallData.url : null;

    if (results.length > 0 && results.every((res) => !res.success)) {
      const error = {
        errorCode: "BookingCreatingMeetingFailed",
        message: "Booking failed",
      };

      loggerWithEventDetails.error(
        `EventManager.create failure in some of the integrations ${organizerUser.username}`,
        safeStringify({ error, results })
      );
    } else {
      const additionalInformation: AdditionalInformation = {};

      if (results.length) {
        // Handle Google Meet results
        // We use the original booking location since the evt location changes to daily
        if (bookingLocation === MeetLocationType) {
          const googleMeetResult = {
            appName: GoogleMeetMetadata.name,
            type: "conferencing",
            uid: results[0].uid,
            originalEvent: results[0].originalEvent,
          };

          // Find index of google_calendar inside createManager.referencesToCreate
          const googleCalIndex = createManager.referencesToCreate.findIndex(
            (ref) => ref.type === "google_calendar"
          );
          const googleCalResult = results[googleCalIndex];

          if (!googleCalResult) {
            loggerWithEventDetails.warn("Google Calendar not installed but using Google Meet as location");
            results.push({
              ...googleMeetResult,
              success: false,
              calWarnings: [tOrganizer("google_meet_warning")],
            });
          }

          if (googleCalResult?.createdEvent?.hangoutLink) {
            results.push({
              ...googleMeetResult,
              success: true,
            });

            // Add google_meet to referencesToCreate in the same index as google_calendar
            createManager.referencesToCreate[googleCalIndex] = {
              ...createManager.referencesToCreate[googleCalIndex],
              meetingUrl: googleCalResult.createdEvent.hangoutLink,
            };

            // Also create a new referenceToCreate with type video for google_meet
            createManager.referencesToCreate.push({
              type: "google_meet_video",
              meetingUrl: googleCalResult.createdEvent.hangoutLink,
              uid: googleCalResult.uid,
              credentialId: createManager.referencesToCreate[googleCalIndex].credentialId,
            });
          } else if (googleCalResult && !googleCalResult.createdEvent?.hangoutLink) {
            results.push({
              ...googleMeetResult,
              success: false,
            });
          }
        }
        // TODO: Handle created event metadata more elegantly
        additionalInformation.hangoutLink = results[0].createdEvent?.hangoutLink;
        additionalInformation.conferenceData = results[0].createdEvent?.conferenceData;
        additionalInformation.entryPoints = results[0].createdEvent?.entryPoints;
        evt.appsStatus = handleAppsStatus(results, booking, reqAppsStatus);
        videoCallUrl =
          additionalInformation.hangoutLink ||
          organizerOrFirstDynamicGroupMemberDefaultLocationUrl ||
          videoCallUrl;

        if (!isDryRun && evt.iCalUID !== booking.iCalUID) {
          // The eventManager could change the iCalUID. At this point we can update the DB record
          await prisma.booking.update({
            where: {
              id: booking.id,
            },
            data: {
              iCalUID: evt.iCalUID || booking.iCalUID,
            },
          });
        }
      }
      if (noEmail !== true) {
        let isHostConfirmationEmailsDisabled = false;
        let isAttendeeConfirmationEmailDisabled = false;

        isHostConfirmationEmailsDisabled =
          eventType.metadata?.disableStandardEmails?.confirmation?.host || false;
        isAttendeeConfirmationEmailDisabled =
          eventType.metadata?.disableStandardEmails?.confirmation?.attendee || false;

        if (isHostConfirmationEmailsDisabled) {
          isHostConfirmationEmailsDisabled = allowDisablingHostConfirmationEmails(workflows);
        }

        if (isAttendeeConfirmationEmailDisabled) {
          isAttendeeConfirmationEmailDisabled = allowDisablingAttendeeConfirmationEmails(workflows);
        }

        loggerWithEventDetails.debug(
          "Emails: Sending scheduled emails for booking confirmation",
          safeStringify({
            calEvent: getPiiFreeCalendarEvent(evt),
          })
        );

        if (!isDryRun) {
          await sendScheduledEmailsAndSMS(
            {
              ...evt,
              additionalInformation,
              additionalNotes,
              customInputs,
            },
            eventNameObject,
            isHostConfirmationEmailsDisabled,
            isAttendeeConfirmationEmailDisabled,
            eventType.metadata
          );
        }
      }
    }
  } else {
    // If isConfirmedByDefault is false, then booking can't be considered ACCEPTED and thus EventManager has no role to play. Booking is created as PENDING
    loggerWithEventDetails.debug(
      `EventManager doesn't need to create or reschedule event for booking ${organizerUser.username}`,
      safeStringify({
        calEvent: getPiiFreeCalendarEvent(evt),
        isConfirmedByDefault,
        paymentValue: paymentAppData.price,
      })
    );
  }

  const bookingRequiresPayment =
    !Number.isNaN(paymentAppData.price) &&
    paymentAppData.price > 0 &&
    !originalRescheduledBooking?.paid &&
    !!booking;

  if (!isConfirmedByDefault && noEmail !== true && !bookingRequiresPayment) {
    loggerWithEventDetails.debug(
      `Emails: Booking ${organizerUser.username} requires confirmation, sending request emails`,
      safeStringify({
        calEvent: getPiiFreeCalendarEvent(evt),
      })
    );
    if (!isDryRun) {
      await sendOrganizerRequestEmail({ ...evt, additionalNotes }, eventType.metadata);
      await sendAttendeeRequestEmailAndSMS({ ...evt, additionalNotes }, attendeesList[0], eventType.metadata);
    }
  }

  if (booking.location?.startsWith("http")) {
    videoCallUrl = booking.location;
  }

  const metadata = videoCallUrl
    ? {
        videoCallUrl: getVideoCallUrlFromCalEvent(evt) || videoCallUrl,
      }
    : undefined;

  const webhookData: EventPayloadType = {
    ...evt,
    ...eventTypeInfo,
    bookingId: booking?.id,
    rescheduleId: originalRescheduledBooking?.id || undefined,
    rescheduleUid,
    rescheduleStartTime: originalRescheduledBooking?.startTime
      ? dayjs(originalRescheduledBooking?.startTime).utc().format()
      : undefined,
    rescheduleEndTime: originalRescheduledBooking?.endTime
      ? dayjs(originalRescheduledBooking?.endTime).utc().format()
      : undefined,
    metadata: { ...metadata, ...reqBody.metadata },
    eventTypeId,
    status: "ACCEPTED",
    smsReminderNumber: booking?.smsReminderNumber || undefined,
    rescheduledBy: reqBody.rescheduledBy,
  };

  if (bookingRequiresPayment) {
    loggerWithEventDetails.debug(`Booking ${organizerUser.username} requires payment`);
    // Load credentials.app.categories
    const credentialPaymentAppCategories = await prisma.credential.findMany({
      where: {
        ...(paymentAppData.credentialId ? { id: paymentAppData.credentialId } : { userId: organizerUser.id }),
        app: {
          categories: {
            hasSome: ["payment"],
          },
        },
      },
      select: {
        key: true,
        appId: true,
        app: {
          select: {
            categories: true,
            dirName: true,
          },
        },
      },
    });
    const eventTypePaymentAppCredential = credentialPaymentAppCategories.find((credential) => {
      return credential.appId === paymentAppData.appId;
    });

    if (!eventTypePaymentAppCredential) {
      throw new HttpError({ statusCode: 400, message: "Missing payment credentials" });
    }

    // Convert type of eventTypePaymentAppCredential to appId: EventTypeAppList
    if (!booking.user) booking.user = organizerUser;
    const payment = await handlePayment(
      evt,
      eventType,
      eventTypePaymentAppCredential as IEventTypePaymentCredentialType,
      booking,
      fullName,
      bookerEmail,
      bookerPhoneNumber
    );
    const subscriberOptionsPaymentInitiated: GetSubscriberOptions = {
      userId: triggerForUser ? organizerUser.id : null,
      eventTypeId,
      triggerEvent: WebhookTriggerEvents.BOOKING_PAYMENT_INITIATED,
      teamId,
      orgId,
      oAuthClientId: platformClientId,
    };
    await handleWebhookTrigger({
      subscriberOptions: subscriberOptionsPaymentInitiated,
      eventTrigger: WebhookTriggerEvents.BOOKING_PAYMENT_INITIATED,
      webhookData: {
        ...webhookData,
        paymentId: payment?.id,
      },
    });

    req.statusCode = 201;
    // TODO: Refactor better so this booking object is not passed
    // all around and instead the individual fields are sent as args.
    const bookingResponse = {
      ...booking,
      user: {
        ...booking.user,
        email: null,
      },
    };

    return {
      ...bookingResponse,
      ...luckyUserResponse,
      message: "Payment required",
      paymentRequired: true,
      paymentUid: payment?.uid,
      paymentId: payment?.id,
      isDryRun,
      ...(isDryRun ? { troubleshooterData } : {}),
    };
  }

  loggerWithEventDetails.debug(`Booking ${organizerUser.username} completed`);

  // We are here so, booking doesn't require payment and booking is also created in DB already, through createBooking call
  if (isConfirmedByDefault) {
    const subscribersMeetingEnded = await getWebhooks(subscriberOptionsMeetingEnded);
    const subscribersMeetingStarted = await getWebhooks(subscriberOptionsMeetingStarted);

    let deleteWebhookScheduledTriggerPromise: Promise<unknown> = Promise.resolve();
    const scheduleTriggerPromises = [];

    if (rescheduleUid && originalRescheduledBooking) {
      //delete all scheduled triggers for meeting ended and meeting started of booking
      deleteWebhookScheduledTriggerPromise = deleteWebhookScheduledTriggers({
        booking: originalRescheduledBooking,
      });
    }

    if (booking && booking.status === BookingStatus.ACCEPTED) {
      for (const subscriber of subscribersMeetingEnded) {
        scheduleTriggerPromises.push(
          scheduleTrigger({
            booking,
            subscriberUrl: subscriber.subscriberUrl,
            subscriber,
            triggerEvent: WebhookTriggerEvents.MEETING_ENDED,
          })
        );
      }

      for (const subscriber of subscribersMeetingStarted) {
        scheduleTriggerPromises.push(
          scheduleTrigger({
            booking,
            subscriberUrl: subscriber.subscriberUrl,
            subscriber,
            triggerEvent: WebhookTriggerEvents.MEETING_STARTED,
          })
        );
      }
    }

    await Promise.all([deleteWebhookScheduledTriggerPromise, ...scheduleTriggerPromises]).catch((error) => {
      loggerWithEventDetails.error(
        "Error while scheduling or canceling webhook triggers",
        JSON.stringify({ error })
      );
    });

    // Send Webhook call if hooked to BOOKING_CREATED & BOOKING_RESCHEDULED
    await handleWebhookTrigger({ subscriberOptions, eventTrigger, webhookData });
  } else {
    // if eventType requires confirmation we will trigger the BOOKING REQUESTED Webhook
    const eventTrigger: WebhookTriggerEvents = WebhookTriggerEvents.BOOKING_REQUESTED;
    subscriberOptions.triggerEvent = eventTrigger;
    webhookData.status = "PENDING";
    await handleWebhookTrigger({ subscriberOptions, eventTrigger, webhookData });
  }

  try {
    if (hasHashedBookingLink && reqBody.hashedLink && !isDryRun) {
      await prisma.hashedLink.delete({
        where: {
          link: reqBody.hashedLink as string,
        },
      });
    }
  } catch (error) {
    loggerWithEventDetails.error("Error while updating hashed link", JSON.stringify({ error }));
  }

  if (!booking) throw new HttpError({ statusCode: 400, message: "Booking failed" });

  try {
    if (!isDryRun) {
      await prisma.booking.update({
        where: {
          uid: booking.uid,
        },
        data: {
          location: evt.location,
          metadata: { ...(typeof booking.metadata === "object" && booking.metadata), ...metadata },
          references: {
            createMany: {
              data: referencesToCreate,
            },
          },
        },
      });
    }
  } catch (error) {
    loggerWithEventDetails.error("Error while creating booking references", JSON.stringify({ error }));
  }

  const evtWithMetadata = {
    ...evt,
    metadata,
    eventType: { slug: eventType.slug, schedulingType: eventType.schedulingType, hosts: eventType.hosts },
    bookerUrl,
  };

  if (!eventType.metadata?.disableStandardEmails?.all?.attendee) {
    await scheduleMandatoryReminder(
      evtWithMetadata,
      workflows,
      !isConfirmedByDefault,
      !!eventType.owner?.hideBranding,
      evt.attendeeSeatId,
      noEmail && Boolean(platformClientId)
    );
  }

  try {
    await scheduleWorkflowReminders({
      workflows,
      smsReminderNumber: smsReminderNumber || null,
      calendarEvent: evtWithMetadata,
      isNotConfirmed: rescheduleUid ? false : !isConfirmedByDefault,
      isRescheduleEvent: !!rescheduleUid,
      isFirstRecurringEvent: req.body.allRecurringDates ? req.body.isFirstRecurringSlot : undefined,
      hideBranding: !!eventType.owner?.hideBranding,
      seatReferenceUid: evt.attendeeSeatId,
    });
  } catch (error) {
    loggerWithEventDetails.error("Error while scheduling workflow reminders", JSON.stringify({ error }));
  }

  try {
    if (isConfirmedByDefault && (booking.location === DailyLocationType || booking.location?.trim() === "")) {
      await scheduleNoShowTriggers({
        booking: { startTime: booking.startTime, id: booking.id },
        triggerForUser,
        organizerUser: { id: organizerUser.id },
        eventTypeId,
        teamId,
        orgId,
      });
    }
  } catch (error) {
    loggerWithEventDetails.error("Error while scheduling no show triggers", JSON.stringify({ error }));
  }

  // booking successful
  req.statusCode = 201;

  // TODO: Refactor better so this booking object is not passed
  // all around and instead the individual fields are sent as args.
  const bookingResponse = {
    ...booking,
    user: {
      ...booking.user,
      email: null,
    },
    paymentRequired: false,
  };

  return {
    ...bookingResponse,
    ...luckyUserResponse,
    isDryRun,
    ...(isDryRun ? { troubleshooterData } : {}),
    references: referencesToCreate,
    seatReferenceUid: evt.attendeeSeatId,
  };
}

export default handler;<|MERGE_RESOLUTION|>--- conflicted
+++ resolved
@@ -662,7 +662,6 @@
           });
         }
 
-<<<<<<< HEAD
         const eventTypeHosts = eventType.hosts.length
           ? eventType.hosts
           : eventType.users.map((user) => ({ user, isFixed: false }));
@@ -671,12 +670,8 @@
             !host.isFixed &&
             originalRescheduledBooking?.attendees.some((attendee) => attendee.email === host.user.email)
         )?.user.id;
-        const newLuckyUser = isSameRoundRobinHost
+        const newLuckyUser = shouldUseSameRRHost
           ? freeUsers.find((user) => user.id === (currentRRHostId ?? originalRescheduledBookingUserId))
-=======
-        const newLuckyUser = shouldUseSameRRHost
-          ? freeUsers.find((user) => user.id === originalRescheduledBookingUserId)
->>>>>>> 237fea0a
           : await getLuckyUser({
               // find a lucky user that is not already in the luckyUsers array
               availableUsers: freeUsers,
