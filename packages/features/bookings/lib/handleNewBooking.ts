--- conflicted
+++ resolved
@@ -858,11 +858,7 @@
  *
  * @returns updated evt with video call data
  */
-<<<<<<< HEAD
-export const addVideoCallDataToEvt = (bookingReferences: BookingReference[], evt: CalendarEvent) => {
-=======
 export const addVideoCallDataToEvent = (bookingReferences: BookingReference[], evt: CalendarEvent) => {
->>>>>>> 9076a7eb
   const videoCallReference = bookingReferences.find((reference) => reference.type.includes("_video"));
 
   if (videoCallReference) {
@@ -893,11 +889,7 @@
   reqAppsStatus: ReqAppsStatus
 ) {
   // Taking care of apps status
-<<<<<<< HEAD
-  let resultStatus: AppsStatus[] = results.map((app) => ({
-=======
   const resultStatus: AppsStatus[] = results.map((app) => ({
->>>>>>> 9076a7eb
     appName: app.appName,
     type: app.type,
     success: app.success ? 1 : 0,
@@ -925,12 +917,7 @@
     }
     return prev;
   }, {} as { [key: string]: AppsStatus });
-<<<<<<< HEAD
-  resultStatus = Object.values(calcAppsStatus);
-  return resultStatus;
-=======
   return Object.values(calcAppsStatus);
->>>>>>> 9076a7eb
 }
 
 function getICalSequence(originalRescheduledBooking: BookingType | null) {
@@ -1453,7 +1440,7 @@
   // For bookings made before introducing iCalSequence, assume that the sequence should start at 1. For new bookings start at 0.
   const iCalSequence = getICalSequence(originalRescheduledBooking);
 
-  const evt: CalendarEvent = {
+  let evt: CalendarEvent = {
     bookerUrl: eventType.team
       ? await getBookerBaseUrl({ organizationId: eventType.team.parentId })
       : await getBookerBaseUrl(organizerUser),
@@ -1709,11 +1696,7 @@
       );
     }
 
-<<<<<<< HEAD
-    addVideoCallDataToEvt(originalRescheduledBooking.references, evt);
-=======
     evt = addVideoCallDataToEvent(originalRescheduledBooking.references, evt);
->>>>>>> 9076a7eb
 
     //update original rescheduled booking (no seats event)
     if (!eventType.seatsPerTimeSlot) {
