--- conflicted
+++ resolved
@@ -920,24 +920,6 @@
     })
   );
 
-<<<<<<< HEAD
-  // update original rescheduled booking (no seats event)
-  if (!eventType.seatsPerTimeSlot && originalRescheduledBooking?.uid) {
-    await prisma.booking.update({
-      where: {
-        id: originalRescheduledBooking.id,
-      },
-      data: {
-        rescheduled: true,
-        status: BookingStatus.CANCELLED,
-        rescheduledBy: reqBody.rescheduledBy,
-        actorUserId: userId,
-      },
-    });
-  }
-
-=======
->>>>>>> 474f81f0
   try {
     booking = await createBooking({
       uid,
