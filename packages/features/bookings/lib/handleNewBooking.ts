import type { App, DestinationCalendar, EventTypeCustomInput } from "@prisma/client";
import { Prisma } from "@prisma/client";
// eslint-disable-next-line no-restricted-imports
import { cloneDeep } from "lodash";
import type { NextApiRequest } from "next";
import type { TFunction } from "next-i18next";
import short, { uuid } from "short-uuid";
import type { Logger } from "tslog";
import { v5 as uuidv5 } from "uuid";
import type z from "zod";

import processExternalId from "@calcom/app-store/_utils/calendars/processExternalId";
import { metadata as GoogleMeetMetadata } from "@calcom/app-store/googlevideo/_metadata";
import {
  MeetLocationType,
  OrganizerDefaultConferencingAppType,
  getLocationValueForDB,
} from "@calcom/app-store/locations";
import type { EventTypeAppsList } from "@calcom/app-store/utils";
import { getAppFromSlug } from "@calcom/app-store/utils";
import EventManager from "@calcom/core/EventManager";
import { getEventName } from "@calcom/core/event";
import { getBusyTimesForLimitChecks } from "@calcom/core/getBusyTimes";
import { getUsersAvailability } from "@calcom/core/getUserAvailability";
import dayjs from "@calcom/dayjs";
import { scheduleMandatoryReminder } from "@calcom/ee/workflows/lib/reminders/scheduleMandatoryReminder";
import {
  sendAttendeeRequestEmail,
  sendOrganizerRequestEmail,
  sendRescheduledEmails,
  sendRoundRobinCancelledEmails,
  sendRoundRobinRescheduledEmails,
  sendRoundRobinScheduledEmails,
  sendScheduledEmails,
} from "@calcom/emails";
import getICalUID from "@calcom/emails/lib/getICalUID";
import { getBookingFieldsWithSystemFields } from "@calcom/features/bookings/lib/getBookingFields";
import { getCalEventResponses } from "@calcom/features/bookings/lib/getCalEventResponses";
import { handleWebhookTrigger } from "@calcom/features/bookings/lib/handleWebhookTrigger";
import { isEventTypeLoggingEnabled } from "@calcom/features/bookings/lib/isEventTypeLoggingEnabled";
import {
  allowDisablingAttendeeConfirmationEmails,
  allowDisablingHostConfirmationEmails,
} from "@calcom/features/ee/workflows/lib/allowDisablingStandardEmails";
import {
  cancelWorkflowReminders,
  scheduleWorkflowReminders,
} from "@calcom/features/ee/workflows/lib/reminders/reminderScheduler";
import { getFullName } from "@calcom/features/form-builder/utils";
import type { GetSubscriberOptions } from "@calcom/features/webhooks/lib/getWebhooks";
import getWebhooks from "@calcom/features/webhooks/lib/getWebhooks";
import {
  deleteWebhookScheduledTriggers,
  scheduleTrigger,
} from "@calcom/features/webhooks/lib/scheduleTrigger";
import { isPrismaObjOrUndefined, parseBookingLimit, parseDurationLimit } from "@calcom/lib";
import { getVideoCallUrlFromCalEvent } from "@calcom/lib/CalEventParser";
import { getUTCOffsetByTimezone } from "@calcom/lib/date-fns";
import { getDefaultEvent, getUsernameList } from "@calcom/lib/defaultEvents";
import { ErrorCode } from "@calcom/lib/errorCodes";
import { getErrorFromUnknown } from "@calcom/lib/errors";
import { extractBaseEmail } from "@calcom/lib/extract-base-email";
import { getBookerBaseUrl } from "@calcom/lib/getBookerUrl/server";
import getOrgIdFromMemberOrTeamId from "@calcom/lib/getOrgIdFromMemberOrTeamId";
import getPaymentAppData from "@calcom/lib/getPaymentAppData";
import { getTeamIdFromEventType } from "@calcom/lib/getTeamIdFromEventType";
import { HttpError } from "@calcom/lib/http-error";
import isOutOfBounds, { BookingDateInPastError } from "@calcom/lib/isOutOfBounds";
import logger from "@calcom/lib/logger";
import { handlePayment } from "@calcom/lib/payment/handlePayment";
import { getPiiFreeCalendarEvent, getPiiFreeEventType, getPiiFreeUser } from "@calcom/lib/piiFreeData";
import { safeStringify } from "@calcom/lib/safeStringify";
import { checkBookingLimits, checkDurationLimits, getLuckyUser } from "@calcom/lib/server";
import { getTranslation } from "@calcom/lib/server/i18n";
import { slugify } from "@calcom/lib/slugify";
import { updateWebUser as syncServicesUpdateWebUser } from "@calcom/lib/sync/SyncServiceManager";
import { getTimeFormatStringFromUserTimeFormat } from "@calcom/lib/timeFormat";
import prisma, { userSelect } from "@calcom/prisma";
import type { BookingReference } from "@calcom/prisma/client";
import { BookingStatus, SchedulingType, WebhookTriggerEvents } from "@calcom/prisma/enums";
import { credentialForCalendarServiceSelect } from "@calcom/prisma/selects/credential";
import {
  bookingCreateSchemaLegacyPropsForApi,
  userMetadata as userMetadataSchema,
} from "@calcom/prisma/zod-utils";
import type {
  AdditionalInformation,
  AppsStatus,
  CalendarEvent,
  IntervalLimit,
  Person,
} from "@calcom/types/Calendar";
import type { CredentialPayload } from "@calcom/types/Credential";
import type { EventResult, PartialReference } from "@calcom/types/EventManager";

import type { EventTypeInfo } from "../../webhooks/lib/sendPayload";
import { checkForConflicts } from "./conflictChecker/checkForConflicts";
import { getAllCredentials } from "./getAllCredentialsForUsersOnEvent/getAllCredentials";
import { refreshCredentials } from "./getAllCredentialsForUsersOnEvent/refreshCredentials";
import getBookingDataSchema from "./getBookingDataSchema";
import { checkIfBookerEmailIsBlocked } from "./handleNewBooking/checkIfBookerEmailIsBlocked";
import { getEventTypesFromDB } from "./handleNewBooking/getEventTypesFromDB";
import type { getEventTypeResponse } from "./handleNewBooking/getEventTypesFromDB";
import { getRequiresConfirmationFlags } from "./handleNewBooking/getRequiresConfirmationFlags";
import { handleAppsStatus } from "./handleNewBooking/handleAppsStatus";
import { handleCustomInputs } from "./handleNewBooking/handleCustomInputs";
import { loadUsers } from "./handleNewBooking/loadUsers";
import handleSeats from "./handleSeats/handleSeats";
import type { BookingSeat } from "./handleSeats/types";

const translator = short();
const log = logger.getSubLogger({ prefix: ["[api] book:user"] });

type User = Prisma.UserGetPayload<typeof userSelect>;
type BookingType = Prisma.PromiseReturnType<typeof getOriginalRescheduledBooking>;
export type Booking = Prisma.PromiseReturnType<typeof createBooking>;
export type NewBookingEventType = Awaited<ReturnType<typeof getDefaultEvent>> | getEventTypeResponse;

// Work with Typescript to require reqBody.end
type ReqBodyWithoutEnd = z.infer<ReturnType<typeof getBookingDataSchema>>;
type ReqBodyWithEnd = ReqBodyWithoutEnd & { end: string };
export type Invitee = {
  email: string;
  name: string;
  firstName: string;
  lastName: string;
  timeZone: string;
  language: {
    translate: TFunction;
    locale: string;
  };
}[];
export type OrganizerUser = Awaited<ReturnType<typeof loadUsers>>[number] & {
  isFixed?: boolean;
  metadata?: Prisma.JsonValue;
};
export type OriginalRescheduledBooking = Awaited<ReturnType<typeof getOriginalRescheduledBooking>>;

type AwaitedBookingData = Awaited<ReturnType<typeof getBookingData>>;
export type RescheduleReason = AwaitedBookingData["rescheduleReason"];
export type NoEmail = AwaitedBookingData["noEmail"];
export type AdditionalNotes = AwaitedBookingData["notes"];
export type ReqAppsStatus = AwaitedBookingData["appsStatus"];
export type SmsReminderNumber = AwaitedBookingData["smsReminderNumber"];
export type EventTypeId = AwaitedBookingData["eventTypeId"];
export type ReqBodyMetadata = ReqBodyWithEnd["metadata"];

export type IsConfirmedByDefault = ReturnType<typeof getRequiresConfirmationFlags>["isConfirmedByDefault"];
export type PaymentAppData = ReturnType<typeof getPaymentAppData>;

export interface IEventTypePaymentCredentialType {
  appId: EventTypeAppsList;
  app: {
    categories: App["categories"];
    dirName: string;
  };
  key: Prisma.JsonValue;
}

<<<<<<< HEAD
export const getEventTypesFromDB = async (eventTypeId: number) => {
  const eventType = await prisma.eventType.findUniqueOrThrow({
    where: {
      id: eventTypeId,
    },
    select: {
      id: true,
      customInputs: true,
      disableGuests: true,
      users: {
        select: {
          credentials: {
            select: credentialForCalendarServiceSelect,
          },
          ...userSelect.select,
        },
      },
      slug: true,
      team: {
        select: {
          id: true,
          name: true,
          parentId: true,
        },
      },
      bookingFields: true,
      title: true,
      length: true,
      eventName: true,
      schedulingType: true,
      description: true,
      periodType: true,
      periodStartDate: true,
      periodEndDate: true,
      periodDays: true,
      periodCountCalendarDays: true,
      lockTimeZoneToggleOnBookingPage: true,
      requiresConfirmation: true,
      requiresBookerEmailVerification: true,
      minimumBookingNotice: true,
      userId: true,
      price: true,
      currency: true,
      metadata: true,
      destinationCalendar: true,
      hideCalendarNotes: true,
      seatsPerTimeSlot: true,
      recurringEvent: true,
      seatsShowAttendees: true,
      seatsShowAvailabilityCount: true,
      seatsMinimumBookingNotice: true,
      bookingLimits: true,
      durationLimits: true,
      assignAllTeamMembers: true,
      parentId: true,
      useEventTypeDestinationCalendarEmail: true,
      owner: {
        select: {
          hideBranding: true,
        },
      },
      workflows: {
        include: {
          workflow: {
            include: {
              steps: true,
            },
          },
        },
      },
      locations: true,
      timeZone: true,
      schedule: {
        select: {
          id: true,
          availability: true,
          timeZone: true,
        },
      },
      hosts: {
        select: {
          isFixed: true,
          priority: true,
          user: {
            select: {
              credentials: {
                select: credentialForCalendarServiceSelect,
              },
              ...userSelect.select,
            },
          },
        },
      },
      availability: {
        select: {
          date: true,
          startTime: true,
          endTime: true,
          days: true,
        },
      },
      secondaryEmailId: true,
      secondaryEmail: {
        select: {
          id: true,
          email: true,
        },
      },
    },
  });

  return {
    ...eventType,
    metadata: EventTypeMetaDataSchema.parse(eventType?.metadata || {}),
    recurringEvent: parseRecurringEvent(eventType?.recurringEvent),
    customInputs: customInputSchema.array().parse(eventType?.customInputs || []),
    locations: (eventType?.locations ?? []) as LocationObject[],
    bookingFields: getBookingFieldsWithSystemFields(eventType || {}),
    isDynamic: false,
  };
};

=======
>>>>>>> 0b5f8283
type IsFixedAwareUser = User & {
  isFixed: boolean;
  credentials: CredentialPayload[];
  organization: { slug: string };
  priority?: number;
};

export async function ensureAvailableUsers(
  eventType: getEventTypeResponse & {
    users: IsFixedAwareUser[];
  },
  input: { dateFrom: string; dateTo: string; timeZone: string; originalRescheduledBooking?: BookingType },
  loggerWithEventDetails: Logger<unknown>
) {
  const availableUsers: IsFixedAwareUser[] = [];
  const getStartDateTimeUtc = (startDateTimeInput: string, timeZone?: string) => {
    return timeZone === "Etc/GMT"
      ? dayjs.utc(startDateTimeInput)
      : dayjs(startDateTimeInput).tz(timeZone).utc();
  };

  const startDateTimeUtc = getStartDateTimeUtc(input.dateFrom, input.timeZone);
  const endDateTimeUtc =
    input.timeZone === "Etc/GMT" ? dayjs.utc(input.dateTo) : dayjs(input.dateTo).tz(input.timeZone).utc();

  const duration = dayjs(input.dateTo).diff(input.dateFrom, "minute");
  const originalBookingDuration = input.originalRescheduledBooking
    ? dayjs(input.originalRescheduledBooking.endTime).diff(
        dayjs(input.originalRescheduledBooking.startTime),
        "minutes"
      )
    : undefined;

  const bookingLimits = parseBookingLimit(eventType?.bookingLimits);
  const durationLimits = parseDurationLimit(eventType?.durationLimits);
  let busyTimesFromLimitsBookingsAllUsers: Awaited<ReturnType<typeof getBusyTimesForLimitChecks>> = [];

  if (eventType && (bookingLimits || durationLimits)) {
    busyTimesFromLimitsBookingsAllUsers = await getBusyTimesForLimitChecks({
      userIds: eventType.users.map((u) => u.id),
      eventTypeId: eventType.id,
      startDate: startDateTimeUtc.format(),
      endDate: endDateTimeUtc.format(),
      rescheduleUid: input.originalRescheduledBooking?.uid ?? null,
      bookingLimits,
      durationLimits,
    });
  }

  (
    await getUsersAvailability({
      users: eventType.users,
      query: {
        ...input,
        eventTypeId: eventType.id,
        duration: originalBookingDuration,
        returnDateOverrides: false,
        dateFrom: startDateTimeUtc.format(),
        dateTo: endDateTimeUtc.format(),
      },
      initialData: {
        eventType,
        rescheduleUid: input.originalRescheduledBooking?.uid ?? null,
        busyTimesFromLimitsBookings: busyTimesFromLimitsBookingsAllUsers,
      },
    })
  ).forEach(({ oooExcludedDateRanges: dateRanges, busy: bufferedBusyTimes }, index) => {
    const user = eventType.users[index];

    log.debug(
      "calendarBusyTimes==>>>",
      JSON.stringify({ bufferedBusyTimes, dateRanges, isRecurringEvent: eventType.recurringEvent })
    );

    if (!dateRanges.length) {
      loggerWithEventDetails.error(
        `User does not have availability at this time.`,
        safeStringify({
          startDateTimeUtc,
          endDateTimeUtc,
          input,
        })
      );
      return;
    }

    let foundConflict = false;

    let dateRangeForBooking = false;

    //check if event time is within the date range
    for (const dateRange of dateRanges) {
      if (
        (startDateTimeUtc.isAfter(dateRange.start) || startDateTimeUtc.isSame(dateRange.start)) &&
        (endDateTimeUtc.isBefore(dateRange.end) || endDateTimeUtc.isSame(dateRange.end))
      ) {
        dateRangeForBooking = true;
        break;
      }
    }

    if (!dateRangeForBooking) {
      loggerWithEventDetails.error(
        `No date range for booking.`,
        safeStringify({
          startDateTimeUtc,
          endDateTimeUtc,
          input,
        })
      );
      return;
    }

    try {
      foundConflict = checkForConflicts(bufferedBusyTimes, startDateTimeUtc, duration);
    } catch (error) {
      loggerWithEventDetails.error("Unable set isAvailableToBeBooked. Using true. ", error);
    }
    // no conflicts found, add to available users.
    if (!foundConflict) {
      availableUsers.push(user);
    }
  });

  if (!availableUsers.length) {
    loggerWithEventDetails.error(
      `No available users found.`,
      safeStringify({
        startDateTimeUtc,
        endDateTimeUtc,
        input,
      })
    );
    throw new Error(ErrorCode.NoAvailableUsersFound);
  }
  return availableUsers;
}

async function getOriginalRescheduledBooking(uid: string, seatsEventType?: boolean) {
  return prisma.booking.findFirst({
    where: {
      uid: uid,
      status: {
        in: [BookingStatus.ACCEPTED, BookingStatus.CANCELLED, BookingStatus.PENDING],
      },
    },
    include: {
      attendees: {
        select: {
          name: true,
          email: true,
          locale: true,
          timeZone: true,
          ...(seatsEventType && { bookingSeat: true, id: true }),
        },
      },
      user: {
        select: {
          id: true,
          name: true,
          email: true,
          locale: true,
          timeZone: true,
          destinationCalendar: true,
          credentials: {
            select: {
              id: true,
              userId: true,
              key: true,
              type: true,
              teamId: true,
              appId: true,
              invalid: true,
              user: {
                select: {
                  email: true,
                },
              },
            },
          },
        },
      },
      destinationCalendar: true,
      payment: true,
      references: true,
      workflowReminders: true,
    },
  });
}

export async function getBookingData<T extends z.ZodType>({
  req,
  eventType,
  schema,
}: {
  req: NextApiRequest;
  eventType: getEventTypeResponse;
  schema: T;
}) {
  const reqBody = await schema.parseAsync(req.body);
  const reqBodyWithEnd = (reqBody: ReqBodyWithoutEnd): reqBody is ReqBodyWithEnd => {
    // Use the event length to auto-set the event end time.
    if (!Object.prototype.hasOwnProperty.call(reqBody, "end")) {
      reqBody.end = dayjs.utc(reqBody.start).add(eventType.length, "minutes").format();
    }
    return true;
  };
  if (!reqBodyWithEnd(reqBody)) {
    throw new Error(ErrorCode.RequestBodyWithouEnd);
  }
  // reqBody.end is no longer an optional property.
  if (reqBody.customInputs) {
    // Check if required custom inputs exist
    handleCustomInputs(eventType.customInputs as EventTypeCustomInput[], reqBody.customInputs);
    const reqBodyWithLegacyProps = bookingCreateSchemaLegacyPropsForApi.parse(reqBody);
    return {
      ...reqBody,
      name: reqBodyWithLegacyProps.name,
      email: reqBodyWithLegacyProps.email,
      guests: reqBodyWithLegacyProps.guests,
      location: reqBodyWithLegacyProps.location || "",
      smsReminderNumber: reqBodyWithLegacyProps.smsReminderNumber,
      notes: reqBodyWithLegacyProps.notes,
      rescheduleReason: reqBodyWithLegacyProps.rescheduleReason,
      // So TS doesn't complain about unknown properties
      calEventUserFieldsResponses: undefined,
      calEventResponses: undefined,
      customInputs: undefined,
    };
  }
  if (!reqBody.responses) {
    throw new Error("`responses` must not be nullish");
  }
  const responses = reqBody.responses;

  const { userFieldsResponses: calEventUserFieldsResponses, responses: calEventResponses } =
    getCalEventResponses({
      bookingFields: eventType.bookingFields,
      responses,
    });
  return {
    ...reqBody,
    name: responses.name,
    email: responses.email,
    guests: responses.guests ? responses.guests : [],
    location: responses.location?.optionValue || responses.location?.value || "",
    smsReminderNumber: responses.smsReminderNumber,
    notes: responses.notes || "",
    calEventUserFieldsResponses,
    rescheduleReason: responses.rescheduleReason,
    calEventResponses,
    // So TS doesn't complain about unknown properties
    customInputs: undefined,
  };
}

async function createBooking({
  originalRescheduledBooking,
  evt,
  eventTypeId,
  eventTypeSlug,
  reqBodyUser,
  reqBodyMetadata,
  reqBodyRecurringEventId,
  uid,
  responses,
  isConfirmedByDefault,
  smsReminderNumber,
  organizerUser,
  rescheduleReason,
  eventType,
  bookerEmail,
  paymentAppData,
  changedOrganizer,
}: {
  originalRescheduledBooking: OriginalRescheduledBooking;
  evt: CalendarEvent;
  eventType: NewBookingEventType;
  eventTypeId: EventTypeId;
  eventTypeSlug: AwaitedBookingData["eventTypeSlug"];
  reqBodyUser: ReqBodyWithEnd["user"];
  reqBodyMetadata: ReqBodyWithEnd["metadata"];
  reqBodyRecurringEventId: ReqBodyWithEnd["recurringEventId"];
  uid: short.SUUID;
  responses: ReqBodyWithEnd["responses"] | null;
  isConfirmedByDefault: IsConfirmedByDefault;
  smsReminderNumber: AwaitedBookingData["smsReminderNumber"];
  organizerUser: Awaited<ReturnType<typeof loadUsers>>[number] & {
    isFixed?: boolean;
    metadata?: Prisma.JsonValue;
  };
  rescheduleReason: Awaited<ReturnType<typeof getBookingData>>["rescheduleReason"];
  bookerEmail: Awaited<ReturnType<typeof getBookingData>>["email"];
  paymentAppData: ReturnType<typeof getPaymentAppData>;
  changedOrganizer: boolean;
}) {
  if (originalRescheduledBooking) {
    evt.title = originalRescheduledBooking?.title || evt.title;
    evt.description = originalRescheduledBooking?.description || evt.description;
    evt.location = originalRescheduledBooking?.location || evt.location;
    evt.location = changedOrganizer ? evt.location : originalRescheduledBooking?.location || evt.location;
  }

  const eventTypeRel = !eventTypeId
    ? {}
    : {
        connect: {
          id: eventTypeId,
        },
      };

  const dynamicEventSlugRef = !eventTypeId ? eventTypeSlug : null;
  const dynamicGroupSlugRef = !eventTypeId ? (reqBodyUser as string).toLowerCase() : null;

  const attendeesData = evt.attendees.map((attendee) => {
    //if attendee is team member, it should fetch their locale not booker's locale
    //perhaps make email fetch request to see if his locale is stored, else
    return {
      name: attendee.name,
      email: attendee.email,
      timeZone: attendee.timeZone,
      locale: attendee.language.locale,
    };
  });

  if (evt.team?.members) {
    attendeesData.push(
      ...evt.team.members.map((member) => ({
        email: member.email,
        name: member.name,
        timeZone: member.timeZone,
        locale: member.language.locale,
      }))
    );
  }

  const newBookingData: Prisma.BookingCreateInput = {
    uid,
    userPrimaryEmail: evt.organizer.email,
    responses: responses === null || evt.seatsPerTimeSlot ? Prisma.JsonNull : responses,
    title: evt.title,
    startTime: dayjs.utc(evt.startTime).toDate(),
    endTime: dayjs.utc(evt.endTime).toDate(),
    description: evt.seatsPerTimeSlot ? null : evt.additionalNotes,
    customInputs: isPrismaObjOrUndefined(evt.customInputs),
    status: isConfirmedByDefault ? BookingStatus.ACCEPTED : BookingStatus.PENDING,
    location: evt.location,
    eventType: eventTypeRel,
    smsReminderNumber,
    metadata: reqBodyMetadata,
    attendees: {
      createMany: {
        data: attendeesData,
      },
    },
    dynamicEventSlugRef,
    dynamicGroupSlugRef,
    iCalUID: evt.iCalUID ?? "",
    user: {
      connect: {
        id: organizerUser.id,
      },
    },
    destinationCalendar:
      evt.destinationCalendar && evt.destinationCalendar.length > 0
        ? {
            connect: { id: evt.destinationCalendar[0].id },
          }
        : undefined,
  };

  if (reqBodyRecurringEventId) {
    newBookingData.recurringEventId = reqBodyRecurringEventId;
  }
  if (originalRescheduledBooking) {
    newBookingData.metadata = {
      ...(typeof originalRescheduledBooking.metadata === "object" && originalRescheduledBooking.metadata),
    };
    newBookingData["paid"] = originalRescheduledBooking.paid;
    newBookingData["fromReschedule"] = originalRescheduledBooking.uid;
    if (originalRescheduledBooking.uid) {
      newBookingData.cancellationReason = rescheduleReason;
    }
    if (newBookingData.attendees?.createMany?.data) {
      // Reschedule logic with booking with seats
      if (eventType?.seatsPerTimeSlot && bookerEmail) {
        newBookingData.attendees.createMany.data = attendeesData.filter(
          (attendee) => attendee.email === bookerEmail
        );
      }
    }
    if (originalRescheduledBooking.recurringEventId) {
      newBookingData.recurringEventId = originalRescheduledBooking.recurringEventId;
    }
  }

  const createBookingObj = {
    include: {
      user: {
        select: { email: true, name: true, timeZone: true, username: true },
      },
      attendees: true,
      payment: true,
      references: true,
    },
    data: newBookingData,
  };

  if (originalRescheduledBooking?.paid && originalRescheduledBooking?.payment) {
    const bookingPayment = originalRescheduledBooking?.payment?.find((payment) => payment.success);

    if (bookingPayment) {
      createBookingObj.data.payment = {
        connect: { id: bookingPayment.id },
      };
    }
  }

  if (typeof paymentAppData.price === "number" && paymentAppData.price > 0) {
    /* Validate if there is any payment app credential for this user */
    await prisma.credential.findFirstOrThrow({
      where: {
        appId: paymentAppData.appId,
        ...(paymentAppData.credentialId ? { id: paymentAppData.credentialId } : { userId: organizerUser.id }),
      },
      select: {
        id: true,
      },
    });
  }

  return prisma.booking.create(createBookingObj);
}

export function getCustomInputsResponses(
  reqBody: {
    responses?: Record<string, object>;
    customInputs?: z.infer<typeof bookingCreateSchemaLegacyPropsForApi>["customInputs"];
  },
  eventTypeCustomInputs: getEventTypeResponse["customInputs"]
) {
  const customInputsResponses = {} as NonNullable<CalendarEvent["customInputs"]>;
  if (reqBody.customInputs && (reqBody.customInputs.length || 0) > 0) {
    reqBody.customInputs.forEach(({ label, value }) => {
      customInputsResponses[label] = value;
    });
  } else {
    const responses = reqBody.responses || {};
    // Backward Compatibility: Map new `responses` to old `customInputs` format so that webhooks can still receive same values.
    for (const [fieldName, fieldValue] of Object.entries(responses)) {
      const foundACustomInputForTheResponse = eventTypeCustomInputs.find(
        (input) => slugify(input.label) === fieldName
      );
      if (foundACustomInputForTheResponse) {
        customInputsResponses[foundACustomInputForTheResponse.label] = fieldValue;
      }
    }
  }

  return customInputsResponses;
}

/** Updates the evt object with video call data found from booking references
 *
 * @param bookingReferences
 * @param evt
 *
 * @returns updated evt with video call data
 */
export const addVideoCallDataToEvent = (bookingReferences: BookingReference[], evt: CalendarEvent) => {
  const videoCallReference = bookingReferences.find((reference) => reference.type.includes("_video"));

  if (videoCallReference) {
    evt.videoCallData = {
      type: videoCallReference.type,
      id: videoCallReference.meetingId,
      password: videoCallReference?.meetingPassword,
      url: videoCallReference.meetingUrl,
    };
  }

  return evt;
};

export const createLoggerWithEventDetails = (
  eventTypeId: number,
  reqBodyUser: string | string[] | undefined,
  eventTypeSlug: string | undefined
) => {
  return logger.getSubLogger({
    prefix: ["book:user", `${eventTypeId}:${reqBodyUser}/${eventTypeSlug}`],
  });
};

function getICalSequence(originalRescheduledBooking: BookingType | null) {
  // If new booking set the sequence to 0
  if (!originalRescheduledBooking) {
    return 0;
  }

  // If rescheduling and there is no sequence set, assume sequence should be 1
  if (!originalRescheduledBooking.iCalSequence) {
    return 1;
  }

  // If rescheduling then increment sequence by 1
  return originalRescheduledBooking.iCalSequence + 1;
}

export const findBookingQuery = async (bookingId: number) => {
  const foundBooking = await prisma.booking.findUnique({
    where: {
      id: bookingId,
    },
    select: {
      uid: true,
      location: true,
      startTime: true,
      endTime: true,
      title: true,
      description: true,
      status: true,
      responses: true,
      metadata: true,
      user: {
        select: {
          name: true,
          email: true,
          timeZone: true,
          username: true,
        },
      },
      eventType: {
        select: {
          title: true,
          description: true,
          currency: true,
          length: true,
          lockTimeZoneToggleOnBookingPage: true,
          requiresConfirmation: true,
          requiresBookerEmailVerification: true,
          price: true,
        },
      },
    },
  });

  // This should never happen but it's just typescript safe
  if (!foundBooking) {
    throw new Error("Internal Error. Couldn't find booking");
  }

  // Don't leak any sensitive data
  return foundBooking;
};

type BookingDataSchemaGetter =
  | typeof getBookingDataSchema
  | typeof import("@calcom/features/bookings/lib/getBookingDataSchemaForApi").default;

async function handler(
  req: NextApiRequest & {
    userId?: number | undefined;
    platformClientId?: string;
    platformRescheduleUrl?: string;
    platformCancelUrl?: string;
    platformBookingUrl?: string;
    platformBookingLocation?: string;
  },
  bookingDataSchemaGetter: BookingDataSchemaGetter = getBookingDataSchema
) {
  const {
    userId,
    platformClientId,
    platformCancelUrl,
    platformBookingUrl,
    platformRescheduleUrl,
    platformBookingLocation,
  } = req;

  // handle dynamic user
  let eventType =
    !req.body.eventTypeId && !!req.body.eventTypeSlug
      ? getDefaultEvent(req.body.eventTypeSlug)
      : await getEventTypesFromDB(req.body.eventTypeId);

  eventType = {
    ...eventType,
    bookingFields: getBookingFieldsWithSystemFields(eventType),
  };

  const bookingDataSchema = bookingDataSchemaGetter({
    view: req.body?.rescheduleUid ? "reschedule" : "booking",
    bookingFields: eventType.bookingFields,
  });
  const bookingData = await getBookingData({
    req,
    eventType,
    schema: bookingDataSchema,
  });

  console.log("booking data 888", bookingData);

  const {
    recurringCount,
    noEmail,
    eventTypeId,
    eventTypeSlug,
    hasHashedBookingLink,
    language,
    appsStatus: reqAppsStatus,
    name: bookerName,
    email: bookerEmail,
    guests: reqGuests,
    location,
    notes: additionalNotes,
    smsReminderNumber,
    rescheduleReason,
    luckyUsers,

    ...reqBody
  } = bookingData;

  const loggerWithEventDetails = createLoggerWithEventDetails(eventTypeId, reqBody.user, eventTypeSlug);

  await checkIfBookerEmailIsBlocked({ loggedInUserId: userId, bookerEmail });

  if (isEventTypeLoggingEnabled({ eventTypeId, usernameOrTeamName: reqBody.user })) {
    logger.settings.minLevel = 0;
  }

  const fullName = getFullName(bookerName);

  // Why are we only using "en" locale
  const tGuests = await getTranslation("en", "common");

  const dynamicUserList = Array.isArray(reqBody.user) ? reqBody.user : getUsernameList(reqBody.user);
  if (!eventType) throw new HttpError({ statusCode: 404, message: "event_type_not_found" });

  const isTeamEventType =
    !!eventType.schedulingType && ["COLLECTIVE", "ROUND_ROBIN"].includes(eventType.schedulingType);

  const paymentAppData = getPaymentAppData(eventType);
  loggerWithEventDetails.info(
    `Booking eventType ${eventTypeId} started`,
    safeStringify({
      reqBody: {
        user: reqBody.user,
        eventTypeId,
        eventTypeSlug,
        startTime: reqBody.start,
        endTime: reqBody.end,
        rescheduleUid: reqBody.rescheduleUid,
        location: location,
        timeZone: reqBody.timeZone,
      },
      isTeamEventType,
      eventType: getPiiFreeEventType(eventType),
      dynamicUserList,
      paymentAppData: {
        enabled: paymentAppData.enabled,
        price: paymentAppData.price,
        paymentOption: paymentAppData.paymentOption,
        currency: paymentAppData.currency,
        appId: paymentAppData.appId,
      },
    })
  );

  let timeOutOfBounds = false;
  let rescheduleUid = reqBody.rescheduleUid;
  let isFirstSeat = true;

  if (eventType.seatsPerTimeSlot) {
    const booking = await prisma.booking.findFirst({
      where: {
        OR: [
          {
            uid: rescheduleUid || reqBody.bookingUid,
          },
          {
            eventTypeId: eventType.id,
            startTime: new Date(dayjs(reqBody.start).utc().format()),
          },
        ],
        status: BookingStatus.ACCEPTED,
      },
    });

    if (booking) isFirstSeat = false;
  }

  const effectiveMinimumBookingNotice =
    eventType.seatsPerTimeSlot &&
    eventType.seatsMinimumBookingNotice !== null &&
    eventType.seatsMinimumBookingNotice < eventType.minimumBookingNotice &&
    !isFirstSeat
      ? eventType.seatsMinimumBookingNotice
      : eventType.minimumBookingNotice;

  try {
    timeOutOfBounds = isOutOfBounds(
      reqBody.start,
      {
        periodType: eventType.periodType,
        periodDays: eventType.periodDays,
        periodEndDate: eventType.periodEndDate,
        periodStartDate: eventType.periodStartDate,
        periodCountCalendarDays: eventType.periodCountCalendarDays,
        utcOffset: getUTCOffsetByTimezone(reqBody.timeZone) ?? 0,
      },
      effectiveMinimumBookingNotice
    );
  } catch (error) {
    loggerWithEventDetails.warn({
      message: "NewBooking: Unable set timeOutOfBounds. Using false. ",
    });
    if (error instanceof BookingDateInPastError) {
      // TODO: HttpError should not bleed through to the console.
      loggerWithEventDetails.info(`Booking eventType ${eventTypeId} failed`, JSON.stringify({ error }));
      throw new HttpError({ statusCode: 400, message: error.message });
    }
  }

  if (timeOutOfBounds) {
    const error = {
      errorCode: "BookingTimeOutOfBounds",
      message: `EventType '${eventType.eventName}' cannot be booked at this time.`,
    };
    loggerWithEventDetails.warn({
      message: `NewBooking: EventType '${eventType.eventName}' cannot be booked at this time.`,
    });
    throw new HttpError({ statusCode: 400, message: error.message });
  }

  const reqEventLength = dayjs(reqBody.end).diff(dayjs(reqBody.start), "minutes");
  const validEventLengths = eventType.metadata?.multipleDuration?.length
    ? eventType.metadata.multipleDuration
    : [eventType.length];
  if (!validEventLengths.includes(reqEventLength)) {
    loggerWithEventDetails.warn({ message: "NewBooking: Invalid event length" });
    throw new HttpError({ statusCode: 400, message: "Invalid event length" });
  }

  // loadUsers allows type inferring
  let users: (Awaited<ReturnType<typeof loadUsers>>[number] & {
    isFixed?: boolean;
    metadata?: Prisma.JsonValue;
  })[] = await loadUsers(eventType, dynamicUserList, req);

  const isDynamicAllowed = !users.some((user) => !user.allowDynamicBooking);
  if (!isDynamicAllowed && !eventTypeId) {
    loggerWithEventDetails.warn({
      message: "NewBooking: Some of the users in this group do not allow dynamic booking",
    });
    throw new HttpError({
      message: "Some of the users in this group do not allow dynamic booking",
      statusCode: 400,
    });
  }

  // If this event was pre-relationship migration
  // TODO: Establish whether this is dead code.
  if (!users.length && eventType.userId) {
    const eventTypeUser = await prisma.user.findUnique({
      where: {
        id: eventType.userId,
      },
      select: {
        credentials: {
          select: credentialForCalendarServiceSelect,
        }, // Don't leak to client
        ...userSelect.select,
      },
    });
    if (!eventTypeUser) {
      loggerWithEventDetails.warn({ message: "NewBooking: eventTypeUser.notFound" });
      throw new HttpError({ statusCode: 404, message: "eventTypeUser.notFound" });
    }
    users.push(eventTypeUser);
  }

  if (!users) throw new HttpError({ statusCode: 404, message: "eventTypeUser.notFound" });

  users = users.map((user) => ({
    ...user,
    isFixed:
      user.isFixed === false
        ? false
        : user.isFixed || eventType.schedulingType !== SchedulingType.ROUND_ROBIN,
  }));

  loggerWithEventDetails.debug(
    "Concerned users",
    safeStringify({
      users: users.map(getPiiFreeUser),
    })
  );

  let locationBodyString = location;

  // TODO: It's definition should be moved to getLocationValueForDb
  let organizerOrFirstDynamicGroupMemberDefaultLocationUrl = undefined;

  if (dynamicUserList.length > 1) {
    users = users.sort((a, b) => {
      const aIndex = (a.username && dynamicUserList.indexOf(a.username)) || 0;
      const bIndex = (b.username && dynamicUserList.indexOf(b.username)) || 0;
      return aIndex - bIndex;
    });
    const firstUsersMetadata = userMetadataSchema.parse(users[0].metadata);
    locationBodyString = firstUsersMetadata?.defaultConferencingApp?.appLink || locationBodyString;
    organizerOrFirstDynamicGroupMemberDefaultLocationUrl =
      firstUsersMetadata?.defaultConferencingApp?.appLink;
  }

  if (
    Object.prototype.hasOwnProperty.call(eventType, "bookingLimits") ||
    Object.prototype.hasOwnProperty.call(eventType, "durationLimits")
  ) {
    const startAsDate = dayjs(reqBody.start).toDate();
    if (
      eventType.bookingLimits &&
      /* Empty object is truthy */ Object.keys(eventType.bookingLimits).length > 0
    ) {
      await checkBookingLimits(
        eventType.bookingLimits as IntervalLimit,
        startAsDate,
        eventType.id,
        rescheduleUid,
        eventType.schedule?.timeZone
      );
    }
    if (eventType.durationLimits) {
      await checkDurationLimits(eventType.durationLimits as IntervalLimit, startAsDate, eventType.id);
    }
  }

  let bookingSeat: BookingSeat = null;

  let originalRescheduledBooking: BookingType = null;

  //this gets the original rescheduled booking
  if (rescheduleUid) {
    // rescheduleUid can be bookingUid and bookingSeatUid
    bookingSeat = await prisma.bookingSeat.findUnique({
      where: {
        referenceUid: rescheduleUid,
      },
      include: {
        booking: true,
        attendee: true,
      },
    });
    if (bookingSeat) {
      rescheduleUid = bookingSeat.booking.uid;
    }
    originalRescheduledBooking = await getOriginalRescheduledBooking(
      rescheduleUid,
      !!eventType.seatsPerTimeSlot
    );
    if (!originalRescheduledBooking) {
      throw new HttpError({ statusCode: 404, message: "Could not find original booking" });
    }

    if (
      originalRescheduledBooking.status === BookingStatus.CANCELLED &&
      !originalRescheduledBooking.rescheduled
    ) {
      throw new HttpError({ statusCode: 403, message: ErrorCode.CancelledBookingsCannotBeRescheduled });
    }
  }

  let luckyUserResponse;

  //checks what users are available
  if (isFirstSeat) {
    const eventTypeWithUsers: getEventTypeResponse & {
      users: IsFixedAwareUser[];
    } = {
      ...eventType,
      users: users as IsFixedAwareUser[],
      ...(eventType.recurringEvent && {
        recurringEvent: {
          ...eventType.recurringEvent,
          count: recurringCount || eventType.recurringEvent.count,
        },
      }),
    };
    if (req.body.allRecurringDates && req.body.isFirstRecurringSlot) {
      const isTeamEvent =
        eventType.schedulingType === SchedulingType.COLLECTIVE ||
        eventType.schedulingType === SchedulingType.ROUND_ROBIN;

      const fixedUsers = isTeamEvent
        ? eventTypeWithUsers.users.filter((user: IsFixedAwareUser) => user.isFixed)
        : [];

      for (
        let i = 0;
        i < req.body.allRecurringDates.length && i < req.body.numSlotsToCheckForAvailability;
        i++
      ) {
        const start = req.body.allRecurringDates[i].start;
        const end = req.body.allRecurringDates[i].end;
        if (isTeamEvent) {
          // each fixed user must be available
          for (const key in fixedUsers) {
            await ensureAvailableUsers(
              { ...eventTypeWithUsers, users: [fixedUsers[key]] },
              {
                dateFrom: dayjs(start).tz(reqBody.timeZone).format(),
                dateTo: dayjs(end).tz(reqBody.timeZone).format(),
                timeZone: reqBody.timeZone,
                originalRescheduledBooking,
              },
              loggerWithEventDetails
            );
          }
        } else {
          await ensureAvailableUsers(
            eventTypeWithUsers,
            {
              dateFrom: dayjs(start).tz(reqBody.timeZone).format(),
              dateTo: dayjs(end).tz(reqBody.timeZone).format(),
              timeZone: reqBody.timeZone,
              originalRescheduledBooking,
            },
            loggerWithEventDetails
          );
        }
      }
    }

    if (!req.body.allRecurringDates || req.body.isFirstRecurringSlot) {
      const availableUsers = await ensureAvailableUsers(
        eventTypeWithUsers,
        {
          dateFrom: dayjs(reqBody.start).tz(reqBody.timeZone).format(),
          dateTo: dayjs(reqBody.end).tz(reqBody.timeZone).format(),
          timeZone: reqBody.timeZone,
          originalRescheduledBooking,
        },
        loggerWithEventDetails
      );
      const luckyUsers: typeof users = [];
      const luckyUserPool: IsFixedAwareUser[] = [];
      const fixedUserPool: IsFixedAwareUser[] = [];
      availableUsers.forEach((user) => {
        user.isFixed ? fixedUserPool.push(user) : luckyUserPool.push(user);
      });

      const notAvailableLuckyUsers: typeof users = [];

      loggerWithEventDetails.debug(
        "Computed available users",
        safeStringify({
          availableUsers: availableUsers.map((user) => user.id),
          luckyUserPool: luckyUserPool.map((user) => user.id),
        })
      );

      if (reqBody.teamMemberEmail) {
        // If requested user is not a fixed host, assign the lucky user as the team member
        if (!fixedUserPool.some((user) => user.email === reqBody.teamMemberEmail)) {
          const teamMember = availableUsers.find((user) => user.email === reqBody.teamMemberEmail);
          if (teamMember) {
            luckyUsers.push(teamMember);
          }
        }
      }

      // loop through all non-fixed hosts and get the lucky users
      while (luckyUserPool.length > 0 && luckyUsers.length < 1 /* TODO: Add variable */) {
        const newLuckyUser = await getLuckyUser("MAXIMIZE_AVAILABILITY", {
          // find a lucky user that is not already in the luckyUsers array
          availableUsers: luckyUserPool.filter(
            (user) => !luckyUsers.concat(notAvailableLuckyUsers).find((existing) => existing.id === user.id)
          ),
          eventTypeId: eventType.id,
        });
        if (!newLuckyUser) {
          break; // prevent infinite loop
        }
        if (req.body.isFirstRecurringSlot && eventType.schedulingType === SchedulingType.ROUND_ROBIN) {
          // for recurring round robin events check if lucky user is available for next slots
          try {
            for (
              let i = 0;
              i < req.body.allRecurringDates.length && i < req.body.numSlotsToCheckForAvailability;
              i++
            ) {
              const start = req.body.allRecurringDates[i].start;
              const end = req.body.allRecurringDates[i].end;

              await ensureAvailableUsers(
                { ...eventTypeWithUsers, users: [newLuckyUser] },
                {
                  dateFrom: dayjs(start).tz(reqBody.timeZone).format(),
                  dateTo: dayjs(end).tz(reqBody.timeZone).format(),
                  timeZone: reqBody.timeZone,
                  originalRescheduledBooking,
                },
                loggerWithEventDetails
              );
            }
            // if no error, then lucky user is available for the next slots
            luckyUsers.push(newLuckyUser);
          } catch {
            notAvailableLuckyUsers.push(newLuckyUser);
            loggerWithEventDetails.info(
              `Round robin host ${newLuckyUser.name} not available for first two slots. Trying to find another host.`
            );
          }
        } else {
          luckyUsers.push(newLuckyUser);
        }
      }
      // ALL fixed users must be available
      if (fixedUserPool.length !== users.filter((user) => user.isFixed).length) {
        throw new Error(ErrorCode.HostsUnavailableForBooking);
      }
      // Pushing fixed user before the luckyUser guarantees the (first) fixed user as the organizer.
      users = [...fixedUserPool, ...luckyUsers];
      luckyUserResponse = { luckyUsers: luckyUsers.map((u) => u.id) };
    } else if (req.body.allRecurringDates && eventType.schedulingType === SchedulingType.ROUND_ROBIN) {
      // all recurring slots except the first one
      const luckyUsersFromFirstBooking = luckyUsers
        ? eventTypeWithUsers.users.filter((user) => luckyUsers.find((luckyUserId) => luckyUserId === user.id))
        : [];
      const fixedHosts = eventTypeWithUsers.users.filter((user: IsFixedAwareUser) => user.isFixed);
      users = [...fixedHosts, ...luckyUsersFromFirstBooking];
    }
  }

  if (users.length === 0 && eventType.schedulingType === SchedulingType.ROUND_ROBIN) {
    loggerWithEventDetails.error(`No available users found for round robin event.`);
    throw new Error(ErrorCode.NoAvailableUsersFound);
  }

  // If the team member is requested then they should be the organizer
  const organizerUser = reqBody.teamMemberEmail
    ? users.find((user) => user.email === reqBody.teamMemberEmail) ?? users[0]
    : users[0];

  const tOrganizer = await getTranslation(organizerUser?.locale ?? "en", "common");
  const allCredentials = await getAllCredentials(organizerUser, eventType);

  const { userReschedulingIsOwner, isConfirmedByDefault } = getRequiresConfirmationFlags({
    eventType,
    bookingStartTime: reqBody.start,
    userId,
    originalRescheduledBookingOrganizerId: originalRescheduledBooking?.user?.id,
    paymentAppData,
  });

  // If the Organizer himself is rescheduling, the booker should be sent the communication in his timezone and locale.
  const attendeeInfoOnReschedule =
    userReschedulingIsOwner && originalRescheduledBooking
      ? originalRescheduledBooking.attendees.find((attendee) => attendee.email === bookerEmail)
      : null;

  const attendeeLanguage = attendeeInfoOnReschedule ? attendeeInfoOnReschedule.locale : language;
  const attendeeTimezone = attendeeInfoOnReschedule ? attendeeInfoOnReschedule.timeZone : reqBody.timeZone;

  const tAttendees = await getTranslation(attendeeLanguage ?? "en", "common");

  const isManagedEventType = !!eventType.parentId;

  // use host default
  if ((isManagedEventType || isTeamEventType) && locationBodyString === OrganizerDefaultConferencingAppType) {
    const metadataParseResult = userMetadataSchema.safeParse(organizerUser.metadata);
    const organizerMetadata = metadataParseResult.success ? metadataParseResult.data : undefined;
    if (organizerMetadata?.defaultConferencingApp?.appSlug) {
      const app = getAppFromSlug(organizerMetadata?.defaultConferencingApp?.appSlug);
      locationBodyString = app?.appData?.location?.type || locationBodyString;
      organizerOrFirstDynamicGroupMemberDefaultLocationUrl =
        organizerMetadata?.defaultConferencingApp?.appLink;
    } else {
      locationBodyString = "integrations:daily";
    }
  }

  const invitee: Invitee = [
    {
      email: bookerEmail,
      name: fullName,
      firstName: (typeof bookerName === "object" && bookerName.firstName) || "",
      lastName: (typeof bookerName === "object" && bookerName.lastName) || "",
      timeZone: attendeeTimezone,
      language: { translate: tAttendees, locale: attendeeLanguage ?? "en" },
    },
  ];

  const blacklistedGuestEmails = process.env.BLACKLISTED_GUEST_EMAILS
    ? process.env.BLACKLISTED_GUEST_EMAILS.split(",")
    : [];

  const guestsRemoved: string[] = [];
  const guests = (reqGuests || []).reduce((guestArray, guest) => {
    const baseGuestEmail = extractBaseEmail(guest).toLowerCase();
    if (blacklistedGuestEmails.some((e) => e.toLowerCase() === baseGuestEmail)) {
      guestsRemoved.push(guest);
      return guestArray;
    }
    // If it's a team event, remove the team member from guests
    if (isTeamEventType && users.some((user) => user.email === guest)) {
      return guestArray;
    }
    guestArray.push({
      email: guest,
      name: "",
      firstName: "",
      lastName: "",
      timeZone: attendeeTimezone,
      language: { translate: tGuests, locale: "en" },
    });
    return guestArray;
  }, [] as Invitee);

  if (guestsRemoved.length > 0) {
    log.info("Removed guests from the booking", guestsRemoved);
  }

  const seed = `${organizerUser.username}:${dayjs(reqBody.start).utc().format()}:${new Date().getTime()}`;
  const uid = translator.fromUUID(uuidv5(seed, uuidv5.URL));

  // For static link based video apps, it would have the static URL value instead of it's type(e.g. integrations:campfire_video)
  // This ensures that createMeeting isn't called for static video apps as bookingLocation becomes just a regular value for them.
  const { bookingLocation, conferenceCredentialId } = organizerOrFirstDynamicGroupMemberDefaultLocationUrl
    ? {
        bookingLocation: organizerOrFirstDynamicGroupMemberDefaultLocationUrl,
        conferenceCredentialId: undefined,
      }
    : getLocationValueForDB(locationBodyString, eventType.locations);

  const customInputs = getCustomInputsResponses(reqBody, eventType.customInputs);
  const teamDestinationCalendars: DestinationCalendar[] = [];

  // Organizer or user owner of this event type it's not listed as a team member.
  const teamMemberPromises = users
    .filter((user) => user.email !== organizerUser.email)
    .map(async (user) => {
      // TODO: Add back once EventManager tests are ready https://github.com/calcom/cal.com/pull/14610#discussion_r1567817120
      // push to teamDestinationCalendars if it's a team event but collective only
      if (isTeamEventType && eventType.schedulingType === "COLLECTIVE" && user.destinationCalendar) {
        teamDestinationCalendars.push({
          ...user.destinationCalendar,
          externalId: processExternalId(user.destinationCalendar),
        });
      }

      return {
        id: user.id,
        email: user.email ?? "",
        name: user.name ?? "",
        firstName: "",
        lastName: "",
        timeZone: user.timeZone,
        language: {
          translate: await getTranslation(user.locale ?? "en", "common"),
          locale: user.locale ?? "en",
        },
      };
    });
  const teamMembers = await Promise.all(teamMemberPromises);

  const attendeesList = [...invitee, ...guests];

  const responses = reqBody.responses || null;

  const evtName = !eventType?.isDynamic ? eventType.eventName : responses?.title;
  const eventNameObject = {
    //TODO: Can we have an unnamed attendee? If not, I would really like to throw an error here.
    attendeeName: fullName || "Nameless",
    eventType: eventType.title,
    eventName: evtName,
    // we send on behalf of team if >1 round robin attendee | collective
    teamName: eventType.schedulingType === "COLLECTIVE" || users.length > 1 ? eventType.team?.name : null,
    // TODO: Can we have an unnamed organizer? If not, I would really like to throw an error here.
    host: organizerUser.name || "Nameless",
    location: bookingLocation,
    bookingFields: { ...responses },
    t: tOrganizer,
  };

  const iCalUID = getICalUID({
    event: { iCalUID: originalRescheduledBooking?.iCalUID, uid: originalRescheduledBooking?.uid },
    uid,
  });
  // For bookings made before introducing iCalSequence, assume that the sequence should start at 1. For new bookings start at 0.
  const iCalSequence = getICalSequence(originalRescheduledBooking);
  const organizerOrganizationProfile = await prisma.profile.findFirst({
    where: {
      userId: organizerUser.id,
      username: dynamicUserList[0],
    },
  });

  const organizerOrganizationId = organizerOrganizationProfile?.organizationId;
  const bookerUrl = eventType.team
    ? await getBookerBaseUrl(eventType.team.parentId)
    : await getBookerBaseUrl(organizerOrganizationId ?? null);

  const destinationCalendar = eventType.destinationCalendar
    ? [eventType.destinationCalendar]
    : organizerUser.destinationCalendar
    ? [organizerUser.destinationCalendar]
    : null;

  let organizerEmail = organizerUser.email || "Email-less";
  if (eventType.useEventTypeDestinationCalendarEmail && destinationCalendar?.[0]?.primaryEmail) {
    organizerEmail = destinationCalendar[0].primaryEmail;
  } else if (eventType.secondaryEmailId && eventType.secondaryEmail?.email) {
    organizerEmail = eventType.secondaryEmail.email;
  }

  let evt: CalendarEvent = {
    bookerUrl,
    type: eventType.slug,
    title: getEventName(eventNameObject), //this needs to be either forced in english, or fetched for each attendee and organizer separately
    description: eventType.description,
    additionalNotes,
    customInputs,
    startTime: dayjs(reqBody.start).utc().format(),
    endTime: dayjs(reqBody.end).utc().format(),
    organizer: {
      id: organizerUser.id,
      name: organizerUser.name || "Nameless",
      email: organizerEmail,
      username: organizerUser.username || undefined,
      timeZone: organizerUser.timeZone,
      language: { translate: tOrganizer, locale: organizerUser.locale ?? "en" },
      timeFormat: getTimeFormatStringFromUserTimeFormat(organizerUser.timeFormat),
    },
    responses: reqBody.calEventResponses || null,
    userFieldsResponses: reqBody.calEventUserFieldsResponses || null,
    attendees: attendeesList,
    location: platformBookingLocation ?? bookingLocation, // Will be processed by the EventManager later.
    conferenceCredentialId,
    destinationCalendar,
    hideCalendarNotes: eventType.hideCalendarNotes,
    requiresConfirmation: !isConfirmedByDefault,
    eventTypeId: eventType.id,
    // if seats are not enabled we should default true
    seatsShowAttendees: eventType.seatsPerTimeSlot ? eventType.seatsShowAttendees : true,
    seatsPerTimeSlot: eventType.seatsPerTimeSlot,
    seatsShowAvailabilityCount: eventType.seatsPerTimeSlot ? eventType.seatsShowAvailabilityCount : true,
    schedulingType: eventType.schedulingType,
    iCalUID,
    iCalSequence,
    platformClientId,
    platformRescheduleUrl,
    platformCancelUrl,
    platformBookingUrl,
  };

  if (req.body.thirdPartyRecurringEventId) {
    evt.existingRecurringEvent = {
      recurringEventId: req.body.thirdPartyRecurringEventId,
    };
  }

  if (isTeamEventType && eventType.schedulingType === "COLLECTIVE") {
    evt.destinationCalendar?.push(...teamDestinationCalendars);
  }

  // data needed for triggering webhooks
  const eventTypeInfo: EventTypeInfo = {
    eventTitle: eventType.title,
    eventDescription: eventType.description,
    price: paymentAppData.price,
    currency: eventType.currency,
    length: reqEventLength,
  };

  const teamId = await getTeamIdFromEventType({ eventType });

  const triggerForUser = !teamId || (teamId && eventType.parentId);

  const organizerUserId = triggerForUser ? organizerUser.id : null;

  const orgId = await getOrgIdFromMemberOrTeamId({ memberId: organizerUserId, teamId });

  const subscriberOptions: GetSubscriberOptions = {
    userId: organizerUserId,
    eventTypeId,
    triggerEvent: WebhookTriggerEvents.BOOKING_CREATED,
    teamId,
    orgId,
  };

  const eventTrigger: WebhookTriggerEvents = rescheduleUid
    ? WebhookTriggerEvents.BOOKING_RESCHEDULED
    : WebhookTriggerEvents.BOOKING_CREATED;

  subscriberOptions.triggerEvent = eventTrigger;

  const subscriberOptionsMeetingEnded = {
    userId: triggerForUser ? organizerUser.id : null,
    eventTypeId,
    triggerEvent: WebhookTriggerEvents.MEETING_ENDED,
    teamId,
    orgId,
  };

  const subscriberOptionsMeetingStarted = {
    userId: triggerForUser ? organizerUser.id : null,
    eventTypeId,
    triggerEvent: WebhookTriggerEvents.MEETING_STARTED,
    teamId,
    orgId,
  };

  // For seats, if the booking already exists then we want to add the new attendee to the existing booking
  if (eventType.seatsPerTimeSlot) {
    const newBooking = await handleSeats({
      rescheduleUid,
      reqBookingUid: reqBody.bookingUid,
      eventType,
      evt,
      invitee,
      allCredentials,
      organizerUser,
      originalRescheduledBooking,
      bookerEmail,
      tAttendees,
      bookingSeat,
      reqUserId: req.userId,
      rescheduleReason,
      reqBodyUser: reqBody.user,
      noEmail,
      isConfirmedByDefault,
      additionalNotes,
      reqAppsStatus,
      attendeeLanguage,
      paymentAppData,
      fullName,
      smsReminderNumber,
      eventTypeInfo,
      uid,
      eventTypeId,
      reqBodyMetadata: reqBody.metadata,
      subscriberOptions,
      eventTrigger,
      responses,
    });

    if (newBooking) {
      req.statusCode = 201;
      const bookingResponse = {
        ...newBooking,
        user: {
          ...newBooking.user,
          email: null,
        },
        paymentRequired: false,
      };
      return {
        ...bookingResponse,
        ...luckyUserResponse,
      };
    } else {
      // Rescheduling logic for the original seated event was handled in handleSeats
      // We want to use new booking logic for the new time slot
      originalRescheduledBooking = null;
      evt.iCalUID = getICalUID({
        attendeeId: bookingSeat?.attendeeId,
      });
    }
  }
  if (isTeamEventType) {
    evt.team = {
      members: teamMembers,
      name: eventType.team?.name || "Nameless",
      id: eventType.team?.id ?? 0,
    };
  }
  if (reqBody.recurringEventId && eventType.recurringEvent) {
    // Overriding the recurring event configuration count to be the actual number of events booked for
    // the recurring event (equal or less than recurring event configuration count)
    eventType.recurringEvent = Object.assign({}, eventType.recurringEvent, { count: recurringCount });
    evt.recurringEvent = eventType.recurringEvent;
  }

  const changedOrganizer =
    !!originalRescheduledBooking &&
    eventType.schedulingType === SchedulingType.ROUND_ROBIN &&
    originalRescheduledBooking.userId !== evt.organizer.id;

  let results: EventResult<AdditionalInformation & { url?: string; iCalUID?: string }>[] = [];
  let referencesToCreate: PartialReference[] = [];

  let booking: (Booking & { appsStatus?: AppsStatus[]; paymentUid?: string; paymentId?: number }) | null =
    null;

  loggerWithEventDetails.debug(
    "Going to create booking in DB now",
    safeStringify({
      organizerUser: organizerUser.id,
      attendeesList: attendeesList.map((guest) => ({ timeZone: guest.timeZone })),
      requiresConfirmation: evt.requiresConfirmation,
      isConfirmedByDefault,
      userReschedulingIsOwner,
    })
  );

  // update original rescheduled booking (no seats event)
  if (!eventType.seatsPerTimeSlot && originalRescheduledBooking?.uid) {
    await prisma.booking.update({
      where: {
        id: originalRescheduledBooking.id,
      },
      data: {
        rescheduled: true,
        status: BookingStatus.CANCELLED,
      },
    });
  }

  try {
    booking = await createBooking({
      originalRescheduledBooking,
      evt,
      eventTypeId,
      eventTypeSlug,
      reqBodyUser: reqBody.user,
      reqBodyMetadata: reqBody.metadata,
      reqBodyRecurringEventId: reqBody.recurringEventId,
      uid,
      responses,
      isConfirmedByDefault,
      smsReminderNumber,
      organizerUser,
      rescheduleReason,
      eventType,
      bookerEmail,
      paymentAppData,
      changedOrganizer,
    });

    // @NOTE: Add specific try catch for all subsequent async calls to avoid error
    // Sync Services
    await syncServicesUpdateWebUser(
      await prisma.user.findFirst({
        where: { id: userId },
        select: { id: true, email: true, name: true, username: true, createdDate: true },
      })
    );
    evt.uid = booking?.uid ?? null;

    if (booking && booking.id && eventType.seatsPerTimeSlot) {
      const currentAttendee = booking.attendees.find(
        (attendee) => attendee.email === req.body.responses.email
      );

      // Save description to bookingSeat
      const uniqueAttendeeId = uuid();
      await prisma.bookingSeat.create({
        data: {
          referenceUid: uniqueAttendeeId,
          data: {
            description: additionalNotes,
            responses,
          },
          booking: {
            connect: {
              id: booking.id,
            },
          },
          attendee: {
            connect: {
              id: currentAttendee?.id,
            },
          },
        },
      });
      evt.attendeeSeatId = uniqueAttendeeId;
    }
  } catch (_err) {
    const err = getErrorFromUnknown(_err);
    loggerWithEventDetails.error(
      `Booking ${eventTypeId} failed`,
      "Error when saving booking to db",
      err.message
    );
    if (err.code === "P2002") {
      throw new HttpError({ statusCode: 409, message: "booking_conflict" });
    }
    throw err;
  }

  // After polling videoBusyTimes, credentials might have been changed due to refreshment, so query them again.
  const credentials = await refreshCredentials(allCredentials);
  const eventManager = new EventManager({ ...organizerUser, credentials });

  let videoCallUrl;

  //this is the actual rescheduling logic
  if (!eventType.seatsPerTimeSlot && originalRescheduledBooking?.uid) {
    log.silly("Rescheduling booking", originalRescheduledBooking.uid);
    try {
      // cancel workflow reminders from previous rescheduled booking
      await cancelWorkflowReminders(originalRescheduledBooking.workflowReminders);
    } catch (error) {
      loggerWithEventDetails.error(
        "Error while canceling scheduled workflow reminders",
        JSON.stringify({ error })
      );
    }

    evt = addVideoCallDataToEvent(originalRescheduledBooking.references, evt);

    // If organizer is changed in RR event then we need to delete the previous host destination calendar events
    const previousHostDestinationCalendar = originalRescheduledBooking?.destinationCalendar
      ? [originalRescheduledBooking?.destinationCalendar]
      : [];

    if (changedOrganizer) {
      evt.title = getEventName(eventNameObject);
      // location might changed and will be new created in eventManager.create (organizer default location)
      evt.videoCallData = undefined;
      // To prevent "The requested identifier already exists" error while updating event, we need to remove iCalUID
      evt.iCalUID = undefined;
    } else {
      // In case of rescheduling, we need to keep the previous host destination calendar
      evt.destinationCalendar = originalRescheduledBooking?.destinationCalendar
        ? [originalRescheduledBooking?.destinationCalendar]
        : evt.destinationCalendar;
    }

    const updateManager = await eventManager.reschedule(
      evt,
      originalRescheduledBooking.uid,
      undefined,
      changedOrganizer,
      previousHostDestinationCalendar
    );

    // This gets overridden when updating the event - to check if notes have been hidden or not. We just reset this back
    // to the default description when we are sending the emails.
    evt.description = eventType.description;

    results = updateManager.results;
    referencesToCreate = updateManager.referencesToCreate;

    videoCallUrl = evt.videoCallData && evt.videoCallData.url ? evt.videoCallData.url : null;

    // This gets overridden when creating the event - to check if notes have been hidden or not. We just reset this back
    // to the default description when we are sending the emails.
    evt.description = eventType.description;

    const { metadata: videoMetadata, videoCallUrl: _videoCallUrl } = getVideoCallDetails({
      results,
    });

    let metadata: AdditionalInformation = {};
    metadata = videoMetadata;
    videoCallUrl = _videoCallUrl;

    const isThereAnIntegrationError = results && results.some((res) => !res.success);

    if (isThereAnIntegrationError) {
      const error = {
        errorCode: "BookingReschedulingMeetingFailed",
        message: "Booking Rescheduling failed",
      };

      loggerWithEventDetails.error(
        `EventManager.reschedule failure in some of the integrations ${organizerUser.username}`,
        safeStringify({ error, results })
      );
    } else {
      if (results.length) {
        // Handle Google Meet results
        // We use the original booking location since the evt location changes to daily
        if (bookingLocation === MeetLocationType) {
          const googleMeetResult = {
            appName: GoogleMeetMetadata.name,
            type: "conferencing",
            uid: results[0].uid,
            originalEvent: results[0].originalEvent,
          };

          // Find index of google_calendar inside createManager.referencesToCreate
          const googleCalIndex = updateManager.referencesToCreate.findIndex(
            (ref) => ref.type === "google_calendar"
          );
          const googleCalResult = results[googleCalIndex];

          if (!googleCalResult) {
            loggerWithEventDetails.warn("Google Calendar not installed but using Google Meet as location");
            results.push({
              ...googleMeetResult,
              success: false,
              calWarnings: [tOrganizer("google_meet_warning")],
            });
          }

          const googleHangoutLink = Array.isArray(googleCalResult?.updatedEvent)
            ? googleCalResult.updatedEvent[0]?.hangoutLink
            : googleCalResult?.updatedEvent?.hangoutLink ?? googleCalResult?.createdEvent?.hangoutLink;

          if (googleHangoutLink) {
            results.push({
              ...googleMeetResult,
              success: true,
            });

            // Add google_meet to referencesToCreate in the same index as google_calendar
            updateManager.referencesToCreate[googleCalIndex] = {
              ...updateManager.referencesToCreate[googleCalIndex],
              meetingUrl: googleHangoutLink,
            };

            // Also create a new referenceToCreate with type video for google_meet
            updateManager.referencesToCreate.push({
              type: "google_meet_video",
              meetingUrl: googleHangoutLink,
              uid: googleCalResult.uid,
              credentialId: updateManager.referencesToCreate[googleCalIndex].credentialId,
            });
          } else if (googleCalResult && !googleHangoutLink) {
            results.push({
              ...googleMeetResult,
              success: false,
            });
          }
        }
        const createdOrUpdatedEvent = Array.isArray(results[0]?.updatedEvent)
          ? results[0]?.updatedEvent[0]
          : results[0]?.updatedEvent ?? results[0]?.createdEvent;
        metadata.hangoutLink = createdOrUpdatedEvent?.hangoutLink;
        metadata.conferenceData = createdOrUpdatedEvent?.conferenceData;
        metadata.entryPoints = createdOrUpdatedEvent?.entryPoints;
        evt.appsStatus = handleAppsStatus(results, booking, reqAppsStatus);
        videoCallUrl =
          metadata.hangoutLink ||
          createdOrUpdatedEvent?.url ||
          organizerOrFirstDynamicGroupMemberDefaultLocationUrl ||
          getVideoCallUrlFromCalEvent(evt) ||
          videoCallUrl;
      }

      const calendarResult = results.find((result) => result.type.includes("_calendar"));

      evt.iCalUID = Array.isArray(calendarResult?.updatedEvent)
        ? calendarResult?.updatedEvent[0]?.iCalUID
        : calendarResult?.updatedEvent?.iCalUID || undefined;
    }

    evt.appsStatus = handleAppsStatus(results, booking, reqAppsStatus);

    // If there is an integration error, we don't send successful rescheduling email, instead broken integration email should be sent that are handled by either CalendarManager or videoClient
    if (noEmail !== true && isConfirmedByDefault && !isThereAnIntegrationError) {
      const copyEvent = cloneDeep(evt);
      const copyEventAdditionalInfo = {
        ...copyEvent,
        additionalInformation: metadata,
        additionalNotes, // Resets back to the additionalNote input and not the override value
        cancellationReason: `$RCH$${rescheduleReason ? rescheduleReason : ""}`, // Removable code prefix to differentiate cancellation from rescheduling for email
      };
      loggerWithEventDetails.debug("Emails: Sending rescheduled emails for booking confirmation");

      /*
        handle emails for round robin
          - if booked rr host is the same, then rescheduling email
          - if new rr host is booked, then cancellation email to old host and confirmation email to new host
      */
      if (eventType.schedulingType === SchedulingType.ROUND_ROBIN) {
        const originalBookingMemberEmails: Person[] = [];

        for (const user of originalRescheduledBooking.attendees) {
          const translate = await getTranslation(user.locale ?? "en", "common");
          originalBookingMemberEmails.push({
            name: user.name,
            email: user.email,
            timeZone: user.timeZone,
            language: { translate, locale: user.locale ?? "en" },
          });
        }
        if (originalRescheduledBooking.user) {
          const translate = await getTranslation(originalRescheduledBooking.user.locale ?? "en", "common");
          originalBookingMemberEmails.push({
            ...originalRescheduledBooking.user,
            name: originalRescheduledBooking.user.name || "",
            language: { translate, locale: originalRescheduledBooking.user.locale ?? "en" },
          });
        }

        const newBookingMemberEmails: Person[] =
          copyEvent.team?.members
            .map((member) => member)
            .concat(copyEvent.organizer)
            .concat(copyEvent.attendees) || [];

        // scheduled Emails
        const newBookedMembers = newBookingMemberEmails.filter(
          (member) =>
            !originalBookingMemberEmails.find((originalMember) => originalMember.email === member.email)
        );
        // cancelled Emails
        const cancelledMembers = originalBookingMemberEmails.filter(
          (member) => !newBookingMemberEmails.find((newMember) => newMember.email === member.email)
        );
        // rescheduled Emails
        const rescheduledMembers = newBookingMemberEmails.filter((member) =>
          originalBookingMemberEmails.find((orignalMember) => orignalMember.email === member.email)
        );

        sendRoundRobinRescheduledEmails(copyEventAdditionalInfo, rescheduledMembers);
        sendRoundRobinScheduledEmails(copyEventAdditionalInfo, newBookedMembers);
        sendRoundRobinCancelledEmails(copyEventAdditionalInfo, cancelledMembers);
      } else {
        // send normal rescheduled emails (non round robin event, where organizers stay the same)
        await sendRescheduledEmails({
          ...copyEvent,
          additionalInformation: metadata,
          additionalNotes, // Resets back to the additionalNote input and not the override value
          cancellationReason: `$RCH$${rescheduleReason ? rescheduleReason : ""}`, // Removable code prefix to differentiate cancellation from rescheduling for email
        });
      }
    }
    // If it's not a reschedule, doesn't require confirmation and there's no price,
    // Create a booking
  } else if (isConfirmedByDefault) {
    // Use EventManager to conditionally use all needed integrations.
    const createManager = await eventManager.create(evt);
    if (evt.location) {
      booking.location = evt.location;
    }
    // This gets overridden when creating the event - to check if notes have been hidden or not. We just reset this back
    // to the default description when we are sending the emails.
    evt.description = eventType.description;

    results = createManager.results;
    referencesToCreate = createManager.referencesToCreate;
    videoCallUrl = evt.videoCallData && evt.videoCallData.url ? evt.videoCallData.url : null;

    if (results.length > 0 && results.every((res) => !res.success)) {
      const error = {
        errorCode: "BookingCreatingMeetingFailed",
        message: "Booking failed",
      };

      loggerWithEventDetails.error(
        `EventManager.create failure in some of the integrations ${organizerUser.username}`,
        safeStringify({ error, results })
      );
    } else {
      const metadata: AdditionalInformation = {};

      if (results.length) {
        // Handle Google Meet results
        // We use the original booking location since the evt location changes to daily
        if (bookingLocation === MeetLocationType) {
          const googleMeetResult = {
            appName: GoogleMeetMetadata.name,
            type: "conferencing",
            uid: results[0].uid,
            originalEvent: results[0].originalEvent,
          };

          // Find index of google_calendar inside createManager.referencesToCreate
          const googleCalIndex = createManager.referencesToCreate.findIndex(
            (ref) => ref.type === "google_calendar"
          );
          const googleCalResult = results[googleCalIndex];

          if (!googleCalResult) {
            loggerWithEventDetails.warn("Google Calendar not installed but using Google Meet as location");
            results.push({
              ...googleMeetResult,
              success: false,
              calWarnings: [tOrganizer("google_meet_warning")],
            });
          }

          if (googleCalResult?.createdEvent?.hangoutLink) {
            results.push({
              ...googleMeetResult,
              success: true,
            });

            // Add google_meet to referencesToCreate in the same index as google_calendar
            createManager.referencesToCreate[googleCalIndex] = {
              ...createManager.referencesToCreate[googleCalIndex],
              meetingUrl: googleCalResult.createdEvent.hangoutLink,
            };

            // Also create a new referenceToCreate with type video for google_meet
            createManager.referencesToCreate.push({
              type: "google_meet_video",
              meetingUrl: googleCalResult.createdEvent.hangoutLink,
              uid: googleCalResult.uid,
              credentialId: createManager.referencesToCreate[googleCalIndex].credentialId,
            });
          } else if (googleCalResult && !googleCalResult.createdEvent?.hangoutLink) {
            results.push({
              ...googleMeetResult,
              success: false,
            });
          }
        }
        // TODO: Handle created event metadata more elegantly
        metadata.hangoutLink = results[0].createdEvent?.hangoutLink;
        metadata.conferenceData = results[0].createdEvent?.conferenceData;
        metadata.entryPoints = results[0].createdEvent?.entryPoints;
        evt.appsStatus = handleAppsStatus(results, booking, reqAppsStatus);
        videoCallUrl =
          metadata.hangoutLink || organizerOrFirstDynamicGroupMemberDefaultLocationUrl || videoCallUrl;

        if (evt.iCalUID !== booking.iCalUID) {
          // The eventManager could change the iCalUID. At this point we can update the DB record
          await prisma.booking.update({
            where: {
              id: booking.id,
            },
            data: {
              iCalUID: evt.iCalUID || booking.iCalUID,
            },
          });
        }
      }
      if (noEmail !== true) {
        let isHostConfirmationEmailsDisabled = false;
        let isAttendeeConfirmationEmailDisabled = false;

        const workflows = eventType.workflows.map((workflow) => workflow.workflow);

        if (eventType.workflows) {
          isHostConfirmationEmailsDisabled =
            eventType.metadata?.disableStandardEmails?.confirmation?.host || false;
          isAttendeeConfirmationEmailDisabled =
            eventType.metadata?.disableStandardEmails?.confirmation?.attendee || false;

          if (isHostConfirmationEmailsDisabled) {
            isHostConfirmationEmailsDisabled = allowDisablingHostConfirmationEmails(workflows);
          }

          if (isAttendeeConfirmationEmailDisabled) {
            isAttendeeConfirmationEmailDisabled = allowDisablingAttendeeConfirmationEmails(workflows);
          }
        }

        loggerWithEventDetails.debug(
          "Emails: Sending scheduled emails for booking confirmation",
          safeStringify({
            calEvent: getPiiFreeCalendarEvent(evt),
          })
        );

        await sendScheduledEmails(
          {
            ...evt,
            additionalInformation: metadata,
            additionalNotes,
            customInputs,
          },
          eventNameObject,
          isHostConfirmationEmailsDisabled,
          isAttendeeConfirmationEmailDisabled
        );
      }
    }
  } else {
    // If isConfirmedByDefault is false, then booking can't be considered ACCEPTED and thus EventManager has no role to play. Booking is created as PENDING
    loggerWithEventDetails.debug(
      `EventManager doesn't need to create or reschedule event for booking ${organizerUser.username}`,
      safeStringify({
        calEvent: getPiiFreeCalendarEvent(evt),
        isConfirmedByDefault,
        paymentValue: paymentAppData.price,
      })
    );
  }

  const bookingRequiresPayment =
    !Number.isNaN(paymentAppData.price) &&
    paymentAppData.price > 0 &&
    !originalRescheduledBooking?.paid &&
    !!booking;

  if (!isConfirmedByDefault && noEmail !== true && !bookingRequiresPayment) {
    loggerWithEventDetails.debug(
      `Emails: Booking ${organizerUser.username} requires confirmation, sending request emails`,
      safeStringify({
        calEvent: getPiiFreeCalendarEvent(evt),
      })
    );
    await sendOrganizerRequestEmail({ ...evt, additionalNotes });
    await sendAttendeeRequestEmail({ ...evt, additionalNotes }, attendeesList[0]);
  }

  if (booking.location?.startsWith("http")) {
    videoCallUrl = booking.location;
  }

  const metadata = videoCallUrl
    ? {
        videoCallUrl: getVideoCallUrlFromCalEvent(evt) || videoCallUrl,
      }
    : undefined;

  const webhookData = {
    ...evt,
    ...eventTypeInfo,
    bookingId: booking?.id,
    rescheduleId: originalRescheduledBooking?.id || undefined,
    rescheduleUid,
    rescheduleStartTime: originalRescheduledBooking?.startTime
      ? dayjs(originalRescheduledBooking?.startTime).utc().format()
      : undefined,
    rescheduleEndTime: originalRescheduledBooking?.endTime
      ? dayjs(originalRescheduledBooking?.endTime).utc().format()
      : undefined,
    metadata: { ...metadata, ...reqBody.metadata },
    eventTypeId,
    status: "ACCEPTED",
    smsReminderNumber: booking?.smsReminderNumber || undefined,
  };

  if (bookingRequiresPayment) {
    loggerWithEventDetails.debug(`Booking ${organizerUser.username} requires payment`);
    // Load credentials.app.categories
    const credentialPaymentAppCategories = await prisma.credential.findMany({
      where: {
        ...(paymentAppData.credentialId ? { id: paymentAppData.credentialId } : { userId: organizerUser.id }),
        app: {
          categories: {
            hasSome: ["payment"],
          },
        },
      },
      select: {
        key: true,
        appId: true,
        app: {
          select: {
            categories: true,
            dirName: true,
          },
        },
      },
    });
    const eventTypePaymentAppCredential = credentialPaymentAppCategories.find((credential) => {
      return credential.appId === paymentAppData.appId;
    });

    if (!eventTypePaymentAppCredential) {
      throw new HttpError({ statusCode: 400, message: "Missing payment credentials" });
    }

    // Convert type of eventTypePaymentAppCredential to appId: EventTypeAppList
    if (!booking.user) booking.user = organizerUser;
    const payment = await handlePayment(
      evt,
      eventType,
      eventTypePaymentAppCredential as IEventTypePaymentCredentialType,
      booking,
      fullName,
      bookerEmail
    );
    const subscriberOptionsPaymentInitiated: GetSubscriberOptions = {
      userId: triggerForUser ? organizerUser.id : null,
      eventTypeId,
      triggerEvent: WebhookTriggerEvents.BOOKING_PAYMENT_INITIATED,
      teamId,
      orgId,
    };
    await handleWebhookTrigger({
      subscriberOptions: subscriberOptionsPaymentInitiated,
      eventTrigger: WebhookTriggerEvents.BOOKING_PAYMENT_INITIATED,
      webhookData: {
        ...webhookData,
        paymentId: payment?.id,
      },
    });

    req.statusCode = 201;
    // TODO: Refactor better so this booking object is not passed
    // all around and instead the individual fields are sent as args.
    const bookingResponse = {
      ...booking,
      user: {
        ...booking.user,
        email: null,
      },
    };

    return {
      ...bookingResponse,
      ...luckyUserResponse,
      message: "Payment required",
      paymentRequired: true,
      paymentUid: payment?.uid,
      paymentId: payment?.id,
    };
  }

  loggerWithEventDetails.debug(`Booking ${organizerUser.username} completed`);

  // We are here so, booking doesn't require payment and booking is also created in DB already, through createBooking call
  if (isConfirmedByDefault) {
    const subscribersMeetingEnded = await getWebhooks(subscriberOptionsMeetingEnded);
    const subscribersMeetingStarted = await getWebhooks(subscriberOptionsMeetingStarted);

    let deleteWebhookScheduledTriggerPromise: Promise<unknown> = Promise.resolve();
    const scheduleTriggerPromises = [];

    if (rescheduleUid && originalRescheduledBooking) {
      //delete all scheduled triggers for meeting ended and meeting started of booking
      deleteWebhookScheduledTriggerPromise = deleteWebhookScheduledTriggers({
        booking: originalRescheduledBooking,
      });
    }

    if (booking && booking.status === BookingStatus.ACCEPTED) {
      for (const subscriber of subscribersMeetingEnded) {
        scheduleTriggerPromises.push(
          scheduleTrigger({
            booking,
            subscriberUrl: subscriber.subscriberUrl,
            subscriber,
            triggerEvent: WebhookTriggerEvents.MEETING_ENDED,
          })
        );
      }

      for (const subscriber of subscribersMeetingStarted) {
        scheduleTriggerPromises.push(
          scheduleTrigger({
            booking,
            subscriberUrl: subscriber.subscriberUrl,
            subscriber,
            triggerEvent: WebhookTriggerEvents.MEETING_STARTED,
          })
        );
      }
    }

    await Promise.all([deleteWebhookScheduledTriggerPromise, ...scheduleTriggerPromises]).catch((error) => {
      loggerWithEventDetails.error(
        "Error while scheduling or canceling webhook triggers",
        JSON.stringify({ error })
      );
    });

    // Send Webhook call if hooked to BOOKING_CREATED & BOOKING_RESCHEDULED
    await handleWebhookTrigger({ subscriberOptions, eventTrigger, webhookData });
  } else {
    // if eventType requires confirmation we will trigger the BOOKING REQUESTED Webhook
    const eventTrigger: WebhookTriggerEvents = WebhookTriggerEvents.BOOKING_REQUESTED;
    subscriberOptions.triggerEvent = eventTrigger;
    webhookData.status = "PENDING";
    await handleWebhookTrigger({ subscriberOptions, eventTrigger, webhookData });
  }

  // Avoid passing referencesToCreate with id unique constrain values
  // refresh hashed link if used
  const urlSeed = `${organizerUser.username}:${dayjs(reqBody.start).utc().format()}`;
  const hashedUid = translator.fromUUID(uuidv5(urlSeed, uuidv5.URL));

  try {
    if (hasHashedBookingLink) {
      await prisma.hashedLink.update({
        where: {
          link: reqBody.hashedLink as string,
        },
        data: {
          link: hashedUid,
        },
      });
    }
  } catch (error) {
    loggerWithEventDetails.error("Error while updating hashed link", JSON.stringify({ error }));
  }

  if (!booking) throw new HttpError({ statusCode: 400, message: "Booking failed" });

  try {
    await prisma.booking.update({
      where: {
        uid: booking.uid,
      },
      data: {
        location: evt.location,
        metadata: { ...(typeof booking.metadata === "object" && booking.metadata), ...metadata },
        references: {
          createMany: {
            data: referencesToCreate,
          },
        },
      },
    });
  } catch (error) {
    loggerWithEventDetails.error("Error while creating booking references", JSON.stringify({ error }));
  }

  const evtWithMetadata = { ...evt, metadata, eventType: { slug: eventType.slug } };

  await scheduleMandatoryReminder(
    evtWithMetadata,
    eventType.workflows || [],
    !isConfirmedByDefault,
    !!eventType.owner?.hideBranding,
    evt.attendeeSeatId
  );

  try {
    await scheduleWorkflowReminders({
      workflows: eventType.workflows,
      smsReminderNumber: smsReminderNumber || null,
      calendarEvent: evtWithMetadata,
      isNotConfirmed: rescheduleUid ? false : !isConfirmedByDefault,
      isRescheduleEvent: !!rescheduleUid,
      isFirstRecurringEvent: req.body.allRecurringDates ? req.body.isFirstRecurringSlot : undefined,
      hideBranding: !!eventType.owner?.hideBranding,
      seatReferenceUid: evt.attendeeSeatId,
    });
  } catch (error) {
    loggerWithEventDetails.error("Error while scheduling workflow reminders", JSON.stringify({ error }));
  }

  // booking successful
  req.statusCode = 201;

  // TODO: Refactor better so this booking object is not passed
  // all around and instead the individual fields are sent as args.
  const bookingResponse = {
    ...booking,
    user: {
      ...booking.user,
      email: null,
    },
    paymentRequired: false,
  };

  return {
    ...bookingResponse,
    ...luckyUserResponse,
    references: referencesToCreate,
    seatReferenceUid: evt.attendeeSeatId,
  };
}

export default handler;

function getVideoCallDetails({
  results,
}: {
  results: EventResult<AdditionalInformation & { url?: string | undefined; iCalUID?: string | undefined }>[];
}) {
  const firstVideoResult = results.find((result) => result.type.includes("_video"));
  const metadata: AdditionalInformation = {};
  let updatedVideoEvent = null;

  if (firstVideoResult && firstVideoResult.success) {
    updatedVideoEvent = Array.isArray(firstVideoResult.updatedEvent)
      ? firstVideoResult.updatedEvent[0]
      : firstVideoResult.updatedEvent;

    if (updatedVideoEvent) {
      metadata.hangoutLink = updatedVideoEvent.hangoutLink;
      metadata.conferenceData = updatedVideoEvent.conferenceData;
      metadata.entryPoints = updatedVideoEvent.entryPoints;
    }
  }
  const videoCallUrl = metadata.hangoutLink || updatedVideoEvent?.url;

  return { videoCallUrl, metadata, updatedVideoEvent };
}<|MERGE_RESOLUTION|>--- conflicted
+++ resolved
@@ -157,131 +157,6 @@
   key: Prisma.JsonValue;
 }
 
-<<<<<<< HEAD
-export const getEventTypesFromDB = async (eventTypeId: number) => {
-  const eventType = await prisma.eventType.findUniqueOrThrow({
-    where: {
-      id: eventTypeId,
-    },
-    select: {
-      id: true,
-      customInputs: true,
-      disableGuests: true,
-      users: {
-        select: {
-          credentials: {
-            select: credentialForCalendarServiceSelect,
-          },
-          ...userSelect.select,
-        },
-      },
-      slug: true,
-      team: {
-        select: {
-          id: true,
-          name: true,
-          parentId: true,
-        },
-      },
-      bookingFields: true,
-      title: true,
-      length: true,
-      eventName: true,
-      schedulingType: true,
-      description: true,
-      periodType: true,
-      periodStartDate: true,
-      periodEndDate: true,
-      periodDays: true,
-      periodCountCalendarDays: true,
-      lockTimeZoneToggleOnBookingPage: true,
-      requiresConfirmation: true,
-      requiresBookerEmailVerification: true,
-      minimumBookingNotice: true,
-      userId: true,
-      price: true,
-      currency: true,
-      metadata: true,
-      destinationCalendar: true,
-      hideCalendarNotes: true,
-      seatsPerTimeSlot: true,
-      recurringEvent: true,
-      seatsShowAttendees: true,
-      seatsShowAvailabilityCount: true,
-      seatsMinimumBookingNotice: true,
-      bookingLimits: true,
-      durationLimits: true,
-      assignAllTeamMembers: true,
-      parentId: true,
-      useEventTypeDestinationCalendarEmail: true,
-      owner: {
-        select: {
-          hideBranding: true,
-        },
-      },
-      workflows: {
-        include: {
-          workflow: {
-            include: {
-              steps: true,
-            },
-          },
-        },
-      },
-      locations: true,
-      timeZone: true,
-      schedule: {
-        select: {
-          id: true,
-          availability: true,
-          timeZone: true,
-        },
-      },
-      hosts: {
-        select: {
-          isFixed: true,
-          priority: true,
-          user: {
-            select: {
-              credentials: {
-                select: credentialForCalendarServiceSelect,
-              },
-              ...userSelect.select,
-            },
-          },
-        },
-      },
-      availability: {
-        select: {
-          date: true,
-          startTime: true,
-          endTime: true,
-          days: true,
-        },
-      },
-      secondaryEmailId: true,
-      secondaryEmail: {
-        select: {
-          id: true,
-          email: true,
-        },
-      },
-    },
-  });
-
-  return {
-    ...eventType,
-    metadata: EventTypeMetaDataSchema.parse(eventType?.metadata || {}),
-    recurringEvent: parseRecurringEvent(eventType?.recurringEvent),
-    customInputs: customInputSchema.array().parse(eventType?.customInputs || []),
-    locations: (eventType?.locations ?? []) as LocationObject[],
-    bookingFields: getBookingFieldsWithSystemFields(eventType || {}),
-    isDynamic: false,
-  };
-};
-
-=======
->>>>>>> 0b5f8283
 type IsFixedAwareUser = User & {
   isFixed: boolean;
   credentials: CredentialPayload[];
