import { PaymentServiceMap } from "@calcom/app-store/payment.services.generated";
import { eventTypeMetaDataSchemaWithTypedApps } from "@calcom/app-store/zod-utils";
import dayjs from "@calcom/dayjs";
import { sendNoShowFeeChargedEmail } from "@calcom/emails/billing-email-service";
import { CredentialRepository } from "@calcom/features/credentials/repositories/CredentialRepository";
import { TeamRepository } from "@calcom/features/ee/teams/repositories/TeamRepository";
import { MembershipRepository } from "@calcom/features/membership/repositories/MembershipRepository";
import { shouldHideBrandingForEvent } from "@calcom/features/profile/lib/hideBranding";
import { ErrorCode } from "@calcom/lib/errorCodes";
import { ErrorWithCode } from "@calcom/lib/errors";
import logger from "@calcom/lib/logger";
import { getTranslation } from "@calcom/lib/server/i18n";
import prisma from "@calcom/prisma";
import type { Prisma } from "@calcom/prisma/client";
import type { CalendarEvent } from "@calcom/types/Calendar";
import type { IAbstractPaymentService } from "@calcom/types/PaymentService";

export const handleNoShowFee = async ({
  booking,
  payment,
}: {
  booking: {
    id: number;
    uid: string;
    title: string;
    startTime: Date;
    endTime: Date;
    userPrimaryEmail: string | null;
    userId: number | null;
    eventTypeId: number | null;
    user?: {
      id: number;
      email: string;
      name?: string | null;
      locale: string | null;
      timeZone: string;
<<<<<<< HEAD
      hideBranding: boolean;
      organizationId: number | null;
=======
      profiles: {
        organizationId: number | null;
      }[];
>>>>>>> 056922b6
    } | null;
    eventType: {
      title: string;
      hideOrganizerEmail: boolean;
      teamId: number | null;
      team?: {
        id: number;
        hideBranding: boolean;
        parentId: number | null;
        parent: { hideBranding: boolean | null } | null;
      } | null;
      parent?: {
        teamId: number | null;
      } | null;
      metadata?: Prisma.JsonValue;
    } | null;
    attendees: {
      name: string;
      email: string;
      timeZone: string;
      locale: string | null;
    }[];
  };
  payment: {
    id: number;
    amount: number;
    currency: string;
    paymentOption: string | null;
    appId: string | null;
  };
}) => {
  const log = logger.getSubLogger({ prefix: [`[handleNoShowFee] bookingUid ${booking.uid}`] });
  const tOrganizer = await getTranslation(booking.user?.locale ?? "en", "common");

  const userId = booking.userId;
  const teamId = booking.eventType?.teamId;
  const appId = payment.appId;

  const eventTypeMetdata = eventTypeMetaDataSchemaWithTypedApps.parse(booking.eventType?.metadata ?? {});

  if (!userId) {
    log.error("User ID is required");
    throw new Error("User ID is required");
  }

  const bookingAttendee = booking.attendees[0];

  const attendee = {
    name: bookingAttendee.name,
    email: bookingAttendee.email,
    timeZone: bookingAttendee.timeZone,
    language: {
      translate: await getTranslation(bookingAttendee.locale ?? "en", "common"),
      locale: bookingAttendee.locale ?? "en",
    },
  };

  const evt: CalendarEvent = {
    type: (booking?.eventType?.title as string) || booking?.title,
    title: booking.title,
    startTime: dayjs(booking.startTime).format(),
    endTime: dayjs(booking.endTime).format(),
    organizer: {
      email: booking?.userPrimaryEmail ?? booking.user?.email ?? "",
      name: booking.user?.name || "Nameless",
      timeZone: booking.user?.timeZone || "",
      language: { translate: tOrganizer, locale: booking.user?.locale ?? "en" },
    },
    attendees: [attendee],
    hideOrganizerEmail: booking.eventType?.hideOrganizerEmail,
    paymentInfo: {
      amount: payment.amount,
      currency: payment.currency,
      paymentOption: payment.paymentOption,
    },
    organizationId: booking.user?.profiles?.[0]?.organizationId ?? null,
  };

  if (teamId) {
    const userIsInTeam = await MembershipRepository.findUniqueByUserIdAndTeamId({
      userId,
      teamId,
    });

    if (!userIsInTeam) {
      log.error(`User ${userId} is not a member of team ${teamId}`);
      throw new Error("User is not a member of the team");
    }
  }
  let paymentCredential = await CredentialRepository.findPaymentCredentialByAppIdAndUserIdOrTeamId({
    appId,
    userId,
    teamId,
  });

  if (!paymentCredential && teamId) {
    const teamRepository = new TeamRepository(prisma);
    // See if the team event belongs to an org
    const org = await teamRepository.findParentOrganizationByTeamId(teamId);

    if (org) {
      paymentCredential = await CredentialRepository.findPaymentCredentialByAppIdAndTeamId({
        appId,
        teamId: org.id,
      });
    }
  }

  if (!paymentCredential) {
    log.error(`No payment credential found for user ${userId} or team ${teamId}`);
    throw new Error("No payment credential found");
  }

  const key = paymentCredential?.app?.dirName;
  const paymentAppImportFn = PaymentServiceMap[key as keyof typeof PaymentServiceMap];
  if (!paymentAppImportFn) {
    log.error(`Payment app ${key} not implemented`);
    throw new Error("Payment app not implemented");
  }
  const paymentApp = await paymentAppImportFn;
  if (!paymentApp?.PaymentService) {
    log.error(`Payment service not found for app ${key}`);
    throw new Error("Payment service not found");
  }
  const PaymentService = paymentApp.PaymentService;
  const paymentInstance = new PaymentService(paymentCredential) as IAbstractPaymentService;

  try {
    const paymentData = await paymentInstance.chargeCard(payment, booking.id);

    if (!paymentData) {
      log.error(`Error processing payment with paymentId ${payment.id}`);
      throw new Error("Payment processing failed");
    }

    const organizationId = booking.eventType?.team?.parentId ?? booking.user?.organizationId ?? null;

    const hideBranding = await shouldHideBrandingForEvent({
      eventTypeId: booking.eventTypeId ?? 0,
      team: booking.eventType?.team ?? null,
      owner: booking.user ?? null,
      organizationId: organizationId,
    });

    await sendNoShowFeeChargedEmail(attendee, { ...evt, hideBranding }, eventTypeMetdata);

    return paymentData;
  } catch (err) {
    let errorMessage = `Error processing paymentId ${payment.id} with error ${err}`;
    if (err instanceof ErrorWithCode && err.code === ErrorCode.ChargeCardFailure) {
      errorMessage = err.message;
    }

    log.error(errorMessage);
    throw new Error(tOrganizer(errorMessage));
  }
};<|MERGE_RESOLUTION|>--- conflicted
+++ resolved
@@ -34,14 +34,11 @@
       name?: string | null;
       locale: string | null;
       timeZone: string;
-<<<<<<< HEAD
       hideBranding: boolean;
       organizationId: number | null;
-=======
       profiles: {
         organizationId: number | null;
       }[];
->>>>>>> 056922b6
     } | null;
     eventType: {
       title: string;
