import { default as cloneDeep } from "lodash/cloneDeep";
import type { Logger } from "tslog";

import dayjs from "@calcom/dayjs";
import {
  allowDisablingHostConfirmationEmails,
  allowDisablingAttendeeConfirmationEmails,
} from "@calcom/ee/workflows/lib/allowDisablingStandardEmails";
import type { Workflow as WorkflowType } from "@calcom/ee/workflows/lib/types";
<<<<<<< HEAD
import {
  sendRoundRobinRescheduledEmailsAndSMS,
  sendRoundRobinScheduledEmailsAndSMS,
  sendRoundRobinCancelledEmailsAndSMS,
  sendRescheduledEmailsAndSMS,
  sendScheduledEmailsAndSMS,
  sendOrganizerRequestEmail,
  sendAttendeeRequestEmailAndSMS,
  withHideBranding,
  sendAddGuestsEmailsAndSMS,
} from "@calcom/emails/email-manager";
=======
>>>>>>> 056922b6
import type { BookingType } from "@calcom/features/bookings/lib/handleNewBooking/originalRescheduledBookingUtils";
import type { EventNameObjectType } from "@calcom/features/eventtypes/lib/eventNaming";
import { getPiiFreeCalendarEvent } from "@calcom/lib/piiFreeData";
import { safeStringify } from "@calcom/lib/safeStringify";
import { getTranslation } from "@calcom/lib/server/i18n";
import { getTimeFormatStringFromUserTimeFormat } from "@calcom/lib/timeFormat";
import type { Prisma, User } from "@calcom/prisma/client";
import type { SchedulingType } from "@calcom/prisma/enums";
import type { EventTypeMetadata } from "@calcom/prisma/zod-utils";
import type { AdditionalInformation, CalendarEvent, Person } from "@calcom/types/Calendar";

export const BookingActionMap = {
  confirmed: "BOOKING_CONFIRMED",
  rescheduled: "BOOKING_RESCHEDULED",
  requested: "BOOKING_REQUESTED",
} as const;

export type BookingActionType =
  | (typeof BookingActionMap)["confirmed"]
  | (typeof BookingActionMap)["rescheduled"]
  | (typeof BookingActionMap)["requested"];

type EmailAndSmsPayload = {
  evt: CalendarEvent;
  eventType: {
    metadata?: EventTypeMetadata;
    schedulingType: SchedulingType | null;
  };
};

type RescheduleEmailAndSmsPayload = EmailAndSmsPayload & {
  rescheduleReason?: string;
  additionalInformation: AdditionalInformation;
  additionalNotes: string | null | undefined;
  iCalUID: string;
  users: (Pick<User, "name" | "email"> & {
    isFixed?: boolean;
  })[];
  changedOrganizer?: boolean;
  isRescheduledByBooker: boolean;
  originalRescheduledBooking: NonNullable<BookingType>;
};

type ConfirmedEmailAndSmsPayload = EmailAndSmsPayload & {
  workflows: WorkflowType[];
  eventNameObject: EventNameObjectType;
  additionalInformation: AdditionalInformation;
  additionalNotes: string | null | undefined;
  customInputs: Prisma.JsonObject | null | undefined;
};

type RequestedEmailAndSmsPayload = EmailAndSmsPayload & {
  attendees?: Person[];
  additionalNotes?: string | null;
};

type AddGuestsEmailAndSmsPayload = EmailAndSmsPayload & {
  newGuests: string[];
};

type RescheduledSideEffectsPayload = {
  action: typeof BookingActionMap.rescheduled;
  data: RescheduleEmailAndSmsPayload;
};

type ConfirmedSideEffectsPayload = {
  action: typeof BookingActionMap.confirmed;
  data: ConfirmedEmailAndSmsPayload;
};

type RequestedSideEffectsPayload = {
  action: typeof BookingActionMap.requested;
  data: RequestedEmailAndSmsPayload;
};

export type EmailsAndSmsSideEffectsPayload =
  | RescheduledSideEffectsPayload
  | RequestedSideEffectsPayload
  | ConfirmedSideEffectsPayload;

export interface IBookingEmailSmsHandler {
  logger: Pick<Logger<unknown>, "warn" | "debug" | "error" | "getSubLogger">;
}

export class BookingEmailSmsHandler {
  private readonly log: Pick<Logger<unknown>, "warn" | "debug" | "error">;

  constructor(dependencies: IBookingEmailSmsHandler) {
    this.log = dependencies.logger.getSubLogger({ prefix: ["BookingEmailSmsHandler"] });
  }

  public async send(payload: EmailsAndSmsSideEffectsPayload) {
    const { action, data } = payload;

    if (action === BookingActionMap.rescheduled) {
      if (data.eventType.schedulingType === "ROUND_ROBIN") return this._handleRoundRobinRescheduled(data);
      return this._handleRescheduled(data);
    }

    if (action === BookingActionMap.confirmed) return this._handleConfirmed(data);
    if (action === BookingActionMap.requested) return this._handleRequested(data);

    this.log.warn("Unknown email/SMS action requested.", { action });
  }

  /**
   * Handles notifications for a RESCHEDULED booking.
   */
  private async _handleRescheduled(data: RescheduleEmailAndSmsPayload) {
    const {
      evt,
      eventType: { metadata },
      rescheduleReason,
      additionalNotes,
      additionalInformation,
    } = data;

    const { sendRescheduledEmailsAndSMS } = await import("@calcom/emails/email-manager");
    await sendRescheduledEmailsAndSMS(
      withHideBranding(
        {
          ...evt,
          additionalInformation,
          additionalNotes,
          cancellationReason: `$RCH$${rescheduleReason || ""}`,
        },
        evt.hideBranding ?? false
      ),
      metadata
    );
  }

  /**
   * Handles notifications for a RESCHEDULED RR booking.
   */
  private async _handleRoundRobinRescheduled(data: RescheduleEmailAndSmsPayload) {
    const {
      evt,
      eventType: { metadata },
      originalRescheduledBooking,
      rescheduleReason,
      additionalNotes,
      changedOrganizer,
      additionalInformation,
      users,
      isRescheduledByBooker,
      iCalUID,
    } = data;
    const copyEvent = cloneDeep(evt);
    const copyEventAdditionalInfo = {
      ...copyEvent,
      additionalInformation,
      additionalNotes,
      cancellationReason: `$RCH$${rescheduleReason || ""}`,
    };
    const cancelledRRHostEvt = cloneDeep(copyEventAdditionalInfo);
    this.log.debug("Emails: Sending rescheduled emails for booking confirmation");

    const originalBookingMemberEmails: Person[] = [];

    for (const user of originalRescheduledBooking.attendees) {
      const translate = await getTranslation(user.locale ?? "en", "common");
      originalBookingMemberEmails.push({
        name: user.name,
        email: user.email,
        timeZone: user.timeZone,
        phoneNumber: user.phoneNumber,
        language: { translate, locale: user.locale ?? "en" },
      });
    }
    if (originalRescheduledBooking.user) {
      const translate = await getTranslation(originalRescheduledBooking.user.locale ?? "en", "common");
      const originalOrganizer = originalRescheduledBooking.user;

      originalBookingMemberEmails.push({
        ...originalRescheduledBooking.user,
        username: originalRescheduledBooking.user.username ?? undefined,
        timeFormat: getTimeFormatStringFromUserTimeFormat(originalRescheduledBooking.user.timeFormat),
        name: originalRescheduledBooking.user.name || "",
        language: { translate, locale: originalRescheduledBooking.user.locale ?? "en" },
      });

      if (changedOrganizer) {
        cancelledRRHostEvt.title = originalRescheduledBooking.title;
        cancelledRRHostEvt.startTime =
          dayjs(originalRescheduledBooking?.startTime).utc().format() || copyEventAdditionalInfo.startTime;
        cancelledRRHostEvt.endTime =
          dayjs(originalRescheduledBooking?.endTime).utc().format() || copyEventAdditionalInfo.endTime;
        cancelledRRHostEvt.organizer = {
          email: originalOrganizer.email,
          name: originalOrganizer.name || "",
          timeZone: originalOrganizer.timeZone,
          language: { translate, locale: originalOrganizer.locale || "en" },
        };
      }
    }

    const newBookingMemberEmails: Person[] = [
      ...(copyEvent.team?.members || []),
      copyEvent.organizer,
      ...copyEvent.attendees,
    ];

    const matchOriginalMemberWithNewMember = (originalMember: Person, newMember: Person) =>
      originalMember.email === newMember.email;

    const newBookedMembers = newBookingMemberEmails.filter(
      (member) => !originalBookingMemberEmails.some((om) => matchOriginalMemberWithNewMember(om, member))
    );
    const cancelledMembers = originalBookingMemberEmails.filter(
      (member) => !newBookingMemberEmails.some((nm) => matchOriginalMemberWithNewMember(member, nm))
    );
    const rescheduledMembers = newBookingMemberEmails.filter((member) =>
      originalBookingMemberEmails.some((om) => matchOriginalMemberWithNewMember(om, member))
    );

    const reassignedTo = users.find(
      (user) => !user.isFixed && newBookedMembers.some((member) => member.email === user.email)
    );

    const {
      sendRoundRobinRescheduledEmailsAndSMS,
      sendReassignedScheduledEmailsAndSMS,
      sendRoundRobinCancelledEmailsAndSMS,
    } = await import("@calcom/emails/email-manager");

    try {
      await Promise.all([
        sendRoundRobinRescheduledEmailsAndSMS(
          withHideBranding({ ...copyEventAdditionalInfo, iCalUID }, evt.hideBranding ?? false),
          rescheduledMembers,
          metadata
        ),
<<<<<<< HEAD
        sendRoundRobinScheduledEmailsAndSMS({
          calEvent: withHideBranding(copyEventAdditionalInfo, evt.hideBranding ?? false),
=======
        sendReassignedScheduledEmailsAndSMS({
          calEvent: copyEventAdditionalInfo,
>>>>>>> 056922b6
          members: newBookedMembers,
          eventTypeMetadata: metadata,
        }),
        sendRoundRobinCancelledEmailsAndSMS(
          withHideBranding(cancelledRRHostEvt, evt.hideBranding ?? false),
          cancelledMembers,
          metadata,
          reassignedTo
            ? {
                name: reassignedTo.name,
                email: reassignedTo.email,
                ...(isRescheduledByBooker && { reason: "Booker Rescheduled" }),
              }
            : undefined
        ),
      ]);
    } catch (err) {
      this.log.error("Failed to send rescheduled round robin event related emails", err);
    }
  }

  /**
   * Handles notifications for a newly CONFIRMED booking.
   */
  private async _handleConfirmed(data: ConfirmedEmailAndSmsPayload) {
    const {
      evt,
      eventType: { metadata },
      workflows,
      eventNameObject,
      additionalInformation,
      additionalNotes,
      customInputs,
    } = data;

    let isHostConfirmationEmailsDisabled = metadata?.disableStandardEmails?.confirmation?.host || false;
    if (isHostConfirmationEmailsDisabled) {
      isHostConfirmationEmailsDisabled = allowDisablingHostConfirmationEmails(workflows);
    }

    let isAttendeeConfirmationEmailDisabled =
      metadata?.disableStandardEmails?.confirmation?.attendee || false;
    if (isAttendeeConfirmationEmailDisabled) {
      isAttendeeConfirmationEmailDisabled = allowDisablingAttendeeConfirmationEmails(workflows);
    }

    const { sendScheduledEmailsAndSMS } = await import("@calcom/emails/email-manager");

    try {
      await sendScheduledEmailsAndSMS(
        withHideBranding(
          { ...evt, additionalInformation, additionalNotes, customInputs },
          evt.hideBranding ?? false
        ),
        eventNameObject,
        isHostConfirmationEmailsDisabled,
        isAttendeeConfirmationEmailDisabled,
        metadata
      );
    } catch (err) {
      this.log.error("Failed to send scheduled event related emails", err);
    }
  }

  /**
   * Handles notifications when a booking REQUEST is made (requires confirmation).
   */
  private async _handleRequested(data: RequestedEmailAndSmsPayload) {
    const {
      evt,
      eventType: { metadata },
      attendees,
      additionalNotes,
    } = data;
    if (!attendees?.length) {
      this.log.error("Requested action called without attendee details.");
      return;
    }
    this.log.debug(
      "Action: BOOKING_REQUESTED. Sending request emails.",
      safeStringify({ calEvent: getPiiFreeCalendarEvent(evt) })
    );

    const eventWithNotes = withHideBranding({ ...evt, additionalNotes }, evt.hideBranding ?? false);

    const { sendOrganizerRequestEmail, sendAttendeeRequestEmailAndSMS } = await import(
      "@calcom/emails/email-manager"
    );

    try {
      await Promise.all([
        sendOrganizerRequestEmail(eventWithNotes, metadata),
        sendAttendeeRequestEmailAndSMS(eventWithNotes, attendees[0], metadata),
      ]);
    } catch (err) {
      this.log.error("Failed to send requested event related emails", err);
    }
  }

  /**
   * Handles notifications when guests are added to an existing booking.
   */
  public async handleAddGuests(data: AddGuestsEmailAndSmsPayload) {
    const {
      evt,
      eventType: { metadata },
      newGuests,
    } = data;

    this.log.debug(
      "Action: ADD_GUESTS. Sending add guests emails and SMS.",
      safeStringify({ calEvent: getPiiFreeCalendarEvent(evt) })
    );

    const { sendAddGuestsEmailsAndSMS } = await import("@calcom/emails/email-manager");

    try {
      await sendAddGuestsEmailsAndSMS({
        calEvent: evt,
        newGuests,
        eventTypeMetadata: metadata,
      });
    } catch (err) {
      this.log.error("Failed to send add guests related emails and SMS", err);
    }
  }
}<|MERGE_RESOLUTION|>--- conflicted
+++ resolved
@@ -7,20 +7,7 @@
   allowDisablingAttendeeConfirmationEmails,
 } from "@calcom/ee/workflows/lib/allowDisablingStandardEmails";
 import type { Workflow as WorkflowType } from "@calcom/ee/workflows/lib/types";
-<<<<<<< HEAD
-import {
-  sendRoundRobinRescheduledEmailsAndSMS,
-  sendRoundRobinScheduledEmailsAndSMS,
-  sendRoundRobinCancelledEmailsAndSMS,
-  sendRescheduledEmailsAndSMS,
-  sendScheduledEmailsAndSMS,
-  sendOrganizerRequestEmail,
-  sendAttendeeRequestEmailAndSMS,
-  withHideBranding,
-  sendAddGuestsEmailsAndSMS,
-} from "@calcom/emails/email-manager";
-=======
->>>>>>> 056922b6
+import { withHideBranding } from "@calcom/emails/email-manager";
 import type { BookingType } from "@calcom/features/bookings/lib/handleNewBooking/originalRescheduledBookingUtils";
 import type { EventNameObjectType } from "@calcom/features/eventtypes/lib/eventNaming";
 import { getPiiFreeCalendarEvent } from "@calcom/lib/piiFreeData";
@@ -254,13 +241,8 @@
           rescheduledMembers,
           metadata
         ),
-<<<<<<< HEAD
-        sendRoundRobinScheduledEmailsAndSMS({
+        sendReassignedScheduledEmailsAndSMS({
           calEvent: withHideBranding(copyEventAdditionalInfo, evt.hideBranding ?? false),
-=======
-        sendReassignedScheduledEmailsAndSMS({
-          calEvent: copyEventAdditionalInfo,
->>>>>>> 056922b6
           members: newBookedMembers,
           eventTypeMetadata: metadata,
         }),
