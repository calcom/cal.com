import { Prisma } from "@prisma/client";
import type short from "short-uuid";
import type { z } from "zod";

import type { routingFormResponseInDbSchema } from "@calcom/app-store/routing-forms/zod";
import dayjs from "@calcom/dayjs";
import { isPrismaObjOrUndefined } from "@calcom/lib";
import prisma from "@calcom/prisma";
import { BookingStatus } from "@calcom/prisma/enums";
import type { CalendarEvent } from "@calcom/types/Calendar";

import type { TgetBookingDataSchema } from "../getBookingDataSchema";
import type {
  EventTypeId,
  AwaitedBookingData,
  NewBookingEventType,
  PaymentAppData,
  OriginalRescheduledBooking,
  LoadedUsers,
} from "./types";

type ReqBodyWithEnd = TgetBookingDataSchema & { end: string };

type CreateBookingParams = {
  uid: short.SUUID;
  routingFormResponseId: number | undefined;
  reroutingFormResponses: z.infer<typeof routingFormResponseInDbSchema> | null;
  rescheduledBy: string | undefined;
  reqBody: {
    user: ReqBodyWithEnd["user"];
    metadata: ReqBodyWithEnd["metadata"];
    recurringEventId: ReqBodyWithEnd["recurringEventId"];
  };
  eventType: {
    eventTypeData: NewBookingEventType;
    id: EventTypeId;
    slug: AwaitedBookingData["eventTypeSlug"];
    organizerUser: LoadedUsers[number] & {
      isFixed?: boolean;
      metadata?: Prisma.JsonValue;
    };
    isConfirmedByDefault: boolean;
    paymentAppData: PaymentAppData;
  };
  input: {
    bookerEmail: AwaitedBookingData["email"];
    rescheduleReason: AwaitedBookingData["rescheduleReason"];
    changedOrganizer: boolean;
    smsReminderNumber: AwaitedBookingData["smsReminderNumber"];
    responses: ReqBodyWithEnd["responses"] | null;
  };
  evt: CalendarEvent;
  originalRescheduledBooking: OriginalRescheduledBooking;
  actorUserId?: number;
};

function updateEventDetails(
  evt: CalendarEvent,
  originalRescheduledBooking: OriginalRescheduledBooking | null,
  changedOrganizer: boolean
) {
  if (originalRescheduledBooking) {
    evt.title = originalRescheduledBooking?.title || evt.title;
    evt.description = originalRescheduledBooking?.description || evt.description;
    evt.location = originalRescheduledBooking?.location || evt.location;
    evt.location = changedOrganizer ? evt.location : originalRescheduledBooking?.location || evt.location;
  }
}

async function getAssociatedBookingForFormResponse(formResponseId: number) {
  const formResponse = await prisma.app_RoutingForms_FormResponse.findUnique({
    where: {
      id: formResponseId,
    },
  });
  return formResponse?.routedToBookingUid ?? null;
}

export async function createBooking({
  uid,
  reqBody,
  eventType,
  input,
  evt,
  originalRescheduledBooking,
<<<<<<< HEAD
  routedFromRoutingFormResponseId,
  actorUserId,
}: CreateBookingParams) {
=======
  routingFormResponseId,
  reroutingFormResponses,
  rescheduledBy,
}: CreateBookingParams & { rescheduledBy: string | undefined }) {
>>>>>>> 474f81f0
  updateEventDetails(evt, originalRescheduledBooking, input.changedOrganizer);
  const associatedBookingForFormResponse = routingFormResponseId
    ? await getAssociatedBookingForFormResponse(routingFormResponseId)
    : null;

  const bookingAndAssociatedData = buildNewBookingData({
    uid,
    rescheduledBy,
    routingFormResponseId: shouldConnectBookingToFormResponse() ? routingFormResponseId : undefined,
    reroutingFormResponses,
    reqBody,
    eventType,
    input,
    evt,
    originalRescheduledBooking,
    actorUserId,
  });

  return await saveBooking(
    bookingAndAssociatedData,
    originalRescheduledBooking,
    eventType.paymentAppData,
    eventType.organizerUser
  );

  function shouldConnectBookingToFormResponse() {
    const isRerouting = !!reroutingFormResponses;

    // During rerouting, we want to connect the new booking to the existing form response for booking being rescheduled(original booking)
    if (isRerouting) {
      return true;
    }
    // If not rerouting and there is already an associated booking for the form response, we don't want to connect the new booking to the form response
    // We allow only the first booking to be connected to the form response
    // Other bookings could happen due to user doing a booking by using browser back button to reach the same booking form with same query params and changing the time
    // Such case isn't what the Routing Form redirected the user to, so we avoid this at the moment.
    if (associatedBookingForFormResponse) {
      return false;
    }
    return true;
  }
}

async function saveBooking(
  bookingAndAssociatedData: ReturnType<typeof buildNewBookingData>,
  originalRescheduledBooking: OriginalRescheduledBooking,
  paymentAppData: PaymentAppData,
  organizerUser: CreateBookingParams["eventType"]["organizerUser"]
) {
  const { newBookingData, reroutingFormResponseUpdateData, originalBookingUpdateDataForCancellation } =
    bookingAndAssociatedData;
  const createBookingObj = {
    include: {
      user: {
        select: { email: true, name: true, timeZone: true, username: true },
      },
      attendees: true,
      payment: true,
      references: true,
    },
    data: newBookingData,
  };

  if (originalRescheduledBooking?.paid && originalRescheduledBooking?.payment) {
    const bookingPayment = originalRescheduledBooking.payment.find((payment) => payment.success);
    if (bookingPayment) {
      createBookingObj.data.payment = { connect: { id: bookingPayment.id } };
    }
  }

  if (typeof paymentAppData.price === "number" && paymentAppData.price > 0) {
    await prisma.credential.findFirstOrThrow({
      where: {
        appId: paymentAppData.appId,
        ...(paymentAppData.credentialId ? { id: paymentAppData.credentialId } : { userId: organizerUser.id }),
      },
      select: { id: true },
    });
  }

  /**
   * Reschedule(Cancellation + Creation) with an update of reroutingFormResponse should be atomic
   */
  return prisma.$transaction(async (tx) => {
    if (originalBookingUpdateDataForCancellation) {
      await tx.booking.update(originalBookingUpdateDataForCancellation);
    }

    const booking = await tx.booking.create(createBookingObj);
    if (reroutingFormResponseUpdateData) {
      await tx.app_RoutingForms_FormResponse.update(reroutingFormResponseUpdateData);
    }

    return booking;
  });
}

function getEventTypeRel(eventTypeId: EventTypeId) {
  return eventTypeId ? { connect: { id: eventTypeId } } : {};
}

function getAttendeesData(evt: Pick<CalendarEvent, "attendees" | "team">) {
  //if attendee is team member, it should fetch their locale not booker's locale
  //perhaps make email fetch request to see if his locale is stored, else
  const teamMembers = evt?.team?.members ?? [];

  return evt.attendees.concat(teamMembers).map((attendee) => ({
    name: attendee.name,
    email: attendee.email,
    timeZone: attendee.timeZone,
    locale: attendee.language.locale,
    phoneNumber: attendee.phoneNumber,
  }));
}

<<<<<<< HEAD
function buildNewBookingData(params: CreateBookingParams): Prisma.BookingCreateInput {
=======
function buildNewBookingData(params: CreateBookingParams) {
>>>>>>> 474f81f0
  const {
    uid,
    evt,
    reqBody,
    eventType,
    input,
    originalRescheduledBooking,
<<<<<<< HEAD
    routedFromRoutingFormResponseId,
    actorUserId,
=======
    routingFormResponseId,
    reroutingFormResponses,
    rescheduledBy,
>>>>>>> 474f81f0
  } = params;

  const attendeesData = getAttendeesData(evt);
  const eventTypeRel = getEventTypeRel(eventType.id);
  const reroutingFormResponseUpdateData = getReroutingFormResponseUpdateData({
    reroutingFormResponses,
    routingFormResponseId,
  });

  const newBookingData: Prisma.BookingCreateInput = {
    uid,
    userPrimaryEmail: evt.organizer.email,
    responses: input.responses === null || evt.seatsPerTimeSlot ? Prisma.JsonNull : input.responses,
    title: evt.title,
    startTime: dayjs.utc(evt.startTime).toDate(),
    endTime: dayjs.utc(evt.endTime).toDate(),
    description: evt.seatsPerTimeSlot ? null : evt.additionalNotes,
    customInputs: isPrismaObjOrUndefined(evt.customInputs),
    status: eventType.isConfirmedByDefault ? BookingStatus.ACCEPTED : BookingStatus.PENDING,
    oneTimePassword: evt.oneTimePassword,
    location: evt.location,
    eventType: eventTypeRel,
    smsReminderNumber: input.smsReminderNumber,
    metadata: reqBody.metadata,
    attendees: {
      createMany: {
        data: attendeesData,
      },
    },
    dynamicEventSlugRef: !eventType.id ? eventType.slug : null,
    dynamicGroupSlugRef: !eventType.id ? (reqBody.user as string).toLowerCase() : null,
    iCalUID: evt.iCalUID ?? "",
    user: {
      connect: {
        id: eventType.organizerUser.id,
      },
    },
    destinationCalendar:
      evt.destinationCalendar && evt.destinationCalendar.length > 0
        ? {
            connect: { id: evt.destinationCalendar[0].id },
          }
        : undefined,

    routedFromRoutingFormReponse: routingFormResponseId
      ? { connect: { id: routingFormResponseId } }
      : undefined,
    actorUserId,
  };

  if (reqBody.recurringEventId) {
    newBookingData.recurringEventId = reqBody.recurringEventId;
  }

  let originalBookingUpdateDataForCancellation: Prisma.BookingUpdateArgs | undefined = undefined;

  if (originalRescheduledBooking) {
    newBookingData.metadata = {
      ...(typeof originalRescheduledBooking.metadata === "object" && originalRescheduledBooking.metadata),
      ...reqBody.metadata,
    };
    newBookingData.paid = originalRescheduledBooking.paid;
    newBookingData.fromReschedule = originalRescheduledBooking.uid;
    if (originalRescheduledBooking.uid) {
      newBookingData.cancellationReason = input.rescheduleReason;
    }
    // Reschedule logic with booking with seats
    if (
      newBookingData.attendees?.createMany?.data &&
      eventType?.eventTypeData?.seatsPerTimeSlot &&
      input.bookerEmail
    ) {
      newBookingData.attendees.createMany.data = attendeesData.filter(
        (attendee) => attendee.email === input.bookerEmail
      );
    }

    if (originalRescheduledBooking.recurringEventId) {
      newBookingData.recurringEventId = originalRescheduledBooking.recurringEventId;
    }

    if (!evt.seatsPerTimeSlot && originalRescheduledBooking?.uid) {
      originalBookingUpdateDataForCancellation = {
        where: {
          id: originalRescheduledBooking.id,
        },
        data: {
          rescheduled: true,
          status: BookingStatus.CANCELLED,
          rescheduledBy: rescheduledBy,
        },
      };
    }
  }

  return {
    newBookingData,
    reroutingFormResponseUpdateData,
    originalBookingUpdateDataForCancellation,
  };

  function getReroutingFormResponseUpdateData({
    reroutingFormResponses,
    routingFormResponseId,
  }: {
    reroutingFormResponses: z.infer<typeof routingFormResponseInDbSchema> | null;
    routingFormResponseId: number | undefined | null;
  }) {
    if (!routingFormResponseId) {
      return null;
    }

    if (!reroutingFormResponses) {
      return null;
    }

    return {
      where: { id: routingFormResponseId },
      data: {
        response: reroutingFormResponses,
      },
    };
  }
}

export type Booking = Prisma.PromiseReturnType<typeof createBooking>;<|MERGE_RESOLUTION|>--- conflicted
+++ resolved
@@ -83,16 +83,11 @@
   input,
   evt,
   originalRescheduledBooking,
-<<<<<<< HEAD
-  routedFromRoutingFormResponseId,
-  actorUserId,
-}: CreateBookingParams) {
-=======
   routingFormResponseId,
   reroutingFormResponses,
   rescheduledBy,
+  actorUserId,
 }: CreateBookingParams & { rescheduledBy: string | undefined }) {
->>>>>>> 474f81f0
   updateEventDetails(evt, originalRescheduledBooking, input.changedOrganizer);
   const associatedBookingForFormResponse = routingFormResponseId
     ? await getAssociatedBookingForFormResponse(routingFormResponseId)
@@ -208,11 +203,7 @@
   }));
 }
 
-<<<<<<< HEAD
-function buildNewBookingData(params: CreateBookingParams): Prisma.BookingCreateInput {
-=======
 function buildNewBookingData(params: CreateBookingParams) {
->>>>>>> 474f81f0
   const {
     uid,
     evt,
@@ -220,14 +211,10 @@
     eventType,
     input,
     originalRescheduledBooking,
-<<<<<<< HEAD
-    routedFromRoutingFormResponseId,
-    actorUserId,
-=======
     routingFormResponseId,
     reroutingFormResponses,
     rescheduledBy,
->>>>>>> 474f81f0
+    actorUserId,
   } = params;
 
   const attendeesData = getAttendeesData(evt);
