import { Prisma } from "@prisma/client";
import type short from "short-uuid";
import type { z } from "zod";

import type { routingFormResponseInDbSchema } from "@calcom/app-store/routing-forms/zod";
import dayjs from "@calcom/dayjs";
import { isPrismaObjOrUndefined } from "@calcom/lib";
import prisma from "@calcom/prisma";
import { BookingStatus } from "@calcom/prisma/enums";
import type { CreationSource } from "@calcom/prisma/enums";
import type { CalendarEvent } from "@calcom/types/Calendar";

import type { TgetBookingDataSchema } from "../getBookingDataSchema";
<<<<<<< HEAD
import type {
  EventTypeId,
  AwaitedBookingData,
  NewBookingEventType,
  PaymentAppData,
  OriginalRescheduledBooking,
  LoadedUsers,
  Tracking,
} from "./types";
=======
import type { AwaitedBookingData, EventTypeId } from "./getBookingData";
import type { NewBookingEventType } from "./getEventTypesFromDB";
import type { LoadedUsers } from "./loadUsers";
import type { OriginalRescheduledBooking } from "./originalRescheduledBookingUtils";
import type { PaymentAppData } from "./types";
>>>>>>> a6b68986

type ReqBodyWithEnd = TgetBookingDataSchema & { end: string };

type CreateBookingParams = {
  uid: short.SUUID;
  routingFormResponseId: number | undefined;
  reroutingFormResponses: z.infer<typeof routingFormResponseInDbSchema> | null;
  rescheduledBy: string | undefined;
  reqBody: {
    user: ReqBodyWithEnd["user"];
    metadata: ReqBodyWithEnd["metadata"];
    recurringEventId: ReqBodyWithEnd["recurringEventId"];
  };
  eventType: {
    eventTypeData: NewBookingEventType;
    id: EventTypeId;
    slug: AwaitedBookingData["eventTypeSlug"];
    organizerUser: LoadedUsers[number] & {
      isFixed?: boolean;
      metadata?: Prisma.JsonValue;
    };
    isConfirmedByDefault: boolean;
    paymentAppData: PaymentAppData;
  };
  input: {
    bookerEmail: AwaitedBookingData["email"];
    rescheduleReason: AwaitedBookingData["rescheduleReason"];
    changedOrganizer: boolean;
    smsReminderNumber: AwaitedBookingData["smsReminderNumber"];
    responses: ReqBodyWithEnd["responses"] | null;
  };
  evt: CalendarEvent;
  originalRescheduledBooking: OriginalRescheduledBooking;
  creationSource?: CreationSource;
  tracking?: Tracking;
};

function updateEventDetails(
  evt: CalendarEvent,
  originalRescheduledBooking: OriginalRescheduledBooking | null,
  changedOrganizer: boolean
) {
  if (originalRescheduledBooking) {
    evt.title = originalRescheduledBooking?.title || evt.title;
    evt.description = originalRescheduledBooking?.description || evt.description;
    evt.location = originalRescheduledBooking?.location || evt.location;
    evt.location = changedOrganizer ? evt.location : originalRescheduledBooking?.location || evt.location;
  }
}

async function getAssociatedBookingForFormResponse(formResponseId: number) {
  const formResponse = await prisma.app_RoutingForms_FormResponse.findUnique({
    where: {
      id: formResponseId,
    },
  });
  return formResponse?.routedToBookingUid ?? null;
}

export async function createBooking({
  uid,
  reqBody,
  eventType,
  input,
  evt,
  originalRescheduledBooking,
  routingFormResponseId,
  reroutingFormResponses,
  rescheduledBy,
  creationSource,
  tracking,
}: CreateBookingParams & { rescheduledBy: string | undefined }) {
  updateEventDetails(evt, originalRescheduledBooking, input.changedOrganizer);
  const associatedBookingForFormResponse = routingFormResponseId
    ? await getAssociatedBookingForFormResponse(routingFormResponseId)
    : null;

  const bookingAndAssociatedData = buildNewBookingData({
    uid,
    rescheduledBy,
    routingFormResponseId: shouldConnectBookingToFormResponse() ? routingFormResponseId : undefined,
    reroutingFormResponses,
    reqBody,
    eventType,
    input,
    evt,
    originalRescheduledBooking,
    creationSource,
    tracking,
  });

  return await saveBooking(
    bookingAndAssociatedData,
    originalRescheduledBooking,
    eventType.paymentAppData,
    eventType.organizerUser
  );

  function shouldConnectBookingToFormResponse() {
    const isRerouting = !!reroutingFormResponses;

    // During rerouting, we want to connect the new booking to the existing form response for booking being rescheduled(original booking)
    if (isRerouting) {
      return true;
    }
    // If not rerouting and there is already an associated booking for the form response, we don't want to connect the new booking to the form response
    // We allow only the first booking to be connected to the form response
    // Other bookings could happen due to user doing a booking by using browser back button to reach the same booking form with same query params and changing the time
    // Such case isn't what the Routing Form redirected the user to, so we avoid this at the moment.
    if (associatedBookingForFormResponse) {
      return false;
    }
    return true;
  }
}

async function saveBooking(
  bookingAndAssociatedData: ReturnType<typeof buildNewBookingData>,
  originalRescheduledBooking: OriginalRescheduledBooking,
  paymentAppData: PaymentAppData,
  organizerUser: CreateBookingParams["eventType"]["organizerUser"]
) {
  const { newBookingData, reroutingFormResponseUpdateData, originalBookingUpdateDataForCancellation } =
    bookingAndAssociatedData;
  const createBookingObj = {
    include: {
      user: {
        select: { email: true, name: true, timeZone: true, username: true },
      },
      attendees: true,
      payment: true,
      references: true,
    },
    data: newBookingData,
  };

  if (originalRescheduledBooking?.paid && originalRescheduledBooking?.payment) {
    const bookingPayment = originalRescheduledBooking.payment.find((payment) => payment.success);
    if (bookingPayment) {
      createBookingObj.data.payment = { connect: { id: bookingPayment.id } };
    }
  }

  if (typeof paymentAppData.price === "number" && paymentAppData.price > 0) {
    await prisma.credential.findFirstOrThrow({
      where: {
        appId: paymentAppData.appId,
        ...(paymentAppData.credentialId ? { id: paymentAppData.credentialId } : { userId: organizerUser.id }),
      },
      select: { id: true },
    });
  }

  /**
   * Reschedule(Cancellation + Creation) with an update of reroutingFormResponse should be atomic
   */
  return prisma.$transaction(async (tx) => {
    if (originalBookingUpdateDataForCancellation) {
      await tx.booking.update(originalBookingUpdateDataForCancellation);
    }

    const booking = await tx.booking.create(createBookingObj);
    if (reroutingFormResponseUpdateData) {
      await tx.app_RoutingForms_FormResponse.update(reroutingFormResponseUpdateData);
    }

    return booking;
  });
}

function getEventTypeRel(eventTypeId: EventTypeId) {
  return eventTypeId ? { connect: { id: eventTypeId } } : {};
}

function getAttendeesData(evt: Pick<CalendarEvent, "attendees" | "team">) {
  //if attendee is team member, it should fetch their locale not booker's locale
  //perhaps make email fetch request to see if his locale is stored, else
  const teamMembers = evt?.team?.members ?? [];

  return evt.attendees.concat(teamMembers).map((attendee) => ({
    name: attendee.name,
    email: attendee.email,
    timeZone: attendee.timeZone,
    locale: attendee.language.locale,
    phoneNumber: attendee.phoneNumber,
  }));
}

function buildNewBookingData(params: CreateBookingParams) {
  const {
    uid,
    evt,
    reqBody,
    eventType,
    input,
    originalRescheduledBooking,
    routingFormResponseId,
    reroutingFormResponses,
    rescheduledBy,
    creationSource,
    tracking,
  } = params;

  const attendeesData = getAttendeesData(evt);
  const eventTypeRel = getEventTypeRel(eventType.id);
  const reroutingFormResponseUpdateData = getReroutingFormResponseUpdateData({
    reroutingFormResponses,
    routingFormResponseId,
  });

  const newBookingData: Prisma.BookingCreateInput = {
    uid,
    userPrimaryEmail: evt.organizer.email,
    responses: input.responses === null || evt.seatsPerTimeSlot ? Prisma.JsonNull : input.responses,
    title: evt.title,
    startTime: dayjs.utc(evt.startTime).toDate(),
    endTime: dayjs.utc(evt.endTime).toDate(),
    description: evt.seatsPerTimeSlot ? null : evt.additionalNotes,
    customInputs: isPrismaObjOrUndefined(evt.customInputs),
    status: eventType.isConfirmedByDefault ? BookingStatus.ACCEPTED : BookingStatus.PENDING,
    oneTimePassword: evt.oneTimePassword,
    location: evt.location,
    eventType: eventTypeRel,
    smsReminderNumber: input.smsReminderNumber,
    metadata: reqBody.metadata,
    attendees: {
      createMany: {
        data: attendeesData,
      },
    },
    dynamicEventSlugRef: !eventType.id ? eventType.slug : null,
    dynamicGroupSlugRef: !eventType.id ? (reqBody.user as string).toLowerCase() : null,
    iCalUID: evt.iCalUID ?? "",
    user: {
      connect: {
        id: eventType.organizerUser.id,
      },
    },
    destinationCalendar:
      evt.destinationCalendar && evt.destinationCalendar.length > 0
        ? {
            connect: { id: evt.destinationCalendar[0].id },
          }
        : undefined,

    routedFromRoutingFormReponse: routingFormResponseId
      ? { connect: { id: routingFormResponseId } }
      : undefined,
    creationSource,
    tracking: tracking ? { create: tracking } : undefined,
  };

  if (reqBody.recurringEventId) {
    newBookingData.recurringEventId = reqBody.recurringEventId;
  }

  let originalBookingUpdateDataForCancellation: Prisma.BookingUpdateArgs | undefined = undefined;

  if (originalRescheduledBooking) {
    newBookingData.metadata = {
      ...(typeof originalRescheduledBooking.metadata === "object" && originalRescheduledBooking.metadata),
      ...reqBody.metadata,
    };
    newBookingData.paid = originalRescheduledBooking.paid;
    newBookingData.fromReschedule = originalRescheduledBooking.uid;
    if (originalRescheduledBooking.uid) {
      newBookingData.cancellationReason = input.rescheduleReason;
    }
    // Reschedule logic with booking with seats
    if (
      newBookingData.attendees?.createMany?.data &&
      eventType?.eventTypeData?.seatsPerTimeSlot &&
      input.bookerEmail
    ) {
      newBookingData.attendees.createMany.data = attendeesData.filter(
        (attendee) => attendee.email === input.bookerEmail
      );
    }

    if (originalRescheduledBooking.recurringEventId) {
      newBookingData.recurringEventId = originalRescheduledBooking.recurringEventId;
    }

    if (!evt.seatsPerTimeSlot && originalRescheduledBooking?.uid) {
      originalBookingUpdateDataForCancellation = {
        where: {
          id: originalRescheduledBooking.id,
        },
        data: {
          rescheduled: true,
          status: BookingStatus.CANCELLED,
          rescheduledBy: rescheduledBy,
        },
      };
    }
  }

  return {
    newBookingData,
    reroutingFormResponseUpdateData,
    originalBookingUpdateDataForCancellation,
  };

  function getReroutingFormResponseUpdateData({
    reroutingFormResponses,
    routingFormResponseId,
  }: {
    reroutingFormResponses: z.infer<typeof routingFormResponseInDbSchema> | null;
    routingFormResponseId: number | undefined | null;
  }) {
    if (!routingFormResponseId) {
      return null;
    }

    if (!reroutingFormResponses) {
      return null;
    }

    return {
      where: { id: routingFormResponseId },
      data: {
        response: reroutingFormResponses,
      },
    };
  }
}

export type Booking = Prisma.PromiseReturnType<typeof createBooking>;<|MERGE_RESOLUTION|>--- conflicted
+++ resolved
@@ -11,23 +11,11 @@
 import type { CalendarEvent } from "@calcom/types/Calendar";
 
 import type { TgetBookingDataSchema } from "../getBookingDataSchema";
-<<<<<<< HEAD
-import type {
-  EventTypeId,
-  AwaitedBookingData,
-  NewBookingEventType,
-  PaymentAppData,
-  OriginalRescheduledBooking,
-  LoadedUsers,
-  Tracking,
-} from "./types";
-=======
 import type { AwaitedBookingData, EventTypeId } from "./getBookingData";
 import type { NewBookingEventType } from "./getEventTypesFromDB";
 import type { LoadedUsers } from "./loadUsers";
 import type { OriginalRescheduledBooking } from "./originalRescheduledBookingUtils";
-import type { PaymentAppData } from "./types";
->>>>>>> a6b68986
+import type { PaymentAppData, Tracking } from "./types";
 
 type ReqBodyWithEnd = TgetBookingDataSchema & { end: string };
 
