--- conflicted
+++ resolved
@@ -59,22 +59,12 @@
 };
 
 const loadUsersByEventType = async (eventType: EventType): Promise<NewBookingEventType["users"]> => {
-<<<<<<< HEAD
   const matchingHosts = await findMatchingHosts({ eventType });
   return matchingHosts.map((host) => ({
     ...host.user,
     isFixed: host.isFixed,
     priority: host.priority,
     weight: host.weight,
-    weightAdjustment: host.weightAdjustment,
-=======
-  const hosts = eventType.hosts || [];
-  const users = hosts.map(({ user, isFixed, priority, weight }) => ({
-    ...user,
-    isFixed,
-    priority,
-    weight,
->>>>>>> 1aac70f6
   }));
 };
 
