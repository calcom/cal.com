--- conflicted
+++ resolved
@@ -4,7 +4,8 @@
 import { orgDomainConfig } from "@calcom/features/ee/organizations/lib/orgDomains";
 import {
   getRoutedUsersWithContactOwnerAndFixedUsers,
-  findMatchingHosts,
+  findMatchingHostsWithEventSegment,
+  getNormalizedHosts,
 } from "@calcom/lib/bookings/getRoutedUsers";
 import { HttpError } from "@calcom/lib/http-error";
 import logger from "@calcom/lib/logger";
@@ -59,30 +60,20 @@
 };
 
 const loadUsersByEventType = async (eventType: EventType): Promise<NewBookingEventType["users"]> => {
-<<<<<<< HEAD
-  const matchingHosts = await findMatchingHosts({ eventType });
-  return matchingHosts.map((host) => ({
-    ...host.user,
-    isFixed: host.isFixed,
-    priority: host.priority,
-    weight: host.weight,
-  }));
-=======
-  const hosts = eventType.hosts || [];
-  const users = hosts.map(({ user, isFixed, priority, weight, createdAt }) => ({
+  const { hosts, fallbackHosts } = getNormalizedHosts({
+    eventType: { ...eventType, hosts: eventType.hosts.filter(Boolean) },
+  });
+  const matchingHosts = await findMatchingHostsWithEventSegment({
+    eventType,
+    normalizedHosts: hosts ?? fallbackHosts,
+  });
+  return matchingHosts.map(({ user, isFixed, priority, weight, createdAt }) => ({
     ...user,
     isFixed,
     priority,
     weight,
     createdAt,
   }));
-  return users.length
-    ? users
-    : eventType.users.map((user) => ({
-        ...user,
-        createdAt: null,
-      }));
->>>>>>> 2b104146
 };
 
 const loadDynamicUsers = async (dynamicUserList: string[], currentOrgDomain: string | null) => {
