--- conflicted
+++ resolved
@@ -42,8 +42,7 @@
   allSelectedCalendars: SelectedCalendar[];
 };
 
-<<<<<<< HEAD
-export type NewBookingEventType = DefaultEvent | getEventTypeResponse;
+export type { PaymentAppData };
 
 export type Tracking = {
   utm_source?: string;
@@ -51,23 +50,4 @@
   utm_campaign?: string;
   utm_term?: string;
   utm_content?: string;
-};
-export type {
-  AwaitedBookingData,
-  RescheduleReason,
-  NoEmail,
-  AdditionalNotes,
-  ReqAppsStatus,
-  SmsReminderNumber,
-  EventTypeId,
-  ReqBodyMetadata,
-  PaymentAppData,
-  BookingType,
-  Booking,
-  OriginalRescheduledBooking,
-  LoadedUsers,
-  getEventTypeResponse,
-};
-=======
-export type { PaymentAppData };
->>>>>>> a6b68986
+};