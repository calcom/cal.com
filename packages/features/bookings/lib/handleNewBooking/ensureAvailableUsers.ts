import dayjs from "@calcom/dayjs";
import type { Dayjs } from "@calcom/dayjs";
import { checkForConflicts } from "@calcom/features/bookings/lib/conflictChecker/checkForConflicts";
import { buildDateRanges } from "@calcom/lib/date-ranges";
import { getBusyTimesService } from "@calcom/lib/di/containers/BusyTimes";
import { getUserAvailabilityService } from "@calcom/lib/di/containers/GetUserAvailability";
import { ErrorCode } from "@calcom/lib/errorCodes";
import { parseBookingLimit } from "@calcom/lib/intervalLimits/isBookingLimits";
import { parseDurationLimit } from "@calcom/lib/intervalLimits/isDurationLimits";
import { getPiiFreeUser } from "@calcom/lib/piiFreeData";
import { safeStringify } from "@calcom/lib/safeStringify";
import { withReporting } from "@calcom/lib/sentryWrapper";
import type { TraceContext } from "@calcom/lib/tracing";
import { distributedTracing } from "@calcom/lib/tracing/factory";
import prisma from "@calcom/prisma";

import type { getEventTypeResponse } from "./getEventTypesFromDB";
import type { BookingType } from "./originalRescheduledBookingUtils";
import type { IsFixedAwareUser } from "./types";

type DateRange = {
  start: Dayjs;
  end: Dayjs;
};

const getDateTimeInUtc = (timeInput: string, timeZone?: string) => {
  return timeZone === "Etc/GMT" ? dayjs.utc(timeInput) : dayjs(timeInput).tz(timeZone).utc();
};

const getOriginalBookingDuration = (originalBooking?: BookingType) => {
  return originalBooking
    ? dayjs(originalBooking.endTime).diff(dayjs(originalBooking.startTime), "minutes")
    : undefined;
};

const hasDateRangeForBooking = (
  dateRanges: DateRange[],
  startDateTimeUtc: dayjs.Dayjs,
  endDateTimeUtc: dayjs.Dayjs
) => {
  let dateRangeForBooking = false;

  for (const dateRange of dateRanges) {
    if (
      (startDateTimeUtc.isAfter(dateRange.start) || startDateTimeUtc.isSame(dateRange.start)) &&
      (endDateTimeUtc.isBefore(dateRange.end) || endDateTimeUtc.isSame(dateRange.end))
    ) {
      dateRangeForBooking = true;
      break;
    }
  }

  return dateRangeForBooking;
};

const _ensureAvailableUsers = async (
  eventType: Omit<getEventTypeResponse, "users"> & {
    users: IsFixedAwareUser[];
  },
  input: { dateFrom: string; dateTo: string; timeZone: string; originalRescheduledBooking?: BookingType },
  traceContext: TraceContext,
  shouldServeCache?: boolean
  // ReturnType hint of at least one IsFixedAwareUser, as it's made sure at least one entry exists
): Promise<[IsFixedAwareUser, ...IsFixedAwareUser[]]> => {
<<<<<<< HEAD
  const loggerWithEventDetails = distributedTracing.getTracingLogger(traceContext);
=======
  const userAvailabilityService = getUserAvailabilityService();
>>>>>>> 8d2a0726
  const availableUsers: IsFixedAwareUser[] = [];

  const startDateTimeUtc = getDateTimeInUtc(input.dateFrom, input.timeZone);
  const endDateTimeUtc = getDateTimeInUtc(input.dateTo, input.timeZone);

  const duration = dayjs(input.dateTo).diff(input.dateFrom, "minute");
  const originalBookingDuration = getOriginalBookingDuration(input.originalRescheduledBooking);

  const bookingLimits = parseBookingLimit(eventType?.bookingLimits);
  const durationLimits = parseDurationLimit(eventType?.durationLimits);

  const busyTimesService = getBusyTimesService();
  const busyTimesFromLimitsBookingsAllUsers: Awaited<
    ReturnType<typeof busyTimesService.getBusyTimesForLimitChecks>
  > =
    eventType && (bookingLimits || durationLimits)
      ? await busyTimesService.getBusyTimesForLimitChecks({
          userIds: eventType.users.map((u) => u.id),
          eventTypeId: eventType.id,
          startDate: startDateTimeUtc.format(),
          endDate: endDateTimeUtc.format(),
          rescheduleUid: input.originalRescheduledBooking?.uid ?? null,
          bookingLimits,
          durationLimits,
        })
      : [];

  const usersAvailability = await userAvailabilityService.getUsersAvailability({
    users: eventType.users,
    query: {
      ...input,
      eventTypeId: eventType.id,
      duration: originalBookingDuration,
      returnDateOverrides: false,
      dateFrom: startDateTimeUtc.format(),
      dateTo: endDateTimeUtc.format(),
      beforeEventBuffer: eventType.beforeEventBuffer,
      afterEventBuffer: eventType.afterEventBuffer,
      bypassBusyCalendarTimes: false,
      shouldServeCache,
      withSource: true,
    },
    initialData: {
      eventType,
      rescheduleUid: input.originalRescheduledBooking?.uid ?? null,
      busyTimesFromLimitsBookings: busyTimesFromLimitsBookingsAllUsers,
    },
  });

  const piiFreeInputDataForLogging = safeStringify({
    startDateTimeUtc,
    endDateTimeUtc,
    ...{
      ...input,
      originalRescheduledBooking: input.originalRescheduledBooking
        ? {
            ...input.originalRescheduledBooking,
            user: input.originalRescheduledBooking?.user
              ? getPiiFreeUser(input.originalRescheduledBooking.user)
              : null,
          }
        : undefined,
    },
  });

  if (eventType.restrictionScheduleId) {
    try {
      const restrictionSchedule = await prisma.schedule.findUnique({
        where: { id: eventType.restrictionScheduleId },
        select: {
          id: true,
          timeZone: true,
          userId: true,
          availability: {
            select: {
              days: true,
              startTime: true,
              endTime: true,
              date: true,
            },
          },
          user: {
            select: {
              id: true,
              defaultScheduleId: true,
              travelSchedules: {
                select: {
                  id: true,
                  timeZone: true,
                  startDate: true,
                  endDate: true,
                },
              },
            },
          },
        },
      });

      if (!restrictionSchedule) {
        loggerWithEventDetails.error(`Restriction schedule ${eventType.restrictionScheduleId} not found`);
        throw new Error(ErrorCode.RestrictionScheduleNotFound);
      }

      const restrictionTimezone = eventType.useBookerTimezone
        ? input.timeZone
        : restrictionSchedule.timeZone!;

      if (!eventType.useBookerTimezone && !restrictionSchedule.timeZone) {
        loggerWithEventDetails.error(
          `No timezone is set for the restriction schedule and useBookerTimezone is false`
        );
        throw new Error(ErrorCode.BookingNotAllowedByRestrictionSchedule);
      }

      const restrictionAvailability = restrictionSchedule.availability.map((rule) => ({
        days: rule.days,
        startTime: rule.startTime,
        endTime: rule.endTime,
        date: rule.date,
      }));

      const isDefaultSchedule = restrictionSchedule.user.defaultScheduleId === restrictionSchedule.id;
      const travelSchedules =
        isDefaultSchedule && !eventType.useBookerTimezone
          ? restrictionSchedule.user.travelSchedules.map((schedule) => ({
              startDate: dayjs(schedule.startDate),
              endDate: schedule.endDate ? dayjs(schedule.endDate) : undefined,
              timeZone: schedule.timeZone,
            }))
          : [];

      const { dateRanges: restrictionRanges } = buildDateRanges({
        availability: restrictionAvailability,
        timeZone: restrictionTimezone,
        dateFrom: startDateTimeUtc,
        dateTo: endDateTimeUtc,
        travelSchedules,
      });

      if (!hasDateRangeForBooking(restrictionRanges, startDateTimeUtc, endDateTimeUtc)) {
        loggerWithEventDetails.error(
          `Booking outside restriction schedule availability.`,
          piiFreeInputDataForLogging
        );
        throw new Error(ErrorCode.BookingNotAllowedByRestrictionSchedule);
      }
    } catch (error) {
      loggerWithEventDetails.error(`Error checking restriction schedule.`, piiFreeInputDataForLogging);
      throw error;
    }
  }

  usersAvailability.forEach((userAvailability, index) => {
    const { oooExcludedDateRanges: dateRanges, busy: bufferedBusyTimes } = userAvailability;
    const user = eventType.users[index];

    loggerWithEventDetails.debug(
      "calendarBusyTimes==>>>",
      JSON.stringify({ bufferedBusyTimes, dateRanges, isRecurringEvent: eventType.recurringEvent })
    );

    if (!dateRanges.length) {
      loggerWithEventDetails.error(
        `User ${user.id} does not have availability at this time.`,
        piiFreeInputDataForLogging
      );
      return;
    }

    //check if event time is within the date range
    if (!hasDateRangeForBooking(dateRanges, startDateTimeUtc, endDateTimeUtc)) {
      loggerWithEventDetails.error(`No date range for booking.`, piiFreeInputDataForLogging);
      return;
    }

    try {
      const foundConflict = checkForConflicts({
        busy: bufferedBusyTimes,
        time: startDateTimeUtc,
        eventLength: duration,
      });
      if (!foundConflict) {
        availableUsers.push({ ...user, availabilityData: userAvailability });
      }
    } catch (error) {
      loggerWithEventDetails.error("Unable set isAvailableToBeBooked. Using true. ", error);
    }
  });

  if (availableUsers.length === 0) {
    loggerWithEventDetails.error(`No available users found.`, piiFreeInputDataForLogging);
    throw new Error(ErrorCode.NoAvailableUsersFound);
  }

  // make sure TypeScript understands availableUsers is at least one.
  return availableUsers.length === 1 ? [availableUsers[0]] : [availableUsers[0], ...availableUsers.slice(1)];
};

export const ensureAvailableUsers = withReporting(_ensureAvailableUsers, "ensureAvailableUsers");<|MERGE_RESOLUTION|>--- conflicted
+++ resolved
@@ -62,11 +62,8 @@
   shouldServeCache?: boolean
   // ReturnType hint of at least one IsFixedAwareUser, as it's made sure at least one entry exists
 ): Promise<[IsFixedAwareUser, ...IsFixedAwareUser[]]> => {
-<<<<<<< HEAD
   const loggerWithEventDetails = distributedTracing.getTracingLogger(traceContext);
-=======
   const userAvailabilityService = getUserAvailabilityService();
->>>>>>> 8d2a0726
   const availableUsers: IsFixedAwareUser[] = [];
 
   const startDateTimeUtc = getDateTimeInUtc(input.dateFrom, input.timeZone);
