import type { Prisma } from "@prisma/client";
import type { IncomingMessage } from "http";
import type { Logger } from "tslog";

import { filterHostsByLeadThreshold } from "@calcom/lib/bookings/filterHostsByLeadThreshold";
import { HttpError } from "@calcom/lib/http-error";
import { getPiiFreeUser } from "@calcom/lib/piiFreeData";
import { safeStringify } from "@calcom/lib/safeStringify";
import { userSelect } from "@calcom/prisma";
import prisma from "@calcom/prisma";
import { SchedulingType } from "@calcom/prisma/enums";
import { credentialForCalendarServiceSelect } from "@calcom/prisma/selects/credential";

import { loadUsers } from "./loadUsers";
import type { NewBookingEventType } from "./types";

type Users = (Awaited<ReturnType<typeof loadUsers>>[number] & {
  isFixed?: boolean;
  metadata?: Prisma.JsonValue;
  createdAt?: Date;
})[];

type EventType = Pick<
  NewBookingEventType,
<<<<<<< HEAD
  | "hosts"
  | "users"
  | "id"
  | "userId"
  | "schedulingType"
  | "team"
  | "assignAllTeamMembers"
  | "assignRRMembersUsingSegment"
  | "rrSegmentQueryValue"
=======
  "hosts" | "users" | "id" | "userId" | "schedulingType" | "maxLeadThreshold"
>>>>>>> 2b104146
>;

type InputProps = {
  req: IncomingMessage;
  eventType: EventType;
  eventTypeId: number;
  dynamicUserList: string[];
  logger: Logger<unknown>;
  routedTeamMemberIds: number[] | null;
  contactOwnerEmail: string | null;
};

export async function loadAndValidateUsers({
  req,
  eventType,
  eventTypeId,
  dynamicUserList,
  logger,
  routedTeamMemberIds,
  contactOwnerEmail,
}: InputProps): Promise<Users> {
  let users: Users = await loadUsers({
    eventType,
    dynamicUserList,
    req,
    routedTeamMemberIds,
    contactOwnerEmail,
  });
  const isDynamicAllowed = !users.some((user) => !user.allowDynamicBooking);
  if (!isDynamicAllowed && !eventTypeId) {
    logger.warn({
      message: "NewBooking: Some of the users in this group do not allow dynamic booking",
    });
    throw new HttpError({
      message: "Some of the users in this group do not allow dynamic booking",
      statusCode: 400,
    });
  }

  // If this event was pre-relationship migration
  // TODO: Establish whether this is dead code.
  if (!users.length && eventType.userId) {
    const eventTypeUser = await prisma.user.findUnique({
      where: {
        id: eventType.userId,
      },
      select: {
        credentials: {
          select: credentialForCalendarServiceSelect,
        }, // Don't leak to client
        ...userSelect.select,
      },
    });
    if (!eventTypeUser) {
      logger.warn({ message: "NewBooking: eventTypeUser.notFound" });
      throw new HttpError({ statusCode: 404, message: "eventTypeUser.notFound" });
    }
    users.push(eventTypeUser);
  }

  if (!users) throw new HttpError({ statusCode: 404, message: "eventTypeUser.notFound" });
  // map fixed users
  users = users.map((user) => ({
    ...user,
    isFixed:
      user.isFixed === false
        ? false
        : user.isFixed || eventType.schedulingType !== SchedulingType.ROUND_ROBIN,
  }));

  const qualifiedHosts = await filterHostsByLeadThreshold({
    eventTypeId: eventType.id,
    hosts: eventType.hosts.map((host) => ({
      isFixed: host.isFixed,
      createdAt: host.createdAt,
      email: host.user.email,
      user: host.user,
    })),
    maxLeadThreshold: eventType.maxLeadThreshold,
  });
  if (qualifiedHosts.length) {
    // remove users that are not in the qualified hosts array
    const qualifiedHostIds = new Set(qualifiedHosts.map((qualifiedHost) => qualifiedHost.user.id));
    users = users.filter((user) => qualifiedHostIds.has(user.id));
  }

  logger.debug(
    "Concerned users",
    safeStringify({
      users: users.map(getPiiFreeUser),
    })
  );

  return users;
}<|MERGE_RESOLUTION|>--- conflicted
+++ resolved
@@ -22,19 +22,16 @@
 
 type EventType = Pick<
   NewBookingEventType,
-<<<<<<< HEAD
   | "hosts"
   | "users"
   | "id"
   | "userId"
   | "schedulingType"
+  | "maxLeadThreshold"
   | "team"
   | "assignAllTeamMembers"
   | "assignRRMembersUsingSegment"
   | "rrSegmentQueryValue"
-=======
-  "hosts" | "users" | "id" | "userId" | "schedulingType" | "maxLeadThreshold"
->>>>>>> 2b104146
 >;
 
 type InputProps = {
