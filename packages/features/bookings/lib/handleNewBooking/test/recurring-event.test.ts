--- conflicted
+++ resolved
@@ -8,22 +8,21 @@
 import { test } from "@calcom/web/test/fixtures/fixtures";
 import {
   createBookingScenario,
+  getBooker,
+  getDate,
   getGoogleCalendarCredential,
+  getOrganizer,
+  getScenarioData,
+  mockCalendarToHaveNoBusySlots,
+  mockSuccessfulVideoMeetingCreation,
   TestData,
-  getOrganizer,
-  getBooker,
-  getScenarioData,
-  mockSuccessfulVideoMeetingCreation,
-  mockCalendarToHaveNoBusySlots,
-  getDate,
   Timezones,
 } from "@calcom/web/test/utils/bookingScenario/bookingScenario";
 import { createMockNextJsRequest } from "@calcom/web/test/utils/bookingScenario/createMockNextJsRequest";
 import {
-  // expectWorkflowToBeTriggered,
+  expectBookingCreatedWebhookToHaveBeenFired,
+  expectBookingToBeInDatabase, // expectWorkflowToBeTriggered,
   expectSuccessfulBookingCreationEmails,
-  expectBookingToBeInDatabase,
-  expectBookingCreatedWebhookToHaveBeenFired,
   expectSuccessfulCalendarEventCreationInCalendar,
 } from "@calcom/web/test/utils/bookingScenario/expects";
 import { getMockRequestDataForBooking } from "@calcom/web/test/utils/bookingScenario/getMockRequestDataForBooking";
@@ -211,7 +210,7 @@
             booking: {
               // eslint-disable-next-line @typescript-eslint/no-non-null-assertion
               uid: createdBookings[0].uid!,
-              urlOrigin: CAL_URL,
+              urlOrigin: WEBSITE_URL,
             },
             organizer,
             emails,
@@ -559,7 +558,7 @@
             booking: {
               // eslint-disable-next-line @typescript-eslint/no-non-null-assertion
               uid: createdBookings[0].uid!,
-              urlOrigin: CAL_URL,
+              urlOrigin: WEBSITE_URL,
             },
             organizer,
             emails,
@@ -572,29 +571,6 @@
 
           expect(emails.get().length).toBe(2);
 
-<<<<<<< HEAD
-        expectSuccessfulBookingCreationEmails({
-          booker,
-          booking: {
-            // eslint-disable-next-line @typescript-eslint/no-non-null-assertion
-            uid: createdBookings[0].uid!,
-            urlOrigin: WEBSITE_URL,
-          },
-          organizer,
-          emails,
-          bookingTimeRange: {
-            // eslint-disable-next-line @typescript-eslint/no-non-null-assertion
-            start: createdBookings[0].startTime!,
-            // eslint-disable-next-line @typescript-eslint/no-non-null-assertion
-            end: createdBookings[0].endTime!,
-          },
-          iCalUID: "MOCKED_GOOGLE_CALENDAR_ICS_ID",
-          recurrence: {
-            ...recurrence,
-            count: recurringCountInRequest,
-          },
-        });
-=======
           expectSuccessfulCalendarEventCreationInCalendar(calendarMock, [
             {
               calendarId: "event-type-1@google-calendar.com",
@@ -616,7 +592,6 @@
         },
         timeout
       );
->>>>>>> 9df9f9bb
 
       test(
         `should create successful bookings for the number of slots requested even if the last slot is already booked as long as first two slots are free
@@ -797,7 +772,7 @@
             booking: {
               // eslint-disable-next-line @typescript-eslint/no-non-null-assertion
               uid: createdBookings[0].uid!,
-              urlOrigin: CAL_URL,
+              urlOrigin: WEBSITE_URL,
             },
             booker,
             organizer,
@@ -1188,25 +1163,7 @@
 
         const createdBookings2 = await handleRecurringEventBooking(req1, res1);
 
-<<<<<<< HEAD
-        expectSuccessfulBookingCreationEmails({
-          booker,
-          booking: {
-            // eslint-disable-next-line @typescript-eslint/no-non-null-assertion
-            uid: createdBookings[0].uid!,
-            urlOrigin: WEBSITE_URL,
-          },
-          organizer,
-          emails,
-          iCalUID: "MOCKED_GOOGLE_CALENDAR_ICS_ID",
-          recurrence: {
-            ...recurrence,
-            count: recurringCountInRequest,
-          },
-        });
-=======
         const assignedUserIds2 = createdBookings2.map((booking) => booking.userId);
->>>>>>> 9df9f9bb
 
         const allSameHosts = (assignedUserIds: (number | null | undefined)[]) =>
           assignedUserIds.every((id) => id === assignedUserIds[0]);
@@ -1427,25 +1384,7 @@
 
         const createdBookings2 = await handleRecurringEventBooking(req1, res1);
 
-<<<<<<< HEAD
-        expectSuccessfulBookingCreationEmails({
-          booking: {
-            // eslint-disable-next-line @typescript-eslint/no-non-null-assertion
-            uid: createdBookings[0].uid!,
-            urlOrigin: WEBSITE_URL,
-          },
-          booker,
-          organizer,
-          emails,
-          iCalUID: "MOCKED_GOOGLE_CALENDAR_ICS_ID",
-          recurrence: {
-            ...recurrence,
-            count: recurringCountInRequest,
-          },
-        });
-=======
         const assignedUserIds2 = createdBookings2.map((booking) => booking.userId);
->>>>>>> 9df9f9bb
 
         const allSameHosts = (assignedUserIds: (number | null | undefined)[]) =>
           assignedUserIds.every((id) => id === assignedUserIds[0]);
