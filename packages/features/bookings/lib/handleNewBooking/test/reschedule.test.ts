--- conflicted
+++ resolved
@@ -2184,8 +2184,6 @@
         },
         timeout
       );
-<<<<<<< HEAD
-=======
 
       test(
         "[Event Type with Both Email and Attendee Phone Number as required fields] should send rescheduling emails when round robin is rescheduled to same host",
@@ -2390,7 +2388,6 @@
         timeout
       );
 
->>>>>>> 00ee1ef4
       test(
         "should reschedule event with same round robin host",
         async ({ emails }) => {
@@ -2521,11 +2518,7 @@
           expect(createdBooking.endTime?.toISOString()).toBe(`${plus1DateString}T04:15:00.000Z`);
 
           // Expect both hosts for the event types to be the same
-<<<<<<< HEAD
-          expect(createdBooking.userId).toBe(previousBooking.userId);
-=======
           expect(createdBooking.userId).toBe(previousBooking?.userId ?? -1);
->>>>>>> 00ee1ef4
 
           await expectBookingInDBToBeRescheduledFromTo({
             from: {
@@ -2553,8 +2546,6 @@
         },
         timeout
       );
-<<<<<<< HEAD
-=======
 
       test(
         "should reschedule as per routedTeamMemberIds(instead of same host) even if rescheduleWithSameRoundRobinHost is true but it is a rerouting scenario",
@@ -2714,7 +2705,6 @@
         },
         timeout
       );
->>>>>>> 00ee1ef4
     });
   });
 });