--- conflicted
+++ resolved
@@ -37,7 +37,6 @@
   expectBookingRequestedWebhookToHaveBeenFired,
   expectSuccessfulCalendarEventDeletionInCalendar,
   expectSuccessfulVideoMeetingDeletionInCalendar,
-  expectSuccessfulRoundRobinReschedulingEmails,
 } from "@calcom/web/test/utils/bookingScenario/expects";
 import { getMockRequestDataForBooking } from "@calcom/web/test/utils/bookingScenario/getMockRequestDataForBooking";
 import { setupAndTeardown } from "@calcom/web/test/utils/bookingScenario/setupAndTeardown";
@@ -1278,17 +1277,11 @@
             },
           });
 
-<<<<<<< HEAD
           expectWorkflowToBeTriggered();
 
           expectBookingRequestedEmails({
             booker,
             organizer,
-=======
-          expectSuccessfulRoundRobinReschedulingEmails({
-            prevOrganizer: roundRobinHost1,
-            newOrganizer: roundRobinHost2,
->>>>>>> 228e509a
             emails,
           });
 
@@ -1537,7 +1530,6 @@
             },
           });
 
-<<<<<<< HEAD
           // updateEvent uses existing booking's externalCalendarId to update the event in calendar.
           // and not the event-type's organizer's which is event-type-1@example.com
           expectSuccessfulCalendarEventUpdationInCalendar(calendarMock, {
@@ -1563,11 +1555,6 @@
           expectSuccessfulBookingRescheduledEmails({
             booker,
             organizer,
-=======
-          expectSuccessfulRoundRobinReschedulingEmails({
-            prevOrganizer: roundRobinHost1,
-            newOrganizer: roundRobinHost1, // Round robin host 2 is not available and it will be rescheduled to same user
->>>>>>> 228e509a
             emails,
             iCalUID: "MOCKED_GOOGLE_CALENDAR_ICS_ID",
           });
@@ -1729,7 +1716,7 @@
           },
         });
 
-        expectSuccessfulRoudRobinReschedulingEmails({
+        expectSuccessfulRoundRobinReschedulingEmails({
           prevOrganizer: roundRobinHost1,
           newOrganizer: roundRobinHost2,
           emails,
