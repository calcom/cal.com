--- conflicted
+++ resolved
@@ -57,60 +57,6 @@
           3. Should send emails to the booker as well as organizer
           4. Should trigger BOOKING_RESCHEDULED webhook
     `,
-<<<<<<< HEAD
-      async ({ emails }) => {
-        const handleNewBooking = (await import("@calcom/features/bookings/lib/handleNewBooking")).default;
-        const booker = getBooker({
-          email: "booker@example.com",
-          name: "Booker",
-        });
-
-        const organizer = getOrganizer({
-          name: "Organizer",
-          email: "organizer@example.com",
-          id: 101,
-          schedules: [TestData.schedules.IstWorkHours],
-          credentials: [getGoogleCalendarCredential()],
-          selectedCalendars: [TestData.selectedCalendars.google],
-        });
-
-        const { dateString: plus1DateString } = getDate({ dateIncrement: 1 });
-        const uidOfBookingToBeRescheduled = "n5Wv3eHgconAED2j4gcVhP";
-        const iCalUID = `${uidOfBookingToBeRescheduled}@Cal.com`;
-        await createBookingScenario(
-          getScenarioData({
-            webhooks: [
-              {
-                userId: organizer.id,
-                eventTriggers: ["BOOKING_CREATED"],
-                subscriberUrl: "http://my-webhook.example.com",
-                active: true,
-                eventTypeId: 1,
-                appId: null,
-              },
-            ],
-            eventTypes: [
-              {
-                id: 1,
-                slotInterval: 45,
-                length: 45,
-                users: [
-                  {
-                    id: 101,
-                  },
-                ],
-              },
-            ],
-            bookings: [
-              {
-                uid: uidOfBookingToBeRescheduled,
-                eventTypeId: 1,
-                status: BookingStatus.ACCEPTED,
-                startTime: `${plus1DateString}T05:00:00.000Z`,
-                endTime: `${plus1DateString}T05:15:00.000Z`,
-                metadata: {
-                  videoCallUrl: "https://existing-daily-video-call-url.example.com",
-=======
         async ({ emails }) => {
           const handleNewBooking = (await import("@calcom/features/bookings/lib/handleNewBooking")).default;
           const booker = getBooker({
@@ -129,6 +75,7 @@
 
           const { dateString: plus1DateString } = getDate({ dateIncrement: 1 });
           const uidOfBookingToBeRescheduled = "n5Wv3eHgconAED2j4gcVhP";
+          const iCalUID = `${uidOfBookingToBeRescheduled}@Cal.com`;
           await createBookingScenario(
             getScenarioData({
               webhooks: [
@@ -139,7 +86,6 @@
                   active: true,
                   eventTypeId: 1,
                   appId: null,
->>>>>>> 79d05134
                 },
               ],
               eventTypes: [
@@ -164,16 +110,6 @@
                   metadata: {
                     videoCallUrl: "https://existing-daily-video-call-url.example.com",
                   },
-<<<<<<< HEAD
-                ],
-                iCalUID,
-              },
-            ],
-            organizer,
-            apps: [TestData.apps["google-calendar"], TestData.apps["daily-video"]],
-          })
-        );
-=======
                   references: [
                     {
                       type: appStoreMetadata.dailyvideo.type,
@@ -193,43 +129,21 @@
                       credentialId: undefined,
                     },
                   ],
+                  iCalUID,
                 },
               ],
               organizer,
               apps: [TestData.apps["google-calendar"], TestData.apps["daily-video"]],
             })
           );
->>>>>>> 79d05134
 
           const videoMock = mockSuccessfulVideoMeetingCreation({
             metadataLookupKey: "dailyvideo",
           });
 
-<<<<<<< HEAD
-        const calendarMock = mockCalendarToHaveNoBusySlots("googlecalendar", {
-          create: {
-            uid: "MOCK_ID",
-          },
-          update: {
-            uid: "UPDATED_MOCK_ID",
-          },
-        });
-
-        const mockBookingData = getMockRequestDataForBooking({
-          data: {
-            eventTypeId: 1,
-            rescheduleUid: uidOfBookingToBeRescheduled,
-            start: `${plus1DateString}T04:00:00.000Z`,
-            end: `${plus1DateString}T04:15:00.000Z`,
-            responses: {
-              email: booker.email,
-              name: booker.name,
-              location: { optionValue: "", value: BookingLocations.CalVideo },
-=======
           const calendarMock = mockCalendarToHaveNoBusySlots("googlecalendar", {
             create: {
               uid: "MOCK_ID",
->>>>>>> 79d05134
             },
             update: {
               uid: "UPDATED_MOCK_ID",
@@ -283,139 +197,6 @@
           expect(createdBooking.startTime?.toISOString()).toBe(`${plus1DateString}T04:00:00.000Z`);
           expect(createdBooking.endTime?.toISOString()).toBe(`${plus1DateString}T04:15:00.000Z`);
 
-<<<<<<< HEAD
-        expectSuccessfulVideoMeetingUpdationInCalendar(videoMock, {
-          calEvent: {
-            location: "http://mock-dailyvideo.example.com",
-          },
-          bookingRef: {
-            type: appStoreMetadata.dailyvideo.type,
-            uid: "MOCK_ID",
-            meetingId: "MOCK_ID",
-            meetingPassword: "MOCK_PASS",
-            meetingUrl: "http://mock-dailyvideo.example.com",
-          },
-        });
-
-        expectSuccessfulCalendarEventUpdationInCalendar(calendarMock, {
-          externalCalendarId: "MOCK_EXTERNAL_CALENDAR_ID",
-          calEvent: {
-            videoCallData: expect.objectContaining({
-              url: "http://mock-dailyvideo.example.com",
-            }),
-          },
-          uid: "MOCK_ID",
-        });
-
-        expectSuccessfulBookingRescheduledEmails({
-          booker,
-          organizer,
-          emails,
-          iCalUID,
-          appsStatus: [
-            getMockPassingAppStatus({ slug: appStoreMetadata.dailyvideo.slug }),
-            getMockPassingAppStatus({ slug: appStoreMetadata.googlecalendar.slug }),
-          ],
-        });
-
-        expectBookingRescheduledWebhookToHaveBeenFired({
-          booker,
-          organizer,
-          location: BookingLocations.CalVideo,
-          subscriberUrl: "http://my-webhook.example.com",
-          videoCallUrl: `${WEBAPP_URL}/video/${createdBooking.uid}`,
-        });
-      },
-      timeout
-    );
-
-    test(
-      `should rechedule a booking successfully and update the event in the same externalCalendarId as was used in the booking earlier.
-          1. Should cancel the existing booking
-          2. Should create a new booking in the database
-          3. Should send emails to the booker as well as organizer
-          4. Should trigger BOOKING_RESCHEDULED webhook
-    `,
-      async ({ emails }) => {
-        const handleNewBooking = (await import("@calcom/features/bookings/lib/handleNewBooking")).default;
-        const booker = getBooker({
-          email: "booker@example.com",
-          name: "Booker",
-        });
-
-        const organizer = getOrganizer({
-          name: "Organizer",
-          email: "organizer@example.com",
-          id: 101,
-          schedules: [TestData.schedules.IstWorkHours],
-          credentials: [getGoogleCalendarCredential()],
-          selectedCalendars: [TestData.selectedCalendars.google],
-        });
-
-        const { dateString: plus1DateString } = getDate({ dateIncrement: 1 });
-        const uidOfBookingToBeRescheduled = "n5Wv3eHgconAED2j4gcVhP";
-        const iCalUID = `${uidOfBookingToBeRescheduled}@Cal.com`;
-        await createBookingScenario(
-          getScenarioData({
-            webhooks: [
-              {
-                userId: organizer.id,
-                eventTriggers: ["BOOKING_CREATED"],
-                subscriberUrl: "http://my-webhook.example.com",
-                active: true,
-                eventTypeId: 1,
-                appId: null,
-              },
-            ],
-            eventTypes: [
-              {
-                id: 1,
-                slotInterval: 45,
-                length: 45,
-                users: [
-                  {
-                    id: 101,
-                  },
-                ],
-                destinationCalendar: {
-                  integration: "google_calendar",
-                  externalId: "event-type-1@example.com",
-                },
-              },
-            ],
-            bookings: [
-              {
-                uid: uidOfBookingToBeRescheduled,
-                eventTypeId: 1,
-                status: BookingStatus.ACCEPTED,
-                startTime: `${plus1DateString}T05:00:00.000Z`,
-                endTime: `${plus1DateString}T05:15:00.000Z`,
-                references: [
-                  {
-                    type: appStoreMetadata.dailyvideo.type,
-                    uid: "MOCK_ID",
-                    meetingId: "MOCK_ID",
-                    meetingPassword: "MOCK_PASS",
-                    meetingUrl: "http://mock-dailyvideo.example.com",
-                  },
-                  {
-                    type: appStoreMetadata.googlecalendar.type,
-                    uid: "MOCK_ID",
-                    meetingId: "MOCK_ID",
-                    meetingPassword: "MOCK_PASSWORD",
-                    meetingUrl: "https://UNUSED_URL",
-                    externalCalendarId: "existing-event-type@example.com",
-                    credentialId: undefined,
-                  },
-                ],
-                iCalUID,
-              },
-            ],
-            organizer,
-            apps: [TestData.apps["google-calendar"], TestData.apps["daily-video"]],
-          })
-        );
-=======
           await expectBookingInDBToBeRescheduledFromTo({
             from: {
               uid: uidOfBookingToBeRescheduled,
@@ -450,35 +231,12 @@
               ],
             },
           });
->>>>>>> 79d05134
 
           expectWorkflowToBeTriggered();
 
-<<<<<<< HEAD
-        const calendarMock = mockCalendarToHaveNoBusySlots("googlecalendar", {
-          create: {
-            uid: "MOCK_ID",
-          },
-          update: {
-            uid: "UPDATED_MOCK_ID",
-          },
-        });
-
-        const mockBookingData = getMockRequestDataForBooking({
-          data: {
-            eventTypeId: 1,
-            rescheduleUid: uidOfBookingToBeRescheduled,
-            start: `${plus1DateString}T04:00:00.000Z`,
-            end: `${plus1DateString}T04:15:00.000Z`,
-            responses: {
-              email: booker.email,
-              name: booker.name,
-              location: { optionValue: "", value: BookingLocations.CalVideo },
-=======
           expectSuccessfulVideoMeetingUpdationInCalendar(videoMock, {
             calEvent: {
               location: "http://mock-dailyvideo.example.com",
->>>>>>> 79d05134
             },
             bookingRef: {
               type: appStoreMetadata.dailyvideo.type,
@@ -503,7 +261,7 @@
             booker,
             organizer,
             emails,
-            iCalUID: "MOCKED_GOOGLE_CALENDAR_ICS_ID",
+            iCalUID,
             appsStatus: [
               getMockPassingAppStatus({ slug: appStoreMetadata.dailyvideo.slug }),
               getMockPassingAppStatus({ slug: appStoreMetadata.googlecalendar.slug }),
@@ -522,7 +280,7 @@
       );
 
       test(
-        `should rechedule a booking successfully and update the event in the same externalCalendarId as was used in the booking earlier.
+        `should reschedule a booking successfully and update the event in the same externalCalendarId as was used in the booking earlier.
           1. Should cancel the existing booking
           2. Should create a new booking in the database
           3. Should send emails to the booker as well as organizer
@@ -535,92 +293,6 @@
             name: "Booker",
           });
 
-<<<<<<< HEAD
-        expectSuccessfulVideoMeetingUpdationInCalendar(videoMock, {
-          calEvent: {
-            location: "http://mock-dailyvideo.example.com",
-          },
-          bookingRef: {
-            type: appStoreMetadata.dailyvideo.type,
-            uid: "MOCK_ID",
-            meetingId: "MOCK_ID",
-            meetingPassword: "MOCK_PASS",
-            meetingUrl: "http://mock-dailyvideo.example.com",
-          },
-        });
-
-        // updateEvent uses existing booking's externalCalendarId to update the event in calendar.
-        // and not the event-type's organizer's which is event-type-1@example.com
-        expectSuccessfulCalendarEventUpdationInCalendar(calendarMock, {
-          externalCalendarId: "existing-event-type@example.com",
-          calEvent: {
-            location: "http://mock-dailyvideo.example.com",
-          },
-          uid: "MOCK_ID",
-        });
-
-        expectSuccessfulBookingRescheduledEmails({
-          booker,
-          organizer,
-          emails,
-          iCalUID,
-        });
-        expectBookingRescheduledWebhookToHaveBeenFired({
-          booker,
-          organizer,
-          location: BookingLocations.CalVideo,
-          subscriberUrl: "http://my-webhook.example.com",
-          videoCallUrl: `${WEBAPP_URL}/video/${createdBooking.uid}`,
-        });
-      },
-      timeout
-    );
-
-    test(
-      `an error in updating a calendar event should not stop the rescheduling - Current behaviour is wrong as the booking is resheduled but no-one is notified of it`,
-      async ({}) => {
-        const handleNewBooking = (await import("@calcom/features/bookings/lib/handleNewBooking")).default;
-        const booker = getBooker({
-          email: "booker@example.com",
-          name: "Booker",
-        });
-
-        const organizer = getOrganizer({
-          name: "Organizer",
-          email: "organizer@example.com",
-          id: 101,
-          schedules: [TestData.schedules.IstWorkHours],
-          credentials: [getGoogleCalendarCredential()],
-          selectedCalendars: [TestData.selectedCalendars.google],
-          destinationCalendar: {
-            integration: "google_calendar",
-            externalId: "organizer@google-calendar.com",
-          },
-        });
-        const uidOfBookingToBeRescheduled = "n5Wv3eHgconAED2j4gcVhP";
-        const { dateString: plus1DateString } = getDate({ dateIncrement: 1 });
-
-        await createBookingScenario(
-          getScenarioData({
-            webhooks: [
-              {
-                userId: organizer.id,
-                eventTriggers: ["BOOKING_CREATED"],
-                subscriberUrl: "http://my-webhook.example.com",
-                active: true,
-                eventTypeId: 1,
-                appId: null,
-              },
-            ],
-            eventTypes: [
-              {
-                id: 1,
-                slotInterval: 45,
-                length: 45,
-                users: [
-                  {
-                    id: 101,
-=======
           const organizer = getOrganizer({
             name: "Organizer",
             email: "organizer@example.com",
@@ -632,6 +304,7 @@
 
           const { dateString: plus1DateString } = getDate({ dateIncrement: 1 });
           const uidOfBookingToBeRescheduled = "n5Wv3eHgconAED2j4gcVhP";
+          const iCalUID = `${uidOfBookingToBeRescheduled}@Cal.com`;
           await createBookingScenario(
             getScenarioData({
               webhooks: [
@@ -657,7 +330,6 @@
                   destinationCalendar: {
                     integration: "google_calendar",
                     externalId: "event-type-1@example.com",
->>>>>>> 79d05134
                   },
                 },
               ],
@@ -686,6 +358,7 @@
                       credentialId: undefined,
                     },
                   ],
+                  iCalUID,
                 },
               ],
               organizer,
@@ -798,7 +471,7 @@
             booker,
             organizer,
             emails,
-            iCalUID: "MOCKED_GOOGLE_CALENDAR_ICS_ID",
+            iCalUID,
           });
           expectBookingRescheduledWebhookToHaveBeenFired({
             booker,
@@ -982,238 +655,43 @@
         timeout
       );
 
-      describe("Event Type that requires confirmation", () => {
-        test(
-          `should reschedule a booking that requires confirmation in PENDING state - When a booker(who is not the organizer himself) is doing the reschedule
+      describe(
+        "Event Type that requires confirmation",
+        () => {
+          test(
+            `should reschedule a booking that requires confirmation in PENDING state - When a booker(who is not the organizer himself) is doing the reschedule
           1. Should cancel the existing booking
           2. Should delete existing calendar invite and Video meeting
           2. Should create a new booking in the database in PENDING state
           3. Should send BOOKING Requested scenario emails to the booker as well as organizer
           4. Should trigger BOOKING_REQUESTED webhook instead of BOOKING_RESCHEDULED
     `,
-          async ({ emails }) => {
-            const handleNewBooking = (await import("@calcom/features/bookings/lib/handleNewBooking")).default;
-            const subscriberUrl = "http://my-webhook.example.com";
-            const booker = getBooker({
-              email: "booker@example.com",
-              name: "Booker",
-            });
-
-            const organizer = getOrganizer({
-              name: "Organizer",
-              email: "organizer@example.com",
-              id: 101,
-              schedules: [TestData.schedules.IstWorkHours],
-              credentials: [getGoogleCalendarCredential()],
-              selectedCalendars: [TestData.selectedCalendars.google],
-            });
-            const { dateString: plus1DateString } = getDate({ dateIncrement: 1 });
-            const uidOfBookingToBeRescheduled = "n5Wv3eHgconAED2j4gcVhP";
-
-            const scenarioData = getScenarioData({
-              webhooks: [
-                {
-                  userId: organizer.id,
-                  eventTriggers: ["BOOKING_CREATED"],
-                  subscriberUrl,
-                  active: true,
-                  eventTypeId: 1,
-                  appId: null,
-                },
-              ],
-              eventTypes: [
-                {
-                  id: 1,
-                  slotInterval: 45,
-                  requiresConfirmation: true,
-                  length: 45,
-                  users: [
-                    {
-                      id: 101,
-                    },
-                  ],
-                },
-              ],
-              bookings: [
-                {
-                  uid: uidOfBookingToBeRescheduled,
-                  eventTypeId: 1,
-                  status: BookingStatus.ACCEPTED,
-                  startTime: `${plus1DateString}T05:00:00.000Z`,
-                  endTime: `${plus1DateString}T05:15:00.000Z`,
-                  references: [
-                    getMockBookingReference({
-                      type: appStoreMetadata.dailyvideo.type,
-                      uid: "MOCK_ID",
-                      meetingId: "MOCK_ID",
-                      meetingPassword: "MOCK_PASS",
-                      meetingUrl: "http://mock-dailyvideo.example.com",
-                      credentialId: 0,
-                    }),
-                    getMockBookingReference({
-                      type: appStoreMetadata.googlecalendar.type,
-                      uid: "MOCK_ID",
-                      meetingId: "MOCK_ID",
-                      meetingPassword: "MOCK_PASSWORD",
-                      meetingUrl: "https://UNUSED_URL",
-                      externalCalendarId: "MOCK_EXTERNAL_CALENDAR_ID",
-                      credentialId: 1,
-                    }),
-                  ],
-                },
-              ],
-              organizer,
-              apps: [TestData.apps["google-calendar"], TestData.apps["daily-video"]],
-            });
-            await createBookingScenario(scenarioData);
-
-            const videoMock = mockSuccessfulVideoMeetingCreation({
-              metadataLookupKey: "dailyvideo",
-            });
-
-            const calendarMock = mockCalendarToHaveNoBusySlots("googlecalendar", {
-              create: {
-                uid: "MOCK_ID",
-              },
-              update: {
-                uid: "UPDATED_MOCK_ID",
-                iCalUID: "MOCKED_GOOGLE_CALENDAR_ICS_ID",
-              },
-            });
-
-            const mockBookingData = getMockRequestDataForBooking({
-              data: {
-                eventTypeId: 1,
-                rescheduleUid: uidOfBookingToBeRescheduled,
-                start: `${plus1DateString}T04:00:00.000Z`,
-                end: `${plus1DateString}T04:15:00.000Z`,
-                responses: {
-                  email: booker.email,
-                  name: booker.name,
-                  location: { optionValue: "", value: BookingLocations.CalVideo },
-                },
-              },
-            });
-
-            const { req } = createMockNextJsRequest({
-              method: "POST",
-              body: mockBookingData,
-            });
-
-            const createdBooking = await handleNewBooking(req);
-            expect(createdBooking.responses).toContain({
-              email: booker.email,
-              name: booker.name,
-            });
-
-            await expectBookingInDBToBeRescheduledFromTo({
-              from: {
-                uid: uidOfBookingToBeRescheduled,
-              },
-              to: {
-                description: "",
-                // eslint-disable-next-line @typescript-eslint/no-non-null-assertion
-                uid: createdBooking.uid!,
-                eventTypeId: mockBookingData.eventTypeId,
-                // Rescheduled booking sill stays in pending state
-                status: BookingStatus.PENDING,
-                location: BookingLocations.CalVideo,
-                responses: expect.objectContaining({
-                  email: booker.email,
-                  name: booker.name,
-                }),
-                references: [
-                  {
-                    type: appStoreMetadata.dailyvideo.type,
-                    uid: "MOCK_ID",
-                    meetingId: "MOCK_ID",
-                    meetingPassword: "MOCK_PASS",
-                    meetingUrl: "http://mock-dailyvideo.example.com",
-                  },
-                  {
-                    type: appStoreMetadata.googlecalendar.type,
-                    uid: "MOCK_ID",
-                    meetingId: "MOCK_ID",
-                    meetingPassword: "MOCK_PASSWORD",
-                    meetingUrl: "https://UNUSED_URL",
-                    externalCalendarId: "MOCK_EXTERNAL_CALENDAR_ID",
-                  },
-                ],
-              },
-            });
-
-            expectWorkflowToBeTriggered();
-
-            expectBookingRequestedEmails({
-              booker,
-              organizer,
-              emails,
-            });
-
-            expectBookingRequestedWebhookToHaveBeenFired({
-              booker,
-              organizer,
-              location: BookingLocations.CalVideo,
-              subscriberUrl,
-              eventType: scenarioData.eventTypes[0],
-            });
-
-            expectSuccessfulVideoMeetingDeletionInCalendar(videoMock, {
-              bookingRef: {
-                type: appStoreMetadata.dailyvideo.type,
-                uid: "MOCK_ID",
-                meetingId: "MOCK_ID",
-                meetingPassword: "MOCK_PASS",
-                meetingUrl: "http://mock-dailyvideo.example.com",
-              },
-            });
-
-            expectSuccessfulCalendarEventDeletionInCalendar(calendarMock, {
-              externalCalendarId: "MOCK_EXTERNAL_CALENDAR_ID",
-              calEvent: {
-                videoCallData: expect.objectContaining({
-                  url: "http://mock-dailyvideo.example.com",
-                }),
-              },
-              uid: "MOCK_ID",
-            });
-          },
-          timeout
-        );
-
-        test(
-          `should rechedule a booking, that requires confirmation, without confirmation - When booker is the organizer of the existing booking as well as the event-type
-          1. Should cancel the existing booking
-          2. Should delete existing calendar invite and Video meeting
-          2. Should create a new booking in the database in ACCEPTED state
-          3. Should send rescheduled emails to the booker as well as organizer
-          4. Should trigger BOOKING_RESCHEDULED webhook
-    `,
-          async ({ emails }) => {
-            const handleNewBooking = (await import("@calcom/features/bookings/lib/handleNewBooking")).default;
-            const booker = getBooker({
-              email: "booker@example.com",
-              name: "Booker",
-            });
-
-            const organizer = getOrganizer({
-              name: "Organizer",
-              email: "organizer@example.com",
-              id: 101,
-              schedules: [TestData.schedules.IstWorkHours],
-              credentials: [getGoogleCalendarCredential()],
-              selectedCalendars: [TestData.selectedCalendars.google],
-            });
-
-            const { dateString: plus1DateString } = getDate({ dateIncrement: 1 });
-            const uidOfBookingToBeRescheduled = "n5Wv3eHgconAED2j4gcVhP";
-            await createBookingScenario(
-              getScenarioData({
+            async ({ emails }) => {
+              const handleNewBooking = (await import("@calcom/features/bookings/lib/handleNewBooking"))
+                .default;
+              const subscriberUrl = "http://my-webhook.example.com";
+              const booker = getBooker({
+                email: "booker@example.com",
+                name: "Booker",
+              });
+
+              const organizer = getOrganizer({
+                name: "Organizer",
+                email: "organizer@example.com",
+                id: 101,
+                schedules: [TestData.schedules.IstWorkHours],
+                credentials: [getGoogleCalendarCredential()],
+                selectedCalendars: [TestData.selectedCalendars.google],
+              });
+              const { dateString: plus1DateString } = getDate({ dateIncrement: 1 });
+              const uidOfBookingToBeRescheduled = "n5Wv3eHgconAED2j4gcVhP";
+              const iCalUID = `${uidOfBookingToBeRescheduled}@Cal.com`;
+              const scenarioData = getScenarioData({
                 webhooks: [
                   {
                     userId: organizer.id,
                     eventTriggers: ["BOOKING_CREATED"],
-                    subscriberUrl: "http://my-webhook.example.com",
+                    subscriberUrl,
                     active: true,
                     eventTypeId: 1,
                     appId: null,
@@ -1222,247 +700,212 @@
                 eventTypes: [
                   {
                     id: 1,
+                    slotInterval: 45,
                     requiresConfirmation: true,
-                    slotInterval: 45,
                     length: 45,
                     users: [
                       {
                         id: 101,
                       },
                     ],
-                    destinationCalendar: {
-                      integration: "google_calendar",
-                      externalId: "event-type-1@example.com",
-                    },
                   },
                 ],
                 bookings: [
                   {
                     uid: uidOfBookingToBeRescheduled,
                     eventTypeId: 1,
-                    userId: organizer.id,
                     status: BookingStatus.ACCEPTED,
                     startTime: `${plus1DateString}T05:00:00.000Z`,
                     endTime: `${plus1DateString}T05:15:00.000Z`,
                     references: [
-                      {
+                      getMockBookingReference({
                         type: appStoreMetadata.dailyvideo.type,
                         uid: "MOCK_ID",
                         meetingId: "MOCK_ID",
                         meetingPassword: "MOCK_PASS",
                         meetingUrl: "http://mock-dailyvideo.example.com",
-                      },
-                      {
+                        credentialId: 0,
+                      }),
+                      getMockBookingReference({
                         type: appStoreMetadata.googlecalendar.type,
                         uid: "MOCK_ID",
                         meetingId: "MOCK_ID",
                         meetingPassword: "MOCK_PASSWORD",
                         meetingUrl: "https://UNUSED_URL",
-                        externalCalendarId: "existing-event-type@example.com",
-                        credentialId: undefined,
-                      },
-                    ],
-                    attendees: [
-                      getMockBookingAttendee({
-                        id: 1,
-                        name: organizer.name,
-                        email: organizer.email,
-                        locale: "en",
-                        timeZone: "Europe/London",
-                      }),
-                      getMockBookingAttendee({
-                        id: 2,
-                        name: booker.name,
-                        email: booker.email,
-                        // Booker's locale when the fresh booking happened earlier
-                        locale: "hi",
-                        // Booker's timezone when the fresh booking happened earlier
-                        timeZone: "Asia/Kolkata",
+                        externalCalendarId: "MOCK_EXTERNAL_CALENDAR_ID",
+                        credentialId: 1,
                       }),
                     ],
+                    iCalUID,
                   },
                 ],
                 organizer,
                 apps: [TestData.apps["google-calendar"], TestData.apps["daily-video"]],
-              })
-            );
-
-            const videoMock = mockSuccessfulVideoMeetingCreation({
-              metadataLookupKey: "dailyvideo",
-            });
-
-<<<<<<< HEAD
+              });
+              await createBookingScenario(scenarioData);
+
+              const videoMock = mockSuccessfulVideoMeetingCreation({
+                metadataLookupKey: "dailyvideo",
+              });
+
+              const calendarMock = mockCalendarToHaveNoBusySlots("googlecalendar", {
+                create: {
+                  uid: "MOCK_ID",
+                },
+                update: {
+                  uid: "UPDATED_MOCK_ID",
+                  iCalUID: "MOCKED_GOOGLE_CALENDAR_ICS_ID",
+                },
+              });
+
+              const mockBookingData = getMockRequestDataForBooking({
+                data: {
+                  eventTypeId: 1,
+                  rescheduleUid: uidOfBookingToBeRescheduled,
+                  start: `${plus1DateString}T04:00:00.000Z`,
+                  end: `${plus1DateString}T04:15:00.000Z`,
+                  responses: {
+                    email: booker.email,
+                    name: booker.name,
+                    location: { optionValue: "", value: BookingLocations.CalVideo },
+                  },
+                },
+              });
+
+              const { req } = createMockNextJsRequest({
+                method: "POST",
+                body: mockBookingData,
+              });
+
+              const createdBooking = await handleNewBooking(req);
+              expect(createdBooking.responses).toContain({
+                email: booker.email,
+                name: booker.name,
+              });
+
+              await expectBookingInDBToBeRescheduledFromTo({
+                from: {
+                  uid: uidOfBookingToBeRescheduled,
+                },
+                to: {
+                  description: "",
+                  // eslint-disable-next-line @typescript-eslint/no-non-null-assertion
+                  uid: createdBooking.uid!,
+                  eventTypeId: mockBookingData.eventTypeId,
+                  // Rescheduled booking sill stays in pending state
+                  status: BookingStatus.PENDING,
+                  location: BookingLocations.CalVideo,
+                  responses: expect.objectContaining({
+                    email: booker.email,
+                    name: booker.name,
+                  }),
+                  references: [
+                    {
+                      type: appStoreMetadata.dailyvideo.type,
+                      uid: "MOCK_ID",
+                      meetingId: "MOCK_ID",
+                      meetingPassword: "MOCK_PASS",
+                      meetingUrl: "http://mock-dailyvideo.example.com",
+                    },
+                    {
+                      type: appStoreMetadata.googlecalendar.type,
+                      uid: "MOCK_ID",
+                      meetingId: "MOCK_ID",
+                      meetingPassword: "MOCK_PASSWORD",
+                      meetingUrl: "https://UNUSED_URL",
+                      externalCalendarId: "MOCK_EXTERNAL_CALENDAR_ID",
+                    },
+                  ],
+                },
+              });
+
+              expectSuccessfulBookingRescheduledEmails({
+                booker,
+                organizer,
+                emails,
+                iCalUID,
+              });
+              expectBookingRescheduledWebhookToHaveBeenFired({
+                booker,
+                organizer,
+                location: BookingLocations.CalVideo,
+                subscriberUrl: "http://my-webhook.example.com",
+                videoCallUrl: `${WEBAPP_URL}/video/${createdBooking.uid}`,
+              });
+            },
+            timeout
+          );
+
+          expectBookingRequestedEmails({
+            booker,
+            organizer,
+            emails,
+          });
+
+          expectBookingRequestedWebhookToHaveBeenFired({
+            booker,
+            organizer,
+            location: BookingLocations.CalVideo,
+            subscriberUrl,
+            eventType: scenarioData.eventTypes[0],
+          });
+
+          expectSuccessfulVideoMeetingDeletionInCalendar(videoMock, {
+            bookingRef: {
+              type: appStoreMetadata.dailyvideo.type,
+              uid: "MOCK_ID",
+              meetingId: "MOCK_ID",
+              meetingPassword: "MOCK_PASS",
+              meetingUrl: "http://mock-dailyvideo.example.com",
+            },
+          });
+
+          expectSuccessfulCalendarEventDeletionInCalendar(calendarMock, {
+            externalCalendarId: "MOCK_EXTERNAL_CALENDAR_ID",
+            calEvent: {
+              videoCallData: expect.objectContaining({
+                url: "http://mock-dailyvideo.example.com",
+              }),
+            },
+            uid: "MOCK_ID",
+          });
+        },
+        timeout
+      );
+
+      test(
+        `should rechedule a booking, that requires confirmation, without confirmation - When booker is the organizer of the existing booking as well as the event-type
+          1. Should cancel the existing booking
+          2. Should delete existing calendar invite and Video meeting
+          2. Should create a new booking in the database in ACCEPTED state
+          3. Should send rescheduled emails to the booker as well as organizer
+          4. Should trigger BOOKING_RESCHEDULED webhook
+    `,
+        async ({ emails }) => {
+          const handleNewBooking = (await import("@calcom/features/bookings/lib/handleNewBooking")).default;
+          const booker = getBooker({
+            email: "booker@example.com",
+            name: "Booker",
+          });
+
+          const organizer = getOrganizer({
+            name: "Organizer",
+            email: "organizer@example.com",
+            id: 101,
+            schedules: [TestData.schedules.IstWorkHours],
+            credentials: [getGoogleCalendarCredential()],
+            selectedCalendars: [TestData.selectedCalendars.google],
+          });
+
           const { dateString: plus1DateString } = getDate({ dateIncrement: 1 });
           const uidOfBookingToBeRescheduled = "n5Wv3eHgconAED2j4gcVhP";
-          const iCalUID = `${uidOfBookingToBeRescheduled}@Cal.com`;
           await createBookingScenario(
             getScenarioData({
-=======
-            const calendarMock = mockCalendarToHaveNoBusySlots("googlecalendar", {
-              create: {
-                uid: "MOCK_ID",
-              },
-              update: {
-                iCalUID: "MOCKED_GOOGLE_CALENDAR_ICS_ID",
-                uid: "UPDATED_MOCK_ID",
-              },
-            });
-
-            const mockBookingData = getMockRequestDataForBooking({
-              data: {
-                eventTypeId: 1,
-                rescheduleUid: uidOfBookingToBeRescheduled,
-                start: `${plus1DateString}T04:00:00.000Z`,
-                end: `${plus1DateString}T04:15:00.000Z`,
-                // Organizer is doing the rescheduling from his timezone which is different from Booker Timezone as per the booking being rescheduled
-                timeZone: "Europe/London",
-                responses: {
-                  email: booker.email,
-                  name: booker.name,
-                  location: { optionValue: "", value: BookingLocations.CalVideo },
-                },
-              },
-            });
-
-            const { req } = createMockNextJsRequest({
-              method: "POST",
-              body: mockBookingData,
-            });
-
-            // Fake the request to be from organizer
-            req.userId = organizer.id;
-
-            const createdBooking = await handleNewBooking(req);
-
-            /**
-             *  Booking Time should be new time
-             */
-            expect(createdBooking.startTime?.toISOString()).toBe(`${plus1DateString}T04:00:00.000Z`);
-            expect(createdBooking.endTime?.toISOString()).toBe(`${plus1DateString}T04:15:00.000Z`);
-
-            await expectBookingInDBToBeRescheduledFromTo({
-              from: {
-                uid: uidOfBookingToBeRescheduled,
-              },
-              to: {
-                description: "",
-                // eslint-disable-next-line @typescript-eslint/no-non-null-assertion
-                uid: createdBooking.uid!,
-                eventTypeId: mockBookingData.eventTypeId,
-                status: BookingStatus.ACCEPTED,
-                location: BookingLocations.CalVideo,
-                responses: expect.objectContaining({
-                  email: booker.email,
-                  name: booker.name,
-                }),
-                references: [
-                  {
-                    type: appStoreMetadata.dailyvideo.type,
-                    uid: "MOCK_ID",
-                    meetingId: "MOCK_ID",
-                    meetingPassword: "MOCK_PASS",
-                    meetingUrl: "http://mock-dailyvideo.example.com",
-                  },
-                  {
-                    type: appStoreMetadata.googlecalendar.type,
-                    uid: "MOCK_ID",
-                    meetingId: "MOCK_ID",
-                    meetingPassword: "MOCK_PASSWORD",
-                    meetingUrl: "https://UNUSED_URL",
-                    externalCalendarId: "existing-event-type@example.com",
-                  },
-                ],
-              },
-            });
-
-            expectWorkflowToBeTriggered();
-
-            expectSuccessfulVideoMeetingUpdationInCalendar(videoMock, {
-              calEvent: {
-                location: "http://mock-dailyvideo.example.com",
-              },
-              bookingRef: {
-                type: appStoreMetadata.dailyvideo.type,
-                uid: "MOCK_ID",
-                meetingId: "MOCK_ID",
-                meetingPassword: "MOCK_PASS",
-                meetingUrl: "http://mock-dailyvideo.example.com",
-              },
-            });
-
-            // updateEvent uses existing booking's externalCalendarId to update the event in calendar.
-            // and not the event-type's organizer's which is event-type-1@example.com
-            expectSuccessfulCalendarEventUpdationInCalendar(calendarMock, {
-              externalCalendarId: "existing-event-type@example.com",
-              calEvent: {
-                location: "http://mock-dailyvideo.example.com",
-                attendees: expect.arrayContaining([
-                  expect.objectContaining({
-                    email: booker.email,
-                    name: booker.name,
-                    // Expect that the booker timezone is his earlier timezone(from original booking), even though the rescheduling is done by organizer from his timezone
-                    timeZone: "Asia/Kolkata",
-                    language: expect.objectContaining({
-                      // Expect that the booker locale is his earlier locale(from original booking), even though the rescheduling is done by organizer with his locale
-                      locale: "hi",
-                    }),
-                  }),
-                ]),
-              },
-              uid: "MOCK_ID",
-            });
-
-            expectSuccessfulBookingRescheduledEmails({
-              booker,
-              organizer,
-              emails,
-              iCalUID: "MOCKED_GOOGLE_CALENDAR_ICS_ID",
-            });
-            expectBookingRescheduledWebhookToHaveBeenFired({
-              booker,
-              organizer,
-              location: BookingLocations.CalVideo,
-              subscriberUrl: "http://my-webhook.example.com",
-              videoCallUrl: `${WEBAPP_URL}/video/${createdBooking.uid}`,
-            });
-          },
-          timeout
-        );
-
-        test(
-          `should rechedule a booking, that requires confirmation, in PENDING state - Even when the rescheduler is the organizer of the event-type but not the organizer of the existing booking
-        1. Should cancel the existing booking
-        2. Should delete existing calendar invite and Video meeting
-        2. Should create a new booking in the database in PENDING state
-        3. Should send booking requested emails to the booker as well as organizer
-        4. Should trigger BOOKING_REQUESTED webhook
-      `,
-          async ({ emails }) => {
-            const handleNewBooking = (await import("@calcom/features/bookings/lib/handleNewBooking")).default;
-            const subscriberUrl = "http://my-webhook.example.com";
-            const booker = getBooker({
-              email: "booker@example.com",
-              name: "Booker",
-            });
-
-            const organizer = getOrganizer({
-              name: "Organizer",
-              email: "organizer@example.com",
-              id: 101,
-              schedules: [TestData.schedules.IstWorkHours],
-              credentials: [getGoogleCalendarCredential()],
-              selectedCalendars: [TestData.selectedCalendars.google],
-            });
-            const { dateString: plus1DateString } = getDate({ dateIncrement: 1 });
-            const uidOfBookingToBeRescheduled = "n5Wv3eHgconAED2j4gcVhP";
-
-            const scenarioData = getScenarioData({
->>>>>>> 79d05134
               webhooks: [
                 {
                   userId: organizer.id,
                   eventTriggers: ["BOOKING_CREATED"],
-                  subscriberUrl,
+                  subscriberUrl: "http://my-webhook.example.com",
                   active: true,
                   eventTypeId: 1,
                   appId: null,
@@ -1471,656 +914,28 @@
               eventTypes: [
                 {
                   id: 1,
+                  requiresConfirmation: true,
                   slotInterval: 45,
-                  requiresConfirmation: true,
                   length: 45,
                   users: [
                     {
                       id: 101,
                     },
                   ],
+                  destinationCalendar: {
+                    integration: "google_calendar",
+                    externalId: "event-type-1@example.com",
+                  },
                 },
               ],
               bookings: [
                 {
                   uid: uidOfBookingToBeRescheduled,
                   eventTypeId: 1,
+                  userId: organizer.id,
                   status: BookingStatus.ACCEPTED,
                   startTime: `${plus1DateString}T05:00:00.000Z`,
                   endTime: `${plus1DateString}T05:15:00.000Z`,
-                  references: [
-                    getMockBookingReference({
-                      type: appStoreMetadata.dailyvideo.type,
-                      uid: "MOCK_ID",
-                      meetingId: "MOCK_ID",
-                      meetingPassword: "MOCK_PASS",
-                      meetingUrl: "http://mock-dailyvideo.example.com",
-                      credentialId: 0,
-                    }),
-                    getMockBookingReference({
-                      type: appStoreMetadata.googlecalendar.type,
-                      uid: "MOCK_ID",
-                      meetingId: "MOCK_ID",
-                      meetingPassword: "MOCK_PASSWORD",
-                      meetingUrl: "https://UNUSED_URL",
-                      externalCalendarId: "MOCK_EXTERNAL_CALENDAR_ID",
-                      credentialId: 1,
-                    }),
-                  ],
-                  iCalUID,
-                },
-              ],
-              organizer,
-              apps: [TestData.apps["google-calendar"], TestData.apps["daily-video"]],
-            });
-            await createBookingScenario(scenarioData);
-
-            const videoMock = mockSuccessfulVideoMeetingCreation({
-              metadataLookupKey: "dailyvideo",
-            });
-
-            const calendarMock = mockCalendarToHaveNoBusySlots("googlecalendar", {
-              create: {
-                uid: "MOCK_ID",
-              },
-              update: {
-                uid: "UPDATED_MOCK_ID",
-                iCalUID: "MOCKED_GOOGLE_CALENDAR_ICS_ID",
-              },
-            });
-
-            const mockBookingData = getMockRequestDataForBooking({
-              data: {
-                eventTypeId: 1,
-                rescheduleUid: uidOfBookingToBeRescheduled,
-                start: `${plus1DateString}T04:00:00.000Z`,
-                end: `${plus1DateString}T04:15:00.000Z`,
-                responses: {
-                  email: booker.email,
-                  name: booker.name,
-                  location: { optionValue: "", value: BookingLocations.CalVideo },
-                },
-              },
-            });
-
-            const { req } = createMockNextJsRequest({
-              method: "POST",
-              body: mockBookingData,
-            });
-
-            // Fake the request to be from organizer
-            req.userId = organizer.id;
-
-            const createdBooking = await handleNewBooking(req);
-            expect(createdBooking.responses).toContain({
-              email: booker.email,
-              name: booker.name,
-            });
-
-            await expectBookingInDBToBeRescheduledFromTo({
-              from: {
-                uid: uidOfBookingToBeRescheduled,
-              },
-              to: {
-                description: "",
-                // eslint-disable-next-line @typescript-eslint/no-non-null-assertion
-                uid: createdBooking.uid!,
-                eventTypeId: mockBookingData.eventTypeId,
-                // Rescheduled booking sill stays in pending state
-                status: BookingStatus.PENDING,
-                location: BookingLocations.CalVideo,
-                responses: expect.objectContaining({
-                  email: booker.email,
-                  name: booker.name,
-                }),
-                references: [
-                  {
-                    type: appStoreMetadata.dailyvideo.type,
-                    uid: "MOCK_ID",
-                    meetingId: "MOCK_ID",
-                    meetingPassword: "MOCK_PASS",
-                    meetingUrl: "http://mock-dailyvideo.example.com",
-                  },
-                  {
-                    type: appStoreMetadata.googlecalendar.type,
-                    uid: "MOCK_ID",
-                    meetingId: "MOCK_ID",
-                    meetingPassword: "MOCK_PASSWORD",
-                    meetingUrl: "https://UNUSED_URL",
-                    externalCalendarId: "MOCK_EXTERNAL_CALENDAR_ID",
-                  },
-                ],
-              },
-            });
-
-            expectWorkflowToBeTriggered();
-
-            expectBookingRequestedEmails({
-              booker,
-              organizer,
-              emails,
-            });
-
-            expectBookingRequestedWebhookToHaveBeenFired({
-              booker,
-              organizer,
-              location: BookingLocations.CalVideo,
-              subscriberUrl,
-              eventType: scenarioData.eventTypes[0],
-            });
-
-            expectSuccessfulVideoMeetingDeletionInCalendar(videoMock, {
-              bookingRef: {
-                type: appStoreMetadata.dailyvideo.type,
-                uid: "MOCK_ID",
-                meetingId: "MOCK_ID",
-                meetingPassword: "MOCK_PASS",
-                meetingUrl: "http://mock-dailyvideo.example.com",
-              },
-            });
-
-            expectSuccessfulCalendarEventDeletionInCalendar(calendarMock, {
-              externalCalendarId: "MOCK_EXTERNAL_CALENDAR_ID",
-              calEvent: {
-                videoCallData: expect.objectContaining({
-                  url: "http://mock-dailyvideo.example.com",
-                }),
-              },
-              uid: "MOCK_ID",
-            });
-          },
-          timeout
-        );
-
-        test(
-          `should rechedule a booking, that requires confirmation, without confirmation - When the owner of the previous booking is doing the reschedule(but he isn't the organizer of the event-type now)
-          1. Should cancel the existing booking
-          2. Should delete existing calendar invite and Video meeting
-          2. Should create a new booking in the database in ACCEPTED state
-          3. Should send rescheduled emails to the booker as well as organizer
-          4. Should trigger BOOKING_RESCHEDULED webhook
-    `,
-          async ({ emails }) => {
-            const handleNewBooking = (await import("@calcom/features/bookings/lib/handleNewBooking")).default;
-            const booker = getBooker({
-              email: "booker@example.com",
-              name: "Booker",
-            });
-
-            const organizer = getOrganizer({
-              name: "Organizer",
-              email: "organizer@example.com",
-              id: 101,
-              schedules: [TestData.schedules.IstWorkHours],
-              credentials: [getGoogleCalendarCredential()],
-              selectedCalendars: [TestData.selectedCalendars.google],
-            });
-
-            const { dateString: plus1DateString } = getDate({ dateIncrement: 1 });
-            const uidOfBookingToBeRescheduled = "n5Wv3eHgconAED2j4gcVhP";
-            const previousOrganizerIdForTheBooking = 1001;
-            await createBookingScenario(
-              getScenarioData({
-                webhooks: [
-                  {
-                    userId: organizer.id,
-                    eventTriggers: ["BOOKING_CREATED"],
-                    subscriberUrl: "http://my-webhook.example.com",
-                    active: true,
-                    eventTypeId: 1,
-                    appId: null,
-                  },
-                ],
-                eventTypes: [
-                  {
-                    id: 1,
-                    requiresConfirmation: true,
-                    slotInterval: 45,
-                    length: 45,
-                    users: [
-                      {
-                        id: 101,
-                      },
-                    ],
-                    destinationCalendar: {
-                      integration: "google_calendar",
-                      externalId: "event-type-1@example.com",
-                    },
-                  },
-                ],
-                bookings: [
-                  {
-                    uid: uidOfBookingToBeRescheduled,
-                    eventTypeId: 1,
-                    // Make sure that the earlier booking owner is some user with ID 10001
-                    userId: previousOrganizerIdForTheBooking,
-                    status: BookingStatus.ACCEPTED,
-                    startTime: `${plus1DateString}T05:00:00.000Z`,
-                    endTime: `${plus1DateString}T05:15:00.000Z`,
-                    references: [
-                      {
-                        type: appStoreMetadata.dailyvideo.type,
-                        uid: "MOCK_ID",
-                        meetingId: "MOCK_ID",
-                        meetingPassword: "MOCK_PASS",
-                        meetingUrl: "http://mock-dailyvideo.example.com",
-                      },
-                      {
-                        type: appStoreMetadata.googlecalendar.type,
-                        uid: "MOCK_ID",
-                        meetingId: "MOCK_ID",
-                        meetingPassword: "MOCK_PASSWORD",
-                        meetingUrl: "https://UNUSED_URL",
-                        externalCalendarId: "existing-event-type@example.com",
-                        credentialId: undefined,
-                      },
-                    ],
-                    attendees: [
-                      getMockBookingAttendee({
-                        id: 1,
-                        name: organizer.name,
-                        email: organizer.email,
-                        locale: "en",
-                        timeZone: "Europe/London",
-                      }),
-                      getMockBookingAttendee({
-                        id: 2,
-                        name: booker.name,
-                        email: booker.email,
-                        // Booker's locale when the fresh booking happened earlier
-                        locale: "hi",
-                        // Booker's timezone when the fresh booking happened earlier
-                        timeZone: "Asia/Kolkata",
-                      }),
-                    ],
-                  },
-                ],
-                organizer,
-                usersApartFromOrganizer: [
-                  {
-                    id: previousOrganizerIdForTheBooking,
-                    name: "Previous Organizer",
-                    email: "",
-                    schedules: [TestData.schedules.IstWorkHours],
-                    username: "prev-organizer",
-                    timeZone: "Europe/London",
-                  },
-                ],
-                apps: [TestData.apps["google-calendar"], TestData.apps["daily-video"]],
-              })
-            );
-
-            const videoMock = mockSuccessfulVideoMeetingCreation({
-              metadataLookupKey: "dailyvideo",
-            });
-
-            const calendarMock = mockCalendarToHaveNoBusySlots("googlecalendar", {
-              create: {
-                uid: "MOCK_ID",
-              },
-              update: {
-                iCalUID: "MOCKED_GOOGLE_CALENDAR_ICS_ID",
-                uid: "UPDATED_MOCK_ID",
-              },
-            });
-
-            const mockBookingData = getMockRequestDataForBooking({
-              data: {
-                eventTypeId: 1,
-                rescheduleUid: uidOfBookingToBeRescheduled,
-                start: `${plus1DateString}T04:00:00.000Z`,
-                end: `${plus1DateString}T04:15:00.000Z`,
-                // Organizer is doing the rescheduling from his timezone which is different from Booker Timezone as per the booking being rescheduled
-                timeZone: "Europe/London",
-                responses: {
-                  email: booker.email,
-                  name: booker.name,
-                  location: { optionValue: "", value: BookingLocations.CalVideo },
-                },
-              },
-            });
-
-            const { req } = createMockNextJsRequest({
-              method: "POST",
-              body: mockBookingData,
-            });
-
-            // Fake the request to be from organizer
-            req.userId = previousOrganizerIdForTheBooking;
-
-            const createdBooking = await handleNewBooking(req);
-
-            /**
-             *  Booking Time should be new time
-             */
-            expect(createdBooking.startTime?.toISOString()).toBe(`${plus1DateString}T04:00:00.000Z`);
-            expect(createdBooking.endTime?.toISOString()).toBe(`${plus1DateString}T04:15:00.000Z`);
-
-            await expectBookingInDBToBeRescheduledFromTo({
-              from: {
-                uid: uidOfBookingToBeRescheduled,
-              },
-              to: {
-                description: "",
-                // eslint-disable-next-line @typescript-eslint/no-non-null-assertion
-                uid: createdBooking.uid!,
-                eventTypeId: mockBookingData.eventTypeId,
-                status: BookingStatus.ACCEPTED,
-                location: BookingLocations.CalVideo,
-                responses: expect.objectContaining({
-                  email: booker.email,
-                  name: booker.name,
-                }),
-                references: [
-                  {
-                    type: appStoreMetadata.dailyvideo.type,
-                    uid: "MOCK_ID",
-                    meetingId: "MOCK_ID",
-                    meetingPassword: "MOCK_PASS",
-                    meetingUrl: "http://mock-dailyvideo.example.com",
-                  },
-                  {
-                    type: appStoreMetadata.googlecalendar.type,
-                    uid: "MOCK_ID",
-                    meetingId: "MOCK_ID",
-                    meetingPassword: "MOCK_PASSWORD",
-                    meetingUrl: "https://UNUSED_URL",
-                    externalCalendarId: "existing-event-type@example.com",
-                  },
-                ],
-              },
-            });
-
-<<<<<<< HEAD
-          expectSuccessfulBookingRescheduledEmails({
-            booker,
-            organizer,
-            emails,
-            iCalUID,
-          });
-          expectBookingRescheduledWebhookToHaveBeenFired({
-            booker,
-            organizer,
-            location: BookingLocations.CalVideo,
-            subscriberUrl: "http://my-webhook.example.com",
-            videoCallUrl: `${WEBAPP_URL}/video/${createdBooking.uid}`,
-          });
-        },
-        timeout
-      );
-=======
-            expectWorkflowToBeTriggered();
-
-            expectSuccessfulVideoMeetingUpdationInCalendar(videoMock, {
-              calEvent: {
-                location: "http://mock-dailyvideo.example.com",
-              },
-              bookingRef: {
-                type: appStoreMetadata.dailyvideo.type,
-                uid: "MOCK_ID",
-                meetingId: "MOCK_ID",
-                meetingPassword: "MOCK_PASS",
-                meetingUrl: "http://mock-dailyvideo.example.com",
-              },
-            });
-
-            // updateEvent uses existing booking's externalCalendarId to update the event in calendar.
-            // and not the event-type's organizer's which is event-type-1@example.com
-            expectSuccessfulCalendarEventUpdationInCalendar(calendarMock, {
-              externalCalendarId: "existing-event-type@example.com",
-              calEvent: {
-                location: "http://mock-dailyvideo.example.com",
-                attendees: expect.arrayContaining([
-                  expect.objectContaining({
-                    email: booker.email,
-                    name: booker.name,
-                    // Expect that the booker timezone is his earlier timezone(from original booking), even though the rescheduling is done by organizer from his timezone
-                    timeZone: "Asia/Kolkata",
-                    language: expect.objectContaining({
-                      // Expect that the booker locale is his earlier locale(from original booking), even though the rescheduling is done by organizer with his locale
-                      locale: "hi",
-                    }),
-                  }),
-                ]),
-              },
-              uid: "MOCK_ID",
-            });
->>>>>>> 79d05134
-
-            expectSuccessfulBookingRescheduledEmails({
-              booker,
-              organizer,
-              emails,
-              iCalUID: "MOCKED_GOOGLE_CALENDAR_ICS_ID",
-            });
-
-            expectBookingRescheduledWebhookToHaveBeenFired({
-              booker,
-              organizer,
-              location: BookingLocations.CalVideo,
-              subscriberUrl: "http://my-webhook.example.com",
-              videoCallUrl: `${WEBAPP_URL}/video/${createdBooking.uid}`,
-            });
-          },
-          timeout
-        );
-      });
-    });
-    describe("Team event-type", () => {
-      test(
-        "should send correct schedule/cancellation emails to hosts when round robin is rescheduled to different host",
-        async ({ emails }) => {
-          const handleNewBooking = (await import("@calcom/features/bookings/lib/handleNewBooking")).default;
-          const booker = getBooker({
-            email: "booker@example.com",
-            name: "Booker",
-          });
-
-          const roundRobinHost1 = getOrganizer({
-            name: "RR Host 1",
-            email: "rrhost1@example.com",
-            id: 101,
-            schedules: [TestData.schedules.IstWorkHours],
-            credentials: [getGoogleCalendarCredential()],
-            selectedCalendars: [TestData.selectedCalendars.google],
-          });
-
-          const roundRobinHost2 = getOrganizer({
-            name: "RR Host 2",
-            email: "rrhost2@example.com",
-            id: 102,
-            schedules: [TestData.schedules.IstWorkHours],
-            credentials: [getGoogleCalendarCredential()],
-            selectedCalendars: [TestData.selectedCalendars.google],
-          });
-
-          const { dateString: plus1DateString } = getDate({ dateIncrement: 1 });
-          const uidOfBookingToBeRescheduled = "n5Wv3eHgconAED2j4gcVhP";
-          await createBookingScenario(
-            getScenarioData({
-              eventTypes: [
-                {
-                  id: 1,
-                  slotInterval: 45,
-                  length: 45,
-                  users: [
-                    {
-                      id: 101,
-                    },
-                    {
-                      id: 102,
-                    },
-                  ],
-                  schedulingType: SchedulingType.ROUND_ROBIN,
-                },
-              ],
-              bookings: [
-                {
-                  uid: uidOfBookingToBeRescheduled,
-                  eventTypeId: 1,
-                  userId: 101,
-                  status: BookingStatus.ACCEPTED,
-                  startTime: `${plus1DateString}T05:00:00.000Z`,
-                  endTime: `${plus1DateString}T05:15:00.000Z`,
-                  metadata: {
-                    videoCallUrl: "https://existing-daily-video-call-url.example.com",
-                  },
-                },
-              ],
-              organizer: roundRobinHost1,
-              usersApartFromOrganizer: [roundRobinHost2],
-              apps: [TestData.apps["google-calendar"], TestData.apps["daily-video"]],
-            })
-          );
-
-          mockSuccessfulVideoMeetingCreation({
-            metadataLookupKey: "dailyvideo",
-          });
-
-          mockCalendarToHaveNoBusySlots("googlecalendar", {
-            create: {
-              uid: "MOCK_ID",
-            },
-            update: {
-              uid: "UPDATED_MOCK_ID",
-              iCalUID: "MOCKED_GOOGLE_CALENDAR_ICS_ID",
-            },
-          });
-
-          const mockBookingData = getMockRequestDataForBooking({
-            data: {
-              eventTypeId: 1,
-              user: roundRobinHost1.name,
-              rescheduleUid: uidOfBookingToBeRescheduled,
-              start: `${plus1DateString}T04:00:00.000Z`,
-              end: `${plus1DateString}T04:15:00.000Z`,
-              responses: {
-                email: booker.email,
-                name: booker.name,
-                location: { optionValue: "", value: BookingLocations.CalVideo },
-              },
-            },
-          });
-          const { req } = createMockNextJsRequest({
-            method: "POST",
-            body: mockBookingData,
-          });
-
-          const createdBooking = await handleNewBooking(req);
-
-          const previousBooking = await prismaMock.booking.findUnique({
-            where: {
-              uid: uidOfBookingToBeRescheduled,
-            },
-          });
-
-          logger.silly({
-            previousBooking,
-            allBookings: await prismaMock.booking.findMany(),
-          });
-
-          // Expect previous booking to be cancelled
-          await expectBookingToBeInDatabase({
-            // eslint-disable-next-line @typescript-eslint/no-non-null-assertion
-            uid: uidOfBookingToBeRescheduled,
-            status: BookingStatus.CANCELLED,
-          });
-
-          expect(previousBooking?.status).toBe(BookingStatus.CANCELLED);
-          /**
-           *  Booking Time should be new time
-           */
-          expect(createdBooking.startTime?.toISOString()).toBe(`${plus1DateString}T04:00:00.000Z`);
-          expect(createdBooking.endTime?.toISOString()).toBe(`${plus1DateString}T04:15:00.000Z`);
-
-          await expectBookingInDBToBeRescheduledFromTo({
-            from: {
-              uid: uidOfBookingToBeRescheduled,
-            },
-            to: {
-              description: "",
-              // eslint-disable-next-line @typescript-eslint/no-non-null-assertion
-              uid: createdBooking.uid!,
-              eventTypeId: mockBookingData.eventTypeId,
-              status: BookingStatus.ACCEPTED,
-              location: BookingLocations.CalVideo,
-              responses: expect.objectContaining({
-                email: booker.email,
-                name: booker.name,
-              }),
-            },
-          });
-
-          expectSuccessfulRoudRobinReschedulingEmails({
-            prevOrganizer: roundRobinHost1,
-            newOrganizer: roundRobinHost2,
-            emails,
-          });
-        },
-        timeout
-      );
-
-      test(
-        "should send rescheduling emails when round robin is rescheduled to same host",
-        async ({ emails }) => {
-          const handleNewBooking = (await import("@calcom/features/bookings/lib/handleNewBooking")).default;
-          const booker = getBooker({
-            email: "booker@example.com",
-            name: "Booker",
-          });
-
-          const roundRobinHost1 = getOrganizer({
-            name: "RR Host 1",
-            email: "rrhost1@example.com",
-            id: 101,
-            schedules: [TestData.schedules.IstMorningShift],
-            credentials: [getGoogleCalendarCredential()],
-            selectedCalendars: [TestData.selectedCalendars.google],
-          });
-
-          const roundRobinHost2 = getOrganizer({
-            name: "RR Host 2",
-            email: "rrhost2@example.com",
-            id: 102,
-            schedules: [TestData.schedules.IstEveningShift],
-            credentials: [getGoogleCalendarCredential()],
-            selectedCalendars: [TestData.selectedCalendars.google],
-          });
-
-          const { dateString: plus1DateString } = getDate({ dateIncrement: 1 });
-          const uidOfBookingToBeRescheduled = "n5Wv3eHgconAED2j4gcVhP";
-<<<<<<< HEAD
-          const iCalUID = `${uidOfBookingToBeRescheduled}@Cal.com`;
-          const previousOrganizerIdForTheBooking = 1001;
-=======
->>>>>>> 79d05134
-          await createBookingScenario(
-            getScenarioData({
-              eventTypes: [
-                {
-                  id: 1,
-                  slotInterval: 45,
-                  length: 45,
-                  users: [
-                    {
-                      id: 101,
-                    },
-                    {
-                      id: 102,
-                    },
-                  ],
-                  schedulingType: SchedulingType.ROUND_ROBIN,
-                },
-              ],
-              bookings: [
-                {
-                  uid: uidOfBookingToBeRescheduled,
-                  eventTypeId: 1,
-                  userId: 101,
-                  status: BookingStatus.ACCEPTED,
-                  startTime: `${plus1DateString}T05:00:00.000Z`,
-                  endTime: `${plus1DateString}T05:15:00.000Z`,
-<<<<<<< HEAD
                   references: [
                     {
                       type: appStoreMetadata.dailyvideo.type,
@@ -2157,49 +972,35 @@
                       timeZone: "Asia/Kolkata",
                     }),
                   ],
-                  iCalUID,
                 },
               ],
               organizer,
-              usersApartFromOrganizer: [
-                {
-                  id: previousOrganizerIdForTheBooking,
-                  name: "Previous Organizer",
-                  email: "",
-                  schedules: [TestData.schedules.IstWorkHours],
-                  username: "prev-organizer",
-                  timeZone: "Europe/London",
-=======
->>>>>>> 79d05134
-                },
-              ],
-              organizer: roundRobinHost1,
-              usersApartFromOrganizer: [roundRobinHost2],
               apps: [TestData.apps["google-calendar"], TestData.apps["daily-video"]],
             })
           );
 
-          mockSuccessfulVideoMeetingCreation({
+          const videoMock = mockSuccessfulVideoMeetingCreation({
             metadataLookupKey: "dailyvideo",
           });
 
-          mockCalendarToHaveNoBusySlots("googlecalendar", {
+          const calendarMock = mockCalendarToHaveNoBusySlots("googlecalendar", {
             create: {
               uid: "MOCK_ID",
             },
             update: {
+              iCalUID: "MOCKED_GOOGLE_CALENDAR_ICS_ID",
               uid: "UPDATED_MOCK_ID",
-              iCalUID: "MOCKED_GOOGLE_CALENDAR_ICS_ID",
             },
           });
 
           const mockBookingData = getMockRequestDataForBooking({
             data: {
               eventTypeId: 1,
-              user: roundRobinHost1.name,
               rescheduleUid: uidOfBookingToBeRescheduled,
               start: `${plus1DateString}T04:00:00.000Z`,
               end: `${plus1DateString}T04:15:00.000Z`,
+              // Organizer is doing the rescheduling from his timezone which is different from Booker Timezone as per the booking being rescheduled
+              timeZone: "Europe/London",
               responses: {
                 email: booker.email,
                 name: booker.name,
@@ -2207,32 +1008,17 @@
               },
             },
           });
+
           const { req } = createMockNextJsRequest({
             method: "POST",
             body: mockBookingData,
           });
 
+          // Fake the request to be from organizer
+          req.userId = organizer.id;
+
           const createdBooking = await handleNewBooking(req);
 
-          const previousBooking = await prismaMock.booking.findUnique({
-            where: {
-              uid: uidOfBookingToBeRescheduled,
-            },
-          });
-
-          logger.silly({
-            previousBooking,
-            allBookings: await prismaMock.booking.findMany(),
-          });
-
-          // Expect previous booking to be cancelled
-          await expectBookingToBeInDatabase({
-            // eslint-disable-next-line @typescript-eslint/no-non-null-assertion
-            uid: uidOfBookingToBeRescheduled,
-            status: BookingStatus.CANCELLED,
-          });
-
-          expect(previousBooking?.status).toBe(BookingStatus.CANCELLED);
           /**
            *  Booking Time should be new time
            */
@@ -2254,29 +1040,840 @@
                 email: booker.email,
                 name: booker.name,
               }),
-            },
-          });
-
-          expectSuccessfulRoudRobinReschedulingEmails({
-            prevOrganizer: roundRobinHost1,
-            newOrganizer: roundRobinHost1, // Round robin host 2 is not available and it will be rescheduled to same user
+              references: [
+                {
+                  type: appStoreMetadata.dailyvideo.type,
+                  uid: "MOCK_ID",
+                  meetingId: "MOCK_ID",
+                  meetingPassword: "MOCK_PASS",
+                  meetingUrl: "http://mock-dailyvideo.example.com",
+                },
+                {
+                  type: appStoreMetadata.googlecalendar.type,
+                  uid: "MOCK_ID",
+                  meetingId: "MOCK_ID",
+                  meetingPassword: "MOCK_PASSWORD",
+                  meetingUrl: "https://UNUSED_URL",
+                  externalCalendarId: "existing-event-type@example.com",
+                },
+              ],
+            },
+          });
+
+          expectWorkflowToBeTriggered();
+
+          expectSuccessfulVideoMeetingUpdationInCalendar(videoMock, {
+            calEvent: {
+              location: "http://mock-dailyvideo.example.com",
+            },
+            bookingRef: {
+              type: appStoreMetadata.dailyvideo.type,
+              uid: "MOCK_ID",
+              meetingId: "MOCK_ID",
+              meetingPassword: "MOCK_PASS",
+              meetingUrl: "http://mock-dailyvideo.example.com",
+            },
+          });
+
+          // updateEvent uses existing booking's externalCalendarId to update the event in calendar.
+          // and not the event-type's organizer's which is event-type-1@example.com
+          expectSuccessfulCalendarEventUpdationInCalendar(calendarMock, {
+            externalCalendarId: "existing-event-type@example.com",
+            calEvent: {
+              location: "http://mock-dailyvideo.example.com",
+              attendees: expect.arrayContaining([
+                expect.objectContaining({
+                  email: booker.email,
+                  name: booker.name,
+                  // Expect that the booker timezone is his earlier timezone(from original booking), even though the rescheduling is done by organizer from his timezone
+                  timeZone: "Asia/Kolkata",
+                  language: expect.objectContaining({
+                    // Expect that the booker locale is his earlier locale(from original booking), even though the rescheduling is done by organizer with his locale
+                    locale: "hi",
+                  }),
+                }),
+              ]),
+            },
+            uid: "MOCK_ID",
+          });
+
+          expectSuccessfulBookingRescheduledEmails({
+            booker,
+            organizer,
             emails,
-<<<<<<< HEAD
-            iCalUID,
-          });
-
+            iCalUID: "MOCKED_GOOGLE_CALENDAR_ICS_ID",
+          });
           expectBookingRescheduledWebhookToHaveBeenFired({
             booker,
             organizer,
             location: BookingLocations.CalVideo,
             subscriberUrl: "http://my-webhook.example.com",
             videoCallUrl: `${WEBAPP_URL}/video/${createdBooking.uid}`,
-=======
->>>>>>> 79d05134
+          });
+        },
+        timeout
+      );
+
+      test(
+        `should rechedule a booking, that requires confirmation, in PENDING state - Even when the rescheduler is the organizer of the event-type but not the organizer of the existing booking
+        1. Should cancel the existing booking
+        2. Should delete existing calendar invite and Video meeting
+        2. Should create a new booking in the database in PENDING state
+        3. Should send booking requested emails to the booker as well as organizer
+        4. Should trigger BOOKING_REQUESTED webhook
+      `,
+        async ({ emails }) => {
+          const handleNewBooking = (await import("@calcom/features/bookings/lib/handleNewBooking")).default;
+          const subscriberUrl = "http://my-webhook.example.com";
+          const booker = getBooker({
+            email: "booker@example.com",
+            name: "Booker",
+          });
+
+          const organizer = getOrganizer({
+            name: "Organizer",
+            email: "organizer@example.com",
+            id: 101,
+            schedules: [TestData.schedules.IstWorkHours],
+            credentials: [getGoogleCalendarCredential()],
+            selectedCalendars: [TestData.selectedCalendars.google],
+          });
+          const { dateString: plus1DateString } = getDate({ dateIncrement: 1 });
+          const uidOfBookingToBeRescheduled = "n5Wv3eHgconAED2j4gcVhP";
+          const iCalUID = `${uidOfBookingToBeRescheduled}@Cal.com`;
+
+          const scenarioData = getScenarioData({
+            webhooks: [
+              {
+                userId: organizer.id,
+                eventTriggers: ["BOOKING_CREATED"],
+                subscriberUrl,
+                active: true,
+                eventTypeId: 1,
+                appId: null,
+              },
+            ],
+            eventTypes: [
+              {
+                id: 1,
+                slotInterval: 45,
+                requiresConfirmation: true,
+                length: 45,
+                users: [
+                  {
+                    id: 101,
+                  },
+                ],
+              },
+            ],
+            bookings: [
+              {
+                uid: uidOfBookingToBeRescheduled,
+                eventTypeId: 1,
+                status: BookingStatus.ACCEPTED,
+                startTime: `${plus1DateString}T05:00:00.000Z`,
+                endTime: `${plus1DateString}T05:15:00.000Z`,
+                references: [
+                  getMockBookingReference({
+                    type: appStoreMetadata.dailyvideo.type,
+                    uid: "MOCK_ID",
+                    meetingId: "MOCK_ID",
+                    meetingPassword: "MOCK_PASS",
+                    meetingUrl: "http://mock-dailyvideo.example.com",
+                    credentialId: 0,
+                  }),
+                  getMockBookingReference({
+                    type: appStoreMetadata.googlecalendar.type,
+                    uid: "MOCK_ID",
+                    meetingId: "MOCK_ID",
+                    meetingPassword: "MOCK_PASSWORD",
+                    meetingUrl: "https://UNUSED_URL",
+                    externalCalendarId: "MOCK_EXTERNAL_CALENDAR_ID",
+                    credentialId: 1,
+                  }),
+                ],
+                iCalUID,
+              },
+            ],
+            organizer,
+            apps: [TestData.apps["google-calendar"], TestData.apps["daily-video"]],
+          });
+          await createBookingScenario(scenarioData);
+
+          const videoMock = mockSuccessfulVideoMeetingCreation({
+            metadataLookupKey: "dailyvideo",
+          });
+
+          const calendarMock = mockCalendarToHaveNoBusySlots("googlecalendar", {
+            create: {
+              uid: "MOCK_ID",
+            },
+            update: {
+              uid: "UPDATED_MOCK_ID",
+              iCalUID: "MOCKED_GOOGLE_CALENDAR_ICS_ID",
+            },
+          });
+
+          const mockBookingData = getMockRequestDataForBooking({
+            data: {
+              eventTypeId: 1,
+              rescheduleUid: uidOfBookingToBeRescheduled,
+              start: `${plus1DateString}T04:00:00.000Z`,
+              end: `${plus1DateString}T04:15:00.000Z`,
+              responses: {
+                email: booker.email,
+                name: booker.name,
+                location: { optionValue: "", value: BookingLocations.CalVideo },
+              },
+            },
+          });
+
+          const { req } = createMockNextJsRequest({
+            method: "POST",
+            body: mockBookingData,
+          });
+
+          // Fake the request to be from organizer
+          req.userId = organizer.id;
+
+          const createdBooking = await handleNewBooking(req);
+          expect(createdBooking.responses).toContain({
+            email: booker.email,
+            name: booker.name,
+          });
+
+          await expectBookingInDBToBeRescheduledFromTo({
+            from: {
+              uid: uidOfBookingToBeRescheduled,
+            },
+            to: {
+              description: "",
+              // eslint-disable-next-line @typescript-eslint/no-non-null-assertion
+              uid: createdBooking.uid!,
+              eventTypeId: mockBookingData.eventTypeId,
+              // Rescheduled booking sill stays in pending state
+              status: BookingStatus.PENDING,
+              location: BookingLocations.CalVideo,
+              responses: expect.objectContaining({
+                email: booker.email,
+                name: booker.name,
+              }),
+              references: [
+                {
+                  type: appStoreMetadata.dailyvideo.type,
+                  uid: "MOCK_ID",
+                  meetingId: "MOCK_ID",
+                  meetingPassword: "MOCK_PASS",
+                  meetingUrl: "http://mock-dailyvideo.example.com",
+                },
+                {
+                  type: appStoreMetadata.googlecalendar.type,
+                  uid: "MOCK_ID",
+                  meetingId: "MOCK_ID",
+                  meetingPassword: "MOCK_PASSWORD",
+                  meetingUrl: "https://UNUSED_URL",
+                  externalCalendarId: "MOCK_EXTERNAL_CALENDAR_ID",
+                },
+              ],
+            },
+          });
+
+          expectWorkflowToBeTriggered();
+
+          expectBookingRequestedEmails({
+            booker,
+            organizer,
+            emails,
+          });
+
+          expectBookingRequestedWebhookToHaveBeenFired({
+            booker,
+            organizer,
+            location: BookingLocations.CalVideo,
+            subscriberUrl,
+            eventType: scenarioData.eventTypes[0],
+          });
+
+          expectSuccessfulVideoMeetingDeletionInCalendar(videoMock, {
+            bookingRef: {
+              type: appStoreMetadata.dailyvideo.type,
+              uid: "MOCK_ID",
+              meetingId: "MOCK_ID",
+              meetingPassword: "MOCK_PASS",
+              meetingUrl: "http://mock-dailyvideo.example.com",
+            },
+          });
+
+          expectSuccessfulCalendarEventDeletionInCalendar(calendarMock, {
+            externalCalendarId: "MOCK_EXTERNAL_CALENDAR_ID",
+            calEvent: {
+              videoCallData: expect.objectContaining({
+                url: "http://mock-dailyvideo.example.com",
+              }),
+            },
+            uid: "MOCK_ID",
+          });
+        },
+        timeout
+      );
+
+      test(
+        `should rechedule a booking, that requires confirmation, without confirmation - When the owner of the previous booking is doing the reschedule(but he isn't the organizer of the event-type now)
+          1. Should cancel the existing booking
+          2. Should delete existing calendar invite and Video meeting
+          2. Should create a new booking in the database in ACCEPTED state
+          3. Should send rescheduled emails to the booker as well as organizer
+          4. Should trigger BOOKING_RESCHEDULED webhook
+    `,
+        async ({ emails }) => {
+          const handleNewBooking = (await import("@calcom/features/bookings/lib/handleNewBooking")).default;
+          const booker = getBooker({
+            email: "booker@example.com",
+            name: "Booker",
+          });
+
+          const organizer = getOrganizer({
+            name: "Organizer",
+            email: "organizer@example.com",
+            id: 101,
+            schedules: [TestData.schedules.IstWorkHours],
+            credentials: [getGoogleCalendarCredential()],
+            selectedCalendars: [TestData.selectedCalendars.google],
+          });
+
+          const { dateString: plus1DateString } = getDate({ dateIncrement: 1 });
+          const uidOfBookingToBeRescheduled = "n5Wv3eHgconAED2j4gcVhP";
+          const previousOrganizerIdForTheBooking = 1001;
+          await createBookingScenario(
+            getScenarioData({
+              webhooks: [
+                {
+                  userId: organizer.id,
+                  eventTriggers: ["BOOKING_CREATED"],
+                  subscriberUrl: "http://my-webhook.example.com",
+                  active: true,
+                  eventTypeId: 1,
+                  appId: null,
+                },
+              ],
+              eventTypes: [
+                {
+                  id: 1,
+                  requiresConfirmation: true,
+                  slotInterval: 45,
+                  length: 45,
+                  users: [
+                    {
+                      id: 101,
+                    },
+                  ],
+                  destinationCalendar: {
+                    integration: "google_calendar",
+                    externalId: "event-type-1@example.com",
+                  },
+                },
+              ],
+              bookings: [
+                {
+                  uid: uidOfBookingToBeRescheduled,
+                  eventTypeId: 1,
+                  // Make sure that the earlier booking owner is some user with ID 10001
+                  userId: previousOrganizerIdForTheBooking,
+                  status: BookingStatus.ACCEPTED,
+                  startTime: `${plus1DateString}T05:00:00.000Z`,
+                  endTime: `${plus1DateString}T05:15:00.000Z`,
+                  references: [
+                    {
+                      type: appStoreMetadata.dailyvideo.type,
+                      uid: "MOCK_ID",
+                      meetingId: "MOCK_ID",
+                      meetingPassword: "MOCK_PASS",
+                      meetingUrl: "http://mock-dailyvideo.example.com",
+                    },
+                    {
+                      type: appStoreMetadata.googlecalendar.type,
+                      uid: "MOCK_ID",
+                      meetingId: "MOCK_ID",
+                      meetingPassword: "MOCK_PASSWORD",
+                      meetingUrl: "https://UNUSED_URL",
+                      externalCalendarId: "existing-event-type@example.com",
+                      credentialId: undefined,
+                    },
+                  ],
+                  attendees: [
+                    getMockBookingAttendee({
+                      id: 1,
+                      name: organizer.name,
+                      email: organizer.email,
+                      locale: "en",
+                      timeZone: "Europe/London",
+                    }),
+                    getMockBookingAttendee({
+                      id: 2,
+                      name: booker.name,
+                      email: booker.email,
+                      // Booker's locale when the fresh booking happened earlier
+                      locale: "hi",
+                      // Booker's timezone when the fresh booking happened earlier
+                      timeZone: "Asia/Kolkata",
+                    }),
+                  ],
+                },
+              ],
+              organizer,
+              usersApartFromOrganizer: [
+                {
+                  id: previousOrganizerIdForTheBooking,
+                  name: "Previous Organizer",
+                  email: "",
+                  schedules: [TestData.schedules.IstWorkHours],
+                  username: "prev-organizer",
+                  timeZone: "Europe/London",
+                },
+              ],
+              apps: [TestData.apps["google-calendar"], TestData.apps["daily-video"]],
+            })
+          );
+
+          const videoMock = mockSuccessfulVideoMeetingCreation({
+            metadataLookupKey: "dailyvideo",
+          });
+
+          const calendarMock = mockCalendarToHaveNoBusySlots("googlecalendar", {
+            create: {
+              uid: "MOCK_ID",
+            },
+            update: {
+              iCalUID: "MOCKED_GOOGLE_CALENDAR_ICS_ID",
+              uid: "UPDATED_MOCK_ID",
+            },
+          });
+
+          const mockBookingData = getMockRequestDataForBooking({
+            data: {
+              eventTypeId: 1,
+              rescheduleUid: uidOfBookingToBeRescheduled,
+              start: `${plus1DateString}T04:00:00.000Z`,
+              end: `${plus1DateString}T04:15:00.000Z`,
+              // Organizer is doing the rescheduling from his timezone which is different from Booker Timezone as per the booking being rescheduled
+              timeZone: "Europe/London",
+              responses: {
+                email: booker.email,
+                name: booker.name,
+                location: { optionValue: "", value: BookingLocations.CalVideo },
+              },
+            },
+          });
+
+          const { req } = createMockNextJsRequest({
+            method: "POST",
+            body: mockBookingData,
+          });
+
+          // Fake the request to be from organizer
+          req.userId = previousOrganizerIdForTheBooking;
+
+          const createdBooking = await handleNewBooking(req);
+
+          /**
+           *  Booking Time should be new time
+           */
+          expect(createdBooking.startTime?.toISOString()).toBe(`${plus1DateString}T04:00:00.000Z`);
+          expect(createdBooking.endTime?.toISOString()).toBe(`${plus1DateString}T04:15:00.000Z`);
+
+          await expectBookingInDBToBeRescheduledFromTo({
+            from: {
+              uid: uidOfBookingToBeRescheduled,
+            },
+            to: {
+              description: "",
+              // eslint-disable-next-line @typescript-eslint/no-non-null-assertion
+              uid: createdBooking.uid!,
+              eventTypeId: mockBookingData.eventTypeId,
+              status: BookingStatus.ACCEPTED,
+              location: BookingLocations.CalVideo,
+              responses: expect.objectContaining({
+                email: booker.email,
+                name: booker.name,
+              }),
+              references: [
+                {
+                  type: appStoreMetadata.dailyvideo.type,
+                  uid: "MOCK_ID",
+                  meetingId: "MOCK_ID",
+                  meetingPassword: "MOCK_PASS",
+                  meetingUrl: "http://mock-dailyvideo.example.com",
+                },
+                {
+                  type: appStoreMetadata.googlecalendar.type,
+                  uid: "MOCK_ID",
+                  meetingId: "MOCK_ID",
+                  meetingPassword: "MOCK_PASSWORD",
+                  meetingUrl: "https://UNUSED_URL",
+                  externalCalendarId: "existing-event-type@example.com",
+                },
+              ],
+            },
+          });
+
+          expectWorkflowToBeTriggered();
+
+          expectSuccessfulVideoMeetingUpdationInCalendar(videoMock, {
+            calEvent: {
+              location: "http://mock-dailyvideo.example.com",
+            },
+            bookingRef: {
+              type: appStoreMetadata.dailyvideo.type,
+              uid: "MOCK_ID",
+              meetingId: "MOCK_ID",
+              meetingPassword: "MOCK_PASS",
+              meetingUrl: "http://mock-dailyvideo.example.com",
+            },
+          });
+
+          // updateEvent uses existing booking's externalCalendarId to update the event in calendar.
+          // and not the event-type's organizer's which is event-type-1@example.com
+          expectSuccessfulCalendarEventUpdationInCalendar(calendarMock, {
+            externalCalendarId: "existing-event-type@example.com",
+            calEvent: {
+              location: "http://mock-dailyvideo.example.com",
+              attendees: expect.arrayContaining([
+                expect.objectContaining({
+                  email: booker.email,
+                  name: booker.name,
+                  // Expect that the booker timezone is his earlier timezone(from original booking), even though the rescheduling is done by organizer from his timezone
+                  timeZone: "Asia/Kolkata",
+                  language: expect.objectContaining({
+                    // Expect that the booker locale is his earlier locale(from original booking), even though the rescheduling is done by organizer with his locale
+                    locale: "hi",
+                  }),
+                }),
+              ]),
+            },
+            uid: "MOCK_ID",
+          });
+
+          expectSuccessfulBookingRescheduledEmails({
+            booker,
+            organizer,
+            emails,
+            iCalUID: "MOCKED_GOOGLE_CALENDAR_ICS_ID",
+          });
+
+          expectBookingRescheduledWebhookToHaveBeenFired({
+            booker,
+            organizer,
+            location: BookingLocations.CalVideo,
+            subscriberUrl: "http://my-webhook.example.com",
+            videoCallUrl: `${WEBAPP_URL}/video/${createdBooking.uid}`,
           });
         },
         timeout
       );
     });
   });
+  describe("Team event-type", () => {
+    test(
+      "should send correct schedule/cancellation emails to hosts when round robin is rescheduled to different host",
+      async ({ emails }) => {
+        const handleNewBooking = (await import("@calcom/features/bookings/lib/handleNewBooking")).default;
+        const booker = getBooker({
+          email: "booker@example.com",
+          name: "Booker",
+        });
+
+        const roundRobinHost1 = getOrganizer({
+          name: "RR Host 1",
+          email: "rrhost1@example.com",
+          id: 101,
+          schedules: [TestData.schedules.IstWorkHours],
+          credentials: [getGoogleCalendarCredential()],
+          selectedCalendars: [TestData.selectedCalendars.google],
+        });
+
+        const roundRobinHost2 = getOrganizer({
+          name: "RR Host 2",
+          email: "rrhost2@example.com",
+          id: 102,
+          schedules: [TestData.schedules.IstWorkHours],
+          credentials: [getGoogleCalendarCredential()],
+          selectedCalendars: [TestData.selectedCalendars.google],
+        });
+
+        const { dateString: plus1DateString } = getDate({ dateIncrement: 1 });
+        const uidOfBookingToBeRescheduled = "n5Wv3eHgconAED2j4gcVhP";
+        await createBookingScenario(
+          getScenarioData({
+            eventTypes: [
+              {
+                id: 1,
+                slotInterval: 45,
+                length: 45,
+                users: [
+                  {
+                    id: 101,
+                  },
+                  {
+                    id: 102,
+                  },
+                ],
+                schedulingType: SchedulingType.ROUND_ROBIN,
+              },
+            ],
+            bookings: [
+              {
+                uid: uidOfBookingToBeRescheduled,
+                eventTypeId: 1,
+                userId: 101,
+                status: BookingStatus.ACCEPTED,
+                startTime: `${plus1DateString}T05:00:00.000Z`,
+                endTime: `${plus1DateString}T05:15:00.000Z`,
+                metadata: {
+                  videoCallUrl: "https://existing-daily-video-call-url.example.com",
+                },
+              },
+            ],
+            organizer: roundRobinHost1,
+            usersApartFromOrganizer: [roundRobinHost2],
+            apps: [TestData.apps["google-calendar"], TestData.apps["daily-video"]],
+          })
+        );
+
+        mockSuccessfulVideoMeetingCreation({
+          metadataLookupKey: "dailyvideo",
+        });
+
+        mockCalendarToHaveNoBusySlots("googlecalendar", {
+          create: {
+            uid: "MOCK_ID",
+          },
+          update: {
+            uid: "UPDATED_MOCK_ID",
+            iCalUID: "MOCKED_GOOGLE_CALENDAR_ICS_ID",
+          },
+        });
+
+        const mockBookingData = getMockRequestDataForBooking({
+          data: {
+            eventTypeId: 1,
+            user: roundRobinHost1.name,
+            rescheduleUid: uidOfBookingToBeRescheduled,
+            start: `${plus1DateString}T04:00:00.000Z`,
+            end: `${plus1DateString}T04:15:00.000Z`,
+            responses: {
+              email: booker.email,
+              name: booker.name,
+              location: { optionValue: "", value: BookingLocations.CalVideo },
+            },
+          },
+        });
+        const { req } = createMockNextJsRequest({
+          method: "POST",
+          body: mockBookingData,
+        });
+
+        const createdBooking = await handleNewBooking(req);
+
+        const previousBooking = await prismaMock.booking.findUnique({
+          where: {
+            uid: uidOfBookingToBeRescheduled,
+          },
+        });
+
+        logger.silly({
+          previousBooking,
+          allBookings: await prismaMock.booking.findMany(),
+        });
+
+        // Expect previous booking to be cancelled
+        await expectBookingToBeInDatabase({
+          // eslint-disable-next-line @typescript-eslint/no-non-null-assertion
+          uid: uidOfBookingToBeRescheduled,
+          status: BookingStatus.CANCELLED,
+        });
+
+        expect(previousBooking?.status).toBe(BookingStatus.CANCELLED);
+        /**
+         *  Booking Time should be new time
+         */
+        expect(createdBooking.startTime?.toISOString()).toBe(`${plus1DateString}T04:00:00.000Z`);
+        expect(createdBooking.endTime?.toISOString()).toBe(`${plus1DateString}T04:15:00.000Z`);
+
+        await expectBookingInDBToBeRescheduledFromTo({
+          from: {
+            uid: uidOfBookingToBeRescheduled,
+          },
+          to: {
+            description: "",
+            // eslint-disable-next-line @typescript-eslint/no-non-null-assertion
+            uid: createdBooking.uid!,
+            eventTypeId: mockBookingData.eventTypeId,
+            status: BookingStatus.ACCEPTED,
+            location: BookingLocations.CalVideo,
+            responses: expect.objectContaining({
+              email: booker.email,
+              name: booker.name,
+            }),
+          },
+        });
+
+        expectSuccessfulRoudRobinReschedulingEmails({
+          prevOrganizer: roundRobinHost1,
+          newOrganizer: roundRobinHost2,
+          emails,
+        });
+      },
+      timeout
+    );
+
+    test(
+      "should send rescheduling emails when round robin is rescheduled to same host",
+      async ({ emails }) => {
+        const handleNewBooking = (await import("@calcom/features/bookings/lib/handleNewBooking")).default;
+        const booker = getBooker({
+          email: "booker@example.com",
+          name: "Booker",
+        });
+
+        const roundRobinHost1 = getOrganizer({
+          name: "RR Host 1",
+          email: "rrhost1@example.com",
+          id: 101,
+          schedules: [TestData.schedules.IstMorningShift],
+          credentials: [getGoogleCalendarCredential()],
+          selectedCalendars: [TestData.selectedCalendars.google],
+        });
+
+        const roundRobinHost2 = getOrganizer({
+          name: "RR Host 2",
+          email: "rrhost2@example.com",
+          id: 102,
+          schedules: [TestData.schedules.IstEveningShift],
+          credentials: [getGoogleCalendarCredential()],
+          selectedCalendars: [TestData.selectedCalendars.google],
+        });
+
+        const { dateString: plus1DateString } = getDate({ dateIncrement: 1 });
+        const uidOfBookingToBeRescheduled = "n5Wv3eHgconAED2j4gcVhP";
+        await createBookingScenario(
+          getScenarioData({
+            eventTypes: [
+              {
+                id: 1,
+                slotInterval: 45,
+                length: 45,
+                users: [
+                  {
+                    id: 101,
+                  },
+                  {
+                    id: 102,
+                  },
+                ],
+                schedulingType: SchedulingType.ROUND_ROBIN,
+              },
+            ],
+            bookings: [
+              {
+                uid: uidOfBookingToBeRescheduled,
+                eventTypeId: 1,
+                userId: 101,
+                status: BookingStatus.ACCEPTED,
+                startTime: `${plus1DateString}T05:00:00.000Z`,
+                endTime: `${plus1DateString}T05:15:00.000Z`,
+              },
+            ],
+            organizer: roundRobinHost1,
+            usersApartFromOrganizer: [roundRobinHost2],
+            apps: [TestData.apps["google-calendar"], TestData.apps["daily-video"]],
+          })
+        );
+
+        mockSuccessfulVideoMeetingCreation({
+          metadataLookupKey: "dailyvideo",
+        });
+
+        mockCalendarToHaveNoBusySlots("googlecalendar", {
+          create: {
+            uid: "MOCK_ID",
+          },
+          update: {
+            uid: "UPDATED_MOCK_ID",
+            iCalUID: "MOCKED_GOOGLE_CALENDAR_ICS_ID",
+          },
+        });
+
+        const mockBookingData = getMockRequestDataForBooking({
+          data: {
+            eventTypeId: 1,
+            user: roundRobinHost1.name,
+            rescheduleUid: uidOfBookingToBeRescheduled,
+            start: `${plus1DateString}T04:00:00.000Z`,
+            end: `${plus1DateString}T04:15:00.000Z`,
+            responses: {
+              email: booker.email,
+              name: booker.name,
+              location: { optionValue: "", value: BookingLocations.CalVideo },
+            },
+          },
+        });
+        const { req } = createMockNextJsRequest({
+          method: "POST",
+          body: mockBookingData,
+        });
+
+        const createdBooking = await handleNewBooking(req);
+
+        const previousBooking = await prismaMock.booking.findUnique({
+          where: {
+            uid: uidOfBookingToBeRescheduled,
+          },
+        });
+
+        logger.silly({
+          previousBooking,
+          allBookings: await prismaMock.booking.findMany(),
+        });
+
+        // Expect previous booking to be cancelled
+        await expectBookingToBeInDatabase({
+          // eslint-disable-next-line @typescript-eslint/no-non-null-assertion
+          uid: uidOfBookingToBeRescheduled,
+          status: BookingStatus.CANCELLED,
+        });
+
+        expect(previousBooking?.status).toBe(BookingStatus.CANCELLED);
+        /**
+         *  Booking Time should be new time
+         */
+        expect(createdBooking.startTime?.toISOString()).toBe(`${plus1DateString}T04:00:00.000Z`);
+        expect(createdBooking.endTime?.toISOString()).toBe(`${plus1DateString}T04:15:00.000Z`);
+
+        await expectBookingInDBToBeRescheduledFromTo({
+          from: {
+            uid: uidOfBookingToBeRescheduled,
+          },
+          to: {
+            description: "",
+            // eslint-disable-next-line @typescript-eslint/no-non-null-assertion
+            uid: createdBooking.uid!,
+            eventTypeId: mockBookingData.eventTypeId,
+            status: BookingStatus.ACCEPTED,
+            location: BookingLocations.CalVideo,
+            responses: expect.objectContaining({
+              email: booker.email,
+              name: booker.name,
+            }),
+          },
+        });
+
+        expectSuccessfulRoudRobinReschedulingEmails({
+          prevOrganizer: roundRobinHost1,
+          newOrganizer: roundRobinHost1, // Round robin host 2 is not available and it will be rescheduled to same user
+          emails,
+        });
+      },
+      timeout
+    );
+  });
 });