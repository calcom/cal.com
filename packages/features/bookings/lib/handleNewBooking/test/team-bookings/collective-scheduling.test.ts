--- conflicted
+++ resolved
@@ -36,12 +36,8 @@
 
 import { appStoreMetadata } from "@calcom/app-store/appStoreMetaData";
 import { OrganizerDefaultConferencingAppType } from "@calcom/app-store/locations";
-<<<<<<< HEAD
-import { WEBAPP_URL, WEBSITE_URL, BOOKED_WITH_SMS_EMAIL } from "@calcom/lib/constants";
-=======
 import { WEBAPP_URL, WEBSITE_URL } from "@calcom/lib/constants";
 import { contructEmailFromPhoneNumber } from "@calcom/lib/contructEmailFromPhoneNumber";
->>>>>>> 799ebe24
 import { ErrorCode } from "@calcom/lib/errorCodes";
 import { resetTestSMS } from "@calcom/lib/testSMS";
 import { SchedulingType } from "@calcom/prisma/enums";
@@ -806,11 +802,7 @@
 
             const TEST_ATTENDEE_NUMBER = "+918888888888";
             const booker = getBooker({
-<<<<<<< HEAD
-              email: BOOKED_WITH_SMS_EMAIL,
-=======
               email: "booker@example.com",
->>>>>>> 799ebe24
               name: "Booker",
               attendeePhoneNumber: TEST_ATTENDEE_NUMBER,
             });
@@ -1017,11 +1009,7 @@
                 uid: createdBooking.uid!,
                 urlOrigin: `${WEBSITE_PROTOCOL}//team-1.cal.local:3000`,
               },
-<<<<<<< HEAD
-              booker,
-=======
               booker: { email: contructEmailFromPhoneNumber(TEST_ATTENDEE_NUMBER), name: booker.name },
->>>>>>> 799ebe24
               organizer,
               otherTeamMembers,
               emails,
@@ -1029,11 +1017,7 @@
             });
 
             expectBookingCreatedWebhookToHaveBeenFired({
-<<<<<<< HEAD
-              booker,
-=======
               booker: { email: contructEmailFromPhoneNumber(TEST_ATTENDEE_NUMBER), name: booker.name },
->>>>>>> 799ebe24
               organizer,
               location: BookingLocations.CalVideo,
               subscriberUrl: "http://my-webhook.example.com",
@@ -1058,12 +1042,9 @@
             });
             const subscriberUrl = "http://my-webhook.example.com";
             const TEST_ATTENDEE_NUMBER = "+918888888888";
-<<<<<<< HEAD
-=======
-
->>>>>>> 799ebe24
+
             const booker = getBooker({
-              email: BOOKED_WITH_SMS_EMAIL,
+              email: "booker@example.com",
               name: "Booker",
               attendeePhoneNumber: TEST_ATTENDEE_NUMBER,
             });
@@ -1208,10 +1189,7 @@
                 // No Email Passed
                 responses: {
                   name: booker.name,
-<<<<<<< HEAD
-=======
                   email: "",
->>>>>>> 799ebe24
                   attendeePhoneNumber: booker.attendeePhoneNumber,
                   location: { optionValue: "", value: BookingLocations.CalVideo },
                 },
@@ -1239,20 +1217,12 @@
             });
 
             expectBookingRequestedEmails({
-<<<<<<< HEAD
-              booker,
-=======
->>>>>>> 799ebe24
               organizer,
               emails,
             });
 
             expectBookingRequestedWebhookToHaveBeenFired({
-<<<<<<< HEAD
-              booker,
-=======
               booker: { name: booker.name, email: contructEmailFromPhoneNumber(TEST_ATTENDEE_NUMBER) },
->>>>>>> 799ebe24
               organizer,
               location: BookingLocations.CalVideo,
               subscriberUrl,
