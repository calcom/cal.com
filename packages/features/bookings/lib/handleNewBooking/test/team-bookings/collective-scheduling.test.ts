--- conflicted
+++ resolved
@@ -3,12 +3,10 @@
 import { describe, expect } from "vitest";
 
 import { appStoreMetadata } from "@calcom/app-store/appStoreMetaData";
-<<<<<<< HEAD
+
 import { OrganizerDefaultConferencingAppType } from "@calcom/app-store/locations";
-import { WEBAPP_URL } from "@calcom/lib/constants";
-=======
 import { CAL_URL, WEBAPP_URL } from "@calcom/lib/constants";
->>>>>>> cd9d16be
+
 import { ErrorCode } from "@calcom/lib/errorCodes";
 import { SchedulingType } from "@calcom/prisma/enums";
 import { BookingStatus } from "@calcom/prisma/enums";
