--- conflicted
+++ resolved
@@ -24,15 +24,12 @@
         },
       },
       slug: true,
-<<<<<<< HEAD
       profile: {
         select: {
           organizationId: true,
         },
       },
-=======
       teamId: true,
->>>>>>> 3eaf84e9
       team: {
         select: {
           id: true,
