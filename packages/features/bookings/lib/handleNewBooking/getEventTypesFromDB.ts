import type { LocationObject } from "@calcom/app-store/locations";
import { workflowSelect } from "@calcom/ee/workflows/lib/getAllWorkflows";
import { getBookingFieldsWithSystemFields } from "@calcom/features/bookings/lib/getBookingFields";
import type { DefaultEvent } from "@calcom/lib/defaultEvents";
import { ErrorCode } from "@calcom/lib/errorCodes";
import { parseRecurringEvent } from "@calcom/lib/isRecurringEvent";
import { withSelectedCalendars } from "@calcom/lib/server/repository/user";
import prisma, { userSelect } from "@calcom/prisma";
import { credentialForCalendarServiceSelect } from "@calcom/prisma/selects/credential";
import {
  EventTypeMetaDataSchema,
  customInputSchema,
  rrSegmentQueryValueSchema,
} from "@calcom/prisma/zod-utils";

export const getEventTypesFromDB = async (eventTypeId: number) => {
<<<<<<< HEAD
  try {
    const eventType = await prisma.eventType.findUniqueOrThrow({
      where: {
        id: eventTypeId,
      },
      select: {
        id: true,
        customInputs: true,
        disableGuests: true,
        restrictionScheduleId: true,
        useBookerTimezone: true,
        users: {
          select: {
            credentials: {
              select: credentialForCalendarServiceSelect,
            },
            ...userSelect.select,
=======
  const eventType = await prisma.eventType.findUniqueOrThrow({
    where: {
      id: eventTypeId,
    },
    select: {
      id: true,
      customInputs: true,
      disableGuests: true,
      restrictionScheduleId: true,
      useBookerTimezone: true,
      disableRescheduling: true,
      disableCancelling: true,
      users: {
        select: {
          credentials: {
            select: credentialForCalendarServiceSelect,
>>>>>>> 66b52bb1
          },
        },
        slug: true,
        profile: {
          select: {
            organizationId: true,
          },
        },
        teamId: true,
        team: {
          select: {
            id: true,
            name: true,
            parentId: true,
            bookingLimits: true,
            includeManagedEventsInLimits: true,
            rrResetInterval: true,
            rrTimestampBasis: true,
          },
        },
        bookingFields: true,
        title: true,
        length: true,
        eventName: true,
        schedulingType: true,
        description: true,
        periodType: true,
        periodStartDate: true,
        periodEndDate: true,
        periodDays: true,
        periodCountCalendarDays: true,
        lockTimeZoneToggleOnBookingPage: true,
        requiresConfirmation: true,
        requiresConfirmationForFreeEmail: true,
        requiresBookerEmailVerification: true,
        maxLeadThreshold: true,
        includeNoShowInRRCalculation: true,
        minimumBookingNotice: true,
        maxActiveBookingsPerBooker: true,
        maxActiveBookingPerBookerOfferReschedule: true,
        userId: true,
        price: true,
        currency: true,
        metadata: true,
        destinationCalendar: true,
        hideCalendarNotes: true,
        hideCalendarEventDetails: true,
        hideOrganizerEmail: true,
        seatsPerTimeSlot: true,
        recurringEvent: true,
        seatsShowAttendees: true,
        seatsShowAvailabilityCount: true,
        bookingLimits: true,
        durationLimits: true,
        rescheduleWithSameRoundRobinHost: true,
        assignAllTeamMembers: true,
        isRRWeightsEnabled: true,
        beforeEventBuffer: true,
        customReplyToEmail: true,
        afterEventBuffer: true,
        parentId: true,
        parent: {
          select: {
            teamId: true,
            team: {
              select: {
                id: true,
                bookingLimits: true,
                includeManagedEventsInLimits: true,
              },
            },
          },
        },
        useEventTypeDestinationCalendarEmail: true,
        owner: {
          select: {
            hideBranding: true,
          },
        },
        workflows: {
          select: {
            workflow: {
              select: workflowSelect,
            },
          },
        },
        locations: true,
        timeZone: true,
        schedule: {
          select: {
            id: true,
            availability: true,
            timeZone: true,
          },
        },
        hosts: {
          select: {
            isFixed: true,
            priority: true,
            weight: true,
            createdAt: true,
            user: {
              select: {
                credentials: {
                  select: credentialForCalendarServiceSelect,
                },
                ...userSelect.select,
              },
            },
            schedule: {
              select: {
                availability: {
                  select: {
                    date: true,
                    startTime: true,
                    endTime: true,
                    days: true,
                  },
                },
                timeZone: true,
                id: true,
              },
            },
          },
        },
        availability: {
          select: {
            date: true,
            startTime: true,
            endTime: true,
            days: true,
          },
        },
        secondaryEmailId: true,
        secondaryEmail: {
          select: {
            id: true,
            email: true,
          },
        },
        assignRRMembersUsingSegment: true,
        rrSegmentQueryValue: true,
        useEventLevelSelectedCalendars: true,
      },
    });

    if (!eventType) {
      throw new Error(ErrorCode.EventTypeNotFound);
    }

    const { profile, hosts, users, ...restEventType } = eventType;

    const isOrgTeamEvent = !!eventType?.team && !!profile?.organizationId;

    const hostsWithSelectedCalendars = hosts.map((host) => ({
      ...host,
      user: withSelectedCalendars(host.user),
    }));

    const usersWithSelectedCalendars = users.map((user) => withSelectedCalendars(user));

    return {
      ...restEventType,
      hosts: hostsWithSelectedCalendars,
      users: usersWithSelectedCalendars,
      metadata: EventTypeMetaDataSchema.parse(eventType?.metadata || {}),
      recurringEvent: parseRecurringEvent(eventType?.recurringEvent),
      customInputs: customInputSchema.array().parse(eventType?.customInputs || []),
      locations: (eventType?.locations ?? []) as LocationObject[],
      bookingFields: getBookingFieldsWithSystemFields({ ...restEventType, isOrgTeamEvent }),
      rrSegmentQueryValue: rrSegmentQueryValueSchema.parse(eventType.rrSegmentQueryValue) ?? null,
      isDynamic: false,
    };
  } catch (error) {
    if (error instanceof Error && error.message.includes("Record to update not found")) {
      throw new Error(ErrorCode.EventTypeNotFound);
    }
    throw error;
  }
};

export type getEventTypeResponse = Awaited<ReturnType<typeof getEventTypesFromDB>>;

export type NewBookingEventType = DefaultEvent | getEventTypeResponse;<|MERGE_RESOLUTION|>--- conflicted
+++ resolved
@@ -14,7 +14,6 @@
 } from "@calcom/prisma/zod-utils";
 
 export const getEventTypesFromDB = async (eventTypeId: number) => {
-<<<<<<< HEAD
   try {
     const eventType = await prisma.eventType.findUniqueOrThrow({
       where: {
@@ -26,30 +25,14 @@
         disableGuests: true,
         restrictionScheduleId: true,
         useBookerTimezone: true,
+        disableRescheduling: true,
+        disableCancelling: true,
         users: {
           select: {
             credentials: {
               select: credentialForCalendarServiceSelect,
             },
             ...userSelect.select,
-=======
-  const eventType = await prisma.eventType.findUniqueOrThrow({
-    where: {
-      id: eventTypeId,
-    },
-    select: {
-      id: true,
-      customInputs: true,
-      disableGuests: true,
-      restrictionScheduleId: true,
-      useBookerTimezone: true,
-      disableRescheduling: true,
-      disableCancelling: true,
-      users: {
-        select: {
-          credentials: {
-            select: credentialForCalendarServiceSelect,
->>>>>>> 66b52bb1
           },
         },
         slug: true,
