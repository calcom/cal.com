import type { LocationObject } from "@calcom/app-store/locations";
import { workflowSelect } from "@calcom/ee/workflows/lib/getAllWorkflows";
import { getBookingFieldsWithSystemFields } from "@calcom/features/bookings/lib/getBookingFields";
import type { DefaultEvent } from "@calcom/lib/defaultEvents";
import { ErrorCode } from "@calcom/lib/errorCodes";
import { parseRecurringEvent } from "@calcom/lib/isRecurringEvent";
import { withSelectedCalendars } from "@calcom/lib/server/repository/user";
import prisma, { userSelect } from "@calcom/prisma";
import { credentialForCalendarServiceSelect } from "@calcom/prisma/selects/credential";
import {
  EventTypeMetaDataSchema,
  customInputSchema,
  rrSegmentQueryValueSchema,
} from "@calcom/prisma/zod-utils";

export const getEventTypesFromDB = async (eventTypeId: number) => {
  try {
    const eventType = await prisma.eventType.findUniqueOrThrow({
      where: {
        id: eventTypeId,
      },
      select: {
        id: true,
        customInputs: true,
        disableGuests: true,
        restrictionScheduleId: true,
        useBookerTimezone: true,
        disableRescheduling: true,
        disableCancelling: true,
        users: {
          select: {
            credentials: {
              select: credentialForCalendarServiceSelect,
            },
            ...userSelect.select,
          },
        },
        slug: true,
        profile: {
          select: {
            organizationId: true,
          },
        },
        teamId: true,
        team: {
          select: {
            id: true,
            name: true,
            parentId: true,
            bookingLimits: true,
            includeManagedEventsInLimits: true,
            rrResetInterval: true,
            rrTimestampBasis: true,
          },
        },
        bookingFields: true,
        title: true,
        length: true,
        eventName: true,
        schedulingType: true,
        description: true,
        periodType: true,
        periodStartDate: true,
        periodEndDate: true,
        periodDays: true,
        periodCountCalendarDays: true,
        lockTimeZoneToggleOnBookingPage: true,
        requiresConfirmation: true,
        requiresConfirmationForFreeEmail: true,
        requiresBookerEmailVerification: true,
        maxLeadThreshold: true,
        includeNoShowInRRCalculation: true,
        minimumBookingNotice: true,
        maxActiveBookingsPerBooker: true,
        maxActiveBookingPerBookerOfferReschedule: true,
        userId: true,
        price: true,
        currency: true,
        metadata: true,
        destinationCalendar: true,
        hideCalendarNotes: true,
        hideCalendarEventDetails: true,
        hideOrganizerEmail: true,
        seatsPerTimeSlot: true,
        recurringEvent: true,
        seatsShowAttendees: true,
        seatsShowAvailabilityCount: true,
        bookingLimits: true,
        durationLimits: true,
        rescheduleWithSameRoundRobinHost: true,
        assignAllTeamMembers: true,
        isRRWeightsEnabled: true,
        beforeEventBuffer: true,
        customReplyToEmail: true,
        afterEventBuffer: true,
        parentId: true,
        parent: {
          select: {
            teamId: true,
            team: {
              select: {
                id: true,
                bookingLimits: true,
                includeManagedEventsInLimits: true,
              },
            },
          },
        },
        useEventTypeDestinationCalendarEmail: true,
        owner: {
          select: {
            hideBranding: true,
          },
        },
        workflows: {
          select: {
            workflow: {
              select: workflowSelect,
            },
          },
        },
        locations: true,
        timeZone: true,
        schedule: {
          select: {
            id: true,
            availability: true,
            timeZone: true,
          },
        },
<<<<<<< HEAD
      },
      hosts: {
        select: {
          isFixed: true,
          priority: true,
          weight: true,
          createdAt: true,
          groupId: true,
          user: {
            select: {
              credentials: {
                select: credentialForCalendarServiceSelect,
=======
        hosts: {
          select: {
            isFixed: true,
            priority: true,
            weight: true,
            createdAt: true,
            user: {
              select: {
                credentials: {
                  select: credentialForCalendarServiceSelect,
                },
                ...userSelect.select,
>>>>>>> cd50719b
              },
            },
            schedule: {
              select: {
                availability: {
                  select: {
                    date: true,
                    startTime: true,
                    endTime: true,
                    days: true,
                  },
                },
                timeZone: true,
                id: true,
              },
            },
          },
        },
        availability: {
          select: {
            date: true,
            startTime: true,
            endTime: true,
            days: true,
          },
        },
        secondaryEmailId: true,
        secondaryEmail: {
          select: {
            id: true,
            email: true,
          },
        },
        assignRRMembersUsingSegment: true,
        rrSegmentQueryValue: true,
        useEventLevelSelectedCalendars: true,
      },
<<<<<<< HEAD
      assignRRMembersUsingSegment: true,
      rrSegmentQueryValue: true,
      useEventLevelSelectedCalendars: true,
      hostGroups: {
        select: {
          id: true,
          name: true,
        },
      },
    },
  });
=======
    });

    if (!eventType) {
      throw new Error(ErrorCode.EventTypeNotFound);
    }

    const { profile, hosts, users, ...restEventType } = eventType;
>>>>>>> cd50719b

    const isOrgTeamEvent = !!eventType?.team && !!profile?.organizationId;

    const hostsWithSelectedCalendars = hosts.map((host) => ({
      ...host,
      user: withSelectedCalendars(host.user),
    }));

    const usersWithSelectedCalendars = users.map((user) => withSelectedCalendars(user));

<<<<<<< HEAD
  return {
    ...restEventType,
    hosts: hostsWithSelectedCalendars,
    users: usersWithSelectedCalendars,
    metadata: EventTypeMetaDataSchema.parse(eventType?.metadata || {}),
    recurringEvent: parseRecurringEvent(eventType?.recurringEvent),
    customInputs: customInputSchema.array().parse(eventType?.customInputs || []),
    locations: (eventType?.locations ?? []) as LocationObject[],
    bookingFields: getBookingFieldsWithSystemFields({ ...restEventType, isOrgTeamEvent }),
    rrSegmentQueryValue: rrSegmentQueryValueSchema.parse(eventType.rrSegmentQueryValue) ?? null,
    isDynamic: false,
    hostGroups: eventType.hostGroups || [],
  };
=======
    return {
      ...restEventType,
      hosts: hostsWithSelectedCalendars,
      users: usersWithSelectedCalendars,
      metadata: EventTypeMetaDataSchema.parse(eventType?.metadata || {}),
      recurringEvent: parseRecurringEvent(eventType?.recurringEvent),
      customInputs: customInputSchema.array().parse(eventType?.customInputs || []),
      locations: (eventType?.locations ?? []) as LocationObject[],
      bookingFields: getBookingFieldsWithSystemFields({ ...restEventType, isOrgTeamEvent }),
      rrSegmentQueryValue: rrSegmentQueryValueSchema.parse(eventType.rrSegmentQueryValue) ?? null,
      isDynamic: false,
    };
  } catch (error) {
    if (error instanceof Error && error.message.includes("Record to update not found")) {
      throw new Error(ErrorCode.EventTypeNotFound);
    }
    throw error;
  }
>>>>>>> cd50719b
};

export type getEventTypeResponse = Awaited<ReturnType<typeof getEventTypesFromDB>>;

export type NewBookingEventType = DefaultEvent | getEventTypeResponse;<|MERGE_RESOLUTION|>--- conflicted
+++ resolved
@@ -128,33 +128,19 @@
             timeZone: true,
           },
         },
-<<<<<<< HEAD
-      },
-      hosts: {
-        select: {
-          isFixed: true,
-          priority: true,
-          weight: true,
-          createdAt: true,
-          groupId: true,
-          user: {
-            select: {
-              credentials: {
-                select: credentialForCalendarServiceSelect,
-=======
         hosts: {
           select: {
             isFixed: true,
             priority: true,
             weight: true,
             createdAt: true,
+            groupId: true,
             user: {
               select: {
                 credentials: {
                   select: credentialForCalendarServiceSelect,
                 },
                 ...userSelect.select,
->>>>>>> cd50719b
               },
             },
             schedule: {
@@ -191,20 +177,13 @@
         assignRRMembersUsingSegment: true,
         rrSegmentQueryValue: true,
         useEventLevelSelectedCalendars: true,
+        hostGroups: {
+          select: {
+            id: true,
+            name: true,
+          },
+        },
       },
-<<<<<<< HEAD
-      assignRRMembersUsingSegment: true,
-      rrSegmentQueryValue: true,
-      useEventLevelSelectedCalendars: true,
-      hostGroups: {
-        select: {
-          id: true,
-          name: true,
-        },
-      },
-    },
-  });
-=======
     });
 
     if (!eventType) {
@@ -212,7 +191,6 @@
     }
 
     const { profile, hosts, users, ...restEventType } = eventType;
->>>>>>> cd50719b
 
     const isOrgTeamEvent = !!eventType?.team && !!profile?.organizationId;
 
@@ -223,21 +201,6 @@
 
     const usersWithSelectedCalendars = users.map((user) => withSelectedCalendars(user));
 
-<<<<<<< HEAD
-  return {
-    ...restEventType,
-    hosts: hostsWithSelectedCalendars,
-    users: usersWithSelectedCalendars,
-    metadata: EventTypeMetaDataSchema.parse(eventType?.metadata || {}),
-    recurringEvent: parseRecurringEvent(eventType?.recurringEvent),
-    customInputs: customInputSchema.array().parse(eventType?.customInputs || []),
-    locations: (eventType?.locations ?? []) as LocationObject[],
-    bookingFields: getBookingFieldsWithSystemFields({ ...restEventType, isOrgTeamEvent }),
-    rrSegmentQueryValue: rrSegmentQueryValueSchema.parse(eventType.rrSegmentQueryValue) ?? null,
-    isDynamic: false,
-    hostGroups: eventType.hostGroups || [],
-  };
-=======
     return {
       ...restEventType,
       hosts: hostsWithSelectedCalendars,
@@ -249,6 +212,7 @@
       bookingFields: getBookingFieldsWithSystemFields({ ...restEventType, isOrgTeamEvent }),
       rrSegmentQueryValue: rrSegmentQueryValueSchema.parse(eventType.rrSegmentQueryValue) ?? null,
       isDynamic: false,
+      hostGroups: eventType.hostGroups || [],
     };
   } catch (error) {
     if (error instanceof Error && error.message.includes("Record to update not found")) {
@@ -256,7 +220,6 @@
     }
     throw error;
   }
->>>>>>> cd50719b
 };
 
 export type getEventTypeResponse = Awaited<ReturnType<typeof getEventTypesFromDB>>;
