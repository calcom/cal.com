--- conflicted
+++ resolved
@@ -2438,11 +2438,7 @@
         const firstBookingEndTime = `${plus1DateString}T04:30:00Z`;
 
         const { dateString: plus2DateString } = getDate({ dateIncrement: 2 });
-<<<<<<< HEAD
-        // Non-available time slot choosen (7:30PM - 8:00PM IST) while rescheduling
-=======
         // Non-available time slot chosen (7:30PM - 8:00PM IST) while rescheduling
->>>>>>> 00ee1ef4
         const secondBookingStartTime = `${plus2DateString}T14:00:00Z`;
         const secondBookingEndTime = `${plus2DateString}T14:30:00Z`;
 
