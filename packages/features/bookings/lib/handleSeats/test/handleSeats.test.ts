--- conflicted
+++ resolved
@@ -876,33 +876,111 @@
 
         await expect(() => handleNewBooking(req)).rejects.toThrowError(ErrorCode.BookingSeatsFull);
       });
-<<<<<<< HEAD
       test("If at least on seat is booked, seatsMinimumBookingNotice should allow for later booking", async () => {
         const handleNewBooking = (await import("@calcom/features/bookings/lib/handleNewBooking")).default;
 
         const booker = getBooker({
           email: "seat3@example.com",
           name: "Seat 3",
-=======
-
-      test("Verify Seat Availability Calculation Based on Booked Seats, Not Total Attendees", async () => {
-        const handleNewBooking = (await import("@calcom/features/bookings/lib/handleNewBooking")).default;
-
-        const booker = getBooker({
-          email: "seat2@example.com",
-          name: "Seat 2",
->>>>>>> ca5dcfd1
         });
 
         const organizer = getOrganizer({
           name: "Organizer",
           email: "organizer@example.com",
           id: 101,
-<<<<<<< HEAD
           schedules: [TestData.schedules.IstWorkHours],
         });
 
-=======
+        const bookingId = 1;
+        const bookingUid = "abc123";
+        const { dateString: plus1DateString } = getDate({ dateIncrement: 1 });
+        const bookingStartTime = `${plus1DateString}T04:00:00Z`;
+        const bookingEndTime = `${plus1DateString}T04:30:00Z`;
+
+        await createBookingScenario(
+          getScenarioData({
+            eventTypes: [
+              {
+                id: 1,
+                slug: "seated-event",
+                slotInterval: 30,
+                length: 30,
+                users: [
+                  {
+                    id: 101,
+                  },
+                ],
+                seatsPerTimeSlot: 2,
+                seatsShowAttendees: false,
+                minimumBookingNotice: 60 * 24 * 7,
+                seatsMinimumBookingNotice: 60,
+              },
+            ],
+            bookings: [
+              {
+                id: bookingId,
+                uid: bookingUid,
+                eventTypeId: 1,
+                status: BookingStatus.ACCEPTED,
+                startTime: bookingStartTime,
+                endTime: bookingEndTime,
+                attendees: [
+                  getMockBookingAttendee({
+                    id: 1,
+                    name: "Seat 1",
+                    email: "seat1@test.com",
+                    locale: "en",
+
+                    timeZone: "America/Toronto",
+                    bookingSeat: {
+                      referenceUid: "booking-seat-1",
+                      data: {},
+                    },
+                  }),
+                ],
+              },
+            ],
+            organizer,
+          })
+        );
+
+        const reqBookingUser = "seatedAttendee";
+
+        const mockBookingData = getMockRequestDataForBooking({
+          data: {
+            eventTypeId: 1,
+            responses: {
+              email: booker.email,
+              name: booker.name,
+              location: { optionValue: "", value: BookingLocations.CalVideo },
+            },
+            bookingUid: bookingUid,
+            user: reqBookingUser,
+          },
+        });
+
+        const { req } = createMockNextJsRequest({
+          method: "POST",
+          body: mockBookingData,
+        });
+
+        const booking = await handleNewBooking(req);
+
+        expect(booking.status).toBe(BookingStatus.ACCEPTED);
+      });
+
+      test("Verify Seat Availability Calculation Based on Booked Seats, Not Total Attendees", async () => {
+        const handleNewBooking = (await import("@calcom/features/bookings/lib/handleNewBooking")).default;
+
+        const booker = getBooker({
+          email: "seat2@example.com",
+          name: "Seat 2",
+        });
+
+        const organizer = getOrganizer({
+          name: "Organizer",
+          email: "organizer@example.com",
+          id: 101,
           defaultScheduleId: null,
           schedules: [TestData.schedules.IstMorningShift],
           credentials: [getGoogleCalendarCredential()],
@@ -931,7 +1009,6 @@
           },
         ];
 
->>>>>>> ca5dcfd1
         const bookingId = 1;
         const bookingUid = "abc123";
         const { dateString: plus1DateString } = getDate({ dateIncrement: 1 });
@@ -943,27 +1020,14 @@
             eventTypes: [
               {
                 id: 1,
-<<<<<<< HEAD
-                slug: "seated-event",
-                slotInterval: 30,
-                length: 30,
-=======
                 slug: "collective-team-seated-event",
                 slotInterval: 30,
                 length: 30,
                 schedulingType: SchedulingType.COLLECTIVE,
->>>>>>> ca5dcfd1
                 users: [
                   {
                     id: 101,
                   },
-<<<<<<< HEAD
-                ],
-                seatsPerTimeSlot: 2,
-                seatsShowAttendees: false,
-                minimumBookingNotice: 60 * 24 * 7,
-                seatsMinimumBookingNotice: 60,
-=======
                   {
                     id: 102,
                   },
@@ -974,7 +1038,6 @@
                 },
                 seatsPerTimeSlot: 2,
                 seatsShowAttendees: false,
->>>>>>> ca5dcfd1
               },
             ],
             bookings: [
@@ -985,15 +1048,6 @@
                 status: BookingStatus.ACCEPTED,
                 startTime: bookingStartTime,
                 endTime: bookingEndTime,
-<<<<<<< HEAD
-                attendees: [
-                  getMockBookingAttendee({
-                    id: 1,
-                    name: "Seat 1",
-                    email: "seat1@test.com",
-                    locale: "en",
-
-=======
                 metadata: {
                   videoCallUrl: "https://existing-daily-video-call-url.example.com",
                 },
@@ -1020,7 +1074,6 @@
                     name: "Seat 1",
                     email: "seat1@test.com",
                     locale: "en",
->>>>>>> ca5dcfd1
                     timeZone: "America/Toronto",
                     bookingSeat: {
                       referenceUid: "booking-seat-1",
@@ -1031,11 +1084,6 @@
               },
             ],
             organizer,
-<<<<<<< HEAD
-          })
-        );
-
-=======
             usersApartFromOrganizer: otherTeamMembers,
             apps: [TestData.apps["google-calendar"], TestData.apps["daily-video"]],
           })
@@ -1050,7 +1098,6 @@
           },
         });
 
->>>>>>> ca5dcfd1
         const reqBookingUser = "seatedAttendee";
 
         const mockBookingData = getMockRequestDataForBooking({
@@ -1071,11 +1118,6 @@
           body: mockBookingData,
         });
 
-<<<<<<< HEAD
-        const booking = await handleNewBooking(req);
-
-        expect(booking.status).toBe(BookingStatus.ACCEPTED);
-=======
         await handleNewBooking(req);
 
         const newAttendee = await prismaMock.attendee.findFirst({
@@ -1105,7 +1147,6 @@
         });
 
         expect(bookingSeatCount).toBe(2);
->>>>>>> ca5dcfd1
       });
     });
 
