--- conflicted
+++ resolved
@@ -17,11 +17,7 @@
   allCredentials: Awaited<ReturnType<typeof getAllCredentials>>;
   organizerUser: OrganizerUser;
   originalRescheduledBooking: OriginalRescheduledBooking;
-<<<<<<< HEAD
-  bookerEmail?: string | null;
-=======
   bookerEmail: string;
->>>>>>> 799ebe24
   bookerPhoneNumber?: string | null;
   tAttendees: TFunction;
   bookingSeat: BookingSeat;
