--- conflicted
+++ resolved
@@ -62,13 +62,10 @@
   rescheduledBy?: string;
   workflows: Workflow[];
   isDryRun?: boolean;
-<<<<<<< HEAD
   bookingEventHandler?: BookingEventHandlerService;
   organizationId?: number | null;
   actionSource?: ActionSource;
-=======
   traceContext: TraceContext;
->>>>>>> f0bfb934
 };
 
 export type RescheduleSeatedBookingObject = NewSeatedBookingObject & { rescheduleUid: string };
