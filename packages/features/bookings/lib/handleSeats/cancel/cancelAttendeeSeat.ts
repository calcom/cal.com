import { getCalendar } from "@calcom/app-store/_utils/getCalendar";
import { updateMeeting } from "@calcom/core/videoClient";
import { sendCancelledSeatEmailsAndSMS } from "@calcom/emails";
import sendPayload from "@calcom/features/webhooks/lib/sendOrSchedulePayload";
import type { EventTypeInfo } from "@calcom/features/webhooks/lib/sendPayload";
import { HttpError } from "@calcom/lib/http-error";
import logger from "@calcom/lib/logger";
import { safeStringify } from "@calcom/lib/safeStringify";
import { getTranslation } from "@calcom/lib/server/i18n";
import prisma from "@calcom/prisma";
import { WebhookTriggerEvents } from "@calcom/prisma/enums";
import { credentialForCalendarServiceSelect } from "@calcom/prisma/selects/credential";
import { schemaBookingCancelParams } from "@calcom/prisma/zod-utils";
import type { EventTypeMetadata } from "@calcom/prisma/zod-utils";
import { deleteAllWorkflowReminders } from "@calcom/trpc/server/routers/viewer/workflows/util";
import type { CalendarEvent } from "@calcom/types/Calendar";

import type { CustomRequest } from "../../handleCancelBooking";

async function cancelAttendeeSeat(
  req: CustomRequest,
  dataForWebhooks: {
    webhooks: {
      id: string;
      subscriberUrl: string;
      payloadTemplate: string | null;
      appId: string | null;
      secret: string | null;
    }[];
    evt: CalendarEvent;
    eventTypeInfo: EventTypeInfo;
  },
  eventTypeMetadata: EventTypeMetadata
) {
  const { seatReferenceUid } = schemaBookingCancelParams.parse(req.body);
  const { webhooks, evt, eventTypeInfo } = dataForWebhooks;
  if (!seatReferenceUid) return;
  const bookingToDelete = req.bookingToDelete;
  if (!bookingToDelete?.attendees.length || bookingToDelete.attendees.length < 2) return;

  if (!bookingToDelete.userId) {
    throw new HttpError({ statusCode: 400, message: "User not found" });
  }

  const seatReference = bookingToDelete.seatsReferences.find(
    (reference) => reference.referenceUid === seatReferenceUid
  );

  if (!seatReference) throw new HttpError({ statusCode: 400, message: "User not a part of this booking" });

  await Promise.all([
    prisma.bookingSeat.delete({
      where: {
        referenceUid: seatReferenceUid,
      },
    }),
    prisma.attendee.delete({
      where: {
        id: seatReference.attendeeId,
      },
    }),
  ]);
  req.statusCode = 200;

  const attendee = bookingToDelete?.attendees.find((attendee) => attendee.id === seatReference.attendeeId);

  if (attendee) {
    /* If there are references then we should update them as well */

    const integrationsToUpdate = [];

    for (const reference of bookingToDelete.references) {
      if (reference.credentialId) {
        const credential = await prisma.credential.findUnique({
          where: {
            id: reference.credentialId,
          },
          select: credentialForCalendarServiceSelect,
        });

        if (credential) {
          const updatedEvt = {
            ...evt,
            attendees: evt.attendees.filter((evtAttendee) => attendee.email !== evtAttendee.email),
          };
          if (reference.type.includes("_video")) {
            integrationsToUpdate.push(updateMeeting(credential, updatedEvt, reference));
          }
          if (reference.type.includes("_calendar")) {
            const calendar = await getCalendar(credential);
            if (calendar) {
              integrationsToUpdate.push(
                calendar?.updateEvent(reference.uid, updatedEvt, reference.externalCalendarId)
              );
            }
          }
        }
      }
    }

    try {
      await Promise.all(integrationsToUpdate);
    } catch (error) {
      // Shouldn't stop code execution if integrations fail
      // as integrations was already updated
    }

    const tAttendees = await getTranslation(attendee.locale ?? "en", "common");

<<<<<<< HEAD
    await sendCancelledSeatEmailsAndSMS(evt, {
      ...attendee,
      language: { translate: tAttendees, locale: attendee.locale ?? "en" },
    });
=======
    await sendCancelledSeatEmails(
      evt,
      {
        ...attendee,
        language: { translate: tAttendees, locale: attendee.locale ?? "en" },
      },
      eventTypeMetadata
    );
>>>>>>> 95e2ad30
  }

  evt.attendees = attendee
    ? [
        {
          ...attendee,
          language: {
            translate: await getTranslation(attendee.locale ?? "en", "common"),
            locale: attendee.locale ?? "en",
          },
        },
      ]
    : [];

  const promises = webhooks.map((webhook) =>
    sendPayload(webhook.secret, WebhookTriggerEvents.BOOKING_CANCELLED, new Date().toISOString(), webhook, {
      ...evt,
      ...eventTypeInfo,
      status: "CANCELLED",
      smsReminderNumber: bookingToDelete.smsReminderNumber || undefined,
    }).catch((e) => {
      logger.error(
        `Error executing webhook for event: ${WebhookTriggerEvents.BOOKING_CANCELLED}, URL: ${webhook.subscriberUrl}, bookingId: ${evt.bookingId}, bookingUid: ${evt.uid}`,
        safeStringify(e)
      );
    })
  );
  await Promise.all(promises);

  const workflowRemindersForAttendee =
    bookingToDelete?.workflowReminders.filter((reminder) => reminder.seatReferenceId === seatReferenceUid) ??
    null;

  await deleteAllWorkflowReminders(workflowRemindersForAttendee);

  return { success: true };
}

export default cancelAttendeeSeat;<|MERGE_RESOLUTION|>--- conflicted
+++ resolved
@@ -107,13 +107,7 @@
 
     const tAttendees = await getTranslation(attendee.locale ?? "en", "common");
 
-<<<<<<< HEAD
-    await sendCancelledSeatEmailsAndSMS(evt, {
-      ...attendee,
-      language: { translate: tAttendees, locale: attendee.locale ?? "en" },
-    });
-=======
-    await sendCancelledSeatEmails(
+    await sendCancelledSeatEmailsAndSMS(
       evt,
       {
         ...attendee,
@@ -121,7 +115,6 @@
       },
       eventTypeMetadata
     );
->>>>>>> 95e2ad30
   }
 
   evt.attendees = attendee
