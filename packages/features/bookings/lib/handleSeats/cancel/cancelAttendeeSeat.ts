import { getCalendar } from "@calcom/app-store/_utils/getCalendar";
import { getAllDelegationCredentialsForUserIncludeServiceAccountKey } from "@calcom/app-store/delegationCredential";
import { getDelegationCredentialOrFindRegularCredential } from "@calcom/app-store/delegationCredential";
import { sendCancelledSeatEmailsAndSMS } from "@calcom/emails/email-manager";
import { updateMeeting } from "@calcom/features/conferencing/lib/videoClient";
import { WorkflowRepository } from "@calcom/features/ee/workflows/repositories/WorkflowRepository";
import { shouldHideBrandingForEventWithPrisma } from "@calcom/features/profile/lib/hideBranding";
import sendPayload from "@calcom/features/webhooks/lib/sendOrSchedulePayload";
import type { EventPayloadType, EventTypeInfo } from "@calcom/features/webhooks/lib/sendPayload";
import { getRichDescription } from "@calcom/lib/CalEventParser";
import getOrgIdFromMemberOrTeamId from "@calcom/lib/getOrgIdFromMemberOrTeamId";
import { getTeamIdFromEventType } from "@calcom/lib/getTeamIdFromEventType";
import { HttpError } from "@calcom/lib/http-error";
import logger from "@calcom/lib/logger";
import { safeStringify } from "@calcom/lib/safeStringify";
import { getTranslation } from "@calcom/lib/server/i18n";
import prisma from "@calcom/prisma";
import { WebhookTriggerEvents } from "@calcom/prisma/enums";
import { bookingCancelAttendeeSeatSchema } from "@calcom/prisma/zod-utils";
import type { EventTypeMetadata } from "@calcom/prisma/zod-utils";
import type { CalendarEvent } from "@calcom/types/Calendar";

import type { BookingToDelete } from "../../handleCancelBooking";

async function cancelAttendeeSeat(
  data: {
    seatReferenceUid?: string;
    bookingToDelete: BookingToDelete;
  },
  dataForWebhooks: {
    webhooks: {
      id: string;
      subscriberUrl: string;
      payloadTemplate: string | null;
      appId: string | null;
      secret: string | null;
    }[];
    evt: CalendarEvent;
    eventTypeInfo: EventTypeInfo;
  },
  eventTypeMetadata: EventTypeMetadata
) {
  const input = bookingCancelAttendeeSeatSchema.safeParse({
    seatReferenceUid: data.seatReferenceUid,
  });
  const { webhooks, evt, eventTypeInfo } = dataForWebhooks;
  if (!input.success) return;
  const { seatReferenceUid } = input.data;
  const bookingToDelete = data.bookingToDelete;
  if (!bookingToDelete?.attendees.length || bookingToDelete.attendees.length < 2) return;

  if (!bookingToDelete.userId) {
    throw new HttpError({ statusCode: 400, message: "User not found" });
  }

  const seatReference = bookingToDelete.seatsReferences.find(
    (reference) => reference.referenceUid === seatReferenceUid
  );

  if (!seatReference) throw new HttpError({ statusCode: 400, message: "User not a part of this booking" });

  await Promise.all([
    prisma.bookingSeat.delete({
      where: {
        referenceUid: seatReferenceUid,
      },
    }),
    prisma.attendee.delete({
      where: {
        id: seatReference.attendeeId,
      },
    }),
  ]);

  const attendee = bookingToDelete?.attendees.find((attendee) => attendee.id === seatReference.attendeeId);
  const bookingToDeleteUser = bookingToDelete.user ?? null;
  const delegationCredentials = bookingToDeleteUser
    ? // We fetch delegation credentials with ServiceAccount key as CalendarService instance created later in the flow needs it
      await getAllDelegationCredentialsForUserIncludeServiceAccountKey({
        user: { email: bookingToDeleteUser.email, id: bookingToDeleteUser.id },
      })
    : [];

  if (attendee) {
    /* If there are references then we should update them as well */

    const integrationsToUpdate = [];

    for (const reference of bookingToDelete.references) {
      if (reference.credentialId || reference.delegationCredentialId) {
        const credential = await getDelegationCredentialOrFindRegularCredential({
          id: {
            credentialId: reference.credentialId,
            delegationCredentialId: reference.delegationCredentialId,
          },
          delegationCredentials,
        });

        if (credential) {
          const updatedEvt = {
            ...evt,
            attendees: evt.attendees.filter((evtAttendee) => attendee.email !== evtAttendee.email),
            calendarDescription: getRichDescription(evt),
          };
          if (reference.type.includes("_video")) {
            integrationsToUpdate.push(updateMeeting(credential, updatedEvt, reference));
          }
          if (reference.type.includes("_calendar")) {
            const calendar = await getCalendar(credential);
            if (calendar) {
              integrationsToUpdate.push(
                calendar?.updateEvent(reference.uid, updatedEvt, reference.externalCalendarId)
              );
            }
          }
        }
      }
    }

    try {
      await Promise.all(integrationsToUpdate);
<<<<<<< HEAD
    } catch (error) {
      logger.error("Error updating integrations for event", safeStringify(error));
=======
    } catch {
>>>>>>> 1ff5d57d
      // Shouldn't stop code execution if integrations fail
      // as integrations was already updated
    }

    const tAttendees = await getTranslation(attendee.locale ?? "en", "common");

    await sendCancelledSeatEmailsAndSMS(
      {
        ...evt,
        hideBranding:
          evt.hideBranding ||
          (await (async () => {
            if (!bookingToDelete.eventTypeId) return false;
            const teamId = await getTeamIdFromEventType({
              eventType: {
                team: { id: bookingToDelete.eventType?.team?.id ?? null },
                parentId: bookingToDelete?.eventType?.parentId ?? null,
              },
            });
            const orgId = await getOrgIdFromMemberOrTeamId({
              memberId: bookingToDelete.userId,
              teamId,
            });
            return await shouldHideBrandingForEventWithPrisma({
              eventTypeId: bookingToDelete.eventTypeId,
              team: bookingToDelete.eventType?.team ?? null,
              owner: bookingToDelete.user ?? null,
              organizationId: orgId ?? null,
            });
          })()),
      },
      {
        ...attendee,
        language: { translate: tAttendees, locale: attendee.locale ?? "en" },
      },
      eventTypeMetadata
    );
  }

  evt.attendees = attendee
    ? [
        {
          ...attendee,
          language: {
            translate: await getTranslation(attendee.locale ?? "en", "common"),
            locale: attendee.locale ?? "en",
          },
        },
      ]
    : [];

  const payload: EventPayloadType = {
    ...evt,
    ...eventTypeInfo,
    status: "CANCELLED",
    smsReminderNumber: bookingToDelete.smsReminderNumber || undefined,
  };

  const promises = webhooks.map((webhook) =>
    sendPayload(
      webhook.secret,
      WebhookTriggerEvents.BOOKING_CANCELLED,
      new Date().toISOString(),
      webhook,
      payload
    ).catch((e) => {
      logger.error(
        `Error executing webhook for event: ${WebhookTriggerEvents.BOOKING_CANCELLED}, URL: ${webhook.subscriberUrl}, bookingId: ${evt.bookingId}, bookingUid: ${evt.uid}`,
        safeStringify(e)
      );
    })
  );
  await Promise.all(promises);

  const workflowRemindersForAttendee =
    bookingToDelete?.workflowReminders.filter((reminder) => reminder.seatReferenceId === seatReferenceUid) ??
    null;

  await WorkflowRepository.deleteAllWorkflowReminders(workflowRemindersForAttendee);

  return { success: true };
}

export default cancelAttendeeSeat;<|MERGE_RESOLUTION|>--- conflicted
+++ resolved
@@ -119,12 +119,8 @@
 
     try {
       await Promise.all(integrationsToUpdate);
-<<<<<<< HEAD
     } catch (error) {
       logger.error("Error updating integrations for event", safeStringify(error));
-=======
-    } catch {
->>>>>>> 1ff5d57d
       // Shouldn't stop code execution if integrations fail
       // as integrations was already updated
     }
