--- conflicted
+++ resolved
@@ -2,7 +2,6 @@
 import dayjs from "@calcom/dayjs";
 import { handleWebhookTrigger } from "@calcom/features/bookings/lib/handleWebhookTrigger";
 import { scheduleWorkflowReminders } from "@calcom/features/ee/workflows/lib/reminders/reminderScheduler";
-import { BOOKED_WITH_SMS_EMAIL } from "@calcom/lib/constants";
 import { ErrorCode } from "@calcom/lib/errorCodes";
 import { HttpError } from "@calcom/lib/http-error";
 import prisma from "@calcom/prisma";
@@ -78,12 +77,6 @@
   // See if attendee is already signed up for timeslot
   if (
     seatedBooking.attendees.find((attendee) => {
-<<<<<<< HEAD
-      if (!invitee[0].email || invitee[0].email === BOOKED_WITH_SMS_EMAIL) {
-        return attendee.phoneNumber === invitee[0].phoneNumber;
-      }
-=======
->>>>>>> 799ebe24
       return attendee.email === invitee[0].email;
     }) &&
     dayjs.utc(seatedBooking.startTime).format() === evt.startTime
@@ -128,11 +121,7 @@
         isNotConfirmed: evt.requiresConfirmation || false,
         isRescheduleEvent: !!rescheduleUid,
         isFirstRecurringEvent: true,
-<<<<<<< HEAD
-        emailAttendeeSendToOverride: bookerEmail ?? undefined,
-=======
         emailAttendeeSendToOverride: bookerEmail,
->>>>>>> 799ebe24
         seatReferenceUid: evt.attendeeSeatId,
       });
     } catch (error) {
