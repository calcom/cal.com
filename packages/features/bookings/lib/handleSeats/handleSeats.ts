// eslint-disable-next-line no-restricted-imports
import dayjs from "@calcom/dayjs";
import { handleWebhookTrigger } from "@calcom/features/bookings/lib/handleWebhookTrigger";
import type { EventPayloadType } from "@calcom/features/webhooks/lib/sendPayload";
import { ErrorCode } from "@calcom/lib/errorCodes";
import { HttpError } from "@calcom/lib/http-error";
import { WorkflowService } from "@calcom/lib/server/service/workflows";
import prisma from "@calcom/prisma";
import { BookingStatus } from "@calcom/prisma/enums";

import { createLoggerWithEventDetails } from "../handleNewBooking/logger";
import createNewSeat from "./create/createNewSeat";
import rescheduleSeatedBooking from "./reschedule/rescheduleSeatedBooking";
import type { NewSeatedBookingObject, SeatedBooking, HandleSeatsResultBooking } from "./types";

const handleSeats = async (newSeatedBookingObject: NewSeatedBookingObject) => {
  const {
    eventType,
    reqBodyUser,
    rescheduleUid,
    reqBookingUid,
    invitee,
    bookerEmail,
    smsReminderNumber,
    eventTypeInfo,
    uid,
    originalRescheduledBooking,
    reqBodyMetadata,
    eventTypeId,
    subscriberOptions,
    eventTrigger,
    evt,
    workflows,
    rescheduledBy,
    rescheduleReason,
    isDryRun = false,
  } = newSeatedBookingObject;
  // TODO: We could allow doing more things to support good dry run for seats
  if (isDryRun) return;
  const loggerWithEventDetails = createLoggerWithEventDetails(eventType.id, reqBodyUser, eventType.slug);

  let resultBooking: HandleSeatsResultBooking = null;

  const seatedBooking: SeatedBooking | null = await prisma.booking.findFirst({
    where: {
      OR: [
        {
          uid: rescheduleUid || reqBookingUid,
        },

        {
          eventTypeId: eventType.id,
          startTime: new Date(evt.startTime),
        },
      ],
      status: BookingStatus.ACCEPTED,
    },
    select: {
      uid: true,
      id: true,
      attendees: { include: { bookingSeat: true } },
      userId: true,
      references: true,
      startTime: true,
      user: true,
      status: true,
      smsReminderNumber: true,
      endTime: true,
    },
  });

  if (!seatedBooking && rescheduleUid) {
    throw new HttpError({ statusCode: 404, message: ErrorCode.BookingNotFound });
  }

  // We might be trying to create a new booking
  if (!seatedBooking) {
    return;
  }

  // See if attendee is already signed up for timeslot
  if (
    seatedBooking.attendees.find((attendee) => {
      return attendee.email === invitee[0].email;
    }) &&
    dayjs.utc(seatedBooking.startTime).format() === evt.startTime
  ) {
    throw new HttpError({ statusCode: 409, message: ErrorCode.AlreadySignedUpForBooking });
  }

  // There are two paths here, reschedule a booking with seats and booking seats without reschedule
  if (rescheduleUid) {
    resultBooking = await rescheduleSeatedBooking(
      // Assert that the rescheduleUid is defined
      { ...newSeatedBookingObject, rescheduleUid },
      seatedBooking,
      resultBooking,
      loggerWithEventDetails
    );
  } else {
    resultBooking = await createNewSeat(newSeatedBookingObject, seatedBooking, reqBodyMetadata);
  }

  // If the resultBooking is defined we should trigger workflows else, trigger in handleNewBooking
  if (resultBooking) {
    const metadata = {
      ...(typeof resultBooking.metadata === "object" && resultBooking.metadata),
      ...reqBodyMetadata,
    };
    try {
      await WorkflowService.scheduleWorkflowsForNewBooking({
        workflows: workflows,
        smsReminderNumber: smsReminderNumber || null,
        calendarEvent: {
          ...evt,
          uid: seatedBooking.uid,
          rescheduleReason,
          ...{
            metadata,
            eventType: {
              slug: eventType.slug,
              schedulingType: eventType.schedulingType,
              hosts: eventType.hosts,
            },
          },
        },
        emailAttendeeSendToOverride: bookerEmail,
        seatReferenceUid: resultBooking?.seatReferenceUid,
        isDryRun,
<<<<<<< HEAD
        isConfirmedByDefault: !evt.requiresConfirmation || true,
=======
        isConfirmedByDefault: !evt.requiresConfirmation,
>>>>>>> 3bbba9c6
        isRescheduleEvent: !!rescheduleUid,
        isNormalBookingOrFirstRecurringSlot: true,
      });
    } catch (error) {
      loggerWithEventDetails.error("Error while scheduling workflow reminders", JSON.stringify({ error }));
    }

    const webhookData: EventPayloadType = {
      ...evt,
      ...eventTypeInfo,
      uid: resultBooking?.uid || uid,
      bookingId: seatedBooking?.id,
      attendeeSeatId: resultBooking?.seatReferenceUid,
      rescheduleUid,
      rescheduleStartTime: originalRescheduledBooking?.startTime
        ? dayjs(originalRescheduledBooking?.startTime).utc().format()
        : undefined,
      rescheduleEndTime: originalRescheduledBooking?.endTime
        ? dayjs(originalRescheduledBooking?.endTime).utc().format()
        : undefined,
      metadata,
      eventTypeId,
      status: "ACCEPTED",
      smsReminderNumber: seatedBooking?.smsReminderNumber || undefined,
      rescheduledBy,
    };

    await handleWebhookTrigger({ subscriberOptions, eventTrigger, webhookData, isDryRun });
  }

  return resultBooking;
};

export default handleSeats;<|MERGE_RESOLUTION|>--- conflicted
+++ resolved
@@ -127,11 +127,7 @@
         emailAttendeeSendToOverride: bookerEmail,
         seatReferenceUid: resultBooking?.seatReferenceUid,
         isDryRun,
-<<<<<<< HEAD
-        isConfirmedByDefault: !evt.requiresConfirmation || true,
-=======
         isConfirmedByDefault: !evt.requiresConfirmation,
->>>>>>> 3bbba9c6
         isRescheduleEvent: !!rescheduleUid,
         isNormalBookingOrFirstRecurringSlot: true,
       });
