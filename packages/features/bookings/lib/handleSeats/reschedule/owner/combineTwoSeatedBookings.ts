--- conflicted
+++ resolved
@@ -10,11 +10,7 @@
 import { BookingStatus } from "@calcom/prisma/enums";
 
 import type { createLoggerWithEventDetails } from "../../../handleNewBooking";
-<<<<<<< HEAD
-import { addVideoCallDataToEvent } from "../../../handleNewBooking";
-=======
 import { addVideoCallDataToEvent } from "../../../handleNewBooking/addVideoCallDataToEvent";
->>>>>>> 00ee1ef4
 import { findBookingQuery } from "../../../handleNewBooking/findBookingQuery";
 import type { SeatedBooking, RescheduleSeatedBookingObject, NewTimeSlotBooking } from "../../types";
 
@@ -140,11 +136,7 @@
   if (noEmail !== true && isConfirmedByDefault) {
     // TODO send reschedule emails to attendees of the old booking
     loggerWithEventDetails.debug("Emails: Sending reschedule emails - handleSeats");
-<<<<<<< HEAD
-    await sendRescheduledEmails(
-=======
     await sendRescheduledEmailsAndSMS(
->>>>>>> 00ee1ef4
       {
         ...copyEvent,
         additionalNotes, // Resets back to the additionalNote input and not the override value
