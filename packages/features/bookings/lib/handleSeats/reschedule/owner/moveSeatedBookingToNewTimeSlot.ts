// eslint-disable-next-line no-restricted-imports
import { cloneDeep } from "lodash";

import type EventManager from "@calcom/core/EventManager";
import { sendRescheduledEmailsAndSMS } from "@calcom/emails";
import prisma from "@calcom/prisma";
import type { AdditionalInformation, AppsStatus } from "@calcom/types/Calendar";

import { addVideoCallDataToEvent } from "../../../handleNewBooking";
import type { createLoggerWithEventDetails } from "../../../handleNewBooking";
import { findBookingQuery } from "../../../handleNewBooking/findBookingQuery";
import { handleAppsStatus } from "../../../handleNewBooking/handleAppsStatus";
import type { Booking } from "../../../handleNewBooking/types";
import type { SeatedBooking, RescheduleSeatedBookingObject } from "../../types";

const moveSeatedBookingToNewTimeSlot = async (
  rescheduleSeatedBookingObject: RescheduleSeatedBookingObject,
  seatedBooking: SeatedBooking,
  eventManager: EventManager,
  loggerWithEventDetails: ReturnType<typeof createLoggerWithEventDetails>
) => {
  const {
    rescheduleReason,
    rescheduleUid,
    eventType,
    organizerUser,
    reqAppsStatus,
    noEmail,
    isConfirmedByDefault,
    additionalNotes,
  } = rescheduleSeatedBookingObject;
  let { evt } = rescheduleSeatedBookingObject;

  const newBooking: (Booking & { appsStatus?: AppsStatus[] }) | null = await prisma.booking.update({
    where: {
      id: seatedBooking.id,
    },
    data: {
      startTime: evt.startTime,
      endTime: evt.endTime,
      cancellationReason: rescheduleReason,
    },
    include: {
      user: true,
      references: true,
      payment: true,
      attendees: true,
    },
  });

  evt = addVideoCallDataToEvent(newBooking.references, evt);

  const copyEvent = cloneDeep(evt);

  const updateManager = await eventManager.reschedule(copyEvent, rescheduleUid, newBooking.id);

  // @NOTE: This code is duplicated and should be moved to a function
  // This gets overridden when updating the event - to check if notes have been hidden or not. We just reset this back
  // to the default description when we are sending the emails.
  evt.description = eventType.description;

  const results = updateManager.results;

  const calendarResult = results.find((result) => result.type.includes("_calendar"));

  evt.iCalUID = calendarResult?.updatedEvent.iCalUID || undefined;

  if (results.length > 0 && results.some((res) => !res.success)) {
    const error = {
      errorCode: "BookingReschedulingMeetingFailed",
      message: "Booking Rescheduling failed",
    };
    loggerWithEventDetails.error(`Booking ${organizerUser.name} failed`, JSON.stringify({ error, results }));
  } else {
    const metadata: AdditionalInformation = {};
    if (results.length) {
      // TODO: Handle created event metadata more elegantly
      const [updatedEvent] = Array.isArray(results[0].updatedEvent)
        ? results[0].updatedEvent
        : [results[0].updatedEvent];
      if (updatedEvent) {
        metadata.hangoutLink = updatedEvent.hangoutLink;
        metadata.conferenceData = updatedEvent.conferenceData;
        metadata.entryPoints = updatedEvent.entryPoints;
        evt.appsStatus = handleAppsStatus(results, newBooking, reqAppsStatus);
      }
    }
  }

  if (noEmail !== true && isConfirmedByDefault) {
    const copyEvent = cloneDeep(evt);
    loggerWithEventDetails.debug("Emails: Sending reschedule emails - handleSeats");
<<<<<<< HEAD
    await sendRescheduledEmailsAndSMS({
      ...copyEvent,
      additionalNotes, // Resets back to the additionalNote input and not the override value
      cancellationReason: `$RCH$${rescheduleReason ? rescheduleReason : ""}`, // Removable code prefix to differentiate cancellation from rescheduling for email
    });
=======
    await sendRescheduledEmails(
      {
        ...copyEvent,
        additionalNotes, // Resets back to the additionalNote input and not the override value
        cancellationReason: `$RCH$${rescheduleReason ? rescheduleReason : ""}`, // Removable code prefix to differentiate cancellation from rescheduling for email
      },
      eventType.metadata
    );
>>>>>>> 95e2ad30
  }
  const foundBooking = await findBookingQuery(newBooking.id);

  return { ...foundBooking, appsStatus: newBooking.appsStatus };
};

export default moveSeatedBookingToNewTimeSlot;<|MERGE_RESOLUTION|>--- conflicted
+++ resolved
@@ -90,14 +90,7 @@
   if (noEmail !== true && isConfirmedByDefault) {
     const copyEvent = cloneDeep(evt);
     loggerWithEventDetails.debug("Emails: Sending reschedule emails - handleSeats");
-<<<<<<< HEAD
-    await sendRescheduledEmailsAndSMS({
-      ...copyEvent,
-      additionalNotes, // Resets back to the additionalNote input and not the override value
-      cancellationReason: `$RCH$${rescheduleReason ? rescheduleReason : ""}`, // Removable code prefix to differentiate cancellation from rescheduling for email
-    });
-=======
-    await sendRescheduledEmails(
+    await sendRescheduledEmailsAndSMS(
       {
         ...copyEvent,
         additionalNotes, // Resets back to the additionalNote input and not the override value
@@ -105,7 +98,6 @@
       },
       eventType.metadata
     );
->>>>>>> 95e2ad30
   }
   const foundBooking = await findBookingQuery(newBooking.id);
 
