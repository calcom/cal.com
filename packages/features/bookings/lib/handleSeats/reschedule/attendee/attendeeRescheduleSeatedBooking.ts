--- conflicted
+++ resolved
@@ -1,13 +1,8 @@
 // eslint-disable-next-line no-restricted-imports
 import { cloneDeep } from "lodash";
 
-<<<<<<< HEAD
-import type EventManager from "@calcom/core/EventManager";
-import { sendRescheduledSeatEmail } from "@calcom/emails";
-=======
 import { sendRescheduledSeatEmailAndSMS } from "@calcom/emails";
 import type EventManager from "@calcom/lib/EventManager";
->>>>>>> 00ee1ef4
 import { getTranslation } from "@calcom/lib/server/i18n";
 import prisma from "@calcom/prisma";
 import type { Person, CalendarEvent } from "@calcom/types/Calendar";
@@ -92,28 +87,11 @@
     });
   }
 
-<<<<<<< HEAD
-  // Add the new attendees to the new time slot booking attendees
-  for (const attendee of newTimeSlotBooking.attendees) {
-    const language = await getTranslation(attendee.locale ?? "en", "common");
-    evt.attendees.push({
-      email: attendee.email,
-      name: attendee.name,
-      language,
-    });
-  }
-
-=======
->>>>>>> 00ee1ef4
   const copyEvent = cloneDeep({ ...evt, iCalUID: newTimeSlotBooking.iCalUID });
 
   await eventManager.updateCalendarAttendees(copyEvent, newTimeSlotBooking);
 
-<<<<<<< HEAD
-  await sendRescheduledSeatEmail(copyEvent, seatAttendee as Person, eventType.metadata);
-=======
   await sendRescheduledSeatEmailAndSMS(copyEvent, seatAttendee as Person, eventType.metadata);
->>>>>>> 00ee1ef4
   const filteredAttendees = originalRescheduledBooking?.attendees.filter((attendee) => {
     return attendee.email !== bookerEmail;
   });
