// eslint-disable-next-line no-restricted-imports
import { cloneDeep } from "lodash";

import type EventManager from "@calcom/core/EventManager";
import { sendRescheduledSeatEmailAndSMS } from "@calcom/emails";
import { getTranslation } from "@calcom/lib/server/i18n";
import prisma from "@calcom/prisma";
import type { Person, CalendarEvent } from "@calcom/types/Calendar";

import { findBookingQuery } from "../../../handleNewBooking/findBookingQuery";
import lastAttendeeDeleteBooking from "../../lib/lastAttendeeDeleteBooking";
import type { RescheduleSeatedBookingObject, SeatAttendee, NewTimeSlotBooking } from "../../types";

const attendeeRescheduleSeatedBooking = async (
  rescheduleSeatedBookingObject: RescheduleSeatedBookingObject,
  seatAttendee: SeatAttendee,
  newTimeSlotBooking: NewTimeSlotBooking | null,
  originalBookingEvt: CalendarEvent,
  eventManager: EventManager
) => {
  const { tAttendees, bookingSeat, bookerEmail, evt, eventType } = rescheduleSeatedBookingObject;
  let { originalRescheduledBooking } = rescheduleSeatedBookingObject;

  seatAttendee["language"] = { translate: tAttendees, locale: bookingSeat?.attendee.locale ?? "en" };

  // Update the original calendar event by removing the attendee that is rescheduling
  if (originalBookingEvt && originalRescheduledBooking) {
    // Event would probably be deleted so we first check than instead of updating references
    const filteredAttendees = originalRescheduledBooking?.attendees.filter((attendee) => {
      return attendee.email !== bookerEmail;
    });
    const deletedReference = await lastAttendeeDeleteBooking(
      originalRescheduledBooking,
      filteredAttendees,
      originalBookingEvt
    );

    if (!deletedReference) {
      await eventManager.updateCalendarAttendees(originalBookingEvt, originalRescheduledBooking);
    }
  }

  // If there is no booking then remove the attendee from the old booking and create a new one
  if (!newTimeSlotBooking) {
    await prisma.attendee.delete({
      where: {
        id: seatAttendee?.id,
      },
    });

    // We don't want to trigger rescheduling logic of the original booking
    originalRescheduledBooking = null;

    return null;
  }

  // Need to change the new seat reference and attendee record to remove it from the old booking and add it to the new booking
  // https://stackoverflow.com/questions/4980963/database-insert-new-rows-or-update-existing-ones
  if (seatAttendee?.id && bookingSeat?.id) {
    await prisma.$transaction([
      prisma.attendee.update({
        where: {
          id: seatAttendee.id,
        },
        data: {
          bookingId: newTimeSlotBooking.id,
        },
      }),
      prisma.bookingSeat.update({
        where: {
          id: bookingSeat.id,
        },
        data: {
          bookingId: newTimeSlotBooking.id,
        },
      }),
    ]);
  }

  // Add the new attendees to the new time slot booking attendees
  for (const attendee of newTimeSlotBooking.attendees) {
    const language = await getTranslation(attendee.locale ?? "en", "common");
    evt.attendees.push({
      email: attendee.email,
      name: attendee.name,
      language,
    });
  }

  const copyEvent = cloneDeep({ ...evt, iCalUID: newTimeSlotBooking.iCalUID });

  await eventManager.updateCalendarAttendees(copyEvent, newTimeSlotBooking);

<<<<<<< HEAD
  await sendRescheduledSeatEmailAndSMS(copyEvent, seatAttendee as Person);
=======
  await sendRescheduledSeatEmail(copyEvent, seatAttendee as Person, eventType.metadata);
>>>>>>> 95e2ad30
  const filteredAttendees = originalRescheduledBooking?.attendees.filter((attendee) => {
    return attendee.email !== bookerEmail;
  });
  await lastAttendeeDeleteBooking(originalRescheduledBooking, filteredAttendees, originalBookingEvt);

  const foundBooking = await findBookingQuery(newTimeSlotBooking.id);

  return { ...foundBooking, seatReferenceUid: bookingSeat?.referenceUid };
};

export default attendeeRescheduleSeatedBooking;<|MERGE_RESOLUTION|>--- conflicted
+++ resolved
@@ -91,11 +91,7 @@
 
   await eventManager.updateCalendarAttendees(copyEvent, newTimeSlotBooking);
 
-<<<<<<< HEAD
-  await sendRescheduledSeatEmailAndSMS(copyEvent, seatAttendee as Person);
-=======
-  await sendRescheduledSeatEmail(copyEvent, seatAttendee as Person, eventType.metadata);
->>>>>>> 95e2ad30
+  await sendRescheduledSeatEmailAndSMS(copyEvent, seatAttendee as Person, eventType.metadata);
   const filteredAttendees = originalRescheduledBooking?.attendees.filter((attendee) => {
     return attendee.email !== bookerEmail;
   });
