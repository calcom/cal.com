import { isValidPhoneNumber } from "libphonenumber-js";
import z from "zod";

import type { ALL_VIEWS } from "@calcom/features/form-builder/schema";
import { dbReadResponseSchema, fieldTypesSchemaMap } from "@calcom/features/form-builder/schema";
import type { eventTypeBookingFields } from "@calcom/prisma/zod-utils";
import { bookingResponses, emailSchemaRefinement } from "@calcom/prisma/zod-utils";

type View = ALL_VIEWS | string;
type BookingFields = (z.infer<typeof eventTypeBookingFields> & z.BRAND<"HAS_SYSTEM_FIELDS">) | null;
type CommonParams = { bookingFields: BookingFields; view: View };

export const bookingResponse = dbReadResponseSchema;
export const bookingResponsesDbSchema = z.record(dbReadResponseSchema);

const catchAllSchema = bookingResponsesDbSchema;

const ensureValidPhoneNumber = (value: string) => {
  if (!value) return "";
  // + in URL could be replaced with space, so we need to replace it back
  // Replace the space(s) in the beginning with + as it is supposed to be provided in the beginning only
  return value.replace(/^ +/, "+");
};
export const getBookingResponsesPartialSchema = ({ bookingFields, view }: CommonParams) => {
  const schema = bookingResponses.unwrap().partial().and(catchAllSchema);

  return preprocess({ schema, bookingFields, isPartialSchema: true, view });
};

// Should be used when we know that not all fields responses are present
// - Can happen when we are parsing the prefill query string
// - Can happen when we are parsing a booking's responses (which was created before we added a new required field)
export default function getBookingResponsesSchema({
  bookingFields,
  view,
  eventMetadata,
}: CommonParams & { eventMetadata?: Record<string, unknown> }) {
  const schema = bookingResponses.and(z.record(z.any()));
  return preprocess({ schema, bookingFields, isPartialSchema: false, view, eventMetadata });
}

// Should be used when we want to check if the optional fields are entered and valid as well
export function getBookingResponsesSchemaWithOptionalChecks({ bookingFields, view }: CommonParams) {
  const schema = bookingResponses.and(z.record(z.any()));
  return preprocess({ schema, bookingFields, isPartialSchema: false, view, checkOptional: true });
}

// TODO: Move preprocess of `booking.responses` to FormBuilder schema as that is going to parse the fields supported by FormBuilder
// It allows anyone using FormBuilder to get the same preprocessing automatically
function preprocess<T extends z.ZodType>({
  schema,
  bookingFields,
  isPartialSchema,
  view: currentView,
  checkOptional = false,
  eventMetadata,
}: CommonParams & {
  schema: T;
  // It is useful when we want to prefill the responses with the partial values. Partial can be in 2 ways
  // - Not all required fields are need to be provided for prefill.
  // - Even a field response itself can be partial so the content isn't validated e.g. a field with type="phone" can be given a partial phone number(e.g. Specifying the country code like +91)
  isPartialSchema: boolean;
  checkOptional?: boolean;
  eventMetadata?: Record<string, unknown>;
}): z.ZodType<z.infer<T>, z.infer<T>, z.infer<T>> {
  const preprocessed = z.preprocess(
    (responses) => {
      const parsedResponses = z.record(z.any()).nullable().parse(responses) || {};
      const newResponses = {} as typeof parsedResponses;
      // if eventType has been deleted, we won't have bookingFields and thus we can't preprocess or validate them.
      if (!bookingFields) return parsedResponses;
      bookingFields.forEach((field) => {
        const value = parsedResponses[field.name];
        if (value === undefined) {
          // If there is no response for the field, then we don't need to do any processing
          return;
        }
        const views = field.views;
        const isFieldApplicableToCurrentView =
          currentView === "ALL_VIEWS" ? true : views ? views.find((view) => view.id === currentView) : true;
        if (!isFieldApplicableToCurrentView) {
          // If the field is not applicable in the current view, then we don't need to do any processing
          return;
        }
        const fieldTypeSchema = fieldTypesSchemaMap[field.type as keyof typeof fieldTypesSchemaMap];
        // TODO: Move all the schemas along with their respective types to fieldTypeSchema, that would make schemas shared across Routing Forms builder and Booking Question Formm builder
        if (fieldTypeSchema) {
          newResponses[field.name] = fieldTypeSchema.preprocess({
            response: value,
            isPartialSchema,
            field,
          });
          return;
        }
        if (field.type === "boolean") {
          // Turn a boolean in string to a real boolean
          newResponses[field.name] = value === "true" || value === true;
        }
        // Make sure that the value is an array
        else if (field.type === "multiemail" || field.type === "checkbox" || field.type === "multiselect") {
          newResponses[field.name] = value instanceof Array ? value : [value];
        }
        // Parse JSON
        else if (field.type === "radioInput" && typeof value === "string") {
          let parsedValue = {
            optionValue: "",
            value: "",
          };
          let isParseSuccessful = true;
          try {
            parsedValue = JSON.parse(value);
          } catch {
            // Parsing failed; skip setting this field to avoid introducing invalid structure
            isParseSuccessful = false;
          }
          if (isParseSuccessful) {
            const optionsInputs = field.optionsInputs;
            const optionInputField = optionsInputs?.[parsedValue.value];
            if (optionInputField && optionInputField.type === "phone") {
              parsedValue.optionValue = ensureValidPhoneNumber(parsedValue.optionValue);
            }
            newResponses[field.name] = parsedValue;
          }
        } else if (field.type === "phone") {
          newResponses[field.name] = ensureValidPhoneNumber(value);
        } else {
          newResponses[field.name] = value;
        }
      });

      return {
        ...parsedResponses,
        ...newResponses,
      };
    },
    schema.superRefine(async (responses, ctx) => {
      if (!bookingFields) {
        // if eventType has been deleted, we won't have bookingFields and thus we can't validate the responses.
        return;
      }

      const attendeePhoneNumberField = bookingFields.find((field) => field.name === "attendeePhoneNumber");
      const isAttendeePhoneNumberFieldHidden = attendeePhoneNumberField?.hidden;

      const emailField = bookingFields.find((field) => field.name === "email");
      const isEmailFieldHidden = !!emailField?.hidden;

      // To prevent using user's session email as attendee's email, we set email to empty string
      if (isEmailFieldHidden && !isAttendeePhoneNumberFieldHidden) {
        responses["email"] = "";
      }

      for (const bookingField of bookingFields) {
        const value = responses[bookingField.name];
        const stringSchema = z.string();
        const emailSchema = isPartialSchema ? z.string() : z.string().refine(emailSchemaRefinement);
        const phoneSchema = isPartialSchema
          ? z.string()
          : z.string().refine(async (val) => {
              return isValidPhoneNumber(val);
            });
        // Tag the message with the input name so that the message can be shown at appropriate place
        const m = (message: string) => `{${bookingField.name}}${message}`;
        const views = bookingField.views;
        const isFieldApplicableToCurrentView =
          currentView === "ALL_VIEWS" ? true : views ? views.find((view) => view.id === currentView) : true;
        let hidden = bookingField.hidden;
        const numOptions = bookingField.options?.length ?? 0;
        if (bookingField.hideWhenJustOneOption) {
          hidden = hidden || numOptions <= 1;
        }
        let isRequired = false;
        // If the field is hidden, then it can never be required
        if (!hidden && isFieldApplicableToCurrentView) {
          isRequired = checkOptional || !!bookingField.required;
        }

        if ((isPartialSchema || !isRequired) && value === undefined) {
          continue;
        }

        if (isRequired && !isPartialSchema && !value) {
          ctx.addIssue({ code: z.ZodIssueCode.custom, message: m(`error_required_field`) });
          return;
        }

        if (bookingField.type === "email") {
          if (!bookingField.hidden && checkOptional ? true : bookingField.required) {
            // Email RegExp to validate if the input is a valid email
            if (!emailSchema.safeParse(value).success) {
              ctx.addIssue({
                code: z.ZodIssueCode.custom,
                message: m("email_validation_error"),
              });
            }

            // validate the excluded emails
            const bookerEmail = value;
            const excludedEmails =
              bookingField.excludeEmails?.split(",").map((domain) => domain.trim()) || [];

            const match = excludedEmails.find((email) => bookerEmail.includes(email));
            if (match) {
              ctx.addIssue({
                code: z.ZodIssueCode.custom,
                message: m("exclude_emails_match_found_error_message"),
              });
            }
            const requiredEmails =
              bookingField.requireEmails
                ?.split(",")
                .map((domain) => domain.trim())
                .filter(Boolean) || [];
            const requiredEmailsMatch = requiredEmails.find((email) => bookerEmail.includes(email));
            if (requiredEmails.length > 0 && !requiredEmailsMatch) {
              ctx.addIssue({
                code: z.ZodIssueCode.custom,
                message: m("require_emails_no_match_found_error_message"),
              });
            }
          }

          continue;
        }

        const fieldTypeSchema = fieldTypesSchemaMap[bookingField.type as keyof typeof fieldTypesSchemaMap];

        if (fieldTypeSchema) {
          fieldTypeSchema.superRefine({
            response: value,
            ctx,
            m,
            field: bookingField,
            isPartialSchema,
          });
          continue;
        }

        if (bookingField.type === "multiemail") {
          const emailsParsed = emailSchema.array().safeParse(value);

          if (isRequired && (!value || value.length === 0)) {
            ctx.addIssue({ code: z.ZodIssueCode.custom, message: m(`error_required_field`) });
            continue;
          }

          if (!emailsParsed.success) {
            // If additional guests are shown but all inputs are empty then don't show any errors
            if (bookingField.name === "guests" && value.every((email: string) => email === "")) {
              // reset guests to empty array, otherwise it adds "" for every input
              responses[bookingField.name] = [];
              continue;
            }
            ctx.addIssue({
              code: z.ZodIssueCode.custom,
              message: m("email_validation_error"),
            });
            continue;
          }

          const emails = emailsParsed.data;
          emails.sort().some((item, i) => {
            if (item === emails[i + 1]) {
              ctx.addIssue({ code: z.ZodIssueCode.custom, message: m("duplicate_email") });
              return true;
            }
          });
          continue;
        }

        if (bookingField.type === "multiselect") {
          if (isRequired && (!value || value.length === 0)) {
            ctx.addIssue({ code: z.ZodIssueCode.custom, message: m(`error_required_field`) });
            continue;
          }
          if (!stringSchema.array().safeParse(value).success) {
            ctx.addIssue({ code: z.ZodIssueCode.custom, message: m("Invalid array of strings") });
          }
          continue;
        }

        if (bookingField.type === "checkbox") {
          if (!stringSchema.array().safeParse(value).success) {
            ctx.addIssue({ code: z.ZodIssueCode.custom, message: m("Invalid array of strings") });
          }
          continue;
        }

        if (bookingField.type === "phone") {
          // Determine if the phone field needs validation
          const needsValidation = isRequired || (value && value.trim() !== "");

          // Validate phone number if the field is not hidden and requires validation
          if (!bookingField.hidden && needsValidation) {
            if (!(await phoneSchema.safeParseAsync(value)).success) {
              ctx.addIssue({ code: z.ZodIssueCode.custom, message: m("invalid_number") });
            }
          }
          continue;
        }

        if (bookingField.type === "boolean") {
          const schema = z.boolean();
          if (!schema.safeParse(value).success) {
            ctx.addIssue({ code: z.ZodIssueCode.custom, message: m("Invalid Boolean") });
          }
          continue;
        }

        if (bookingField.type === "radioInput") {
          if (bookingField.optionsInputs) {
            const optionValue = value?.optionValue;
            const optionField = bookingField.optionsInputs[value?.value];
            const typeOfOptionInput = optionField?.type;
            if (
              // Either the field is required or there is a radio selected, we need to check if the optionInput is required or not.
              (isRequired || value?.value) && checkOptional ? true : optionField?.required && !optionValue
            ) {
              ctx.addIssue({ code: z.ZodIssueCode.custom, message: m("error_required_field") });
              return;
            }

            if (optionValue) {
              // `typeOfOptionInput` can be any of the main types. So, we the same validations should run for `optionValue`
              if (typeOfOptionInput === "phone") {
                if (!(await phoneSchema.safeParseAsync(optionValue)).success) {
                  ctx.addIssue({ code: z.ZodIssueCode.custom, message: m("invalid_number") });
                }
              }
            }
          }
          continue;
        }

        // Use fieldTypeConfig.propsType to validate for propsType=="text" or propsType=="select" as in those cases, the response would be a string.
        // If say we want to do special validation for 'address' that can be added to `fieldTypesSchemaMap`
        if (["address", "text", "select", "number", "radio", "textarea"].includes(bookingField.type)) {
          const schema = stringSchema;
          if (!schema.safeParse(value).success) {
            ctx.addIssue({ code: z.ZodIssueCode.custom, message: m("Invalid string") });
          }
          continue;
        }

        ctx.addIssue({
          code: z.ZodIssueCode.custom,
          message: `Can't parse unknown booking field type: ${bookingField.type}`,
        });
      }

      if (
        eventMetadata?.requireEmailConfirmation === true &&
        currentView !== "reschedule" &&
        !isEmailFieldHidden
      ) {
        const email = responses["email"];
        const emailConfirmation = responses["emailConfirmation"];
  
        // check if email confirmation field is required and empty
        if (!emailConfirmation) {
          ctx.addIssue({
            code: z.ZodIssueCode.custom,
<<<<<<< HEAD
            message: "{emailConfirmation}error_required_field",
=======
            message: "invalid_input",
            path: ["emailConfirmation"],
>>>>>>> fc57c35a
          });
        }
        // check if emails don't match
        else if (email && emailConfirmation && email !== emailConfirmation) {
          ctx.addIssue({
            code: z.ZodIssueCode.custom,
<<<<<<< HEAD
            message: "{emailConfirmation}email_confirmation_mismatch_error",
=======
            message: "invalid_input",
            path: ["emailConfirmation"],
>>>>>>> fc57c35a
          });
        }
      }
    })
  );
  if (isPartialSchema) {
    // Query Params can be completely invalid, try to preprocess as much of it in correct format but in worst case simply don't prefill instead of crashing
    return preprocessed.catch(function (res?: { error?: unknown[] }) {
      console.error("Failed to preprocess query params, prefilling will be skipped", res?.error);
      return {};
    });
  }
  return preprocessed;
}<|MERGE_RESOLUTION|>--- conflicted
+++ resolved
@@ -355,29 +355,18 @@
       ) {
         const email = responses["email"];
         const emailConfirmation = responses["emailConfirmation"];
-  
         // check if email confirmation field is required and empty
         if (!emailConfirmation) {
           ctx.addIssue({
             code: z.ZodIssueCode.custom,
-<<<<<<< HEAD
             message: "{emailConfirmation}error_required_field",
-=======
-            message: "invalid_input",
-            path: ["emailConfirmation"],
->>>>>>> fc57c35a
           });
         }
         // check if emails don't match
         else if (email && emailConfirmation && email !== emailConfirmation) {
           ctx.addIssue({
             code: z.ZodIssueCode.custom,
-<<<<<<< HEAD
             message: "{emailConfirmation}email_confirmation_mismatch_error",
-=======
-            message: "invalid_input",
-            path: ["emailConfirmation"],
->>>>>>> fc57c35a
           });
         }
       }
