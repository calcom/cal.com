--- conflicted
+++ resolved
@@ -2,7 +2,6 @@
 
 import type { ALL_VIEWS } from "@calcom/features/form-builder/schema";
 import { dbReadResponseSchema, fieldTypesSchemaMap } from "@calcom/features/form-builder/schema";
-import { BOOKED_WITH_SMS_EMAIL } from "@calcom/lib/constants";
 import type { eventTypeBookingFields } from "@calcom/prisma/zod-utils";
 import { bookingResponses, emailSchemaRefinement } from "@calcom/prisma/zod-utils";
 
@@ -125,14 +124,9 @@
       const emailField = bookingFields.find((field) => field.name === "email");
       const isEmailFieldHidden = !!emailField?.hidden;
 
-<<<<<<< HEAD
-      if (isEmailFieldHidden && !emailField.required && !isAttendeePhoneNumberFieldHidden) {
-        responses["email"] = BOOKED_WITH_SMS_EMAIL;
-=======
       // To prevent using user's session email as attendee's email, we set email to empty string
       if (isEmailFieldHidden && !isAttendeePhoneNumberFieldHidden) {
         responses["email"] = "";
->>>>>>> 799ebe24
       }
 
       for (const bookingField of bookingFields) {
@@ -169,11 +163,7 @@
 
         if (bookingField.type === "email") {
           // Email RegExp to validate if the input is a valid email
-<<<<<<< HEAD
-          if (bookingField.required && !emailSchema.safeParse(value).success) {
-=======
           if (!bookingField.hidden && !emailSchema.safeParse(value).success) {
->>>>>>> 799ebe24
             ctx.addIssue({
               code: z.ZodIssueCode.custom,
               message: m("email_validation_error"),
