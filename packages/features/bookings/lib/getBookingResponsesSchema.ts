import z from "zod";

import type { ALL_VIEWS } from "@calcom/features/form-builder/schema";
import { dbReadResponseSchema, fieldTypesSchemaMap } from "@calcom/features/form-builder/schema";
import type { eventTypeBookingFields } from "@calcom/prisma/zod-utils";
import { bookingResponses, emailSchemaRefinement } from "@calcom/prisma/zod-utils";

// eslint-disable-next-line @typescript-eslint/ban-types
type View = ALL_VIEWS | (string & {});
type BookingFields = (z.infer<typeof eventTypeBookingFields> & z.BRAND<"HAS_SYSTEM_FIELDS">) | null;
type CommonParams = { bookingFields: BookingFields; view: View; prevResponse?: Record<string, string> };

export const bookingResponse = dbReadResponseSchema;
export const bookingResponsesDbSchema = z.record(dbReadResponseSchema);

const catchAllSchema = bookingResponsesDbSchema;

<<<<<<< HEAD
export const getBookingResponsesPartialSchema = ({ bookingFields, view, prevResponse }: CommonParams) => {
=======
const ensureValidPhoneNumber = (value: string) => {
  // + in URL could be replaced with space, so we need to replace it back
  // Replace the space(s) in the beginning with + as it is supposed to be provided in the beginning only
  return value.replace(/^ +/, "+");
};
export const getBookingResponsesPartialSchema = ({ bookingFields, view }: CommonParams) => {
>>>>>>> 3b186b19
  const schema = bookingResponses.unwrap().partial().and(catchAllSchema);

  return preprocess({ schema, bookingFields, isPartialSchema: true, view, prevResponse });
};

// Should be used when we know that not all fields responses are present
// - Can happen when we are parsing the prefill query string
// - Can happen when we are parsing a booking's responses (which was created before we added a new required field)
export default function getBookingResponsesSchema({ bookingFields, view, prevResponse }: CommonParams) {
  const schema = bookingResponses.and(z.record(z.any()));
  return preprocess({ schema, bookingFields, isPartialSchema: false, view, prevResponse });
}

// TODO: Move preprocess of `booking.responses` to FormBuilder schema as that is going to parse the fields supported by FormBuilder
// It allows anyone using FormBuilder to get the same preprocessing automatically
function preprocess<T extends z.ZodType>({
  schema,
  bookingFields,
  isPartialSchema,
  view: currentView,
  prevResponse,
}: CommonParams & {
  schema: T;
  // It is useful when we want to prefill the responses with the partial values. Partial can be in 2 ways
  // - Not all required fields are need to be provided for prefill.
  // - Even a field response itself can be partial so the content isn't validated e.g. a field with type="phone" can be given a partial phone number(e.g. Specifying the country code like +91)
  isPartialSchema: boolean;
}): z.ZodType<z.infer<T>, z.infer<T>, z.infer<T>> {
  const preprocessed = z.preprocess(
    (responses) => {
      const parsedResponses = z.record(z.any()).nullable().parse(responses) || {};
      const prevResponses = z.record(z.any()).nullish().parse(prevResponse) || {};
      const newResponses = {} as typeof parsedResponses;
      // if eventType has been deleted, we won't have bookingFields and thus we can't preprocess or validate them.
      if (!bookingFields) return parsedResponses;
      bookingFields.forEach((field) => {
        const value = prevResponses[field.name] || parsedResponses[field.name];
        if (value === undefined) {
          // If there is no response for the field, then we don't need to do any processing
          return;
        }
        const views = field.views;
        const isFieldApplicableToCurrentView =
          currentView === "ALL_VIEWS" ? true : views ? views.find((view) => view.id === currentView) : true;
        if (!isFieldApplicableToCurrentView) {
          // If the field is not applicable in the current view, then we don't need to do any processing
          return;
        }
        const fieldTypeSchema = fieldTypesSchemaMap[field.type as keyof typeof fieldTypesSchemaMap];
        // TODO: Move all the schemas along with their respective types to fieldTypeSchema, that would make schemas shared across Routing Forms builder and Booking Question Formm builder
        if (fieldTypeSchema) {
          newResponses[field.name] = fieldTypeSchema.preprocess({
            response: value,
            isPartialSchema,
            field,
          });
          return;
        }
        if (field.type === "boolean") {
          // Turn a boolean in string to a real boolean
          newResponses[field.name] = value === "true" || value === true;
        }
        // Make sure that the value is an array
        else if (field.type === "multiemail" || field.type === "checkbox" || field.type === "multiselect") {
          newResponses[field.name] = value instanceof Array ? value : [value];
        }
        // Parse JSON
        else if (field.type === "radioInput" && typeof value === "string") {
          let parsedValue = {
            optionValue: "",
            value: "",
          };
          try {
            parsedValue = JSON.parse(value);
          } catch (e) {}
          const optionsInputs = field.optionsInputs;
          const optionInputField = optionsInputs?.[parsedValue.value];
          if (optionInputField && optionInputField.type === "phone") {
            parsedValue.optionValue = ensureValidPhoneNumber(parsedValue.optionValue);
          }
          newResponses[field.name] = parsedValue;
        } else if (field.type === "phone") {
          newResponses[field.name] = ensureValidPhoneNumber(value);
        } else {
          newResponses[field.name] = value;
        }
      });

      return {
        ...parsedResponses,
        ...newResponses,
      };
    },
    schema.superRefine(async (responses, ctx) => {
      if (!bookingFields) {
        // if eventType has been deleted, we won't have bookingFields and thus we can't validate the responses.
        return;
      }
      for (const bookingField of bookingFields) {
        const value = responses[bookingField.name];
        const stringSchema = z.string();
        const emailSchema = isPartialSchema ? z.string() : z.string().refine(emailSchemaRefinement);
        const phoneSchema = isPartialSchema
          ? z.string()
          : z.string().refine(async (val) => {
              const { isValidPhoneNumber } = await import("libphonenumber-js");
              return isValidPhoneNumber(val);
            });
        // Tag the message with the input name so that the message can be shown at appropriate place
        const m = (message: string) => `{${bookingField.name}}${message}`;
        const views = bookingField.views;
        const isFieldApplicableToCurrentView =
          currentView === "ALL_VIEWS" ? true : views ? views.find((view) => view.id === currentView) : true;
        let hidden = bookingField.hidden;
        const numOptions = bookingField.options?.length ?? 0;
        if (bookingField.hideWhenJustOneOption) {
          hidden = hidden || numOptions <= 1;
        }
        // If the field is hidden, then it can never be required
        const isRequired = hidden ? false : isFieldApplicableToCurrentView ? bookingField.required : false;

        if ((isPartialSchema || !isRequired) && value === undefined) {
          continue;
        }

        if (isRequired && !isPartialSchema && !value) {
          ctx.addIssue({ code: z.ZodIssueCode.custom, message: m(`error_required_field`) });
          return;
        }

        if (bookingField.type === "email") {
          // Email RegExp to validate if the input is a valid email
          if (!emailSchema.safeParse(value).success) {
            ctx.addIssue({
              code: z.ZodIssueCode.custom,
              message: m("email_validation_error"),
            });
          }
          continue;
        }

        const fieldTypeSchema = fieldTypesSchemaMap[bookingField.type as keyof typeof fieldTypesSchemaMap];

        if (fieldTypeSchema) {
          fieldTypeSchema.superRefine({
            response: value,
            ctx,
            m,
            field: bookingField,
            isPartialSchema,
          });
          continue;
        }

        if (bookingField.type === "multiemail") {
          const emailsParsed = emailSchema.array().safeParse(value);

          if (isRequired && (!value || value.length === 0)) {
            ctx.addIssue({ code: z.ZodIssueCode.custom, message: m(`error_required_field`) });
            continue;
          }

          if (!emailsParsed.success) {
            // If additional guests are shown but all inputs are empty then don't show any errors
            if (bookingField.name === "guests" && value.every((email: string) => email === "")) {
              // reset guests to empty array, otherwise it adds "" for every input
              responses[bookingField.name] = [];
              continue;
            }
            ctx.addIssue({
              code: z.ZodIssueCode.custom,
              message: m("email_validation_error"),
            });
            continue;
          }

          const emails = emailsParsed.data;
          emails.sort().some((item, i) => {
            if (item === emails[i + 1]) {
              ctx.addIssue({ code: z.ZodIssueCode.custom, message: m("duplicate_email") });
              return true;
            }
          });
          continue;
        }

        if (bookingField.type === "checkbox" || bookingField.type === "multiselect") {
          if (!stringSchema.array().safeParse(value).success) {
            ctx.addIssue({ code: z.ZodIssueCode.custom, message: m("Invalid array of strings") });
          }
          continue;
        }

        if (bookingField.type === "phone") {
          if (!(await phoneSchema.safeParseAsync(value)).success) {
            ctx.addIssue({ code: z.ZodIssueCode.custom, message: m("invalid_number") });
          }
          continue;
        }

        if (bookingField.type === "boolean") {
          const schema = z.boolean();
          if (!schema.safeParse(value).success) {
            ctx.addIssue({ code: z.ZodIssueCode.custom, message: m("Invalid Boolean") });
          }
          continue;
        }

        if (bookingField.type === "radioInput") {
          if (bookingField.optionsInputs) {
            const optionValue = value?.optionValue;
            const optionField = bookingField.optionsInputs[value?.value];
            const typeOfOptionInput = optionField?.type;
            if (
              // Either the field is required or there is a radio selected, we need to check if the optionInput is required or not.
              (isRequired || value?.value) &&
              optionField?.required &&
              !optionValue
            ) {
              ctx.addIssue({ code: z.ZodIssueCode.custom, message: m("error_required_field") });
              return;
            }

            if (optionValue) {
              // `typeOfOptionInput` can be any of the main types. So, we the same validations should run for `optionValue`
              if (typeOfOptionInput === "phone") {
                if (!(await phoneSchema.safeParseAsync(optionValue)).success) {
                  ctx.addIssue({ code: z.ZodIssueCode.custom, message: m("invalid_number") });
                }
              }
            }
          }
          continue;
        }

        // Use fieldTypeConfig.propsType to validate for propsType=="text" or propsType=="select" as in those cases, the response would be a string.
        // If say we want to do special validation for 'address' that can be added to `fieldTypesSchemaMap`
        if (["address", "text", "select", "number", "radio", "textarea"].includes(bookingField.type)) {
          const schema = stringSchema;
          if (!schema.safeParse(value).success) {
            ctx.addIssue({ code: z.ZodIssueCode.custom, message: m("Invalid string") });
          }
          continue;
        }

        ctx.addIssue({
          code: z.ZodIssueCode.custom,
          message: `Can't parse unknown booking field type: ${bookingField.type}`,
        });
      }
    })
  );
  if (isPartialSchema) {
    // Query Params can be completely invalid, try to preprocess as much of it in correct format but in worst case simply don't prefill instead of crashing
    return preprocessed.catch(function (res?: { error?: unknown[] }) {
      console.error("Failed to preprocess query params, prefilling will be skipped", res?.error);
      return {};
    });
  }
  return preprocessed;
}<|MERGE_RESOLUTION|>--- conflicted
+++ resolved
@@ -15,16 +15,12 @@
 
 const catchAllSchema = bookingResponsesDbSchema;
 
-<<<<<<< HEAD
-export const getBookingResponsesPartialSchema = ({ bookingFields, view, prevResponse }: CommonParams) => {
-=======
 const ensureValidPhoneNumber = (value: string) => {
   // + in URL could be replaced with space, so we need to replace it back
   // Replace the space(s) in the beginning with + as it is supposed to be provided in the beginning only
   return value.replace(/^ +/, "+");
 };
-export const getBookingResponsesPartialSchema = ({ bookingFields, view }: CommonParams) => {
->>>>>>> 3b186b19
+export const getBookingResponsesPartialSchema = ({ bookingFields, view, prevResponse }: CommonParams) => {
   const schema = bookingResponses.unwrap().partial().and(catchAllSchema);
 
   return preprocess({ schema, bookingFields, isPartialSchema: true, view, prevResponse });
