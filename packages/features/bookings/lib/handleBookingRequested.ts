--- conflicted
+++ resolved
@@ -34,21 +34,6 @@
         parentId: number | null;
       } | null;
       currency: string;
-<<<<<<< HEAD
-      hosts?:
-        | {
-            user: {
-              email: string;
-              destinationCalendar?:
-                | {
-                    primaryEmail: string | null;
-                  }
-                | null
-                | undefined;
-            };
-          }[]
-        | undefined;
-=======
       hosts?: {
         user: {
           email: string;
@@ -57,7 +42,6 @@
           } | null;
         };
       }[];
->>>>>>> 3bbba9c6
       description: string | null;
       id: number;
       length: number;
