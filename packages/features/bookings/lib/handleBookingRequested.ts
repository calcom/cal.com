--- conflicted
+++ resolved
@@ -6,11 +6,7 @@
 import { WebhookTriggerEvents } from "@calcom/prisma/enums";
 import type { CalendarEvent } from "@calcom/types/Calendar";
 
-<<<<<<< HEAD
-const log = logger.getSubLogger({ prefix: ["[handleConfirmation] book:user"] });
-=======
-const log = logger.getChildLogger({ prefix: ["[handleBookingRequested] book:user"] });
->>>>>>> 4e4d67c8
+const log = logger.getSubLogger({ prefix: ["[handleBookingRequested] book:user"] });
 
 /**
  * Supposed to do whatever is needed when a booking is requested.
