--- conflicted
+++ resolved
@@ -77,7 +77,6 @@
     log.warn("Booking missing eventTypeId, defaulting hideBranding to false");
     hideBranding = false;
   } else {
-<<<<<<< HEAD
     const teamId = await getTeamIdFromEventType({
       eventType: {
         team: { id: booking.eventType?.teamId ?? null },
@@ -85,10 +84,7 @@
       },
     });
     const orgId = await getOrgIdFromMemberOrTeamId({ memberId: booking.userId, teamId });
-    hideBranding = await shouldHideBrandingForEventWithPrisma({
-=======
     hideBranding = await shouldHideBrandingForEvent({
->>>>>>> a55a3215
       eventTypeId,
       team: booking.eventType?.team ?? null,
       owner: booking.user ?? null,
