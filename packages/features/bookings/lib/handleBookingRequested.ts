<<<<<<< HEAD
import { sendAttendeeRequestEmailAndSMS, sendOrganizerRequestEmail } from "@calcom/emails";
=======
import type { Prisma } from "@prisma/client";

import { sendAttendeeRequestEmail, sendOrganizerRequestEmail } from "@calcom/emails";
>>>>>>> 95e2ad30
import { getWebhookPayloadForBooking } from "@calcom/features/bookings/lib/getWebhookPayloadForBooking";
import getWebhooks from "@calcom/features/webhooks/lib/getWebhooks";
import sendPayload from "@calcom/features/webhooks/lib/sendOrSchedulePayload";
import getOrgIdFromMemberOrTeamId from "@calcom/lib/getOrgIdFromMemberOrTeamId";
import logger from "@calcom/lib/logger";
import { safeStringify } from "@calcom/lib/safeStringify";
import { WebhookTriggerEvents } from "@calcom/prisma/enums";
import type { EventTypeMetadata } from "@calcom/prisma/zod-utils";
import type { CalendarEvent } from "@calcom/types/Calendar";

const log = logger.getSubLogger({ prefix: ["[handleBookingRequested] book:user"] });

/**
 * Supposed to do whatever is needed when a booking is requested.
 */
export async function handleBookingRequested(args: {
  evt: CalendarEvent;
  booking: {
    eventType: {
      team?: {
        parentId: number | null;
      } | null;
      currency: string;
      description: string | null;
      id: number;
      length: number;
      price: number;
      requiresConfirmation: boolean;
      title: string;
      teamId?: number | null;
      metadata: Prisma.JsonValue;
    } | null;
    eventTypeId: number | null;
    userId: number | null;
    id: number;
  };
}) {
  const { evt, booking } = args;

  log.debug("Emails: Sending booking requested emails");
<<<<<<< HEAD
  await sendOrganizerRequestEmail({ ...evt });
  await sendAttendeeRequestEmailAndSMS({ ...evt }, evt.attendees[0]);
=======
  await sendOrganizerRequestEmail({ ...evt }, booking?.eventType?.metadata as EventTypeMetadata);
  await sendAttendeeRequestEmail(
    { ...evt },
    evt.attendees[0],
    booking?.eventType?.metadata as EventTypeMetadata
  );
>>>>>>> 95e2ad30

  const orgId = await getOrgIdFromMemberOrTeamId({
    memberId: booking.userId,
    teamId: booking.eventType?.teamId,
  });

  try {
    const subscribersBookingRequested = await getWebhooks({
      userId: booking.userId,
      eventTypeId: booking.eventTypeId,
      triggerEvent: WebhookTriggerEvents.BOOKING_REQUESTED,
      teamId: booking.eventType?.teamId,
      orgId,
    });

    const webhookPayload = getWebhookPayloadForBooking({
      booking,
      evt,
    });

    const promises = subscribersBookingRequested.map((sub) =>
      sendPayload(
        sub.secret,
        WebhookTriggerEvents.BOOKING_REQUESTED,
        new Date().toISOString(),
        sub,
        webhookPayload
      ).catch((e) => {
        log.error(
          `Error executing webhook for event: ${WebhookTriggerEvents.BOOKING_REQUESTED}, URL: ${sub.subscriberUrl}, bookingId: ${evt.bookingId}, bookingUid: ${evt.uid}`,
          safeStringify(e)
        );
      })
    );
    await Promise.all(promises);
  } catch (error) {
    // Silently fail
    log.error("Error in handleBookingRequested", safeStringify(error));
  }
}<|MERGE_RESOLUTION|>--- conflicted
+++ resolved
@@ -1,10 +1,6 @@
-<<<<<<< HEAD
-import { sendAttendeeRequestEmailAndSMS, sendOrganizerRequestEmail } from "@calcom/emails";
-=======
 import type { Prisma } from "@prisma/client";
 
-import { sendAttendeeRequestEmail, sendOrganizerRequestEmail } from "@calcom/emails";
->>>>>>> 95e2ad30
+import { sendAttendeeRequestEmailAndSMS, sendOrganizerRequestEmail } from "@calcom/emails";
 import { getWebhookPayloadForBooking } from "@calcom/features/bookings/lib/getWebhookPayloadForBooking";
 import getWebhooks from "@calcom/features/webhooks/lib/getWebhooks";
 import sendPayload from "@calcom/features/webhooks/lib/sendOrSchedulePayload";
@@ -45,17 +41,13 @@
   const { evt, booking } = args;
 
   log.debug("Emails: Sending booking requested emails");
-<<<<<<< HEAD
-  await sendOrganizerRequestEmail({ ...evt });
-  await sendAttendeeRequestEmailAndSMS({ ...evt }, evt.attendees[0]);
-=======
+
   await sendOrganizerRequestEmail({ ...evt }, booking?.eventType?.metadata as EventTypeMetadata);
-  await sendAttendeeRequestEmail(
+  await sendAttendeeRequestEmailAndSMS(
     { ...evt },
     evt.attendees[0],
     booking?.eventType?.metadata as EventTypeMetadata
   );
->>>>>>> 95e2ad30
 
   const orgId = await getOrgIdFromMemberOrTeamId({
     memberId: booking.userId,
