import type { Prisma, Workflow, WorkflowsOnEventTypes, WorkflowStep } from "@prisma/client";

import type { EventManagerUser } from "@calcom/core/EventManager";
import EventManager from "@calcom/core/EventManager";
import { scheduleMandatoryReminder } from "@calcom/ee/workflows/lib/reminders/scheduleMandatoryReminder";
import { sendScheduledEmails } from "@calcom/emails";
import { handleAuditLogTrigger } from "@calcom/features/audit-logs/lib/handleAuditLogTrigger";
import { CRUD } from "@calcom/features/audit-logs/types";
import { scheduleWorkflowReminders } from "@calcom/features/ee/workflows/lib/reminders/reminderScheduler";
import getWebhooks from "@calcom/features/webhooks/lib/getWebhooks";
import { scheduleTrigger } from "@calcom/features/webhooks/lib/scheduleTrigger";
import sendPayload from "@calcom/features/webhooks/lib/sendOrSchedulePayload";
import type { EventTypeInfo } from "@calcom/features/webhooks/lib/sendPayload";
import { getVideoCallUrlFromCalEvent } from "@calcom/lib/CalEventParser";
import getOrgIdFromMemberOrTeamId from "@calcom/lib/getOrgIdFromMemberOrTeamId";
import { getTeamIdFromEventType } from "@calcom/lib/getTeamIdFromEventType";
import logger from "@calcom/lib/logger";
import { safeStringify } from "@calcom/lib/safeStringify";
import type { PrismaClient } from "@calcom/prisma";
import { AuditLogBookingTriggerEvents, BookingStatus, WebhookTriggerEvents } from "@calcom/prisma/enums";
import { EventTypeMetaDataSchema } from "@calcom/prisma/zod-utils";
import type { AdditionalInformation, CalendarEvent } from "@calcom/types/Calendar";

import {
  allowDisablingAttendeeConfirmationEmails,
  allowDisablingHostConfirmationEmails,
} from "../../ee/workflows/lib/allowDisablingStandardEmails";

const log = logger.getSubLogger({ prefix: ["[handleConfirmation] book:user"] });

export async function handleConfirmation(args: {
  user: EventManagerUser & { username: string | null };
  evt: CalendarEvent;
  recurringEventId?: string;
  prisma: PrismaClient;
  bookingId: number;
  booking: {
    eventType: {
      currency: string;
      description: string | null;
      id: number;
      length: number;
      price: number;
      requiresConfirmation: boolean;
      metadata?: Prisma.JsonValue;
      title: string;
      team?: {
        parentId: number | null;
      } | null;
      teamId?: number | null;
      parentId?: number | null;
      workflows?: {
        workflow: Workflow & {
          steps: WorkflowStep[];
        };
      }[];
    } | null;
    metadata?: Prisma.JsonValue;
    eventTypeId: number | null;
    smsReminderNumber: string | null;
    userId: number | null;
  };
  paid?: boolean;
}) {
  const { user, evt, recurringEventId, prisma, bookingId, booking, paid } = args;
  const eventManager = new EventManager(user);
  const scheduleResult = await eventManager.create(evt);
  const results = scheduleResult.results;
  const metadata: AdditionalInformation = {};

  if (results.length > 0 && results.every((res) => !res.success)) {
    const error = {
      errorCode: "BookingCreatingMeetingFailed",
      message: "Booking failed",
    };

    log.error(`Booking ${user.username} failed`, safeStringify({ error, results }));
  } else {
    if (results.length) {
      // TODO: Handle created event metadata more elegantly
      metadata.hangoutLink = results[0].createdEvent?.hangoutLink;
      metadata.conferenceData = results[0].createdEvent?.conferenceData;
      metadata.entryPoints = results[0].createdEvent?.entryPoints;
    }
    try {
      const eventType = booking.eventType;
      const eventTypeMetadata = EventTypeMetaDataSchema.parse(eventType?.metadata || {});
      let isHostConfirmationEmailsDisabled = false;
      let isAttendeeConfirmationEmailDisabled = false;

      const workflows = eventType?.workflows?.map((workflow) => workflow.workflow);

      if (workflows) {
        isHostConfirmationEmailsDisabled =
          eventTypeMetadata?.disableStandardEmails?.confirmation?.host || false;
        isAttendeeConfirmationEmailDisabled =
          eventTypeMetadata?.disableStandardEmails?.confirmation?.attendee || false;

        if (isHostConfirmationEmailsDisabled) {
          isHostConfirmationEmailsDisabled = allowDisablingHostConfirmationEmails(workflows);
        }

        if (isAttendeeConfirmationEmailDisabled) {
          isAttendeeConfirmationEmailDisabled = allowDisablingAttendeeConfirmationEmails(workflows);
        }
      }

      await sendScheduledEmails(
        { ...evt, additionalInformation: metadata },
        undefined,
        isHostConfirmationEmailsDisabled,
        isAttendeeConfirmationEmailDisabled
      );
    } catch (error) {
      log.error(error);
    }
  }
  let updatedBookings: {
    id: number;
    description: string | null;
    location: string | null;
    attendees: {
      name: string;
      email: string;
    }[];
    startTime: Date;
    endTime: Date;
    uid: string;
    smsReminderNumber: string | null;
    metadata: Prisma.JsonValue | null;
    customInputs: Prisma.JsonValue;
    eventType: {
      bookingFields: Prisma.JsonValue | null;
      slug: string;
      owner: {
        hideBranding?: boolean | null;
      } | null;
      workflows: (WorkflowsOnEventTypes & {
        workflow: Workflow & {
          steps: WorkflowStep[];
        };
      })[];
    } | null;
  }[] = [];

  const videoCallUrl = metadata.hangoutLink ? metadata.hangoutLink : evt.videoCallData?.url || "";
  const meetingUrl = getVideoCallUrlFromCalEvent(evt) || videoCallUrl;

  if (recurringEventId) {
    // The booking to confirm is a recurring event and comes from /booking/recurring, proceeding to mark all related
    // bookings as confirmed. Prisma updateMany does not support relations, so doing this in two steps for now.
    const unconfirmedRecurringBookings = await prisma.booking.findMany({
      where: {
        recurringEventId,
        status: BookingStatus.PENDING,
      },
    });

    const updateBookingsPromise = unconfirmedRecurringBookings.map((recurringBooking) =>
      prisma.booking.update({
        where: {
          id: recurringBooking.id,
        },
        data: {
          status: BookingStatus.ACCEPTED,
          references: {
            create: scheduleResult.referencesToCreate,
          },
          paid,
          metadata: {
            ...(typeof recurringBooking.metadata === "object" ? recurringBooking.metadata : {}),
            videoCallUrl: meetingUrl,
          },
        },
        select: {
          eventType: {
            select: {
              slug: true,
              bookingFields: true,
              owner: {
                select: {
                  hideBranding: true,
                },
              },
              workflows: {
                include: {
                  workflow: {
                    include: {
                      steps: true,
                    },
                  },
                },
              },
            },
          },
          description: true,
          attendees: true,
          location: true,
          uid: true,
          startTime: true,
          metadata: true,
          endTime: true,
          smsReminderNumber: true,
          customInputs: true,
          id: true,
        },
      })
    );

    const updatedBookingsResult = await Promise.all(updateBookingsPromise);
    updatedBookings = updatedBookings.concat(updatedBookingsResult);
  } else {
    // @NOTE: be careful with this as if any error occurs before this booking doesn't get confirmed
    // Should perform update on booking (confirm) -> then trigger the rest handlers
    const updatedBooking = await prisma.booking.update({
      where: {
        id: bookingId,
      },
      data: {
        status: BookingStatus.ACCEPTED,
        references: {
          create: scheduleResult.referencesToCreate,
        },
        metadata: {
          ...(typeof booking.metadata === "object" ? booking.metadata : {}),
          videoCallUrl: meetingUrl,
        },
      },
      select: {
        eventType: {
          select: {
            slug: true,
            bookingFields: true,
            owner: {
              select: {
                hideBranding: true,
              },
            },
            workflows: {
              include: {
                workflow: {
                  include: {
                    steps: true,
                  },
                },
              },
            },
          },
        },
        uid: true,
        startTime: true,
        metadata: true,
        endTime: true,
        smsReminderNumber: true,
        description: true,
        attendees: true,
        location: true,
        customInputs: true,
        id: true,
      },
    });
    updatedBookings.push(updatedBooking);
  }

  //Workflows - set reminders for confirmed events
  try {
    for (let index = 0; index < updatedBookings.length; index++) {
      const eventTypeSlug = updatedBookings[index].eventType?.slug || "";
      const evtOfBooking = {
        ...evt,
        metadata: { videoCallUrl: meetingUrl },
        eventType: { slug: eventTypeSlug },
      };
      evtOfBooking.startTime = updatedBookings[index].startTime.toISOString();
      evtOfBooking.endTime = updatedBookings[index].endTime.toISOString();
      evtOfBooking.uid = updatedBookings[index].uid;
      const isFirstBooking = index === 0;
      await scheduleMandatoryReminder(
        evtOfBooking,
        updatedBookings[index]?.eventType?.workflows || [],
        false,
        !!updatedBookings[index].eventType?.owner?.hideBranding,
        evt.attendeeSeatId
      );
      await scheduleWorkflowReminders({
        workflows: updatedBookings[index]?.eventType?.workflows || [],
        smsReminderNumber: updatedBookings[index].smsReminderNumber,
        calendarEvent: evtOfBooking,
        isFirstRecurringEvent: isFirstBooking,
        hideBranding: !!updatedBookings[index].eventType?.owner?.hideBranding,
      });
    }
  } catch (error) {
    // Silently fail
    console.error(error);
  }

  try {
    const teamId = await getTeamIdFromEventType({
      eventType: {
        team: { id: booking.eventType?.teamId ?? null },
        parentId: booking?.eventType?.parentId ?? null,
      },
    });

    const triggerForUser = !teamId || (teamId && booking.eventType?.parentId);
<<<<<<< HEAD
=======

    const userId = triggerForUser ? booking.userId : null;

    const orgId = await getOrgIdFromMemberOrTeamId({ memberId: userId, teamId });

>>>>>>> c071df4c
    const subscribersBookingCreated = await getWebhooks({
      userId,
      eventTypeId: booking.eventTypeId,
      triggerEvent: WebhookTriggerEvents.BOOKING_CREATED,
      teamId,
      orgId,
    });
    const subscribersMeetingStarted = await getWebhooks({
      userId,
      eventTypeId: booking.eventTypeId,
      triggerEvent: WebhookTriggerEvents.MEETING_STARTED,
      teamId: booking.eventType?.teamId,
      orgId,
    });
    const subscribersMeetingEnded = await getWebhooks({
      userId,
      eventTypeId: booking.eventTypeId,
      triggerEvent: WebhookTriggerEvents.MEETING_ENDED,
      teamId: booking.eventType?.teamId,
      orgId,
    });

    const scheduleTriggerPromises: Promise<unknown>[] = [];

    subscribersMeetingStarted.forEach((subscriber) => {
      updatedBookings.forEach((booking) => {
        scheduleTriggerPromises.push(
          scheduleTrigger({
            booking,
            subscriberUrl: subscriber.subscriberUrl,
            subscriber,
            triggerEvent: WebhookTriggerEvents.MEETING_STARTED,
          })
        );
      });
    });
    subscribersMeetingEnded.forEach((subscriber) => {
      updatedBookings.forEach((booking) => {
        scheduleTriggerPromises.push(
          scheduleTrigger({
            booking,
            subscriberUrl: subscriber.subscriberUrl,
            subscriber,
            triggerEvent: WebhookTriggerEvents.MEETING_ENDED,
          })
        );
      });
    });

    await Promise.all(scheduleTriggerPromises);

    const eventTypeInfo: EventTypeInfo = {
      eventTitle: booking.eventType?.title,
      eventDescription: booking.eventType?.description,
      requiresConfirmation: booking.eventType?.requiresConfirmation || null,
      price: booking.eventType?.price,
      currency: booking.eventType?.currency,
      length: booking.eventType?.length,
    };

    const promises = subscribersBookingCreated.map((sub) =>
      sendPayload(sub.secret, WebhookTriggerEvents.BOOKING_CREATED, new Date().toISOString(), sub, {
        ...evt,
        ...eventTypeInfo,
        bookingId,
        eventTypeId: booking.eventType?.id,
        status: "ACCEPTED",
        smsReminderNumber: booking.smsReminderNumber || undefined,
        metadata: meetingUrl ? { videoCallUrl: meetingUrl } : undefined,
      }).catch((e) => {
        log.error(
          `Error executing webhook for event: ${WebhookTriggerEvents.BOOKING_CREATED}, URL: ${sub.subscriberUrl}, bookingId: ${evt.bookingId}, bookingUid: ${evt.uid}`,
          safeStringify(e)
        );
      })
    );

    await handleAuditLogTrigger({
      req: {
        source_ip: "127.0.0.0",
        userId: booking.userId,
      },
      bookingData: {
        ...evt,
        ...eventTypeInfo,
        bookingId,
        eventTypeId: booking.eventType?.id,
        status: "ACCEPTED",
        smsReminderNumber: booking.smsReminderNumber || undefined,
        metadata: meetingUrl ? { videoCallUrl: meetingUrl } : undefined,
      },
      action: AuditLogBookingTriggerEvents.BOOKING_CONFIRMED,
      crud: CRUD.CREATE,
    });

    await Promise.all(promises);

    if (paid) {
      let paymentExternalId: string | undefined;
      const subscriberMeetingPaid = await getWebhooks({
        userId,
        eventTypeId: booking.eventTypeId,
        triggerEvent: WebhookTriggerEvents.BOOKING_PAID,
        teamId: booking.eventType?.teamId,
        orgId,
      });
      const bookingWithPayment = await prisma.booking.findFirst({
        where: {
          id: bookingId,
        },
        select: {
          payment: {
            select: {
              id: true,
              success: true,
              externalId: true,
            },
          },
        },
      });
      const successPayment = bookingWithPayment?.payment?.find((item) => item.success);
      if (successPayment) {
        paymentExternalId = successPayment.externalId;
      }

      const paymentMetadata = {
        identifier: "cal.com",
        bookingId,
        eventTypeId: booking.eventType?.id,
        bookerEmail: evt.attendees[0].email,
        eventTitle: booking.eventType?.title,
        externalId: paymentExternalId,
      };
      const bookingPaidSubscribers = subscriberMeetingPaid.map((sub) =>
        sendPayload(sub.secret, WebhookTriggerEvents.BOOKING_PAID, new Date().toISOString(), sub, {
          ...evt,
          ...eventTypeInfo,
          bookingId,
          eventTypeId: booking.eventType?.id,
          status: "ACCEPTED",
          smsReminderNumber: booking.smsReminderNumber || undefined,
          paymentId: bookingWithPayment?.payment?.[0].id,
          metadata: {
            ...(paid ? paymentMetadata : {}),
          },
        }).catch((e) => {
          log.error(
            `Error executing webhook for event: ${WebhookTriggerEvents.BOOKING_PAID}, URL: ${sub.subscriberUrl}, bookingId: ${evt.bookingId}, bookingUid: ${evt.uid}`,
            safeStringify(e)
          );
        })
      );

      await handleAuditLogTrigger({
        req: {},
        bookingData: {
          ...evt,
          ...eventTypeInfo,
          bookingId,
          eventTypeId: booking.eventType?.id,
          status: "ACCEPTED",
          smsReminderNumber: booking.smsReminderNumber || undefined,
          paymentId: bookingWithPayment?.payment?.[0].id,
          metadata: {
            ...(paid ? paymentMetadata : {}),
          },
        },
        action: AuditLogBookingTriggerEvents.BOOKING_PAID,
        crud: CRUD.UPDATE,
      });

      // I don't need to await for this
      Promise.all(bookingPaidSubscribers);
    }
  } catch (error) {
    // Silently fail
    console.error(error);
  }
}<|MERGE_RESOLUTION|>--- conflicted
+++ resolved
@@ -304,14 +304,11 @@
     });
 
     const triggerForUser = !teamId || (teamId && booking.eventType?.parentId);
-<<<<<<< HEAD
-=======
 
     const userId = triggerForUser ? booking.userId : null;
 
     const orgId = await getOrgIdFromMemberOrTeamId({ memberId: userId, teamId });
 
->>>>>>> c071df4c
     const subscribersBookingCreated = await getWebhooks({
       userId,
       eventTypeId: booking.eventTypeId,
