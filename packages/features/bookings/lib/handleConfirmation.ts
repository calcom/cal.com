--- conflicted
+++ resolved
@@ -251,7 +251,6 @@
                 hideBranding: true,
               },
             },
-<<<<<<< HEAD
             hosts: {
               select: {
                 user: {
@@ -266,17 +265,6 @@
                 },
               },
             },
-            workflows: {
-              include: {
-                workflow: {
-                  include: {
-                    steps: true,
-                  },
-                },
-              },
-            },
-=======
->>>>>>> cd311f07
           },
         },
         uid: true,
