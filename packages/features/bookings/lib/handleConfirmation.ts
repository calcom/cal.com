--- conflicted
+++ resolved
@@ -149,10 +149,6 @@
       metadata.entryPoints = results[0].createdEvent?.entryPoints;
     }
     try {
-<<<<<<< HEAD
-
-=======
->>>>>>> 1ff5d57d
       let isHostConfirmationEmailsDisabled = false;
       let isAttendeeConfirmationEmailDisabled = false;
 
