import type { Prisma, PrismaClient, Workflow, WorkflowsOnEventTypes, WorkflowStep } from "@prisma/client";
import { BookingStatus, WebhookTriggerEvents } from "@prisma/client";

import { scheduleTrigger } from "@calcom/app-store/zapier/lib/nodeScheduler";
import type { EventManagerUser } from "@calcom/core/EventManager";
import EventManager from "@calcom/core/EventManager";
import { sendScheduledEmails } from "@calcom/emails";
import { scheduleWorkflowReminders } from "@calcom/features/ee/workflows/lib/reminders/reminderScheduler";
import getWebhooks from "@calcom/features/webhooks/lib/getWebhooks";
import type { EventTypeInfo } from "@calcom/features/webhooks/lib/sendPayload";
import sendPayload from "@calcom/features/webhooks/lib/sendPayload";
import logger from "@calcom/lib/logger";
import { bookingMetadataSchema } from "@calcom/prisma/zod-utils";
import type { AdditionalInformation, CalendarEvent } from "@calcom/types/Calendar";

const log = logger.getChildLogger({ prefix: ["[handleConfirmation] book:user"] });

export async function handleConfirmation(args: {
  user: EventManagerUser & { username: string | null };
  evt: CalendarEvent;
  recurringEventId?: string;
  prisma: PrismaClient;
  bookingId: number;
  booking: {
    eventType: {
      currency: string;
      description: string | null;
      id: number;
      length: number;
      price: number;
      requiresConfirmation: boolean;
      title: string;
    } | null;
    eventTypeId: number | null;
    smsReminderNumber: string | null;
    userId: number | null;
  };
  paid?: boolean;
}) {
  const { user, evt, recurringEventId, prisma, bookingId, booking, paid } = args;
  const eventManager = new EventManager(user);
  const scheduleResult = await eventManager.create(evt);
  const results = scheduleResult.results;

  if (results.length > 0 && results.every((res) => !res.success)) {
    const error = {
      errorCode: "BookingCreatingMeetingFailed",
      message: "Booking failed",
    };

    log.error(`Booking ${user.username} failed`, error, results);
  } else {
    const metadata: AdditionalInformation = {};

    if (results.length) {
      // TODO: Handle created event metadata more elegantly
      metadata.hangoutLink = results[0].createdEvent?.hangoutLink;
      metadata.conferenceData = results[0].createdEvent?.conferenceData;
      metadata.entryPoints = results[0].createdEvent?.entryPoints;
    }
    try {
      await sendScheduledEmails({ ...evt, additionalInformation: metadata });
    } catch (error) {
      log.error(error);
    }
  }
  let updatedBookings: {
    scheduledJobs: string[];
    id: number;
    description: string | null;
    location: string | null;
    attendees: {
      name: string;
      email: string;
    }[];
    startTime: Date;
    endTime: Date;
    uid: string;
    smsReminderNumber: string | null;
    metadata: Prisma.JsonValue | null;
    customInputs: Prisma.JsonValue;
    responses: Prisma.JsonValue;
    eventType: {
      bookingFields: Prisma.JsonValue | null;
      slug: string;
      owner: {
        hideBranding?: boolean | null;
      } | null;
      workflows: (WorkflowsOnEventTypes & {
        workflow: Workflow & {
          steps: WorkflowStep[];
        };
      })[];
    } | null;
  }[] = [];

  if (recurringEventId) {
    // The booking to confirm is a recurring event and comes from /booking/recurring, proceeding to mark all related
    // bookings as confirmed. Prisma updateMany does not support relations, so doing this in two steps for now.
    const unconfirmedRecurringBookings = await prisma.booking.findMany({
      where: {
        recurringEventId,
        status: BookingStatus.PENDING,
      },
    });

    const updateBookingsPromise = unconfirmedRecurringBookings.map((recurringBooking) =>
      prisma.booking.update({
        where: {
          id: recurringBooking.id,
        },
        data: {
          status: BookingStatus.ACCEPTED,
          references: {
            create: scheduleResult.referencesToCreate,
          },
          paid,
        },
        select: {
          eventType: {
            select: {
              slug: true,
              bookingFields: true,
              owner: {
                select: {
                  hideBranding: true,
                },
              },
              workflows: {
                include: {
                  workflow: {
                    include: {
                      steps: true,
                    },
                  },
                },
              },
            },
          },
          description: true,
          attendees: true,
          location: true,
          uid: true,
          startTime: true,
          metadata: true,
          endTime: true,
          smsReminderNumber: true,
          customInputs: true,
          responses: true,
          id: true,
          scheduledJobs: true,
        },
      })
    );

    const updatedBookingsResult = await Promise.all(updateBookingsPromise);
    updatedBookings = updatedBookings.concat(updatedBookingsResult);
  } else {
    // @NOTE: be careful with this as if any error occurs before this booking doesn't get confirmed
    // Should perform update on booking (confirm) -> then trigger the rest handlers
    const updatedBooking = await prisma.booking.update({
      where: {
        id: bookingId,
      },
      data: {
        status: BookingStatus.ACCEPTED,
        references: {
          create: scheduleResult.referencesToCreate,
        },
      },
      select: {
        eventType: {
          select: {
            slug: true,
            bookingFields: true,
            owner: {
              select: {
                hideBranding: true,
              },
            },
            workflows: {
              include: {
                workflow: {
                  include: {
                    steps: true,
                  },
                },
              },
            },
          },
        },
        uid: true,
        startTime: true,
        metadata: true,
        endTime: true,
        smsReminderNumber: true,
        description: true,
        attendees: true,
        location: true,
        customInputs: true,
        responses: true,
        id: true,
        scheduledJobs: true,
      },
    });
    updatedBookings.push(updatedBooking);
  }

  //Workflows - set reminders for confirmed events
  try {
    for (let index = 0; index < updatedBookings.length; index++) {
      if (updatedBookings[index].eventType?.workflows) {
        const evtOfBooking = evt;
        evtOfBooking.startTime = updatedBookings[index].startTime.toISOString();
        evtOfBooking.endTime = updatedBookings[index].endTime.toISOString();
        evtOfBooking.uid = updatedBookings[index].uid;
        const eventTypeSlug = updatedBookings[index].eventType ? updatedBookings[index].eventType?.slug : "";

        const isFirstBooking = index === 0;

<<<<<<< HEAD
        const videoCallUrl =
          bookingMetadataSchema.parse(updatedBookings[index].metadata || {})?.videoCallUrl || "";

        await scheduleWorkflowReminders(
          updatedBookings[index]?.eventType?.workflows || [],
          updatedBookings[index].smsReminderNumber,
          { ...evtOfBooking, ...{ metadata: { videoCallUrl }, eventType: { slug: eventTypeSlug } } },
          false,
          false,
          isFirstBooking,
          !!updatedBookings[index].eventType?.owner?.hideBranding
        );
=======
        await scheduleWorkflowReminders({
          workflows: updatedBookings[index]?.eventType?.workflows || [],
          smsReminderNumber: updatedBookings[index].smsReminderNumber,
          calendarEvent: evtOfBooking,
          isFirstRecurringEvent: isFirstBooking,
        });
>>>>>>> e478a463
      }
    }
  } catch (error) {
    // Silently fail
    console.error(error);
  }

  try {
    // schedule job for zapier trigger 'when meeting ends'
    const subscribersBookingCreated = await getWebhooks({
      userId: booking.userId || 0,
      eventTypeId: booking.eventTypeId || 0,
      triggerEvent: WebhookTriggerEvents.BOOKING_CREATED,
    });
    const subscribersMeetingEnded = await getWebhooks({
      userId: booking.userId || 0,
      eventTypeId: booking.eventTypeId || 0,
      triggerEvent: WebhookTriggerEvents.MEETING_ENDED,
    });

    subscribersMeetingEnded.forEach((subscriber) => {
      updatedBookings.forEach((booking) => {
        scheduleTrigger(booking, subscriber.subscriberUrl, subscriber);
      });
    });

    const eventTypeInfo: EventTypeInfo = {
      eventTitle: booking.eventType?.title,
      eventDescription: booking.eventType?.description,
      requiresConfirmation: booking.eventType?.requiresConfirmation || null,
      price: booking.eventType?.price,
      currency: booking.eventType?.currency,
      length: booking.eventType?.length,
    };

    const promises = subscribersBookingCreated.map((sub) =>
      sendPayload(sub.secret, WebhookTriggerEvents.BOOKING_CREATED, new Date().toISOString(), sub, {
        ...evt,
        ...eventTypeInfo,
        bookingId,
        eventTypeId: booking.eventType?.id,
        status: "ACCEPTED",
        smsReminderNumber: booking.smsReminderNumber || undefined,
      }).catch((e) => {
        console.error(
          `Error executing webhook for event: ${WebhookTriggerEvents.BOOKING_CREATED}, URL: ${sub.subscriberUrl}`,
          e
        );
      })
    );
    await Promise.all(promises);
  } catch (error) {
    // Silently fail
    console.error(error);
  }
}<|MERGE_RESOLUTION|>--- conflicted
+++ resolved
@@ -217,28 +217,19 @@
         const eventTypeSlug = updatedBookings[index].eventType ? updatedBookings[index].eventType?.slug : "";
 
         const isFirstBooking = index === 0;
-
-<<<<<<< HEAD
         const videoCallUrl =
           bookingMetadataSchema.parse(updatedBookings[index].metadata || {})?.videoCallUrl || "";
 
-        await scheduleWorkflowReminders(
-          updatedBookings[index]?.eventType?.workflows || [],
-          updatedBookings[index].smsReminderNumber,
-          { ...evtOfBooking, ...{ metadata: { videoCallUrl }, eventType: { slug: eventTypeSlug } } },
-          false,
-          false,
-          isFirstBooking,
-          !!updatedBookings[index].eventType?.owner?.hideBranding
-        );
-=======
         await scheduleWorkflowReminders({
           workflows: updatedBookings[index]?.eventType?.workflows || [],
           smsReminderNumber: updatedBookings[index].smsReminderNumber,
-          calendarEvent: evtOfBooking,
+          calendarEvent: {
+            ...evtOfBooking,
+            ...{ metadata: { videoCallUrl }, eventType: { slug: eventTypeSlug } },
+          },
           isFirstRecurringEvent: isFirstBooking,
+          hideBranding: !!updatedBookings[index].eventType?.owner?.hideBranding,
         });
->>>>>>> e478a463
       }
     }
   } catch (error) {
