import type { Prisma } from "@prisma/client";

import type { EventManagerUser } from "@calcom/core/EventManager";
import EventManager from "@calcom/core/EventManager";
import { scheduleMandatoryReminder } from "@calcom/ee/workflows/lib/reminders/scheduleMandatoryReminder";
import { sendScheduledEmails } from "@calcom/emails";
import {
  allowDisablingAttendeeConfirmationEmails,
  allowDisablingHostConfirmationEmails,
} from "@calcom/features/ee/workflows/lib/allowDisablingStandardEmails";
import { scheduleWorkflowReminders } from "@calcom/features/ee/workflows/lib/reminders/reminderScheduler";
import type { Workflow } from "@calcom/features/ee/workflows/lib/types";
import getWebhooks from "@calcom/features/webhooks/lib/getWebhooks";
import { scheduleTrigger } from "@calcom/features/webhooks/lib/scheduleTrigger";
import sendPayload from "@calcom/features/webhooks/lib/sendOrSchedulePayload";
import type { EventTypeInfo } from "@calcom/features/webhooks/lib/sendPayload";
import { getVideoCallUrlFromCalEvent } from "@calcom/lib/CalEventParser";
import getOrgIdFromMemberOrTeamId from "@calcom/lib/getOrgIdFromMemberOrTeamId";
import { getTeamIdFromEventType } from "@calcom/lib/getTeamIdFromEventType";
import logger from "@calcom/lib/logger";
import { safeStringify } from "@calcom/lib/safeStringify";
import type { PrismaClient } from "@calcom/prisma";
import { BookingStatus, WebhookTriggerEvents } from "@calcom/prisma/enums";
import { EventTypeMetaDataSchema } from "@calcom/prisma/zod-utils";
import { getAllWorkflowsFromEventType } from "@calcom/trpc/server/routers/viewer/workflows/util";
import type { AdditionalInformation, CalendarEvent } from "@calcom/types/Calendar";

const log = logger.getSubLogger({ prefix: ["[handleConfirmation] book:user"] });

export async function handleConfirmation(args: {
  user: EventManagerUser & { username: string | null };
  evt: CalendarEvent;
  recurringEventId?: string;
  prisma: PrismaClient;
  bookingId: number;
  booking: {
    eventType: {
      currency: string;
      description: string | null;
      id: number;
      length: number;
      price: number;
      requiresConfirmation: boolean;
      metadata?: Prisma.JsonValue;
      title: string;
      team?: {
        parentId: number | null;
      } | null;
      teamId?: number | null;
      parentId?: number | null;
      parent?: {
        teamId: number | null;
      } | null;
      workflows?: {
        workflow: Workflow;
      }[];
    } | null;
    metadata?: Prisma.JsonValue;
    eventTypeId: number | null;
    smsReminderNumber: string | null;
    userId: number | null;
  };
  paid?: boolean;
  actorUserId?: number | null;
}) {
<<<<<<< HEAD
  const { user, evt, recurringEventId, prisma, bookingId, booking, paid } = args;
  const eventType = booking.eventType;
  const eventTypeMetadata = EventTypeMetaDataSchema.parse(eventType?.metadata || {});
  const eventManager = new EventManager(user, eventTypeMetadata?.apps);
=======
  const { user, evt, recurringEventId, prisma, bookingId, booking, paid, actorUserId } = args;
  const eventManager = new EventManager(user);
>>>>>>> 11ee03aa
  const scheduleResult = await eventManager.create(evt);
  const results = scheduleResult.results;
  const metadata: AdditionalInformation = {};

  const workflows = await getAllWorkflowsFromEventType(eventType, booking.userId);

  if (results.length > 0 && results.every((res) => !res.success)) {
    const error = {
      errorCode: "BookingCreatingMeetingFailed",
      message: "Booking failed",
    };

    log.error(`Booking ${user.username} failed`, safeStringify({ error, results }));
  } else {
    if (results.length) {
      // TODO: Handle created event metadata more elegantly
      metadata.hangoutLink = results[0].createdEvent?.hangoutLink;
      metadata.conferenceData = results[0].createdEvent?.conferenceData;
      metadata.entryPoints = results[0].createdEvent?.entryPoints;
    }
    try {
      const eventType = booking.eventType;

      let isHostConfirmationEmailsDisabled = false;
      let isAttendeeConfirmationEmailDisabled = false;

      if (workflows) {
        isHostConfirmationEmailsDisabled =
          eventTypeMetadata?.disableStandardEmails?.confirmation?.host || false;
        isAttendeeConfirmationEmailDisabled =
          eventTypeMetadata?.disableStandardEmails?.confirmation?.attendee || false;

        if (isHostConfirmationEmailsDisabled) {
          isHostConfirmationEmailsDisabled = allowDisablingHostConfirmationEmails(workflows);
        }

        if (isAttendeeConfirmationEmailDisabled) {
          isAttendeeConfirmationEmailDisabled = allowDisablingAttendeeConfirmationEmails(workflows);
        }
      }

      await sendScheduledEmails(
        { ...evt, additionalInformation: metadata },
        undefined,
        isHostConfirmationEmailsDisabled,
        isAttendeeConfirmationEmailDisabled
      );
    } catch (error) {
      log.error(error);
    }
  }
  let updatedBookings: {
    id: number;
    description: string | null;
    location: string | null;
    attendees: {
      name: string;
      email: string;
    }[];
    startTime: Date;
    endTime: Date;
    uid: string;
    smsReminderNumber: string | null;
    metadata: Prisma.JsonValue | null;
    customInputs: Prisma.JsonValue;
    eventType: {
      bookingFields: Prisma.JsonValue | null;
      slug: string;
      owner: {
        hideBranding?: boolean | null;
      } | null;
    } | null;
  }[] = [];

  const videoCallUrl = metadata.hangoutLink ? metadata.hangoutLink : evt.videoCallData?.url || "";
  const meetingUrl = getVideoCallUrlFromCalEvent(evt) || videoCallUrl;

  if (recurringEventId) {
    // The booking to confirm is a recurring event and comes from /booking/recurring, proceeding to mark all related
    // bookings as confirmed. Prisma updateMany does not support relations, so doing this in two steps for now.
    const unconfirmedRecurringBookings = await prisma.booking.findMany({
      where: {
        recurringEventId,
        status: BookingStatus.PENDING,
      },
    });

    const updateBookingsPromise = unconfirmedRecurringBookings.map((recurringBooking) =>
      prisma.booking.update({
        where: {
          id: recurringBooking.id,
        },
        data: {
          status: BookingStatus.ACCEPTED,
          references: {
            create: scheduleResult.referencesToCreate,
          },
          paid,
          metadata: {
            ...(typeof recurringBooking.metadata === "object" ? recurringBooking.metadata : {}),
            videoCallUrl: meetingUrl,
          },
          actorUserId: actorUserId ?? null,
        },
        select: {
          eventType: {
            select: {
              slug: true,
              bookingFields: true,
              owner: {
                select: {
                  hideBranding: true,
                },
              },
            },
          },
          description: true,
          attendees: true,
          location: true,
          uid: true,
          startTime: true,
          metadata: true,
          endTime: true,
          smsReminderNumber: true,
          customInputs: true,
          id: true,
        },
      })
    );

    const updatedBookingsResult = await Promise.all(updateBookingsPromise);
    updatedBookings = updatedBookings.concat(updatedBookingsResult);
  } else {
    // @NOTE: be careful with this as if any error occurs before this booking doesn't get confirmed
    // Should perform update on booking (confirm) -> then trigger the rest handlers
    const updatedBooking = await prisma.booking.update({
      where: {
        id: bookingId,
      },
      data: {
        status: BookingStatus.ACCEPTED,
        references: {
          create: scheduleResult.referencesToCreate,
        },
        metadata: {
          ...(typeof booking.metadata === "object" ? booking.metadata : {}),
          videoCallUrl: meetingUrl,
        },
        actorUserId: actorUserId ?? null,
      },
      select: {
        eventType: {
          select: {
            slug: true,
            bookingFields: true,
            owner: {
              select: {
                hideBranding: true,
              },
            },
          },
        },
        uid: true,
        startTime: true,
        metadata: true,
        endTime: true,
        smsReminderNumber: true,
        description: true,
        attendees: true,
        location: true,
        customInputs: true,
        id: true,
      },
    });
    updatedBookings.push(updatedBooking);
  }

  //Workflows - set reminders for confirmed events
  try {
    for (let index = 0; index < updatedBookings.length; index++) {
      const eventTypeSlug = updatedBookings[index].eventType?.slug || "";
      const evtOfBooking = {
        ...evt,
        metadata: { videoCallUrl: meetingUrl },
        eventType: { slug: eventTypeSlug },
      };
      evtOfBooking.startTime = updatedBookings[index].startTime.toISOString();
      evtOfBooking.endTime = updatedBookings[index].endTime.toISOString();
      evtOfBooking.uid = updatedBookings[index].uid;
      const isFirstBooking = index === 0;

      await scheduleMandatoryReminder(
        evtOfBooking,
        workflows,
        false,
        !!updatedBookings[index].eventType?.owner?.hideBranding,
        evt.attendeeSeatId
      );

      await scheduleWorkflowReminders({
        workflows,
        smsReminderNumber: updatedBookings[index].smsReminderNumber,
        calendarEvent: evtOfBooking,
        isFirstRecurringEvent: isFirstBooking,
        hideBranding: !!updatedBookings[index].eventType?.owner?.hideBranding,
      });
    }
  } catch (error) {
    // Silently fail
    console.error(error);
  }

  try {
    const teamId = await getTeamIdFromEventType({
      eventType: {
        team: { id: eventType?.teamId ?? null },
        parentId: eventType?.parentId ?? null,
      },
    });

    const triggerForUser = !teamId || (teamId && eventType?.parentId);

    const userId = triggerForUser ? booking.userId : null;

    const orgId = await getOrgIdFromMemberOrTeamId({ memberId: userId, teamId });

    const subscribersBookingCreated = await getWebhooks({
      userId,
      eventTypeId: booking.eventTypeId,
      triggerEvent: WebhookTriggerEvents.BOOKING_CREATED,
      teamId,
      orgId,
    });
    const subscribersMeetingStarted = await getWebhooks({
      userId,
      eventTypeId: booking.eventTypeId,
      triggerEvent: WebhookTriggerEvents.MEETING_STARTED,
      teamId: eventType?.teamId,
      orgId,
    });
    const subscribersMeetingEnded = await getWebhooks({
      userId,
      eventTypeId: booking.eventTypeId,
      triggerEvent: WebhookTriggerEvents.MEETING_ENDED,
      teamId: eventType?.teamId,
      orgId,
    });

    const scheduleTriggerPromises: Promise<unknown>[] = [];

    subscribersMeetingStarted.forEach((subscriber) => {
      updatedBookings.forEach((booking) => {
        scheduleTriggerPromises.push(
          scheduleTrigger({
            booking,
            subscriberUrl: subscriber.subscriberUrl,
            subscriber,
            triggerEvent: WebhookTriggerEvents.MEETING_STARTED,
          })
        );
      });
    });
    subscribersMeetingEnded.forEach((subscriber) => {
      updatedBookings.forEach((booking) => {
        scheduleTriggerPromises.push(
          scheduleTrigger({
            booking,
            subscriberUrl: subscriber.subscriberUrl,
            subscriber,
            triggerEvent: WebhookTriggerEvents.MEETING_ENDED,
          })
        );
      });
    });

    await Promise.all(scheduleTriggerPromises);

    const eventTypeInfo: EventTypeInfo = {
      eventTitle: eventType?.title,
      eventDescription: eventType?.description,
      requiresConfirmation: eventType?.requiresConfirmation || null,
      price: eventType?.price,
      currency: eventType?.currency,
      length: eventType?.length,
    };

    const promises = subscribersBookingCreated.map((sub) =>
      sendPayload(sub.secret, WebhookTriggerEvents.BOOKING_CREATED, new Date().toISOString(), sub, {
        ...evt,
        ...eventTypeInfo,
        bookingId,
        eventTypeId: eventType?.id,
        status: "ACCEPTED",
        smsReminderNumber: booking.smsReminderNumber || undefined,
        metadata: meetingUrl ? { videoCallUrl: meetingUrl } : undefined,
      }).catch((e) => {
        log.error(
          `Error executing webhook for event: ${WebhookTriggerEvents.BOOKING_CREATED}, URL: ${sub.subscriberUrl}, bookingId: ${evt.bookingId}, bookingUid: ${evt.uid}`,
          safeStringify(e)
        );
      })
    );

    await Promise.all(promises);

    if (paid) {
      let paymentExternalId: string | undefined;
      const subscriberMeetingPaid = await getWebhooks({
        userId,
        eventTypeId: booking.eventTypeId,
        triggerEvent: WebhookTriggerEvents.BOOKING_PAID,
        teamId: eventType?.teamId,
        orgId,
      });
      const bookingWithPayment = await prisma.booking.findFirst({
        where: {
          id: bookingId,
        },
        select: {
          payment: {
            select: {
              id: true,
              success: true,
              externalId: true,
            },
          },
        },
      });
      const successPayment = bookingWithPayment?.payment?.find((item) => item.success);
      if (successPayment) {
        paymentExternalId = successPayment.externalId;
      }

      const paymentMetadata = {
        identifier: "cal.com",
        bookingId,
        eventTypeId: eventType?.id,
        bookerEmail: evt.attendees[0].email,
        eventTitle: eventType?.title,
        externalId: paymentExternalId,
      };
      const bookingPaidSubscribers = subscriberMeetingPaid.map((sub) =>
        sendPayload(sub.secret, WebhookTriggerEvents.BOOKING_PAID, new Date().toISOString(), sub, {
          ...evt,
          ...eventTypeInfo,
          bookingId,
          eventTypeId: eventType?.id,
          status: "ACCEPTED",
          smsReminderNumber: booking.smsReminderNumber || undefined,
          paymentId: bookingWithPayment?.payment?.[0].id,
          metadata: {
            ...(paid ? paymentMetadata : {}),
          },
        }).catch((e) => {
          log.error(
            `Error executing webhook for event: ${WebhookTriggerEvents.BOOKING_PAID}, URL: ${sub.subscriberUrl}, bookingId: ${evt.bookingId}, bookingUid: ${evt.uid}`,
            safeStringify(e)
          );
        })
      );

      // I don't need to await for this
      Promise.all(bookingPaidSubscribers);
    }
  } catch (error) {
    // Silently fail
    console.error(error);
  }
}<|MERGE_RESOLUTION|>--- conflicted
+++ resolved
@@ -63,15 +63,12 @@
   paid?: boolean;
   actorUserId?: number | null;
 }) {
-<<<<<<< HEAD
+  const { user, evt, recurringEventId, prisma, bookingId, booking, paid, actorUserId } = args;
+  const eventManager = new EventManager(user);
   const { user, evt, recurringEventId, prisma, bookingId, booking, paid } = args;
   const eventType = booking.eventType;
   const eventTypeMetadata = EventTypeMetaDataSchema.parse(eventType?.metadata || {});
   const eventManager = new EventManager(user, eventTypeMetadata?.apps);
-=======
-  const { user, evt, recurringEventId, prisma, bookingId, booking, paid, actorUserId } = args;
-  const eventManager = new EventManager(user);
->>>>>>> 11ee03aa
   const scheduleResult = await eventManager.create(evt);
   const results = scheduleResult.results;
   const metadata: AdditionalInformation = {};
