--- conflicted
+++ resolved
@@ -8,20 +8,14 @@
 import { getCalEventResponses } from "@calcom/features/bookings/lib/getCalEventResponses";
 import { workflowSelect } from "@calcom/features/ee/workflows/lib/getAllWorkflows";
 import { sendCancelledReminders } from "@calcom/features/ee/workflows/lib/reminders/reminderScheduler";
-<<<<<<< HEAD
-=======
 import type { GetSubscriberOptions } from "@calcom/features/webhooks/lib/getWebhooks";
->>>>>>> 00ee1ef4
 import getWebhooks from "@calcom/features/webhooks/lib/getWebhooks";
 import { deleteWebhookScheduledTriggers } from "@calcom/features/webhooks/lib/scheduleTrigger";
 import sendPayload from "@calcom/features/webhooks/lib/sendOrSchedulePayload";
 import type { EventTypeInfo } from "@calcom/features/webhooks/lib/sendPayload";
 import { isPrismaObjOrUndefined, parseRecurringEvent } from "@calcom/lib";
-<<<<<<< HEAD
-=======
 import EventManager from "@calcom/lib/EventManager";
 import { getBookerBaseUrl } from "@calcom/lib/getBookerUrl/server";
->>>>>>> 00ee1ef4
 import getOrgIdFromMemberOrTeamId from "@calcom/lib/getOrgIdFromMemberOrTeamId";
 import { getTeamIdFromEventType } from "@calcom/lib/getTeamIdFromEventType";
 import { HttpError } from "@calcom/lib/http-error";
@@ -35,18 +29,9 @@
 import type { WebhookTriggerEvents } from "@calcom/prisma/enums";
 import { BookingStatus } from "@calcom/prisma/enums";
 import { credentialForCalendarServiceSelect } from "@calcom/prisma/selects/credential";
-<<<<<<< HEAD
-import { EventTypeMetaDataSchema, schemaBookingCancelParams } from "@calcom/prisma/zod-utils";
-import type { EventTypeMetadata } from "@calcom/prisma/zod-utils";
-import {
-  deleteAllWorkflowReminders,
-  getAllWorkflowsFromEventType,
-} from "@calcom/trpc/server/routers/viewer/workflows/util";
-=======
 import { bookingMetadataSchema, EventTypeMetaDataSchema, bookingCancelInput } from "@calcom/prisma/zod-utils";
 import type { EventTypeMetadata } from "@calcom/prisma/zod-utils";
 import { getAllWorkflowsFromEventType } from "@calcom/trpc/server/routers/viewer/workflows/util";
->>>>>>> 00ee1ef4
 import type { CalendarEvent } from "@calcom/types/Calendar";
 
 import { getAllCredentials } from "./getAllCredentialsForUsersOnEvent/getAllCredentials";
@@ -176,10 +161,6 @@
 };
 
 async function handler(req: CustomRequest) {
-<<<<<<< HEAD
-  const { id, uid, allRemainingBookings, cancellationReason, seatReferenceUid, cancelledBy } =
-    schemaBookingCancelParams.parse(req.body);
-=======
   const body = (req as AppRouterRequest).appDirRequestBody ?? (req as NextApiRequest).body;
   const {
     id,
@@ -191,7 +172,6 @@
     cancelSubsequentBookings,
     internalNote,
   } = bookingCancelInput.parse(body);
->>>>>>> 00ee1ef4
   req.bookingToDelete = await getBookingToDelete(id, uid);
   const {
     bookingToDelete,
@@ -238,26 +218,16 @@
   });
   const triggerForUser = !teamId || (teamId && bookingToDelete.eventType?.parentId);
   const organizerUserId = triggerForUser ? bookingToDelete.userId : null;
-<<<<<<< HEAD
 
   const orgId = await getOrgIdFromMemberOrTeamId({ memberId: organizerUserId, teamId });
 
-  const subscriberOptions = {
-=======
-
-  const orgId = await getOrgIdFromMemberOrTeamId({ memberId: organizerUserId, teamId });
-
   const subscriberOptions: GetSubscriberOptions = {
->>>>>>> 00ee1ef4
     userId: organizerUserId,
     eventTypeId: bookingToDelete.eventTypeId as number,
     triggerEvent: eventTrigger,
     teamId,
     orgId,
-<<<<<<< HEAD
-=======
     oAuthClientId: platformClientId,
->>>>>>> 00ee1ef4
   };
 
   const eventTypeInfo: EventTypeInfo = {
@@ -420,21 +390,13 @@
   await Promise.all(promises);
 
   const workflows = await getAllWorkflowsFromEventType(bookingToDelete.eventType, bookingToDelete.userId);
-<<<<<<< HEAD
-=======
   const parsedMetadata = bookingMetadataSchema.safeParse(bookingToDelete.metadata || {});
->>>>>>> 00ee1ef4
 
   await sendCancelledReminders({
     workflows,
     smsReminderNumber: bookingToDelete.smsReminderNumber,
     evt: {
       ...evt,
-<<<<<<< HEAD
-      ...{
-        eventType: {
-          slug: bookingToDelete.eventType?.slug,
-=======
       ...(parsedMetadata.success && parsedMetadata.data?.videoCallUrl
         ? { metadata: { videoCallUrl: parsedMetadata.data.videoCallUrl } }
         : {}),
@@ -442,7 +404,6 @@
       ...{
         eventType: {
           slug: bookingToDelete.eventType?.slug as string,
->>>>>>> 00ee1ef4
           schedulingType: bookingToDelete.eventType?.schedulingType,
           hosts: bookingToDelete.eventType?.hosts,
         },
@@ -599,11 +560,7 @@
     webhookTriggerPromises.push(deleteWebhookScheduledTriggers({ booking }));
 
     //Workflows - cancel all reminders for cancelled bookings
-<<<<<<< HEAD
-    workflowReminderPromises.push(deleteAllWorkflowReminders(booking.workflowReminders));
-=======
     workflowReminderPromises.push(WorkflowRepository.deleteAllWorkflowReminders(booking.workflowReminders));
->>>>>>> 00ee1ef4
   }
 
   await Promise.all([...webhookTriggerPromises, ...workflowReminderPromises]).catch((error) => {
@@ -624,11 +581,7 @@
   try {
     // TODO: if emails fail try to requeue them
     if (!platformClientId || (platformClientId && arePlatformEmailsEnabled))
-<<<<<<< HEAD
-      await sendCancelledEmails(
-=======
       await sendCancelledEmailsAndSMS(
->>>>>>> 00ee1ef4
         evt,
         { eventName: bookingToDelete?.eventType?.eventName },
         bookingToDelete?.eventType?.metadata as EventTypeMetadata
@@ -636,11 +589,7 @@
   } catch (error) {
     console.error("Error deleting event", error);
   }
-<<<<<<< HEAD
-  req.statusCode = 200;
-=======
   (req as NextApiRequest).statusCode = 200;
->>>>>>> 00ee1ef4
   return {
     success: true,
     message: "Booking successfully cancelled.",
