import type { z } from "zod";

import { DailyLocationType } from "@calcom/app-store/constants";
import { FAKE_DAILY_CREDENTIAL } from "@calcom/app-store/dailyvideo/lib/VideoApiAdapter";
import { eventTypeMetaDataSchemaWithTypedApps } from "@calcom/app-store/zod-utils";
import dayjs from "@calcom/dayjs";
import { sendCancelledEmailsAndSMS } from "@calcom/emails";
import { getCalEventResponses } from "@calcom/features/bookings/lib/getCalEventResponses";
import { processNoShowFeeOnCancellation } from "@calcom/features/bookings/lib/payment/processNoShowFeeOnCancellation";
import { processPaymentRefund } from "@calcom/features/bookings/lib/payment/processPaymentRefund";
import { sendCancelledReminders } from "@calcom/features/ee/workflows/lib/reminders/reminderScheduler";
import type { GetSubscriberOptions } from "@calcom/features/webhooks/lib/getWebhooks";
import getWebhooks from "@calcom/features/webhooks/lib/getWebhooks";
import {
  deleteWebhookScheduledTriggers,
  cancelNoShowTasksForBooking,
} from "@calcom/features/webhooks/lib/scheduleTrigger";
import sendPayload from "@calcom/features/webhooks/lib/sendOrSchedulePayload";
import type { EventTypeInfo } from "@calcom/features/webhooks/lib/sendPayload";
import EventManager from "@calcom/lib/EventManager";
import { getBookerBaseUrl } from "@calcom/lib/getBookerUrl/server";
import getOrgIdFromMemberOrTeamId from "@calcom/lib/getOrgIdFromMemberOrTeamId";
import { getTeamIdFromEventType } from "@calcom/lib/getTeamIdFromEventType";
import { HttpError } from "@calcom/lib/http-error";
import { isPrismaObjOrUndefined } from "@calcom/lib/isPrismaObj";
import { parseRecurringEvent } from "@calcom/lib/isRecurringEvent";
import logger from "@calcom/lib/logger";
import { safeStringify } from "@calcom/lib/safeStringify";
import { getTranslation } from "@calcom/lib/server/i18n";
import { WorkflowRepository } from "@calcom/lib/server/repository/workflow";
import { getTimeFormatStringFromUserTimeFormat } from "@calcom/lib/timeFormat";
import prisma from "@calcom/prisma";
import type { Prisma, WorkflowReminder } from "@calcom/prisma/client";
import type { WebhookTriggerEvents } from "@calcom/prisma/enums";
import { BookingStatus } from "@calcom/prisma/enums";
import { bookingMetadataSchema, bookingCancelInput } from "@calcom/prisma/zod-utils";
import type { EventTypeMetadata } from "@calcom/prisma/zod-utils";
import { getAllWorkflowsFromEventType } from "@calcom/trpc/server/routers/viewer/workflows/util";
import type { CalendarEvent } from "@calcom/types/Calendar";

import { getAllCredentialsIncludeServiceAccountKey } from "./getAllCredentialsForUsersOnEvent/getAllCredentials";
import { getBookingToDelete } from "./getBookingToDelete";
import { handleInternalNote } from "./handleInternalNote";
import cancelAttendeeSeat from "./handleSeats/cancel/cancelAttendeeSeat";

const log = logger.getSubLogger({ prefix: ["handleCancelBooking"] });

type PlatformParams = {
  platformClientId?: string;
  platformRescheduleUrl?: string;
  platformCancelUrl?: string;
  platformBookingUrl?: string;
  arePlatformEmailsEnabled?: boolean;
};

export type BookingToDelete = Awaited<ReturnType<typeof getBookingToDelete>>;

export type CancelBookingInput = {
  userId?: number;
  bookingData: z.infer<typeof bookingCancelInput>;
} & PlatformParams;

export type HandleCancelBookingResponse = {
  success: boolean;
  message: string;
  onlyRemovedAttendee: boolean;
  bookingId: number;
  bookingUid: string;
};

async function handler(input: CancelBookingInput) {
  const body = input.bookingData;
  const {
    id,
    uid,
    allRemainingBookings,
    cancellationReason,
    seatReferenceUid,
    cancelledBy,
    cancelSubsequentBookings,
    internalNote,
  } = bookingCancelInput.parse(body);
  const bookingToDelete = await getBookingToDelete(id, uid);
  const {
    userId,
    platformBookingUrl,
    platformCancelUrl,
    platformClientId,
    platformRescheduleUrl,
    arePlatformEmailsEnabled,
  } = input;

  /**
   * Important: We prevent cancelling an already cancelled booking.
   * A booking could have been CANCELLED due to a reschedule,
   * in which case we simply update the existing calendar event and meeting.
   * We want to avoid deleting them by a subsequent cancellation attempt.
   */
  if (bookingToDelete.status === BookingStatus.CANCELLED) {
    throw new HttpError({
      statusCode: 400,
      message: "This booking has already been cancelled.",
    });
  }

  if (!bookingToDelete.userId || !bookingToDelete.user) {
    throw new HttpError({ statusCode: 400, message: "User not found" });
  }

  if (bookingToDelete.eventType?.disableCancelling) {
    throw new HttpError({
      statusCode: 400,
      message: "This event type does not allow cancellations",
    });
  }

  const isCancellationUserHost =
    bookingToDelete.userId == userId || bookingToDelete.user.email === cancelledBy;

  if (!platformClientId && !cancellationReason?.trim() && isCancellationUserHost) {
    throw new HttpError({
      statusCode: 400,
      message: "Cancellation reason is required when you are the host",
    });
  }

<<<<<<< HEAD
  const seatsToCancel = seatReferenceUid ? [seatReferenceUid].flat() : [];
=======
  if (bookingToDelete.endTime && new Date() > new Date(bookingToDelete.endTime)) {
    throw new HttpError({
      statusCode: 400,
      message: "Cannot cancel a booking that has already ended",
    });
  }
>>>>>>> 3b471f0e

  // If the booking is a seated event and there is no seatReferenceUid we should validate that logged in user is host
  if (bookingToDelete.eventType?.seatsPerTimeSlot && !seatReferenceUid) {
    const userIsHost = bookingToDelete.eventType.hosts.find((host) => {
      if (host.user.id === userId) return true;
    });

    const userIsOwnerOfEventType = bookingToDelete.eventType.owner?.id === userId;

    if (!userIsHost && !userIsOwnerOfEventType) {
      throw new HttpError({ statusCode: 401, message: "User not a host of this event" });
    }
  }

  // get webhooks
  const eventTrigger: WebhookTriggerEvents = "BOOKING_CANCELLED";

  const teamId = await getTeamIdFromEventType({
    eventType: {
      team: { id: bookingToDelete.eventType?.team?.id ?? null },
      parentId: bookingToDelete?.eventType?.parentId ?? null,
    },
  });
  const triggerForUser = !teamId || (teamId && bookingToDelete.eventType?.parentId);
  const organizerUserId = triggerForUser ? bookingToDelete.userId : null;

  const orgId = await getOrgIdFromMemberOrTeamId({ memberId: organizerUserId, teamId });

  const subscriberOptions: GetSubscriberOptions = {
    userId: organizerUserId,
    eventTypeId: bookingToDelete.eventTypeId as number,
    triggerEvent: eventTrigger,
    teamId,
    orgId,
    oAuthClientId: platformClientId,
  };

  const eventTypeInfo: EventTypeInfo = {
    eventTitle: bookingToDelete?.eventType?.title || null,
    eventDescription: bookingToDelete?.eventType?.description || null,
    requiresConfirmation: bookingToDelete?.eventType?.requiresConfirmation || null,
    price: bookingToDelete?.eventType?.price || null,
    currency: bookingToDelete?.eventType?.currency || null,
    length: bookingToDelete?.eventType?.length || null,
  };

  const webhooks = await getWebhooks(subscriberOptions);

  const organizer = await prisma.user.findUniqueOrThrow({
    where: {
      id: bookingToDelete.userId,
    },
    select: {
      id: true,
      username: true,
      name: true,
      email: true,
      timeZone: true,
      timeFormat: true,
      locale: true,
    },
  });

  const teamMembersPromises = [];
  const attendeesListPromises = [];
  const hostEmails = new Set(bookingToDelete.eventType?.hosts?.map((host) => host.user.email) ?? []);

  for (let index = 0; index < bookingToDelete.attendees.length; index++) {
    const attendee = bookingToDelete.attendees[index];
    const attendeeObject = {
      name: attendee.name,
      email: attendee.email,
      timeZone: attendee.timeZone,
      phoneNumber: attendee.phoneNumber,
      language: {
        translate: await getTranslation(attendee.locale ?? "en", "common"),
        locale: attendee.locale ?? "en",
      },
    };

    // The first attendee is the booker in all cases, so always consider them as an attendee.
    if (index === 0) {
      attendeesListPromises.push(attendeeObject);
    } else {
      const isTeamEvent = hostEmails.size > 0;
      const isTeamMember = isTeamEvent && hostEmails.has(attendee.email);

      if (isTeamMember) {
        teamMembersPromises.push(attendeeObject);
      } else {
        attendeesListPromises.push(attendeeObject);
      }
    }
  }

  const attendeesList = await Promise.all(attendeesListPromises);
  const teamMembers = await Promise.all(teamMembersPromises);
  const tOrganizer = await getTranslation(organizer.locale ?? "en", "common");

  const ownerProfile = await prisma.profile.findFirst({
    where: {
      userId: bookingToDelete.userId,
    },
  });

  const bookerUrl = await getBookerBaseUrl(
    bookingToDelete.eventType?.team?.parentId ?? ownerProfile?.organizationId ?? null
  );

  const evt: CalendarEvent = {
    bookerUrl,
    title: bookingToDelete?.title,
    length: bookingToDelete?.eventType?.length,
    type: bookingToDelete?.eventType?.slug as string,
    additionalNotes: bookingToDelete?.description,
    description: bookingToDelete.eventType?.description,
    customInputs: isPrismaObjOrUndefined(bookingToDelete.customInputs),
    eventTypeId: bookingToDelete.eventTypeId as number,
    ...getCalEventResponses({
      bookingFields: bookingToDelete.eventType?.bookingFields ?? null,
      booking: bookingToDelete,
    }),
    startTime: bookingToDelete?.startTime ? dayjs(bookingToDelete.startTime).format() : "",
    endTime: bookingToDelete?.endTime ? dayjs(bookingToDelete.endTime).format() : "",
    organizer: {
      id: organizer.id,
      username: organizer.username || undefined,
      email: bookingToDelete?.userPrimaryEmail ?? organizer.email,
      name: organizer.name ?? "Nameless",
      timeZone: organizer.timeZone,
      timeFormat: getTimeFormatStringFromUserTimeFormat(organizer.timeFormat),
      language: { translate: tOrganizer, locale: organizer.locale ?? "en" },
    },
    attendees: attendeesList,
    uid: bookingToDelete?.uid,
    bookingId: bookingToDelete?.id,
    /* Include recurringEvent information only when cancelling all bookings */
    recurringEvent: allRemainingBookings
      ? parseRecurringEvent(bookingToDelete.eventType?.recurringEvent)
      : undefined,
    location: bookingToDelete?.location,
    destinationCalendar: bookingToDelete?.destinationCalendar
      ? [bookingToDelete?.destinationCalendar]
      : bookingToDelete?.user.destinationCalendar
      ? [bookingToDelete?.user.destinationCalendar]
      : [],
    cancellationReason: cancellationReason,
    ...(teamMembers &&
      teamId && {
        team: {
          name: bookingToDelete?.eventType?.team?.name || "Nameless",
          members: teamMembers,
          id: teamId,
        },
      }),
    seatsPerTimeSlot: bookingToDelete.eventType?.seatsPerTimeSlot,
    seatsShowAttendees: bookingToDelete.eventType?.seatsShowAttendees,
    iCalUID: bookingToDelete.iCalUID,
    iCalSequence: bookingToDelete.iCalSequence + 1,
    platformClientId,
    platformRescheduleUrl,
    platformCancelUrl,
    hideOrganizerEmail: bookingToDelete.eventType?.hideOrganizerEmail,
    platformBookingUrl,
    customReplyToEmail: bookingToDelete.eventType?.customReplyToEmail,
  };

  const dataForWebhooks = { evt, webhooks, eventTypeInfo };

  // If it's just an attendee of a booking then just remove them from that booking
  const result = await cancelAttendeeSeat(
    {
      seatReferenceUid: seatsToCancel,
      bookingToDelete,
    },
    dataForWebhooks,
    bookingToDelete?.eventType?.metadata as EventTypeMetadata
  );
  if (result)
    return {
      success: true,
      onlyRemovedAttendee: true,
      bookingId: bookingToDelete.id,
      bookingUid: bookingToDelete.uid,
      message: "Attendee successfully removed.",
    } satisfies HandleCancelBookingResponse;

  const promises = webhooks.map((webhook) =>
    sendPayload(webhook.secret, eventTrigger, new Date().toISOString(), webhook, {
      ...evt,
      ...eventTypeInfo,
      status: "CANCELLED",
      smsReminderNumber: bookingToDelete.smsReminderNumber || undefined,
      cancelledBy: cancelledBy,
    }).catch((e) => {
      logger.error(
        `Error executing webhook for event: ${eventTrigger}, URL: ${webhook.subscriberUrl}, bookingId: ${evt.bookingId}, bookingUid: ${evt.uid}`,
        safeStringify(e)
      );
    })
  );
  await Promise.all(promises);

  const workflows = await getAllWorkflowsFromEventType(bookingToDelete.eventType, bookingToDelete.userId);
  const parsedMetadata = bookingMetadataSchema.safeParse(bookingToDelete.metadata || {});

  await sendCancelledReminders({
    workflows,
    smsReminderNumber: bookingToDelete.smsReminderNumber,
    evt: {
      ...evt,
      ...(parsedMetadata.success && parsedMetadata.data?.videoCallUrl
        ? { metadata: { videoCallUrl: parsedMetadata.data.videoCallUrl } }
        : {}),
      bookerUrl,
      ...{
        eventType: {
          slug: bookingToDelete.eventType?.slug as string,
          schedulingType: bookingToDelete.eventType?.schedulingType,
          hosts: bookingToDelete.eventType?.hosts,
        },
      },
    },
    hideBranding: !!bookingToDelete.eventType?.owner?.hideBranding,
  });

  let updatedBookings: {
    id: number;
    uid: string;
    workflowReminders: WorkflowReminder[];
    references: {
      type: string;
      credentialId: number | null;
      uid: string;
      externalCalendarId: string | null;
    }[];
    startTime: Date;
    endTime: Date;
  }[] = [];

  // by cancelling first, and blocking whilst doing so; we can ensure a cancel
  // action always succeeds even if subsequent integrations fail cancellation.
  if (
    bookingToDelete.eventType?.recurringEvent &&
    bookingToDelete.recurringEventId &&
    (allRemainingBookings || cancelSubsequentBookings)
  ) {
    const recurringEventId = bookingToDelete.recurringEventId;
    const gte = cancelSubsequentBookings ? bookingToDelete.startTime : new Date();
    // Proceed to mark as cancelled all remaining recurring events instances (greater than or equal to right now)
    await prisma.booking.updateMany({
      where: {
        recurringEventId,
        startTime: {
          gte,
        },
      },
      data: {
        status: BookingStatus.CANCELLED,
        cancellationReason: cancellationReason,
        cancelledBy: cancelledBy,
      },
    });
    const allUpdatedBookings = await prisma.booking.findMany({
      where: {
        recurringEventId: bookingToDelete.recurringEventId,
        startTime: {
          gte: new Date(),
        },
      },
      select: {
        id: true,
        startTime: true,
        endTime: true,
        references: {
          select: {
            uid: true,
            type: true,
            externalCalendarId: true,
            credentialId: true,
          },
        },
        workflowReminders: true,
        uid: true,
      },
    });
    updatedBookings = updatedBookings.concat(allUpdatedBookings);
  } else {
    if (bookingToDelete?.eventType?.seatsPerTimeSlot) {
      await prisma.attendee.deleteMany({
        where: {
          bookingId: bookingToDelete.id,
        },
      });
    }

    const where: Prisma.BookingWhereUniqueInput = uid ? { uid } : { id };

    const updatedBooking = await prisma.booking.update({
      where,
      data: {
        status: BookingStatus.CANCELLED,
        cancellationReason: cancellationReason,
        cancelledBy: cancelledBy,
        // Assume that canceling the booking is the last action
        iCalSequence: evt.iCalSequence || 100,
      },
      select: {
        id: true,
        startTime: true,
        endTime: true,
        references: {
          select: {
            uid: true,
            type: true,
            externalCalendarId: true,
            credentialId: true,
          },
        },
        workflowReminders: true,
        uid: true,
      },
    });
    updatedBookings.push(updatedBooking);

    if (bookingToDelete.payment.some((payment) => payment.paymentOption === "ON_BOOKING")) {
      try {
        await processPaymentRefund({
          booking: bookingToDelete,
          teamId,
        });
      } catch (error) {
        log.error(`Error processing payment refund for booking ${bookingToDelete.uid}:`, error);
      }
    } else if (bookingToDelete.payment.some((payment) => payment.paymentOption === "HOLD")) {
      try {
        await processNoShowFeeOnCancellation({
          booking: bookingToDelete,
          payments: bookingToDelete.payment,
          cancelledByUserId: userId,
        });
      } catch (error) {
        log.error(`Error processing no-show fee for booking ${bookingToDelete.uid}:`, error);
      }
    }
  }

  /** TODO: Remove this without breaking functionality */
  if (bookingToDelete.location === DailyLocationType) {
    bookingToDelete.user.credentials.push({
      ...FAKE_DAILY_CREDENTIAL,
      teamId: bookingToDelete.eventType?.team?.id || null,
    });
  }

  const isBookingInRecurringSeries = !!(
    bookingToDelete.eventType?.recurringEvent &&
    bookingToDelete.recurringEventId &&
    allRemainingBookings
  );

  try {
    const bookingToDeleteEventTypeMetadataParsed = eventTypeMetaDataSchemaWithTypedApps.safeParse(
      bookingToDelete.eventType?.metadata || null
    );

    if (!bookingToDeleteEventTypeMetadataParsed.success) {
      log.error(
        `Error parsing metadata`,
        safeStringify({ error: bookingToDeleteEventTypeMetadataParsed?.error })
      );
      throw new Error("Error parsing metadata");
    }

    const bookingToDeleteEventTypeMetadata = bookingToDeleteEventTypeMetadataParsed.data;

    const credentials = await getAllCredentialsIncludeServiceAccountKey(bookingToDelete.user, {
      ...bookingToDelete.eventType,
      metadata: bookingToDeleteEventTypeMetadata,
    });

    const eventManager = new EventManager(
      { ...bookingToDelete.user, credentials },
      bookingToDeleteEventTypeMetadata?.apps
    );

    await eventManager.cancelEvent(evt, bookingToDelete.references, isBookingInRecurringSeries);

    await prisma.bookingReference.deleteMany({
      where: {
        bookingId: bookingToDelete.id,
      },
    });
  } catch (error) {
    log.error(`Error deleting integrations`, safeStringify({ error }));
  }

  try {
    const webhookTriggerPromises = [];
    const workflowReminderPromises = [];

    for (const booking of updatedBookings) {
      // delete scheduled webhook triggers of cancelled bookings
      webhookTriggerPromises.push(deleteWebhookScheduledTriggers({ booking }));
      webhookTriggerPromises.push(cancelNoShowTasksForBooking({ bookingUid: booking.uid }));

      //Workflows - cancel all reminders for cancelled bookings
      workflowReminderPromises.push(WorkflowRepository.deleteAllWorkflowReminders(booking.workflowReminders));
    }

    await Promise.allSettled([...webhookTriggerPromises, ...workflowReminderPromises]).then((results) => {
      const rejectedReasons = results
        .filter((result): result is PromiseRejectedResult => result.status === "rejected")
        .map((result) => result.reason);

      if (rejectedReasons.length > 0) {
        log.error("An error occurred when deleting workflow reminders and webhook triggers", rejectedReasons);
      }
    });
  } catch (error) {
    log.error("Error deleting scheduled webhooks and workflows", safeStringify({ error }));
  }

  try {
    if (internalNote && teamId) {
      await handleInternalNote({
        internalNote,
        booking: bookingToDelete,
        userId: userId || -1,
        teamId: teamId,
      });
    }
  } catch (error) {
    log.error("Error handlingInternalNote", safeStringify({ error }));
  }

  try {
    // TODO: if emails fail try to requeue them
    if (!platformClientId || (platformClientId && arePlatformEmailsEnabled))
      await sendCancelledEmailsAndSMS(
        evt,
        { eventName: bookingToDelete?.eventType?.eventName },
        bookingToDelete?.eventType?.metadata as EventTypeMetadata
      );
  } catch (error) {
    log.error("Error deleting event", error);
  }
  return {
    success: true,
    message: "Booking successfully cancelled.",
    onlyRemovedAttendee: false,
    bookingId: bookingToDelete.id,
    bookingUid: bookingToDelete.uid,
  } satisfies HandleCancelBookingResponse;
}

export default handler;<|MERGE_RESOLUTION|>--- conflicted
+++ resolved
@@ -124,16 +124,14 @@
     });
   }
 
-<<<<<<< HEAD
-  const seatsToCancel = seatReferenceUid ? [seatReferenceUid].flat() : [];
-=======
   if (bookingToDelete.endTime && new Date() > new Date(bookingToDelete.endTime)) {
     throw new HttpError({
       statusCode: 400,
       message: "Cannot cancel a booking that has already ended",
     });
   }
->>>>>>> 3b471f0e
+
+  const seatsToCancel = seatReferenceUid ? [seatReferenceUid].flat() : [];
 
   // If the booking is a seated event and there is no seatReferenceUid we should validate that logged in user is host
   if (bookingToDelete.eventType?.seatsPerTimeSlot && !seatReferenceUid) {
