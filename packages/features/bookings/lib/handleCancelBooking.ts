--- conflicted
+++ resolved
@@ -344,9 +344,6 @@
   };
 
   const promises = webhooks.map((webhook) =>
-<<<<<<< HEAD
-    sendPayload(webhook.secret, eventTrigger, new Date().toISOString(), webhook, payload).catch((e) => {
-=======
     sendPayload(webhook.secret, eventTrigger, new Date().toISOString(), webhook, {
       ...evt,
       ...eventTypeInfo,
@@ -354,7 +351,6 @@
       smsReminderNumber: bookingToDelete.smsReminderNumber || undefined,
       cancelledBy: cancelledBy,
     }).catch((e) => {
->>>>>>> 6cd427bc
       logger.error(
         `Error executing webhook for event: ${eventTrigger}, URL: ${webhook.subscriberUrl}, bookingId: ${evt.bookingId}, bookingUid: ${evt.uid}`,
         safeStringify(e)
