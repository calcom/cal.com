import type { Prisma, WorkflowReminder } from "@prisma/client";
import type { NextApiRequest } from "next";

import appStore from "@calcom/app-store";
import { getCalendar } from "@calcom/app-store/_utils/getCalendar";
import { FAKE_DAILY_CREDENTIAL } from "@calcom/app-store/dailyvideo/lib/VideoApiAdapter";
import { DailyLocationType } from "@calcom/app-store/locations";
import { deleteMeeting, updateMeeting } from "@calcom/core/videoClient";
import dayjs from "@calcom/dayjs";
import { sendCancelledEmails, sendCancelledSeatEmails } from "@calcom/emails";
import { getCalEventResponses } from "@calcom/features/bookings/lib/getCalEventResponses";
import { deleteScheduledEmailReminder } from "@calcom/features/ee/workflows/lib/reminders/emailReminderManager";
import { sendCancelledReminders } from "@calcom/features/ee/workflows/lib/reminders/reminderScheduler";
import { deleteScheduledSMSReminder } from "@calcom/features/ee/workflows/lib/reminders/smsReminderManager";
import { deleteScheduledWhatsappReminder } from "@calcom/features/ee/workflows/lib/reminders/whatsappReminderManager";
import getWebhooks from "@calcom/features/webhooks/lib/getWebhooks";
import { cancelScheduledJobs } from "@calcom/features/webhooks/lib/scheduleTrigger";
import type { EventTypeInfo } from "@calcom/features/webhooks/lib/sendPayload";
import sendPayload from "@calcom/features/webhooks/lib/sendPayload";
import { isPrismaObjOrUndefined, parseRecurringEvent } from "@calcom/lib";
import { getTeamIdFromEventType } from "@calcom/lib/getTeamIdFromEventType";
import { HttpError } from "@calcom/lib/http-error";
import logger from "@calcom/lib/logger";
import { handleRefundError } from "@calcom/lib/payment/handleRefundError";
import { getTranslation } from "@calcom/lib/server/i18n";
import { getTimeFormatStringFromUserTimeFormat } from "@calcom/lib/timeFormat";
import prisma, { bookingMinimalSelect } from "@calcom/prisma";
import { BookingStatus, MembershipRole, WebhookTriggerEvents, WorkflowMethods } from "@calcom/prisma/enums";
import { credentialForCalendarServiceSelect } from "@calcom/prisma/selects/credential";
import { schemaBookingCancelParams } from "@calcom/prisma/zod-utils";
import type { CalendarEvent } from "@calcom/types/Calendar";
import type { IAbstractPaymentService, PaymentApp } from "@calcom/types/PaymentService";

async function getBookingToDelete(id: number | undefined, uid: string | undefined) {
  return await prisma.booking.findUnique({
    where: {
      id,
      uid,
    },
    select: {
      ...bookingMinimalSelect,
      recurringEventId: true,
      userId: true,
      user: {
        select: {
          id: true,
          credentials: { select: credentialForCalendarServiceSelect }, // Not leaking at the moment, be careful with
          email: true,
          timeZone: true,
          timeFormat: true,
          name: true,
          destinationCalendar: true,
        },
      },
      location: true,
      references: {
        select: {
          uid: true,
          type: true,
          externalCalendarId: true,
          credentialId: true,
        },
      },
      payment: true,
      paid: true,
      eventType: {
        select: {
          slug: true,
          owner: {
            select: {
              id: true,
              hideBranding: true,
            },
          },
          teamId: true,
          recurringEvent: true,
          title: true,
          eventName: true,
          description: true,
          requiresConfirmation: true,
          price: true,
          currency: true,
          length: true,
          seatsPerTimeSlot: true,
          bookingFields: true,
          seatsShowAttendees: true,
          hosts: {
            select: {
              user: true,
            },
          },
          workflows: {
            include: {
              workflow: {
                include: {
                  steps: true,
                },
              },
            },
          },
          parentId: true,
        },
      },
      uid: true,
      id: true,
      eventTypeId: true,
      destinationCalendar: true,
      smsReminderNumber: true,
      workflowReminders: true,
      scheduledJobs: true,
      seatsReferences: true,
      responses: true,
      iCalUID: true,
      iCalSequence: true,
    },
  });
}

type CustomRequest = NextApiRequest & {
  userId?: number;
  bookingToDelete?: Awaited<ReturnType<typeof getBookingToDelete>>;
};

async function handler(req: CustomRequest) {
  const { id, uid, allRemainingBookings, cancellationReason, seatReferenceUid } =
    schemaBookingCancelParams.parse(req.body);
  req.bookingToDelete = await getBookingToDelete(id, uid);
  const { bookingToDelete, userId } = req;

  if (!bookingToDelete || !bookingToDelete.user) {
    throw new HttpError({ statusCode: 400, message: "Booking not found" });
  }

  if (!bookingToDelete.userId) {
    throw new HttpError({ statusCode: 400, message: "User not found" });
  }

  // If the booking is a seated event and there is no seatReferenceUid we should validate that logged in user is host
  if (bookingToDelete.eventType?.seatsPerTimeSlot && !seatReferenceUid) {
    const userIsHost = bookingToDelete.eventType.hosts.find((host) => {
      if (host.user.id === userId) return true;
    });

    const userIsOwnerOfEventType = bookingToDelete.eventType.owner?.id === userId;

    if (!userIsHost && !userIsOwnerOfEventType) {
      throw new HttpError({ statusCode: 401, message: "User not a host of this event" });
    }
  }

  // get webhooks
  const eventTrigger: WebhookTriggerEvents = "BOOKING_CANCELLED";

  const teamId = await getTeamIdFromEventType({
    eventType: {
      team: { id: bookingToDelete.eventType?.teamId ?? null },
      parentId: bookingToDelete?.eventType?.parentId ?? null,
    },
  });

  const triggerForUser = !teamId || (teamId && bookingToDelete.eventType?.parentId);

  const subscriberOptions = {
    userId: triggerForUser ? bookingToDelete.userId : null,
    eventTypeId: bookingToDelete.eventTypeId as number,
    triggerEvent: eventTrigger,
    teamId,
  };
  const eventTypeInfo: EventTypeInfo = {
    eventTitle: bookingToDelete?.eventType?.title || null,
    eventDescription: bookingToDelete?.eventType?.description || null,
    requiresConfirmation: bookingToDelete?.eventType?.requiresConfirmation || null,
    price: bookingToDelete?.eventType?.price || null,
    currency: bookingToDelete?.eventType?.currency || null,
    length: bookingToDelete?.eventType?.length || null,
  };

  const webhooks = await getWebhooks(subscriberOptions);

  const organizer = await prisma.user.findFirstOrThrow({
    where: {
      id: bookingToDelete.userId,
    },
    select: {
      name: true,
      email: true,
      timeZone: true,
      timeFormat: true,
      locale: true,
    },
  });

  const teamMembersPromises = [];
  const attendeesListPromises = [];
  const hostsPresent = !!bookingToDelete.eventType?.hosts;

  for (const attendee of bookingToDelete.attendees) {
    const attendeeObject = {
      name: attendee.name,
      email: attendee.email,
      timeZone: attendee.timeZone,
      language: {
        translate: await getTranslation(attendee.locale ?? "en", "common"),
        locale: attendee.locale ?? "en",
      },
    };

    // Check for the presence of hosts to determine if it is a team event type
    if (hostsPresent) {
      // If the attendee is a host then they are a team member
      const teamMember = bookingToDelete.eventType?.hosts.some((host) => host.user.email === attendee.email);
      if (teamMember) {
        teamMembersPromises.push(attendeeObject);
        // If not then they are an attendee
      } else {
        attendeesListPromises.push(attendeeObject);
      }
    } else {
      attendeesListPromises.push(attendeeObject);
    }
  }

  const attendeesList = await Promise.all(attendeesListPromises);
  const teamMembers = await Promise.all(teamMembersPromises);
  const tOrganizer = await getTranslation(organizer.locale ?? "en", "common");

  const evt: CalendarEvent = {
    title: bookingToDelete?.title,
    type: (bookingToDelete?.eventType?.title as string) || bookingToDelete?.title,
    description: bookingToDelete?.description || "",
    customInputs: isPrismaObjOrUndefined(bookingToDelete.customInputs),
    ...getCalEventResponses({
      bookingFields: bookingToDelete.eventType?.bookingFields ?? null,
      booking: bookingToDelete,
    }),
    startTime: bookingToDelete?.startTime ? dayjs(bookingToDelete.startTime).format() : "",
    endTime: bookingToDelete?.endTime ? dayjs(bookingToDelete.endTime).format() : "",
    organizer: {
      email: organizer.email,
      name: organizer.name ?? "Nameless",
      timeZone: organizer.timeZone,
      timeFormat: getTimeFormatStringFromUserTimeFormat(organizer.timeFormat),
      language: { translate: tOrganizer, locale: organizer.locale ?? "en" },
    },
    attendees: attendeesList,
    uid: bookingToDelete?.uid,
    bookingId: bookingToDelete?.id,
    /* Include recurringEvent information only when cancelling all bookings */
    recurringEvent: allRemainingBookings
      ? parseRecurringEvent(bookingToDelete.eventType?.recurringEvent)
      : undefined,
    location: bookingToDelete?.location,
    destinationCalendar: bookingToDelete?.destinationCalendar
      ? [bookingToDelete?.destinationCalendar]
      : bookingToDelete?.user.destinationCalendar
      ? [bookingToDelete?.user.destinationCalendar]
      : [],
    cancellationReason: cancellationReason,
    ...(teamMembers && { team: { name: "", members: teamMembers } }),
    seatsPerTimeSlot: bookingToDelete.eventType?.seatsPerTimeSlot,
    seatsShowAttendees: bookingToDelete.eventType?.seatsShowAttendees,
    iCalUID: bookingToDelete.iCalUID,
    iCalSequence: bookingToDelete.iCalSequence + 1,
  };

  const dataForWebhooks = { evt, webhooks, eventTypeInfo };

  // If it's just an attendee of a booking then just remove them from that booking
  const result = await handleSeatedEventCancellation(req, dataForWebhooks);
  if (result) return { success: true };

  // If it's just an attendee of a booking then just remove them from that booking
  if (seatReferenceUid && bookingToDelete.attendees.length > 1) {
    const seatReference = bookingToDelete.seatsReferences.find(
      (reference) => reference.referenceUid === seatReferenceUid
    );

    const attendee = bookingToDelete.attendees.find((attendee) => attendee.id === seatReference?.attendeeId);

    if (!seatReference || !attendee)
      throw new HttpError({ statusCode: 400, message: "User not a part of this booking" });

    await prisma.attendee.delete({
      where: {
        id: seatReference.attendeeId,
      },
    });

    req.statusCode = 200;
    return { message: "No longer attending event" };
  }

  const promises = webhooks.map((webhook) =>
    sendPayload(webhook.secret, eventTrigger, new Date().toISOString(), webhook, {
      ...evt,
      ...eventTypeInfo,
      status: "CANCELLED",
      smsReminderNumber: bookingToDelete.smsReminderNumber || undefined,
    }).catch((e) => {
      console.error(`Error executing webhook for event: ${eventTrigger}, URL: ${webhook.subscriberUrl}`, e);
    })
  );
  await Promise.all(promises);

  //Workflows - schedule reminders
  if (bookingToDelete.eventType?.workflows) {
    await sendCancelledReminders({
      workflows: bookingToDelete.eventType?.workflows,
      smsReminderNumber: bookingToDelete.smsReminderNumber,
      evt: {
        ...evt,
        ...{ eventType: { slug: bookingToDelete.eventType.slug } },
      },
      hideBranding: !!bookingToDelete.eventType.owner?.hideBranding,
      eventTypeRequiresConfirmation: bookingToDelete.eventType.requiresConfirmation,
    });
  }

  let updatedBookings: {
    uid: string;
    workflowReminders: WorkflowReminder[];
    scheduledJobs: string[];
    references: {
      type: string;
      credentialId: number | null;
      uid: string;
      externalCalendarId: string | null;
    }[];
    startTime: Date;
    endTime: Date;
  }[] = [];

  // by cancelling first, and blocking whilst doing so; we can ensure a cancel
  // action always succeeds even if subsequent integrations fail cancellation.
  if (bookingToDelete.eventType?.recurringEvent && bookingToDelete.recurringEventId && allRemainingBookings) {
    const recurringEventId = bookingToDelete.recurringEventId;
    // Proceed to mark as cancelled all remaining recurring events instances (greater than or equal to right now)
    await prisma.booking.updateMany({
      where: {
        recurringEventId,
        startTime: {
          gte: new Date(),
        },
      },
      data: {
        status: BookingStatus.CANCELLED,
        cancellationReason: cancellationReason,
      },
    });
    const allUpdatedBookings = await prisma.booking.findMany({
      where: {
        recurringEventId: bookingToDelete.recurringEventId,
        startTime: {
          gte: new Date(),
        },
      },
      select: {
        startTime: true,
        endTime: true,
        references: {
          select: {
            uid: true,
            type: true,
            externalCalendarId: true,
            credentialId: true,
          },
        },
        workflowReminders: true,
        uid: true,
        scheduledJobs: true,
      },
    });
    updatedBookings = updatedBookings.concat(allUpdatedBookings);
  } else {
    if (bookingToDelete?.eventType?.seatsPerTimeSlot) {
      await prisma.attendee.deleteMany({
        where: {
          bookingId: bookingToDelete.id,
        },
      });
    }

    const where: Prisma.BookingWhereUniqueInput = uid ? { uid } : { id };

    const updatedBooking = await prisma.booking.update({
      where,
      data: {
        status: BookingStatus.CANCELLED,
        cancellationReason: cancellationReason,
<<<<<<< HEAD
        // Assume that canceling the booking is the last action
        iCalSequence: evt.iCalSequence || 100,
=======
        iCalSequence: evt.iCalSequence || 1,
>>>>>>> 39b68da7
      },
      select: {
        startTime: true,
        endTime: true,
        references: {
          select: {
            uid: true,
            type: true,
            externalCalendarId: true,
            credentialId: true,
          },
        },
        workflowReminders: true,
        uid: true,
        scheduledJobs: true,
      },
    });
    updatedBookings.push(updatedBooking);
  }

  /** TODO: Remove this without breaking functionality */
  if (bookingToDelete.location === DailyLocationType) {
    bookingToDelete.user.credentials.push({
      ...FAKE_DAILY_CREDENTIAL,
      teamId: bookingToDelete.eventType?.teamId || null,
    });
  }

  const apiDeletes = [];

  const bookingCalendarReference = bookingToDelete.references.filter((reference) =>
    reference.type.includes("_calendar")
  );

  if (bookingCalendarReference.length > 0) {
    for (const reference of bookingCalendarReference) {
      const { credentialId, uid, externalCalendarId } = reference;
      // If the booking calendar reference contains a credentialId
      if (credentialId) {
        // Find the correct calendar credential under user credentials
        let calendarCredential = bookingToDelete.user.credentials.find(
          (credential) => credential.id === credentialId
        );
        if (!calendarCredential) {
          // get credential from DB
          const foundCalendarCredential = await prisma.credential.findUnique({
            where: {
              id: credentialId,
            },
            select: credentialForCalendarServiceSelect,
          });
          if (foundCalendarCredential) {
            calendarCredential = foundCalendarCredential;
          }
        }
        if (calendarCredential) {
          const calendar = await getCalendar(calendarCredential);
          if (
            bookingToDelete.eventType?.recurringEvent &&
            bookingToDelete.recurringEventId &&
            allRemainingBookings
          ) {
            const promises = bookingToDelete.user.credentials
              .filter((credential) => credential.type.endsWith("_calendar"))
              .map(async (credential) => {
                const calendar = await getCalendar(credential);
                for (const updBooking of updatedBookings) {
                  const bookingRef = updBooking.references.find((ref) => ref.type.includes("_calendar"));
                  if (bookingRef) {
                    const { uid, externalCalendarId } = bookingRef;
                    const deletedEvent = await calendar?.deleteEvent(uid, evt, externalCalendarId);
                    apiDeletes.push(deletedEvent);
                  }
                }
              });
            try {
              await Promise.all(promises);
            } catch (error) {
              if (error instanceof Error) {
                logger.error(error.message);
              }
            }
          } else {
            apiDeletes.push(calendar?.deleteEvent(uid, evt, externalCalendarId) as Promise<unknown>);
          }
        }
      } else {
        // For bookings made before the refactor we go through the old behavior of running through each calendar credential
        const calendarCredentials = bookingToDelete.user.credentials.filter((credential) =>
          credential.type.endsWith("_calendar")
        );
        for (const credential of calendarCredentials) {
          const calendar = await getCalendar(credential);
          apiDeletes.push(calendar?.deleteEvent(uid, evt, externalCalendarId) as Promise<unknown>);
        }
      }
    }
  }

  const bookingVideoReference = bookingToDelete.references.find((reference) =>
    reference.type.includes("_video")
  );

  // If the video reference has a credentialId find the specific credential
  if (bookingVideoReference && bookingVideoReference.credentialId) {
    const { credentialId, uid } = bookingVideoReference;
    if (credentialId) {
      const videoCredential = bookingToDelete.user.credentials.find(
        (credential) => credential.id === credentialId
      );

      if (videoCredential) {
        logger.debug("videoCredential inside cancel booking handler", videoCredential);
        apiDeletes.push(deleteMeeting(videoCredential, uid));
      }
    }
  }

  // Avoiding taking care of recurrence for now as Payments are not supported with Recurring Events at the moment
  if (bookingToDelete && bookingToDelete.paid) {
    const evt: CalendarEvent = {
      type: bookingToDelete?.eventType?.title as string,
      title: bookingToDelete.title,
      description: bookingToDelete.description ?? "",
      customInputs: isPrismaObjOrUndefined(bookingToDelete.customInputs),
      ...getCalEventResponses({
        booking: bookingToDelete,
        bookingFields: bookingToDelete.eventType?.bookingFields ?? null,
      }),
      startTime: bookingToDelete.startTime.toISOString(),
      endTime: bookingToDelete.endTime.toISOString(),
      organizer: {
        email: bookingToDelete.user?.email ?? "dev@calendso.com",
        name: bookingToDelete.user?.name ?? "no user",
        timeZone: bookingToDelete.user?.timeZone ?? "",
        timeFormat: getTimeFormatStringFromUserTimeFormat(organizer.timeFormat),
        language: { translate: tOrganizer, locale: organizer.locale ?? "en" },
      },
      attendees: attendeesList,
      location: bookingToDelete.location ?? "",
      uid: bookingToDelete.uid ?? "",
      destinationCalendar: bookingToDelete?.destinationCalendar
        ? [bookingToDelete?.destinationCalendar]
        : bookingToDelete?.user.destinationCalendar
        ? [bookingToDelete?.user.destinationCalendar]
        : [],
    };

    const successPayment = bookingToDelete.payment.find((payment) => payment.success);
    if (!successPayment?.externalId) {
      throw new Error("Cannot reject a booking without a successful payment");
    }

    let eventTypeOwnerId;
    if (bookingToDelete.eventType?.owner) {
      eventTypeOwnerId = bookingToDelete.eventType.owner.id;
    } else if (bookingToDelete.eventType?.teamId) {
      const teamOwner = await prisma.membership.findFirst({
        where: {
          teamId: bookingToDelete.eventType.teamId,
          role: MembershipRole.OWNER,
        },
        select: {
          userId: true,
        },
      });
      eventTypeOwnerId = teamOwner?.userId;
    }

    if (!eventTypeOwnerId) {
      throw new Error("Event Type owner not found for obtaining payment app credentials");
    }

    const paymentAppCredentials = await prisma.credential.findMany({
      where: {
        userId: eventTypeOwnerId,
        appId: successPayment.appId,
      },
      select: {
        key: true,
        appId: true,
        app: {
          select: {
            categories: true,
            dirName: true,
          },
        },
      },
    });

    const paymentAppCredential = paymentAppCredentials.find((credential) => {
      return credential.appId === successPayment.appId;
    });

    if (!paymentAppCredential) {
      throw new Error("Payment app credentials not found");
    }

    // Posible to refactor TODO:
    const paymentApp = (await appStore[
      paymentAppCredential?.app?.dirName as keyof typeof appStore
    ]()) as PaymentApp;
    if (!paymentApp?.lib?.PaymentService) {
      console.warn(`payment App service of type ${paymentApp} is not implemented`);
      return null;
    }

    // eslint-disable-next-line @typescript-eslint/no-explicit-any
    const PaymentService = paymentApp.lib.PaymentService as unknown as any;
    const paymentInstance = new PaymentService(paymentAppCredential) as IAbstractPaymentService;

    try {
      await paymentInstance.refund(successPayment.id);
    } catch (error) {
      await handleRefundError({
        event: evt,
        reason: error?.toString() || "unknown",
        paymentId: successPayment.externalId,
      });
    }

    await prisma.booking.update({
      where: {
        id: bookingToDelete.id,
      },
      data: {
        status: BookingStatus.REJECTED,
      },
    });

    // We skip the deletion of the event, because that would also delete the payment reference, which we should keep
    try {
      await apiDeletes;
    } catch (error) {
      console.error("Error deleting event", error);
    }
    req.statusCode = 200;
    return { message: "Booking successfully cancelled." };
  }

  const bookingReferenceDeletes = prisma.bookingReference.deleteMany({
    where: {
      bookingId: bookingToDelete.id,
    },
  });

  // delete scheduled jobs of cancelled bookings
  // FIXME: async calls into ether
  updatedBookings.forEach((booking) => {
    cancelScheduledJobs(booking);
  });

  //Workflows - cancel all reminders for cancelled bookings
  // FIXME: async calls into ether
  updatedBookings.forEach((booking) => {
    booking.workflowReminders.forEach((reminder) => {
      if (reminder.method === WorkflowMethods.EMAIL) {
        deleteScheduledEmailReminder(reminder.id, reminder.referenceId);
      } else if (reminder.method === WorkflowMethods.SMS) {
        deleteScheduledSMSReminder(reminder.id, reminder.referenceId);
      } else if (reminder.method === WorkflowMethods.WHATSAPP) {
        deleteScheduledWhatsappReminder(reminder.id, reminder.referenceId);
      }
    });
  });

  const prismaPromises: Promise<unknown>[] = [bookingReferenceDeletes];

  try {
    const settled = await Promise.allSettled(prismaPromises.concat(apiDeletes));
    const rejected = settled.filter(({ status }) => status === "rejected") as PromiseRejectedResult[];
    if (rejected.length) {
      throw new Error(`Reasons: ${rejected.map(({ reason }) => reason)}`);
    }

    // TODO: if emails fail try to requeue them
    await sendCancelledEmails(evt, { eventName: bookingToDelete?.eventType?.eventName });
  } catch (error) {
    console.error("Error deleting event", error);
  }
  req.statusCode = 200;
  return { message: "Booking successfully cancelled." };
}

async function handleSeatedEventCancellation(
  req: CustomRequest,
  dataForWebhooks: {
    webhooks: {
      id: string;
      subscriberUrl: string;
      payloadTemplate: string | null;
      appId: string | null;
      secret: string | null;
    }[];
    evt: CalendarEvent;
    eventTypeInfo: EventTypeInfo;
  }
) {
  const { seatReferenceUid } = schemaBookingCancelParams.parse(req.body);
  const { webhooks, evt, eventTypeInfo } = dataForWebhooks;
  if (!seatReferenceUid) return;
  const bookingToDelete = req.bookingToDelete;
  if (!bookingToDelete?.attendees.length || bookingToDelete.attendees.length < 2) return;

  if (!bookingToDelete.userId) {
    throw new HttpError({ statusCode: 400, message: "User not found" });
  }

  const seatReference = bookingToDelete.seatsReferences.find(
    (reference) => reference.referenceUid === seatReferenceUid
  );

  if (!seatReference) throw new HttpError({ statusCode: 400, message: "User not a part of this booking" });

  await Promise.all([
    prisma.bookingSeat.delete({
      where: {
        referenceUid: seatReferenceUid,
      },
    }),
    prisma.attendee.delete({
      where: {
        id: seatReference.attendeeId,
      },
    }),
  ]);
  req.statusCode = 200;

  const attendee = bookingToDelete?.attendees.find((attendee) => attendee.id === seatReference.attendeeId);

  if (attendee) {
    /* If there are references then we should update them as well */

    const integrationsToUpdate = [];

    for (const reference of bookingToDelete.references) {
      if (reference.credentialId) {
        const credential = await prisma.credential.findUnique({
          where: {
            id: reference.credentialId,
          },
          select: credentialForCalendarServiceSelect,
        });

        if (credential) {
          const updatedEvt = {
            ...evt,
            attendees: evt.attendees.filter((evtAttendee) => attendee.email !== evtAttendee.email),
          };
          if (reference.type.includes("_video")) {
            integrationsToUpdate.push(updateMeeting(credential, updatedEvt, reference));
          }
          if (reference.type.includes("_calendar")) {
            const calendar = await getCalendar(credential);
            if (calendar) {
              integrationsToUpdate.push(
                calendar?.updateEvent(reference.uid, updatedEvt, reference.externalCalendarId)
              );
            }
          }
        }
      }
    }

    try {
      await Promise.all(integrationsToUpdate);
    } catch (error) {
      // Shouldn't stop code execution if integrations fail
      // as integrations was already updated
    }

    const tAttendees = await getTranslation(attendee.locale ?? "en", "common");

    await sendCancelledSeatEmails(evt, {
      ...attendee,
      language: { translate: tAttendees, locale: attendee.locale ?? "en" },
    });
  }

  evt.attendees = attendee
    ? [
        {
          ...attendee,
          language: {
            translate: await getTranslation(attendee.locale ?? "en", "common"),
            locale: attendee.locale ?? "en",
          },
        },
      ]
    : [];

  const promises = webhooks.map((webhook) =>
    sendPayload(webhook.secret, WebhookTriggerEvents.BOOKING_CANCELLED, new Date().toISOString(), webhook, {
      ...evt,
      ...eventTypeInfo,
      status: "CANCELLED",
      smsReminderNumber: bookingToDelete.smsReminderNumber || undefined,
    }).catch((e) => {
      console.error(
        `Error executing webhook for event: ${WebhookTriggerEvents.BOOKING_CANCELLED}, URL: ${webhook.subscriberUrl}`,
        e
      );
    })
  );
  await Promise.all(promises);

  const workflowRemindersForAttendee = bookingToDelete?.workflowReminders.filter(
    (reminder) => reminder.seatReferenceId === seatReferenceUid
  );

  if (workflowRemindersForAttendee && workflowRemindersForAttendee.length !== 0) {
    const deletionPromises = workflowRemindersForAttendee.map((reminder) => {
      if (reminder.method === WorkflowMethods.EMAIL) {
        return deleteScheduledEmailReminder(reminder.id, reminder.referenceId);
      } else if (reminder.method === WorkflowMethods.SMS) {
        return deleteScheduledSMSReminder(reminder.id, reminder.referenceId);
      } else if (reminder.method === WorkflowMethods.WHATSAPP) {
        return deleteScheduledWhatsappReminder(reminder.id, reminder.referenceId);
      }
    });

    await Promise.allSettled(deletionPromises);
  }

  return { success: true };
}

export default handler;<|MERGE_RESOLUTION|>--- conflicted
+++ resolved
@@ -387,12 +387,8 @@
       data: {
         status: BookingStatus.CANCELLED,
         cancellationReason: cancellationReason,
-<<<<<<< HEAD
         // Assume that canceling the booking is the last action
         iCalSequence: evt.iCalSequence || 100,
-=======
-        iCalSequence: evt.iCalSequence || 1,
->>>>>>> 39b68da7
       },
       select: {
         startTime: true,
