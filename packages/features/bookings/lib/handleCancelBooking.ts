import type { z } from "zod";

import { DailyLocationType } from "@calcom/app-store/constants";
import { FAKE_DAILY_CREDENTIAL } from "@calcom/app-store/dailyvideo/lib/VideoApiAdapter";
import { eventTypeMetaDataSchemaWithTypedApps } from "@calcom/app-store/zod-utils";
import dayjs from "@calcom/dayjs";
import { sendCancelledEmailsAndSMS } from "@calcom/emails/email-manager";
import { getBookingEventHandlerService } from "@calcom/features/bookings/di/BookingEventHandlerService.container";
import EventManager from "@calcom/features/bookings/lib/EventManager";
import { getCalEventResponses } from "@calcom/features/bookings/lib/getCalEventResponses";
import { processNoShowFeeOnCancellation } from "@calcom/features/bookings/lib/payment/processNoShowFeeOnCancellation";
import { processPaymentRefund } from "@calcom/features/bookings/lib/payment/processPaymentRefund";
import { CreditService } from "@calcom/features/ee/billing/credit-service";
import { getBookerBaseUrl } from "@calcom/features/ee/organizations/lib/getBookerUrlServer";
import { sendCancelledReminders } from "@calcom/features/ee/workflows/lib/reminders/reminderScheduler";
import { WorkflowRepository } from "@calcom/features/ee/workflows/repositories/WorkflowRepository";
import type { GetSubscriberOptions } from "@calcom/features/webhooks/lib/getWebhooks";
import getWebhooks from "@calcom/features/webhooks/lib/getWebhooks";
import {
  deleteWebhookScheduledTriggers,
  cancelNoShowTasksForBooking,
} from "@calcom/features/webhooks/lib/scheduleTrigger";
import sendPayload from "@calcom/features/webhooks/lib/sendOrSchedulePayload";
import type { EventTypeInfo } from "@calcom/features/webhooks/lib/sendPayload";
import getOrgIdFromMemberOrTeamId from "@calcom/lib/getOrgIdFromMemberOrTeamId";
import { getTeamIdFromEventType } from "@calcom/lib/getTeamIdFromEventType";
import { HttpError } from "@calcom/lib/http-error";
import { isPrismaObjOrUndefined } from "@calcom/lib/isPrismaObj";
import { parseRecurringEvent } from "@calcom/lib/isRecurringEvent";
import logger from "@calcom/lib/logger";
import { safeStringify } from "@calcom/lib/safeStringify";
import { getTranslation } from "@calcom/lib/server/i18n";
import { PrismaOrgMembershipRepository } from "@calcom/lib/server/repository/PrismaOrgMembershipRepository";
import { getTimeFormatStringFromUserTimeFormat } from "@calcom/lib/timeFormat";
// TODO: Prisma import would be used from DI in a followup PR when we remove `handler` export
import prisma from "@calcom/prisma";
import type { Prisma, PrismaClient, WorkflowReminder } from "@calcom/prisma/client";
import type { WebhookTriggerEvents } from "@calcom/prisma/enums";
import { BookingStatus } from "@calcom/prisma/enums";
import { bookingMetadataSchema, bookingCancelInput } from "@calcom/prisma/zod-utils";
import type { EventTypeMetadata } from "@calcom/prisma/zod-utils";
import { getAllWorkflowsFromEventType } from "@calcom/trpc/server/routers/viewer/workflows/util";
import type { CalendarEvent } from "@calcom/types/Calendar";

import type {
  CancelRegularBookingData,
  CancelBookingMeta,
  HandleCancelBookingResponse,
} from "./dto/BookingCancel";
import { getAllCredentialsIncludeServiceAccountKey } from "./getAllCredentialsForUsersOnEvent/getAllCredentials";
import { getBookingToDelete } from "./getBookingToDelete";
import { handleInternalNote } from "./handleInternalNote";
import cancelAttendeeSeat from "./handleSeats/cancel/cancelAttendeeSeat";
import type { IBookingCancelService } from "./interfaces/IBookingCancelService";
import { makeUserActor, makeGuestActor } from "./types/actor";
import type { Actor } from "./types/actor";

const log = logger.getSubLogger({ prefix: ["handleCancelBooking"] });

type PlatformParams = {
  platformClientId?: string;
  platformRescheduleUrl?: string;
  platformCancelUrl?: string;
  platformBookingUrl?: string;
  arePlatformEmailsEnabled?: boolean;
};

export type BookingToDelete = Awaited<ReturnType<typeof getBookingToDelete>>;

export type CancelBookingInput = {
  /**
   * @deprecated Use userUuid instead
   */
  userId?: number;
<<<<<<< HEAD
  /**
   * The UUID of the user performing the cancellation.
   * Used for audit logging to track who cancelled the booking.
   * If not provided, the request is treated as unauthenticated.
   */
=======
>>>>>>> 2c2279a2
  userUuid?: string;
  bookingData: z.infer<typeof bookingCancelInput>;
} & PlatformParams;

async function handler(input: CancelBookingInput) {
  const body = input.bookingData;
  const {
    id,
    uid,
    allRemainingBookings,
    cancellationReason,
    seatReferenceUid,
    cancelledBy,
    cancelSubsequentBookings,
    internalNote,
    skipCancellationReasonValidation = false,
  } = bookingCancelInput.parse(body);
  const bookingToDelete = await getBookingToDelete(id, uid);
  const {
    userId,
    userUuid,
    platformBookingUrl,
    platformCancelUrl,
    platformClientId,
    platformRescheduleUrl,
    arePlatformEmailsEnabled,
  } = input;

  /**
   * Important: We prevent cancelling an already cancelled booking.
   * A booking could have been CANCELLED due to a reschedule,
   * in which case we simply update the existing calendar event and meeting.
   * We want to avoid deleting them by a subsequent cancellation attempt.
   */
  if (bookingToDelete.status === BookingStatus.CANCELLED) {
    throw new HttpError({
      statusCode: 400,
      message: "This booking has already been cancelled.",
    });
  }

  if (!bookingToDelete.userId || !bookingToDelete.user) {
    throw new HttpError({ statusCode: 400, message: "User not found" });
  }

  if (bookingToDelete.eventType?.disableCancelling) {
    throw new HttpError({
      statusCode: 400,
      message: "This event type does not allow cancellations",
    });
  }

  const isCancellationUserHost =
    bookingToDelete.userId == userId || bookingToDelete.user.email === cancelledBy;

  if (
    !platformClientId &&
    !cancellationReason?.trim() &&
    isCancellationUserHost &&
    !skipCancellationReasonValidation
  ) {
    throw new HttpError({
      statusCode: 400,
      message: "Cancellation reason is required when you are the host",
    });
  }

  if (bookingToDelete.endTime && new Date() > new Date(bookingToDelete.endTime)) {
    throw new HttpError({
      statusCode: 400,
      message: "Cannot cancel a booking that has already ended",
    });
  }

  // If the booking is a seated event and there is no seatReferenceUid we should validate that logged in user is host
  if (bookingToDelete.eventType?.seatsPerTimeSlot && !seatReferenceUid) {
    const userIsHost = bookingToDelete.eventType.hosts.find((host) => {
      if (host.user.id === userId) return true;
    });

    const userIsOwnerOfEventType = bookingToDelete.eventType.owner?.id === userId;

    const userIsOrgAdminOfBookingUser =
      userId &&
      (await PrismaOrgMembershipRepository.isLoggedInUserOrgAdminOfBookingHost(
        userId,
        bookingToDelete.userId
      ));

    if (!userIsHost && !userIsOwnerOfEventType && !userIsOrgAdminOfBookingUser) {
      throw new HttpError({
        statusCode: 401,
        message: "User not a host of this event or an admin of the booking user",
      });
    }
  }

  // get webhooks
  const eventTrigger: WebhookTriggerEvents = "BOOKING_CANCELLED";

  const teamId = await getTeamIdFromEventType({
    eventType: {
      team: { id: bookingToDelete.eventType?.team?.id ?? null },
      parentId: bookingToDelete?.eventType?.parentId ?? null,
    },
  });
  const triggerForUser = !teamId || (teamId && bookingToDelete.eventType?.parentId);
  const organizerUserId = triggerForUser ? bookingToDelete.userId : null;

  const orgId = await getOrgIdFromMemberOrTeamId({ memberId: organizerUserId, teamId });

  const subscriberOptions: GetSubscriberOptions = {
    userId: organizerUserId,
    eventTypeId: bookingToDelete.eventTypeId as number,
    triggerEvent: eventTrigger,
    teamId,
    orgId,
    oAuthClientId: platformClientId,
  };

  const eventTypeInfo: EventTypeInfo = {
    eventTitle: bookingToDelete?.eventType?.title || null,
    eventDescription: bookingToDelete?.eventType?.description || null,
    requiresConfirmation: bookingToDelete?.eventType?.requiresConfirmation || null,
    price: bookingToDelete?.eventType?.price || null,
    currency: bookingToDelete?.eventType?.currency || null,
    length: bookingToDelete?.eventType?.length || null,
  };

  const webhooks = await getWebhooks(subscriberOptions);

  const organizer = await prisma.user.findUniqueOrThrow({
    where: {
      id: bookingToDelete.userId,
    },
    select: {
      id: true,
      username: true,
      name: true,
      email: true,
      timeZone: true,
      timeFormat: true,
      locale: true,
    },
  });

  const teamMembersPromises = [];
  const attendeesListPromises = [];
  const hostEmails = new Set(bookingToDelete.eventType?.hosts?.map((host) => host.user.email) ?? []);

  for (let index = 0; index < bookingToDelete.attendees.length; index++) {
    const attendee = bookingToDelete.attendees[index];
    const attendeeObject = {
      name: attendee.name,
      email: attendee.email,
      timeZone: attendee.timeZone,
      phoneNumber: attendee.phoneNumber,
      language: {
        translate: await getTranslation(attendee.locale ?? "en", "common"),
        locale: attendee.locale ?? "en",
      },
    };

    // The first attendee is the booker in all cases, so always consider them as an attendee.
    if (index === 0) {
      attendeesListPromises.push(attendeeObject);
    } else {
      const isTeamEvent = hostEmails.size > 0;
      const isTeamMember = isTeamEvent && hostEmails.has(attendee.email);

      if (isTeamMember) {
        teamMembersPromises.push(attendeeObject);
      } else {
        attendeesListPromises.push(attendeeObject);
      }
    }
  }

  const attendeesList = await Promise.all(attendeesListPromises);
  const teamMembers = await Promise.all(teamMembersPromises);
  const tOrganizer = await getTranslation(organizer.locale ?? "en", "common");

  const ownerProfile = await prisma.profile.findFirst({
    where: {
      userId: bookingToDelete.userId,
    },
  });

  const bookerUrl = await getBookerBaseUrl(
    bookingToDelete.eventType?.team?.parentId ?? ownerProfile?.organizationId ?? null
  );

  const evt: CalendarEvent = {
    bookerUrl,
    title: bookingToDelete?.title,
    length: bookingToDelete?.eventType?.length,
    type: bookingToDelete?.eventType?.slug as string,
    additionalNotes: bookingToDelete?.description,
    description: bookingToDelete.eventType?.description,
    customInputs: isPrismaObjOrUndefined(bookingToDelete.customInputs),
    eventTypeId: bookingToDelete.eventTypeId as number,
    ...getCalEventResponses({
      bookingFields: bookingToDelete.eventType?.bookingFields ?? null,
      booking: bookingToDelete,
    }),
    startTime: bookingToDelete?.startTime ? dayjs(bookingToDelete.startTime).format() : "",
    endTime: bookingToDelete?.endTime ? dayjs(bookingToDelete.endTime).format() : "",
    organizer: {
      id: organizer.id,
      username: organizer.username || undefined,
      usernameInOrg: ownerProfile?.username || undefined,
      email: bookingToDelete?.userPrimaryEmail ?? organizer.email,
      name: organizer.name ?? "Nameless",
      timeZone: organizer.timeZone,
      timeFormat: getTimeFormatStringFromUserTimeFormat(organizer.timeFormat),
      language: { translate: tOrganizer, locale: organizer.locale ?? "en" },
    },
    attendees: attendeesList,
    uid: bookingToDelete?.uid,
    bookingId: bookingToDelete?.id,
    /* Include recurringEvent information only when cancelling all bookings */
    recurringEvent: allRemainingBookings
      ? parseRecurringEvent(bookingToDelete.eventType?.recurringEvent)
      : undefined,
    location: bookingToDelete?.location,
    destinationCalendar: bookingToDelete?.destinationCalendar
      ? [bookingToDelete?.destinationCalendar]
      : bookingToDelete?.user.destinationCalendar
        ? [bookingToDelete?.user.destinationCalendar]
        : [],
    cancellationReason: cancellationReason,
    ...(teamMembers &&
      teamId && {
      team: {
        name: bookingToDelete?.eventType?.team?.name || "Nameless",
        members: teamMembers,
        id: teamId,
      },
    }),
    seatsPerTimeSlot: bookingToDelete.eventType?.seatsPerTimeSlot,
    seatsShowAttendees: bookingToDelete.eventType?.seatsShowAttendees,
    iCalUID: bookingToDelete.iCalUID,
    iCalSequence: bookingToDelete.iCalSequence + 1,
    platformClientId,
    platformRescheduleUrl,
    platformCancelUrl,
    hideOrganizerEmail: bookingToDelete.eventType?.hideOrganizerEmail,
    platformBookingUrl,
    customReplyToEmail: bookingToDelete.eventType?.customReplyToEmail,
    organizationId: ownerProfile?.organizationId ?? null,
  };

  const dataForWebhooks = { evt, webhooks, eventTypeInfo };

  // If it's just an attendee of a booking then just remove them from that booking
  const result = await cancelAttendeeSeat(
    {
      seatReferenceUid: seatReferenceUid,
      bookingToDelete,
    },
    dataForWebhooks,
    bookingToDelete?.eventType?.metadata as EventTypeMetadata
  );
  if (result)
    return {
      success: true,
      onlyRemovedAttendee: true,
      bookingId: bookingToDelete.id,
      bookingUid: bookingToDelete.uid,
      message: "Attendee successfully removed.",
    } satisfies HandleCancelBookingResponse;

  const promises = webhooks.map((webhook) =>
    sendPayload(webhook.secret, eventTrigger, new Date().toISOString(), webhook, {
      ...evt,
      ...eventTypeInfo,
      status: "CANCELLED",
      smsReminderNumber: bookingToDelete.smsReminderNumber || undefined,
      cancelledBy: cancelledBy,
    }).catch((e) => {
      logger.error(
        `Error executing webhook for event: ${eventTrigger}, URL: ${webhook.subscriberUrl}, bookingId: ${evt.bookingId}, bookingUid: ${evt.uid}`,
        safeStringify(e)
      );
    })
  );
  await Promise.all(promises);

  const workflows = await getAllWorkflowsFromEventType(bookingToDelete.eventType, bookingToDelete.userId);
  const parsedMetadata = bookingMetadataSchema.safeParse(bookingToDelete.metadata || {});

  const creditService = new CreditService();

  await sendCancelledReminders({
    workflows,
    smsReminderNumber: bookingToDelete.smsReminderNumber,
    evt: {
      ...evt,
      ...(parsedMetadata.success && parsedMetadata.data?.videoCallUrl
        ? { metadata: { videoCallUrl: parsedMetadata.data.videoCallUrl } }
        : {}),
      bookerUrl,
      ...{
        eventType: {
          slug: bookingToDelete.eventType?.slug as string,
          schedulingType: bookingToDelete.eventType?.schedulingType,
          hosts: bookingToDelete.eventType?.hosts,
        },
      },
    },
    hideBranding: !!bookingToDelete.eventType?.owner?.hideBranding,
    creditCheckFn: creditService.hasAvailableCredits.bind(creditService),
  });

  let updatedBookings: {
    id: number;
    uid: string;
    workflowReminders: WorkflowReminder[];
    references: {
      type: string;
      credentialId: number | null;
      uid: string;
      externalCalendarId: string | null;
    }[];
    startTime: Date;
    endTime: Date;
  }[] = [];

  // by cancelling first, and blocking whilst doing so; we can ensure a cancel
  // action always succeeds even if subsequent integrations fail cancellation.
  if (
    bookingToDelete.eventType?.recurringEvent &&
    bookingToDelete.recurringEventId &&
    (allRemainingBookings || cancelSubsequentBookings)
  ) {
    const recurringEventId = bookingToDelete.recurringEventId;
    const gte = cancelSubsequentBookings ? bookingToDelete.startTime : new Date();
    // Proceed to mark as cancelled all remaining recurring events instances (greater than or equal to right now)
    await prisma.booking.updateMany({
      where: {
        recurringEventId,
        startTime: {
          gte,
        },
      },
      data: {
        status: BookingStatus.CANCELLED,
        cancellationReason: cancellationReason,
        cancelledBy: cancelledBy,
      },
    });
    const allUpdatedBookings = await prisma.booking.findMany({
      where: {
        recurringEventId: bookingToDelete.recurringEventId,
        startTime: {
          gte: new Date(),
        },
      },
      select: {
        id: true,
        startTime: true,
        endTime: true,
        references: {
          select: {
            uid: true,
            type: true,
            externalCalendarId: true,
            credentialId: true,
          },
        },
        workflowReminders: true,
        uid: true,
      },
    });
    updatedBookings = updatedBookings.concat(allUpdatedBookings);
  } else {
    if (bookingToDelete?.eventType?.seatsPerTimeSlot) {
      await prisma.attendee.deleteMany({
        where: {
          bookingId: bookingToDelete.id,
        },
      });
    }

    const where: Prisma.BookingWhereUniqueInput = uid ? { uid } : { id };

    const updatedBooking = await prisma.booking.update({
      where,
      data: {
        status: BookingStatus.CANCELLED,
        cancellationReason: cancellationReason,
        cancelledBy: cancelledBy,
        // Assume that canceling the booking is the last action
        iCalSequence: evt.iCalSequence || 100,
      },
      select: {
        id: true,
        startTime: true,
        endTime: true,
        references: {
          select: {
            uid: true,
            type: true,
            externalCalendarId: true,
            credentialId: true,
          },
        },
        workflowReminders: true,
        uid: true,
      },
    });
    updatedBookings.push(updatedBooking);

    const bookingEventHandlerService = getBookingEventHandlerService();
    let actorToUse: Actor;
    if (userUuid) {
      // User is authenticated - create user actor from UUID
      actorToUse = makeUserActor(userUuid);
    } else if (cancelledBy) {
      // No user UUID but have cancelledBy email - create guest actor
      actorToUse = makeGuestActor({ email: cancelledBy });
    } else {
      // No user UUID and no cancelledBy - create fallback guest actor with unique email
      log.warn("No cancelledBy email available, creating fallback guest actor for audit", {
        bookingUid: updatedBooking.uid,
      });
      actorToUse = makeGuestActor({
        email: `fallback-${updatedBooking.uid}-${Date.now()}@guest.internal`,
      });
    }
    await bookingEventHandlerService.onBookingCancelled(
      updatedBooking.uid,
      actorToUse,
      orgId ?? null,
      {
        cancellationReason: {
          old: bookingToDelete.cancellationReason,
          new: cancellationReason ?? null,
        },
        cancelledBy: {
          old: bookingToDelete.cancelledBy,
          new: cancelledBy ?? null,
        },
        status: {
          old: bookingToDelete.status,
          new: "CANCELLED",
        },
      }
    );

    if (bookingToDelete.payment.some((payment) => payment.paymentOption === "ON_BOOKING")) {
      try {
        await processPaymentRefund({
          booking: bookingToDelete,
          teamId,
        });
      } catch (error) {
        log.error(`Error processing payment refund for booking ${bookingToDelete.uid}:`, error);
      }
    } else if (bookingToDelete.payment.some((payment) => payment.paymentOption === "HOLD")) {
      try {
        await processNoShowFeeOnCancellation({
          booking: bookingToDelete,
          payments: bookingToDelete.payment,
          cancelledByUserId: userId,
        });
      } catch (error) {
        log.error(`Error processing no-show fee for booking ${bookingToDelete.uid}:`, error);
      }
    }
  }

  /** TODO: Remove this without breaking functionality */
  if (bookingToDelete.location === DailyLocationType) {
    bookingToDelete.user.credentials.push({
      ...FAKE_DAILY_CREDENTIAL,
      teamId: bookingToDelete.eventType?.team?.id || null,
    });
  }

  const isBookingInRecurringSeries = !!(
    bookingToDelete.eventType?.recurringEvent &&
    bookingToDelete.recurringEventId &&
    allRemainingBookings
  );

  try {
    const bookingToDeleteEventTypeMetadataParsed = eventTypeMetaDataSchemaWithTypedApps.safeParse(
      bookingToDelete.eventType?.metadata || null
    );

    if (!bookingToDeleteEventTypeMetadataParsed.success) {
      log.error(
        `Error parsing metadata`,
        safeStringify({ error: bookingToDeleteEventTypeMetadataParsed?.error })
      );
      throw new Error("Error parsing metadata");
    }

    const bookingToDeleteEventTypeMetadata = bookingToDeleteEventTypeMetadataParsed.data;

    const credentials = await getAllCredentialsIncludeServiceAccountKey(bookingToDelete.user, {
      ...bookingToDelete.eventType,
      metadata: bookingToDeleteEventTypeMetadata,
    });

    const eventManager = new EventManager(
      { ...bookingToDelete.user, credentials },
      bookingToDeleteEventTypeMetadata?.apps
    );

    await eventManager.cancelEvent(evt, bookingToDelete.references, isBookingInRecurringSeries);

    await prisma.bookingReference.updateMany({
      where: {
        bookingId: bookingToDelete.id,
      },
      data: { deleted: true },
    });
  } catch (error) {
    log.error(`Error deleting integrations`, safeStringify({ error }));
  }

  try {
    const webhookTriggerPromises = [];
    const workflowReminderPromises = [];

    for (const booking of updatedBookings) {
      // delete scheduled webhook triggers of cancelled bookings
      webhookTriggerPromises.push(deleteWebhookScheduledTriggers({ booking }));
      webhookTriggerPromises.push(cancelNoShowTasksForBooking({ bookingUid: booking.uid }));

      //Workflows - cancel all reminders for cancelled bookings
      workflowReminderPromises.push(WorkflowRepository.deleteAllWorkflowReminders(booking.workflowReminders));
    }

    await Promise.allSettled([...webhookTriggerPromises, ...workflowReminderPromises]).then((results) => {
      const rejectedReasons = results
        .filter((result): result is PromiseRejectedResult => result.status === "rejected")
        .map((result) => result.reason);

      if (rejectedReasons.length > 0) {
        log.error("An error occurred when deleting workflow reminders and webhook triggers", rejectedReasons);
      }
    });
  } catch (error) {
    log.error("Error deleting scheduled webhooks and workflows", safeStringify({ error }));
  }

  try {
    if (internalNote && teamId) {
      await handleInternalNote({
        internalNote,
        booking: bookingToDelete,
        userId: userId || -1,
        teamId: teamId,
      });
    }
  } catch (error) {
    log.error("Error handlingInternalNote", safeStringify({ error }));
  }

  try {
    // TODO: if emails fail try to requeue them
    if (!platformClientId || (platformClientId && arePlatformEmailsEnabled))
      await sendCancelledEmailsAndSMS(
        evt,
        { eventName: bookingToDelete?.eventType?.eventName },
        bookingToDelete?.eventType?.metadata as EventTypeMetadata
      );
  } catch (error) {
    log.error("Error deleting event", error);
  }
  return {
    success: true,
    message: "Booking successfully cancelled.",
    onlyRemovedAttendee: false,
    bookingId: bookingToDelete.id,
    bookingUid: bookingToDelete.uid,
  } satisfies HandleCancelBookingResponse;
}

type BookingCancelServiceDependencies = {
  prismaClient: PrismaClient;
};
/**
 * Takes care of cancelling bookings. This includes regular bookings, recurring bookings, seated bookings, etc.
 * Handles both individual booking cancellations and bulk cancellations for recurring events.
 */
export class BookingCancelService implements IBookingCancelService {
  constructor(private readonly deps: BookingCancelServiceDependencies) { }

  async cancelBooking(input: { bookingData: CancelRegularBookingData; bookingMeta?: CancelBookingMeta }) {
    const cancelBookingInput: CancelBookingInput = {
      bookingData: input.bookingData,
      ...(input.bookingMeta || {}),
    };
    // TODO: Deps to be passed to it later when we stop exporting handler
    return handler(cancelBookingInput);
  }
}

export default handler;<|MERGE_RESOLUTION|>--- conflicted
+++ resolved
@@ -72,14 +72,6 @@
    * @deprecated Use userUuid instead
    */
   userId?: number;
-<<<<<<< HEAD
-  /**
-   * The UUID of the user performing the cancellation.
-   * Used for audit logging to track who cancelled the booking.
-   * If not provided, the request is treated as unauthenticated.
-   */
-=======
->>>>>>> 2c2279a2
   userUuid?: string;
   bookingData: z.infer<typeof bookingCancelInput>;
 } & PlatformParams;
