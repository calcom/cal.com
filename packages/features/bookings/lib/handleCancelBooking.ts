import type { Prisma, WorkflowReminder } from "@prisma/client";
import type { z } from "zod";

import { FAKE_DAILY_CREDENTIAL } from "@calcom/app-store/dailyvideo/lib/VideoApiAdapter";
import { DailyLocationType } from "@calcom/app-store/locations";
import dayjs from "@calcom/dayjs";
import { sendCancelledEmailsAndSMS } from "@calcom/emails";
import { getCalEventResponses } from "@calcom/features/bookings/lib/getCalEventResponses";
import { sendCancelledReminders } from "@calcom/features/ee/workflows/lib/reminders/reminderScheduler";
import type { GetSubscriberOptions } from "@calcom/features/webhooks/lib/getWebhooks";
import getWebhooks from "@calcom/features/webhooks/lib/getWebhooks";
import { deleteWebhookScheduledTriggers } from "@calcom/features/webhooks/lib/scheduleTrigger";
import sendPayload from "@calcom/features/webhooks/lib/sendOrSchedulePayload";
import type { EventTypeInfo } from "@calcom/features/webhooks/lib/sendPayload";
import { isPrismaObjOrUndefined, parseRecurringEvent } from "@calcom/lib";
import EventManager from "@calcom/lib/EventManager";
import { getBookerBaseUrl } from "@calcom/lib/getBookerUrl/server";
import getOrgIdFromMemberOrTeamId from "@calcom/lib/getOrgIdFromMemberOrTeamId";
import { getTeamIdFromEventType } from "@calcom/lib/getTeamIdFromEventType";
import { HttpError } from "@calcom/lib/http-error";
import logger from "@calcom/lib/logger";
import { processPaymentRefund } from "@calcom/lib/payment/processPaymentRefund";
import { safeStringify } from "@calcom/lib/safeStringify";
import { getTranslation } from "@calcom/lib/server/i18n";
import { WorkflowRepository } from "@calcom/lib/server/repository/workflow";
import { getTimeFormatStringFromUserTimeFormat } from "@calcom/lib/timeFormat";
import prisma from "@calcom/prisma";
import type { WebhookTriggerEvents } from "@calcom/prisma/enums";
import { BookingStatus } from "@calcom/prisma/enums";
import { bookingMetadataSchema, EventTypeMetaDataSchema, bookingCancelInput } from "@calcom/prisma/zod-utils";
import type { EventTypeMetadata } from "@calcom/prisma/zod-utils";
import { getAllWorkflowsFromEventType } from "@calcom/trpc/server/routers/viewer/workflows/util";
import type { CalendarEvent } from "@calcom/types/Calendar";

import { getAllCredentials } from "./getAllCredentialsForUsersOnEvent/getAllCredentials";
import { getBookingToDelete } from "./getBookingToDelete";
import { handleInternalNote } from "./handleInternalNote";
import cancelAttendeeSeat from "./handleSeats/cancel/cancelAttendeeSeat";

const log = logger.getSubLogger({ prefix: ["handleCancelBooking"] });

type PlatformParams = {
  platformClientId?: string;
  platformRescheduleUrl?: string;
  platformCancelUrl?: string;
  platformBookingUrl?: string;
  arePlatformEmailsEnabled?: boolean;
};

export type BookingToDelete = Awaited<ReturnType<typeof getBookingToDelete>>;

export type CancelBookingInput = {
  userId?: number;
  bookingData: z.infer<typeof bookingCancelInput>;
} & PlatformParams;

export type HandleCancelBookingResponse = {
  success: boolean;
  message: string;
  onlyRemovedAttendee: boolean;
  bookingId: number;
  bookingUid: string;
};

async function handler(input: CancelBookingInput) {
  const body = input.bookingData;
  const {
    id,
    uid,
    allRemainingBookings,
    cancellationReason,
    seatReferenceUid,
    cancelledBy,
    cancelSubsequentBookings,
    internalNote,
  } = bookingCancelInput.parse(body);
  const bookingToDelete = await getBookingToDelete(id, uid);
  const {
    userId,
    platformBookingUrl,
    platformCancelUrl,
    platformClientId,
    platformRescheduleUrl,
    arePlatformEmailsEnabled,
  } = input;

  if (!bookingToDelete.userId || !bookingToDelete.user) {
    throw new HttpError({ statusCode: 400, message: "User not found" });
  }
<<<<<<< HEAD
  if (bookingToDelete.eventType?.disableCancelling) {
    throw new HttpError({
      statusCode: 400,
      message: "This event type does not allow cancellations",
    });
  }
  if (!platformClientId && !cancellationReason && req.bookingToDelete.userId == userId) {
=======

  if (!platformClientId && !cancellationReason && bookingToDelete.userId == userId) {
>>>>>>> 01ca2ca3
    throw new HttpError({
      statusCode: 400,
      message: "Cancellation reason is required when you are the host",
    });
  }

  // If the booking is a seated event and there is no seatReferenceUid we should validate that logged in user is host
  if (bookingToDelete.eventType?.seatsPerTimeSlot && !seatReferenceUid) {
    const userIsHost = bookingToDelete.eventType.hosts.find((host) => {
      if (host.user.id === userId) return true;
    });

    const userIsOwnerOfEventType = bookingToDelete.eventType.owner?.id === userId;

    if (!userIsHost && !userIsOwnerOfEventType) {
      throw new HttpError({ statusCode: 401, message: "User not a host of this event" });
    }
  }

  // get webhooks
  const eventTrigger: WebhookTriggerEvents = "BOOKING_CANCELLED";

  const teamId = await getTeamIdFromEventType({
    eventType: {
      team: { id: bookingToDelete.eventType?.team?.id ?? null },
      parentId: bookingToDelete?.eventType?.parentId ?? null,
    },
  });
  const triggerForUser = !teamId || (teamId && bookingToDelete.eventType?.parentId);
  const organizerUserId = triggerForUser ? bookingToDelete.userId : null;

  const orgId = await getOrgIdFromMemberOrTeamId({ memberId: organizerUserId, teamId });

  const subscriberOptions: GetSubscriberOptions = {
    userId: organizerUserId,
    eventTypeId: bookingToDelete.eventTypeId as number,
    triggerEvent: eventTrigger,
    teamId,
    orgId,
    oAuthClientId: platformClientId,
  };

  const eventTypeInfo: EventTypeInfo = {
    eventTitle: bookingToDelete?.eventType?.title || null,
    eventDescription: bookingToDelete?.eventType?.description || null,
    requiresConfirmation: bookingToDelete?.eventType?.requiresConfirmation || null,
    price: bookingToDelete?.eventType?.price || null,
    currency: bookingToDelete?.eventType?.currency || null,
    length: bookingToDelete?.eventType?.length || null,
  };

  const webhooks = await getWebhooks(subscriberOptions);

  const organizer = await prisma.user.findFirstOrThrow({
    where: {
      id: bookingToDelete.userId,
    },
    select: {
      id: true,
      username: true,
      name: true,
      email: true,
      timeZone: true,
      timeFormat: true,
      locale: true,
    },
  });

  const teamMembersPromises = [];
  const attendeesListPromises = [];
  const hostsPresent = !!bookingToDelete.eventType?.hosts;

  for (const attendee of bookingToDelete.attendees) {
    const attendeeObject = {
      name: attendee.name,
      email: attendee.email,
      timeZone: attendee.timeZone,
      phoneNumber: attendee.phoneNumber,
      language: {
        translate: await getTranslation(attendee.locale ?? "en", "common"),
        locale: attendee.locale ?? "en",
      },
    };

    // Check for the presence of hosts to determine if it is a team event type
    if (hostsPresent) {
      // If the attendee is a host then they are a team member
      const teamMember = bookingToDelete.eventType?.hosts.some((host) => host.user.email === attendee.email);
      if (teamMember) {
        teamMembersPromises.push(attendeeObject);
        // If not then they are an attendee
      } else {
        attendeesListPromises.push(attendeeObject);
      }
    } else {
      attendeesListPromises.push(attendeeObject);
    }
  }

  const attendeesList = await Promise.all(attendeesListPromises);
  const teamMembers = await Promise.all(teamMembersPromises);
  const tOrganizer = await getTranslation(organizer.locale ?? "en", "common");

  const ownerProfile = await prisma.profile.findFirst({
    where: {
      userId: bookingToDelete.userId,
    },
  });

  const bookerUrl = await getBookerBaseUrl(
    bookingToDelete.eventType?.team?.parentId ?? ownerProfile?.organizationId ?? null
  );

  const evt: CalendarEvent = {
    bookerUrl,
    title: bookingToDelete?.title,
    length: bookingToDelete?.eventType?.length,
    type: bookingToDelete?.eventType?.slug as string,
    description: bookingToDelete?.description || "",
    customInputs: isPrismaObjOrUndefined(bookingToDelete.customInputs),
    eventTypeId: bookingToDelete.eventTypeId as number,
    ...getCalEventResponses({
      bookingFields: bookingToDelete.eventType?.bookingFields ?? null,
      booking: bookingToDelete,
    }),
    startTime: bookingToDelete?.startTime ? dayjs(bookingToDelete.startTime).format() : "",
    endTime: bookingToDelete?.endTime ? dayjs(bookingToDelete.endTime).format() : "",
    organizer: {
      id: organizer.id,
      username: organizer.username || undefined,
      email: bookingToDelete?.userPrimaryEmail ?? organizer.email,
      name: organizer.name ?? "Nameless",
      timeZone: organizer.timeZone,
      timeFormat: getTimeFormatStringFromUserTimeFormat(organizer.timeFormat),
      language: { translate: tOrganizer, locale: organizer.locale ?? "en" },
    },
    attendees: attendeesList,
    uid: bookingToDelete?.uid,
    bookingId: bookingToDelete?.id,
    /* Include recurringEvent information only when cancelling all bookings */
    recurringEvent: allRemainingBookings
      ? parseRecurringEvent(bookingToDelete.eventType?.recurringEvent)
      : undefined,
    location: bookingToDelete?.location,
    destinationCalendar: bookingToDelete?.destinationCalendar
      ? [bookingToDelete?.destinationCalendar]
      : bookingToDelete?.user.destinationCalendar
      ? [bookingToDelete?.user.destinationCalendar]
      : [],
    cancellationReason: cancellationReason,
    ...(teamMembers &&
      teamId && {
        team: {
          name: bookingToDelete?.eventType?.team?.name || "Nameless",
          members: teamMembers,
          id: teamId,
        },
      }),
    seatsPerTimeSlot: bookingToDelete.eventType?.seatsPerTimeSlot,
    seatsShowAttendees: bookingToDelete.eventType?.seatsShowAttendees,
    iCalUID: bookingToDelete.iCalUID,
    iCalSequence: bookingToDelete.iCalSequence + 1,
    platformClientId,
    platformRescheduleUrl,
    platformCancelUrl,
    platformBookingUrl,
  };

  const dataForWebhooks = { evt, webhooks, eventTypeInfo };

  // If it's just an attendee of a booking then just remove them from that booking
  const result = await cancelAttendeeSeat(
    {
      seatReferenceUid: seatReferenceUid,
      bookingToDelete,
    },
    dataForWebhooks,
    bookingToDelete?.eventType?.metadata as EventTypeMetadata
  );
  if (result)
    return {
      success: true,
      onlyRemovedAttendee: true,
      bookingId: bookingToDelete.id,
      bookingUid: bookingToDelete.uid,
      message: "Attendee successfully removed.",
    } satisfies HandleCancelBookingResponse;

  const promises = webhooks.map((webhook) =>
    sendPayload(webhook.secret, eventTrigger, new Date().toISOString(), webhook, {
      ...evt,
      ...eventTypeInfo,
      status: "CANCELLED",
      smsReminderNumber: bookingToDelete.smsReminderNumber || undefined,
      cancelledBy: cancelledBy,
    }).catch((e) => {
      logger.error(
        `Error executing webhook for event: ${eventTrigger}, URL: ${webhook.subscriberUrl}, bookingId: ${evt.bookingId}, bookingUid: ${evt.uid}`,
        safeStringify(e)
      );
    })
  );
  await Promise.all(promises);

  const workflows = await getAllWorkflowsFromEventType(bookingToDelete.eventType, bookingToDelete.userId);
  const parsedMetadata = bookingMetadataSchema.safeParse(bookingToDelete.metadata || {});

  await sendCancelledReminders({
    workflows,
    smsReminderNumber: bookingToDelete.smsReminderNumber,
    evt: {
      ...evt,
      ...(parsedMetadata.success && parsedMetadata.data?.videoCallUrl
        ? { metadata: { videoCallUrl: parsedMetadata.data.videoCallUrl } }
        : {}),
      bookerUrl,
      ...{
        eventType: {
          slug: bookingToDelete.eventType?.slug as string,
          schedulingType: bookingToDelete.eventType?.schedulingType,
          hosts: bookingToDelete.eventType?.hosts,
        },
      },
    },
    hideBranding: !!bookingToDelete.eventType?.owner?.hideBranding,
  });

  let updatedBookings: {
    id: number;
    uid: string;
    workflowReminders: WorkflowReminder[];
    references: {
      type: string;
      credentialId: number | null;
      uid: string;
      externalCalendarId: string | null;
    }[];
    startTime: Date;
    endTime: Date;
  }[] = [];

  // by cancelling first, and blocking whilst doing so; we can ensure a cancel
  // action always succeeds even if subsequent integrations fail cancellation.
  if (
    bookingToDelete.eventType?.recurringEvent &&
    bookingToDelete.recurringEventId &&
    (allRemainingBookings || cancelSubsequentBookings)
  ) {
    const recurringEventId = bookingToDelete.recurringEventId;
    const gte = cancelSubsequentBookings ? bookingToDelete.startTime : new Date();
    // Proceed to mark as cancelled all remaining recurring events instances (greater than or equal to right now)
    await prisma.booking.updateMany({
      where: {
        recurringEventId,
        startTime: {
          gte,
        },
      },
      data: {
        status: BookingStatus.CANCELLED,
        cancellationReason: cancellationReason,
        cancelledBy: cancelledBy,
      },
    });
    const allUpdatedBookings = await prisma.booking.findMany({
      where: {
        recurringEventId: bookingToDelete.recurringEventId,
        startTime: {
          gte: new Date(),
        },
      },
      select: {
        id: true,
        startTime: true,
        endTime: true,
        references: {
          select: {
            uid: true,
            type: true,
            externalCalendarId: true,
            credentialId: true,
          },
        },
        workflowReminders: true,
        uid: true,
      },
    });
    updatedBookings = updatedBookings.concat(allUpdatedBookings);
  } else {
    if (bookingToDelete?.eventType?.seatsPerTimeSlot) {
      await prisma.attendee.deleteMany({
        where: {
          bookingId: bookingToDelete.id,
        },
      });
    }

    const where: Prisma.BookingWhereUniqueInput = uid ? { uid } : { id };

    const updatedBooking = await prisma.booking.update({
      where,
      data: {
        status: BookingStatus.CANCELLED,
        cancellationReason: cancellationReason,
        cancelledBy: cancelledBy,
        // Assume that canceling the booking is the last action
        iCalSequence: evt.iCalSequence || 100,
      },
      select: {
        id: true,
        startTime: true,
        endTime: true,
        references: {
          select: {
            uid: true,
            type: true,
            externalCalendarId: true,
            credentialId: true,
          },
        },
        workflowReminders: true,
        uid: true,
      },
    });
    updatedBookings.push(updatedBooking);

    if (!!bookingToDelete.payment.length) {
      await processPaymentRefund({
        booking: bookingToDelete,
        teamId,
      });
    }
  }

  /** TODO: Remove this without breaking functionality */
  if (bookingToDelete.location === DailyLocationType) {
    bookingToDelete.user.credentials.push({
      ...FAKE_DAILY_CREDENTIAL,
      teamId: bookingToDelete.eventType?.team?.id || null,
    });
  }

  const isBookingInRecurringSeries = !!(
    bookingToDelete.eventType?.recurringEvent &&
    bookingToDelete.recurringEventId &&
    allRemainingBookings
  );

  const bookingToDeleteEventTypeMetadata = EventTypeMetaDataSchema.parse(
    bookingToDelete.eventType?.metadata || null
  );

  const credentials = await getAllCredentials(bookingToDelete.user, {
    ...bookingToDelete.eventType,
    metadata: bookingToDeleteEventTypeMetadata,
  });

  const eventManager = new EventManager({ ...bookingToDelete.user, credentials });

  await eventManager.cancelEvent(evt, bookingToDelete.references, isBookingInRecurringSeries);

  const bookingReferenceDeletes = prisma.bookingReference.deleteMany({
    where: {
      bookingId: bookingToDelete.id,
    },
  });

  const webhookTriggerPromises = [];
  const workflowReminderPromises = [];

  for (const booking of updatedBookings) {
    // delete scheduled webhook triggers of cancelled bookings
    webhookTriggerPromises.push(deleteWebhookScheduledTriggers({ booking }));

    //Workflows - cancel all reminders for cancelled bookings
    workflowReminderPromises.push(WorkflowRepository.deleteAllWorkflowReminders(booking.workflowReminders));
  }

  await Promise.all([...webhookTriggerPromises, ...workflowReminderPromises]).catch((error) => {
    log.error("An error occurred when deleting workflow reminders and webhook triggers", error);
  });

  if (internalNote && teamId) {
    await handleInternalNote({
      internalNote,
      booking: bookingToDelete,
      userId: userId || -1,
      teamId: teamId,
    });
  }

  const prismaPromises: Promise<unknown>[] = [bookingReferenceDeletes];

  try {
    // TODO: if emails fail try to requeue them
    if (!platformClientId || (platformClientId && arePlatformEmailsEnabled))
      await sendCancelledEmailsAndSMS(
        evt,
        { eventName: bookingToDelete?.eventType?.eventName },
        bookingToDelete?.eventType?.metadata as EventTypeMetadata
      );
  } catch (error) {
    console.error("Error deleting event", error);
  }
  return {
    success: true,
    message: "Booking successfully cancelled.",
    onlyRemovedAttendee: false,
    bookingId: bookingToDelete.id,
    bookingUid: bookingToDelete.uid,
  } satisfies HandleCancelBookingResponse;
}

export default handler;<|MERGE_RESOLUTION|>--- conflicted
+++ resolved
@@ -87,18 +87,15 @@
   if (!bookingToDelete.userId || !bookingToDelete.user) {
     throw new HttpError({ statusCode: 400, message: "User not found" });
   }
-<<<<<<< HEAD
+
   if (bookingToDelete.eventType?.disableCancelling) {
     throw new HttpError({
       statusCode: 400,
       message: "This event type does not allow cancellations",
     });
   }
-  if (!platformClientId && !cancellationReason && req.bookingToDelete.userId == userId) {
-=======
 
   if (!platformClientId && !cancellationReason && bookingToDelete.userId == userId) {
->>>>>>> 01ca2ca3
     throw new HttpError({
       statusCode: 400,
       message: "Cancellation reason is required when you are the host",
