--- conflicted
+++ resolved
@@ -1,17 +1,6 @@
-<<<<<<< HEAD
-import type { Prisma, PrismaPromise, WebhookTriggerEvents, WorkflowReminder } from "@prisma/client";
+import type { WebhookTriggerEvents, WorkflowReminder } from "@prisma/client";
 import { BookingStatus, MembershipRole, WorkflowMethods } from "@prisma/client";
 import type { NextApiRequest } from "next";
-=======
-import {
-  BookingStatus,
-  MembershipRole,
-  WebhookTriggerEvents,
-  WorkflowMethods,
-  WorkflowReminder,
-} from "@prisma/client";
-import { NextApiRequest } from "next";
->>>>>>> 4adfcb4b
 
 import appStore from "@calcom/app-store";
 import { getCalendar } from "@calcom/app-store/_utils/getCalendar";
