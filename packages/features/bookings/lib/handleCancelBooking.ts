import type { WebhookTriggerEvents, WorkflowReminder } from "@prisma/client";
import { BookingStatus, MembershipRole, WorkflowMethods } from "@prisma/client";
import type { NextApiRequest } from "next";

import appStore from "@calcom/app-store";
import { getCalendar } from "@calcom/app-store/_utils/getCalendar";
import { FAKE_DAILY_CREDENTIAL } from "@calcom/app-store/dailyvideo/lib/VideoApiAdapter";
import { DailyLocationType } from "@calcom/app-store/locations";
import { cancelScheduledJobs } from "@calcom/app-store/zapier/lib/nodeScheduler";
import { deleteMeeting, updateMeeting } from "@calcom/core/videoClient";
import dayjs from "@calcom/dayjs";
import { sendCancelledEmails, sendCancelledSeatEmails } from "@calcom/emails";
import { deleteScheduledEmailReminder } from "@calcom/features/ee/workflows/lib/reminders/emailReminderManager";
import { sendCancelledReminders } from "@calcom/features/ee/workflows/lib/reminders/reminderScheduler";
import { deleteScheduledSMSReminder } from "@calcom/features/ee/workflows/lib/reminders/smsReminderManager";
import getWebhooks from "@calcom/features/webhooks/lib/getWebhooks";
import type { EventTypeInfo } from "@calcom/features/webhooks/lib/sendPayload";
import sendPayload from "@calcom/features/webhooks/lib/sendPayload";
import { isPrismaObjOrUndefined, parseRecurringEvent } from "@calcom/lib";
import { HttpError } from "@calcom/lib/http-error";
import { handleRefundError } from "@calcom/lib/payment/handleRefundError";
import { getTranslation } from "@calcom/lib/server/i18n";
import prisma, { bookingMinimalSelect } from "@calcom/prisma";
import { schemaBookingCancelParams } from "@calcom/prisma/zod-utils";
import type { CalendarEvent } from "@calcom/types/Calendar";

async function getBookingToDelete(id: number | undefined, uid: string | undefined) {
  return await prisma.booking.findUnique({
    where: {
      id,
      uid,
    },
    select: {
      ...bookingMinimalSelect,
      recurringEventId: true,
      userId: true,
      user: {
        select: {
          id: true,
          credentials: true,
          email: true,
          timeZone: true,
          name: true,
          destinationCalendar: true,
        },
      },
      location: true,
      references: {
        select: {
          uid: true,
          type: true,
          externalCalendarId: true,
          credentialId: true,
        },
      },
      payment: true,
      paid: true,
      eventType: {
        select: {
          owner: true,
          teamId: true,
          recurringEvent: true,
          title: true,
          description: true,
          requiresConfirmation: true,
          price: true,
          currency: true,
          length: true,
<<<<<<< HEAD
          seatsPerTimeSlot: true,
=======
          hosts: {
            select: {
              user: true,
            },
          },
>>>>>>> e018eb9e
          workflows: {
            include: {
              workflow: {
                include: {
                  steps: true,
                },
              },
            },
          },
        },
      },
      uid: true,
      eventTypeId: true,
      destinationCalendar: true,
      smsReminderNumber: true,
      workflowReminders: true,
      scheduledJobs: true,
      seatsReferences: true,
    },
  });
}

type CustomRequest = NextApiRequest & {
  userId?: number;
  bookingToDelete?: Awaited<ReturnType<typeof getBookingToDelete>>;
};

async function handler(req: CustomRequest) {
  const { id, uid, allRemainingBookings, cancellationReason, seatReferenceUid } =
    schemaBookingCancelParams.parse(req.body);
  req.bookingToDelete = await getBookingToDelete(id, uid);
  const { bookingToDelete, userId } = req;

  if (!bookingToDelete || !bookingToDelete.user) {
    throw new HttpError({ statusCode: 400, message: "Booking not found" });
  }

  if (userId !== bookingToDelete.user?.id && bookingToDelete.startTime < new Date()) {
    throw new HttpError({ statusCode: 400, message: "Cannot cancel past events" });
  }

  if (!bookingToDelete.userId) {
    throw new HttpError({ statusCode: 400, message: "User not found" });
  }

  // If it's just an attendee of a booking then just remove them from that booking
  const result = await handleSeatedEventCancellation(req);
  if (result) return { success: true };

  const organizer = await prisma.user.findFirstOrThrow({
    where: {
      id: bookingToDelete.userId,
    },
    select: {
      name: true,
      email: true,
      timeZone: true,
      locale: true,
    },
  });

  const teamMembersPromises = [];
  const attendeesListPromises = [];
  const hostsPresent = !!bookingToDelete.eventType?.hosts;

  for (const attendee of bookingToDelete.attendees) {
    const attendeeObject = {
      name: attendee.name,
      email: attendee.email,
      timeZone: attendee.timeZone,
      language: {
        translate: await getTranslation(attendee.locale ?? "en", "common"),
        locale: attendee.locale ?? "en",
      },
    };

    // Check for the presence of hosts to determine if it is a team event type
    if (hostsPresent) {
      // If the attendee is a host then they are a team member
      const teamMember = bookingToDelete.eventType?.hosts.some((host) => host.user.email === attendee.email);
      if (teamMember) {
        teamMembersPromises.push(attendeeObject);
        // If not then they are an attendee
      } else {
        attendeesListPromises.push(attendeeObject);
      }
    } else {
      attendeesListPromises.push(attendeeObject);
    }
  }

  const attendeesList = await Promise.all(attendeesListPromises);
  const teamMembers = await Promise.all(teamMembersPromises);
  const tOrganizer = await getTranslation(organizer.locale ?? "en", "common");

  const evt: CalendarEvent = {
    title: bookingToDelete?.title,
    type: (bookingToDelete?.eventType?.title as string) || bookingToDelete?.title,
    description: bookingToDelete?.description || "",
    customInputs: isPrismaObjOrUndefined(bookingToDelete.customInputs),
    startTime: bookingToDelete?.startTime ? dayjs(bookingToDelete.startTime).format() : "",
    endTime: bookingToDelete?.endTime ? dayjs(bookingToDelete.endTime).format() : "",
    organizer: {
      email: organizer.email,
      name: organizer.name ?? "Nameless",
      timeZone: organizer.timeZone,
      language: { translate: tOrganizer, locale: organizer.locale ?? "en" },
    },
    attendees: attendeesList,
    uid: bookingToDelete?.uid,
    /* Include recurringEvent information only when cancelling all bookings */
    recurringEvent: allRemainingBookings
      ? parseRecurringEvent(bookingToDelete.eventType?.recurringEvent)
      : undefined,
    location: bookingToDelete?.location,
    destinationCalendar: bookingToDelete?.destinationCalendar || bookingToDelete?.user.destinationCalendar,
    cancellationReason: cancellationReason,
    ...(teamMembers && { team: { name: "", members: teamMembers } }),
  };

<<<<<<< HEAD
  // If it's just an attendee of a booking then just remove them from that booking
  if (seatReferenceUid && bookingToDelete.attendees.length > 1) {
    const seatReference = bookingToDelete.seatsReferences.find(
      (reference) => reference.referenceUId === seatReferenceUid
    );

    const attendee = bookingToDelete.attendees.find((attendee) => attendee.id === seatReference?.attendeeId);

    if (!seatReference || !attendee)
      throw new HttpError({ statusCode: 400, message: "User not a part of this booking" });

    await Promise.all([
      prisma.bookingSeat.delete({
        where: {
          referenceUId: seatReferenceUid,
        },
      }),
      prisma.attendee.delete({
        where: {
          id: seatReference.attendeeId,
        },
      }),
    ]);

    /* If there are references then we should update them as well */
    const lastAttendee =
      bookingToDelete.attendees.filter((bookingAttendee) => attendee.email !== bookingAttendee.email).length <
      0;

    const integrationsToDelete = [];

    for (const reference of bookingToDelete.references) {
      if (reference.credentialId) {
        const credential = await prisma.credential.findUnique({
          where: {
            id: reference.credentialId,
          },
        });

        if (credential) {
          if (lastAttendee) {
            if (reference.type.includes("_video")) {
              integrationsToDelete.push(deleteMeeting(credential, reference.uid));
            }
            if (reference.type.includes("_calendar")) {
              const calendar = getCalendar(credential);
              if (calendar) {
                integrationsToDelete.push(
                  calendar?.deleteEvent(reference.uid, evt, reference.externalCalendarId)
                );
              }
            }
          } else {
            const updatedEvt = {
              ...evt,
              attendees: evt.attendees.filter((evtAttendee) => attendee.email !== evtAttendee.email),
            };
            if (reference.type.includes("_video")) {
              integrationsToDelete.push(
                updateMeeting(
                  { ...credential, appName: evt.location?.replace("integrations:", "") || "" },
                  updatedEvt,
                  reference
                )
              );
            }
            if (reference.type.includes("_calendar")) {
              const calendar = getCalendar(credential);
              if (calendar) {
                integrationsToDelete.push(
                  calendar?.updateEvent(reference.uid, updatedEvt, reference.externalCalendarId)
                );
              }
            }
          }
        }
      }
    }

    await Promise.all(integrationsToDelete).then(async () => {
      if (lastAttendee) {
        await prisma.booking.delete({
          where: {
            id: bookingToDelete.id,
          },
        });
      }
    });

    const tAttendees = await getTranslation(attendee.locale ?? "en", "common");

    await sendCancelledSeatEmails(evt, {
      ...attendee,
      language: { translate: tAttendees, locale: attendee.locale ?? "en" },
    });

    req.statusCode = 200;
    return { message: "No longer attending event" };
  }

=======
>>>>>>> e018eb9e
  // Hook up the webhook logic here
  const eventTrigger: WebhookTriggerEvents = "BOOKING_CANCELLED";
  // Send Webhook call if hooked to BOOKING.CANCELLED
  const subscriberOptions = {
    userId: bookingToDelete.userId,
    eventTypeId: (bookingToDelete.eventTypeId as number) || 0,
    triggerEvent: eventTrigger,
  };

  const eventTypeInfo: EventTypeInfo = {
    eventTitle: bookingToDelete?.eventType?.title || null,
    eventDescription: bookingToDelete?.eventType?.description || null,
    requiresConfirmation: bookingToDelete?.eventType?.requiresConfirmation || null,
    price: bookingToDelete?.eventType?.price || null,
    currency: bookingToDelete?.eventType?.currency || null,
    length: bookingToDelete?.eventType?.length || null,
  };

  const webhooks = await getWebhooks(subscriberOptions);
  const promises = webhooks.map((webhook) =>
    sendPayload(webhook.secret, eventTrigger, new Date().toISOString(), webhook, {
      ...evt,
      ...eventTypeInfo,
      status: "CANCELLED",
      smsReminderNumber: bookingToDelete.smsReminderNumber || undefined,
    }).catch((e) => {
      console.error(`Error executing webhook for event: ${eventTrigger}, URL: ${webhook.subscriberUrl}`, e);
    })
  );
  await Promise.all(promises);

  //Workflows - schedule reminders
  if (bookingToDelete.eventType?.workflows) {
    await sendCancelledReminders(
      bookingToDelete.eventType?.workflows,
      bookingToDelete.smsReminderNumber,
      evt
    );
  }

  let updatedBookings: {
    uid: string;
    workflowReminders: WorkflowReminder[];
    scheduledJobs: string[];
    references: {
      type: string;
      credentialId: number | null;
      uid: string;
      externalCalendarId: string | null;
    }[];
    startTime: Date;
    endTime: Date;
  }[] = [];

  // by cancelling first, and blocking whilst doing so; we can ensure a cancel
  // action always succeeds even if subsequent integrations fail cancellation.
  if (bookingToDelete.eventType?.recurringEvent && bookingToDelete.recurringEventId && allRemainingBookings) {
    const recurringEventId = bookingToDelete.recurringEventId;
    // Proceed to mark as cancelled all remaining recurring events instances (greater than or equal to right now)
    await prisma.booking.updateMany({
      where: {
        recurringEventId,
        startTime: {
          gte: new Date(),
        },
      },
      data: {
        status: BookingStatus.CANCELLED,
        cancellationReason: cancellationReason,
      },
    });
    const allUpdatedBookings = await prisma.booking.findMany({
      where: {
        recurringEventId: bookingToDelete.recurringEventId,
        startTime: {
          gte: new Date(),
        },
      },
      select: {
        startTime: true,
        endTime: true,
        references: {
          select: {
            uid: true,
            type: true,
            externalCalendarId: true,
            credentialId: true,
          },
        },
        workflowReminders: true,
        uid: true,
        scheduledJobs: true,
      },
    });
    updatedBookings = updatedBookings.concat(allUpdatedBookings);
  } else {
    if (bookingToDelete?.eventType?.seatsPerTimeSlot) {
      await prisma.attendee.deleteMany({
        where: {
          bookingId: bookingToDelete.id,
        },
      });
    }
    const updatedBooking = await prisma.booking.update({
      where: {
        id,
        uid,
      },
      data: {
        status: BookingStatus.CANCELLED,
        cancellationReason: cancellationReason,
      },
      select: {
        startTime: true,
        endTime: true,
        references: {
          select: {
            uid: true,
            type: true,
            externalCalendarId: true,
            credentialId: true,
          },
        },
        workflowReminders: true,
        uid: true,
        scheduledJobs: true,
      },
    });
    updatedBookings.push(updatedBooking);
  }

  /** TODO: Remove this without breaking functionality */
  if (bookingToDelete.location === DailyLocationType) {
    bookingToDelete.user.credentials.push(FAKE_DAILY_CREDENTIAL);
  }

  const apiDeletes = [];

  const bookingCalendarReference = bookingToDelete.references.find((reference) =>
    reference.type.includes("_calendar")
  );

  if (bookingCalendarReference) {
    const { credentialId, uid, externalCalendarId } = bookingCalendarReference;
    // If the booking calendar reference contains a credentialId
    if (credentialId) {
      // Find the correct calendar credential under user credentials
      const calendarCredential = bookingToDelete.user.credentials.find(
        (credential) => credential.id === credentialId
      );
      if (calendarCredential) {
        const calendar = getCalendar(calendarCredential);
        if (
          bookingToDelete.eventType?.recurringEvent &&
          bookingToDelete.recurringEventId &&
          allRemainingBookings
        ) {
          bookingToDelete.user.credentials
            .filter((credential) => credential.type.endsWith("_calendar"))
            .forEach(async (credential) => {
              const calendar = getCalendar(credential);
              for (const updBooking of updatedBookings) {
                const bookingRef = updBooking.references.find((ref) => ref.type.includes("_calendar"));
                if (bookingRef) {
                  const { uid, externalCalendarId } = bookingRef;
                  const deletedEvent = await calendar?.deleteEvent(uid, evt, externalCalendarId);
                  apiDeletes.push(deletedEvent);
                }
              }
            });
        } else {
          apiDeletes.push(calendar?.deleteEvent(uid, evt, externalCalendarId) as Promise<unknown>);
        }
      }
    } else {
      // For bookings made before the refactor we go through the old behaviour of running through each calendar credential
      bookingToDelete.user.credentials
        .filter((credential) => credential.type.endsWith("_calendar"))
        .forEach((credential) => {
          const calendar = getCalendar(credential);
          apiDeletes.push(calendar?.deleteEvent(uid, evt, externalCalendarId) as Promise<unknown>);
        });
    }
  }

  const bookingVideoReference = bookingToDelete.references.find((reference) =>
    reference.type.includes("_video")
  );

  // If the video reference has a credentialId find the specific credential
  if (bookingVideoReference && bookingVideoReference.credentialId) {
    const { credentialId, uid } = bookingVideoReference;
    if (credentialId) {
      const videoCredential = bookingToDelete.user.credentials.find(
        (credential) => credential.id === credentialId
      );

      if (videoCredential) {
        apiDeletes.push(deleteMeeting(videoCredential, uid));
      }
    }
    // For bookings made before this refactor we go through the old behaviour of running through each video credential
  } else {
    bookingToDelete.user.credentials
      .filter((credential) => credential.type.endsWith("_video"))
      .forEach((credential) => {
        apiDeletes.push(deleteMeeting(credential, bookingToDelete.uid));
      });
  }

  // Avoiding taking care of recurrence for now as Payments are not supported with Recurring Events at the moment
  if (bookingToDelete && bookingToDelete.paid) {
    const evt: CalendarEvent = {
      type: bookingToDelete?.eventType?.title as string,
      title: bookingToDelete.title,
      description: bookingToDelete.description ?? "",
      customInputs: isPrismaObjOrUndefined(bookingToDelete.customInputs),
      startTime: bookingToDelete.startTime.toISOString(),
      endTime: bookingToDelete.endTime.toISOString(),
      organizer: {
        email: bookingToDelete.user?.email ?? "dev@calendso.com",
        name: bookingToDelete.user?.name ?? "no user",
        timeZone: bookingToDelete.user?.timeZone ?? "",
        language: { translate: tOrganizer, locale: organizer.locale ?? "en" },
      },
      attendees: attendeesList,
      location: bookingToDelete.location ?? "",
      uid: bookingToDelete.uid ?? "",
      destinationCalendar: bookingToDelete?.destinationCalendar || bookingToDelete?.user.destinationCalendar,
    };

    const successPayment = bookingToDelete.payment.find((payment) => payment.success);
    if (!successPayment) {
      throw new Error("Cannot reject a booking without a successful payment");
    }

    let eventTypeOwnerId;
    if (bookingToDelete.eventType?.owner) {
      eventTypeOwnerId = bookingToDelete.eventType.owner.id;
    } else if (bookingToDelete.eventType?.teamId) {
      const teamOwner = await prisma.membership.findFirst({
        where: {
          teamId: bookingToDelete.eventType.teamId,
          role: MembershipRole.OWNER,
        },
        select: {
          userId: true,
        },
      });
      eventTypeOwnerId = teamOwner?.userId;
    }

    if (!eventTypeOwnerId) {
      throw new Error("Event Type owner not found for obtaining payment app credentials");
    }

    const paymentAppCredentials = await prisma.credential.findMany({
      where: {
        userId: eventTypeOwnerId,
        appId: successPayment.appId,
      },
      select: {
        key: true,
        appId: true,
        app: {
          select: {
            categories: true,
            dirName: true,
          },
        },
      },
    });

    const paymentAppCredential = paymentAppCredentials.find((credential) => {
      return credential.appId === successPayment.appId;
    });

    if (!paymentAppCredential) {
      throw new Error("Payment app credentials not found");
    }

    // Posible to refactor TODO:
    const paymentApp = appStore[paymentAppCredential?.app?.dirName as keyof typeof appStore];
    if (!(paymentApp && "lib" in paymentApp && "PaymentService" in paymentApp.lib)) {
      console.warn(`payment App service of type ${paymentApp} is not implemented`);
      return null;
    }

    const PaymentService = paymentApp.lib.PaymentService;
    const paymentInstance = new PaymentService(paymentAppCredential);
    try {
      await paymentInstance.refund(successPayment.id);
    } catch (error) {
      await handleRefundError({
        event: evt,
        reason: error?.toString() || "unknown",
        paymentId: successPayment.externalId,
      });
    }

    await prisma.booking.update({
      where: {
        id: bookingToDelete.id,
      },
      data: {
        status: BookingStatus.REJECTED,
      },
    });

    // We skip the deletion of the event, because that would also delete the payment reference, which we should keep
    await apiDeletes;
    req.statusCode = 200;
    return { message: "Booking successfully cancelled." };
  }

  const attendeeDeletes = prisma.attendee.deleteMany({
    where: {
      bookingId: bookingToDelete.id,
    },
  });

  const bookingReferenceDeletes = prisma.bookingReference.deleteMany({
    where: {
      bookingId: bookingToDelete.id,
    },
  });

  // delete scheduled jobs of cancelled bookings
  updatedBookings.forEach((booking) => {
    cancelScheduledJobs(booking);
  });

  //Workflows - cancel all reminders for cancelled bookings
  updatedBookings.forEach((booking) => {
    booking.workflowReminders.forEach((reminder) => {
      if (reminder.method === WorkflowMethods.EMAIL) {
        deleteScheduledEmailReminder(reminder.id, reminder.referenceId);
      } else if (reminder.method === WorkflowMethods.SMS) {
        deleteScheduledSMSReminder(reminder.id, reminder.referenceId);
      }
    });
  });

  const prismaPromises: Promise<unknown>[] = [attendeeDeletes, bookingReferenceDeletes];

  await Promise.all(prismaPromises.concat(apiDeletes));

  await sendCancelledEmails(evt);

  req.statusCode = 200;
  return { message: "Booking successfully cancelled." };
}

async function handleSeatedEventCancellation(req: CustomRequest) {
  const { seatReferenceUid } = schemaBookingCancelParams.parse(req.body);
  if (!seatReferenceUid) return;
  if (!req.bookingToDelete?.attendees.length || req.bookingToDelete.attendees.length < 2) return;

  const seatReference = req.bookingToDelete.seatsReferences.find(
    (reference) => reference.referenceUId === seatReferenceUid
  );

  if (!seatReference) throw new HttpError({ statusCode: 400, message: "User not a part of this booking" });

  await Promise.all([
    prisma.bookingSeat.delete({
      where: {
        referenceUId: seatReferenceUid,
      },
    }),
    prisma.attendee.delete({
      where: {
        id: seatReference.attendeeId,
      },
    }),
  ]);
  req.statusCode = 200;
  return { success: true };
}

export default handler;<|MERGE_RESOLUTION|>--- conflicted
+++ resolved
@@ -66,15 +66,11 @@
           price: true,
           currency: true,
           length: true,
-<<<<<<< HEAD
-          seatsPerTimeSlot: true,
-=======
           hosts: {
             select: {
               user: true,
             },
           },
->>>>>>> e018eb9e
           workflows: {
             include: {
               workflow: {
@@ -195,7 +191,6 @@
     ...(teamMembers && { team: { name: "", members: teamMembers } }),
   };
 
-<<<<<<< HEAD
   // If it's just an attendee of a booking then just remove them from that booking
   if (seatReferenceUid && bookingToDelete.attendees.length > 1) {
     const seatReference = bookingToDelete.seatsReferences.find(
@@ -296,8 +291,6 @@
     return { message: "No longer attending event" };
   }
 
-=======
->>>>>>> e018eb9e
   // Hook up the webhook logic here
   const eventTrigger: WebhookTriggerEvents = "BOOKING_CANCELLED";
   // Send Webhook call if hooked to BOOKING.CANCELLED
