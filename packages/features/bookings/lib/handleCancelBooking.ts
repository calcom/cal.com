--- conflicted
+++ resolved
@@ -679,151 +679,4 @@
   return { message: "Booking successfully cancelled." };
 }
 
-<<<<<<< HEAD
-async function handleSeatedEventCancellation(
-  req: CustomRequest,
-  dataForWebhooks: {
-    webhooks: {
-      id: string;
-      subscriberUrl: string;
-      payloadTemplate: string | null;
-      appId: string | null;
-      secret: string | null;
-    }[];
-    evt: CalendarEvent;
-    eventTypeInfo: EventTypeInfo;
-  }
-) {
-  const { seatReferenceUid } = schemaBookingCancelParams.parse(req.body);
-  const { webhooks, evt, eventTypeInfo } = dataForWebhooks;
-  if (!seatReferenceUid) return;
-  const bookingToDelete = req.bookingToDelete;
-  if (!bookingToDelete?.attendees.length || bookingToDelete.attendees.length < 2) return;
-
-  if (!bookingToDelete.userId) {
-    throw new HttpError({ statusCode: 400, message: "User not found" });
-  }
-
-  const seatReference = bookingToDelete.seatsReferences.find(
-    (reference) => reference.referenceUid === seatReferenceUid
-  );
-
-  if (!seatReference) throw new HttpError({ statusCode: 400, message: "User not a part of this booking" });
-
-  await Promise.all([
-    prisma.bookingSeat.delete({
-      where: {
-        referenceUid: seatReferenceUid,
-      },
-    }),
-    prisma.attendee.delete({
-      where: {
-        id: seatReference.attendeeId,
-      },
-    }),
-  ]);
-  req.statusCode = 200;
-
-  const attendee = bookingToDelete?.attendees.find((attendee) => attendee.id === seatReference.attendeeId);
-
-  if (attendee) {
-    /* If there are references then we should update them as well */
-
-    const integrationsToUpdate = [];
-
-    for (const reference of bookingToDelete.references) {
-      if (reference.credentialId) {
-        const credential = await prisma.credential.findUnique({
-          where: {
-            id: reference.credentialId,
-          },
-          select: credentialForCalendarServiceSelect,
-        });
-
-        if (credential) {
-          const updatedEvt = {
-            ...evt,
-            attendees: evt.attendees.filter((evtAttendee) => attendee.email !== evtAttendee.email),
-          };
-          if (reference.type.includes("_video")) {
-            integrationsToUpdate.push(updateMeeting(credential, updatedEvt, reference));
-          }
-          if (reference.type.includes("_calendar")) {
-            const calendar = await getCalendar(credential);
-            if (calendar) {
-              integrationsToUpdate.push(
-                calendar?.updateEvent(reference.uid, updatedEvt, reference.externalCalendarId)
-              );
-            }
-          }
-        }
-      }
-    }
-
-    try {
-      await Promise.all(integrationsToUpdate);
-    } catch (error) {
-      // Shouldn't stop code execution if integrations fail
-      // as integrations was already updated
-    }
-
-    const tAttendees = await getTranslation(attendee.locale ?? "en", "common");
-
-    await sendCancelledSeatEmails(evt, {
-      ...attendee,
-      language: { translate: tAttendees, locale: attendee.locale ?? "en" },
-    });
-  }
-
-  evt.attendees = attendee
-    ? [
-        {
-          ...attendee,
-          language: {
-            translate: await getTranslation(attendee.locale ?? "en", "common"),
-            locale: attendee.locale ?? "en",
-          },
-        },
-      ]
-    : [];
-
-  const promises = webhooks.map((webhook) =>
-    sendPayload(webhook.secret, WebhookTriggerEvents.BOOKING_CANCELLED, new Date().toISOString(), webhook, {
-      ...evt,
-      ...eventTypeInfo,
-      metadata: req.body.metadata as { [key: string]: string },
-      status: "CANCELLED",
-      smsReminderNumber: bookingToDelete.smsReminderNumber || undefined,
-    }).catch((e) => {
-      console.error(
-        `Error executing webhook for event: ${WebhookTriggerEvents.BOOKING_CANCELLED}, URL: ${webhook.subscriberUrl}`,
-        e
-      );
-    })
-  );
-  await Promise.all(promises);
-
-  const workflowRemindersForAttendee = bookingToDelete?.workflowReminders.filter(
-    (reminder) => reminder.seatReferenceId === seatReferenceUid
-  );
-
-  if (workflowRemindersForAttendee && workflowRemindersForAttendee.length !== 0) {
-    const deletionPromises = workflowRemindersForAttendee.map((reminder) => {
-      if (reminder.method === WorkflowMethods.EMAIL) {
-        return deleteScheduledEmailReminder(reminder.id, reminder.referenceId);
-      } else if (reminder.method === WorkflowMethods.SMS) {
-        return deleteScheduledSMSReminder(reminder.id, reminder.referenceId);
-      } else if (reminder.method === WorkflowMethods.WHATSAPP) {
-        return deleteScheduledWhatsappReminder(reminder.id, reminder.referenceId);
-      }
-    });
-
-    await Promise.allSettled(deletionPromises);
-  }
-
-  return { success: true };
-}
-
-=======
->>>>>>> 74d01b1f
 export default handler;