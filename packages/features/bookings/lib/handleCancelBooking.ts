--- conflicted
+++ resolved
@@ -1,7 +1,3 @@
-<<<<<<< HEAD
-import type { Prisma, WorkflowReminder, MembershipRole } from "@prisma/client";
-=======
->>>>>>> cbfd991a
 import type { z } from "zod";
 
 import { DailyLocationType } from "@calcom/app-store/constants";
@@ -36,7 +32,7 @@
 import { WorkflowRepository } from "@calcom/lib/server/repository/workflow";
 import { getTimeFormatStringFromUserTimeFormat } from "@calcom/lib/timeFormat";
 import prisma from "@calcom/prisma";
-import type { Prisma, WorkflowReminder } from "@calcom/prisma/client";
+import type { Prisma, WorkflowReminder, MembershipRole } from "@calcom/prisma/client";
 import type { WebhookTriggerEvents } from "@calcom/prisma/enums";
 import { BookingStatus } from "@calcom/prisma/enums";
 import { bookingMetadataSchema, bookingCancelInput } from "@calcom/prisma/zod-utils";
