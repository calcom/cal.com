import type z from "zod";

import { enrichUserWithDelegationCredentialsWithoutOrgId } from "@calcom/lib/delegationCredential/server";
import { UserRepository } from "@calcom/lib/server/repository/user";
import prisma from "@calcom/prisma";
import { credentialForCalendarServiceSelect } from "@calcom/prisma/selects/credential";
<<<<<<< HEAD
import type { EventTypeMetaDataSchema } from "@calcom/prisma/zod-utils";
import type { CredentialPayload } from "@calcom/types/Credential";

=======
import { eventTypeAppMetadataOptionalSchema } from "@calcom/prisma/zod-utils";
import type { EventTypeMetaDataSchema } from "@calcom/prisma/zod-utils";
import type { CredentialPayload } from "@calcom/types/Credential";

export type EventType = {
  userId?: number | null;
  team?: { id: number | null; parentId: number | null } | null;
  parentId?: number | null;
  metadata: z.infer<typeof EventTypeMetaDataSchema>;
} | null;

>>>>>>> 00ee1ef4
/**
 * Gets credentials from the user, team, and org if applicable
 *
 */
export const getAllCredentials = async (
<<<<<<< HEAD
  user: { id: number; username: string | null; credentials: CredentialPayload[] },
  eventType: {
    userId?: number | null;
    team?: { id: number | null; parentId: number | null } | null;
    parentId?: number | null;
    metadata: z.infer<typeof EventTypeMetaDataSchema>;
  } | null
=======
  user: { id: number; username: string | null; email: string; credentials: CredentialPayload[] },
  eventType: EventType
>>>>>>> 00ee1ef4
) => {
  let allCredentials = user.credentials;

  // If it's a team event type query for team credentials
  if (eventType?.team?.id) {
    const teamCredentialsQuery = await prisma.credential.findMany({
      where: {
        teamId: eventType.team.id,
      },
      select: credentialForCalendarServiceSelect,
    });
    allCredentials.push(...teamCredentialsQuery);
  }

  // If it's a managed event type, query for the parent team's credentials
  if (eventType?.parentId) {
    const teamCredentialsQuery = await prisma.team.findFirst({
      where: {
        eventTypes: {
          some: {
            id: eventType.parentId,
          },
        },
      },
      select: {
        credentials: {
          select: credentialForCalendarServiceSelect,
        },
      },
    });
    if (teamCredentialsQuery?.credentials) {
      allCredentials.push(...teamCredentialsQuery?.credentials);
    }
  }

  const { profile } = await UserRepository.enrichUserWithItsProfile({
    user: user,
  });

  // If the user is a part of an organization, query for the organization's credentials
  if (profile?.organizationId) {
    const org = await prisma.team.findUnique({
      where: {
        id: profile.organizationId,
      },
      select: {
        credentials: {
          select: credentialForCalendarServiceSelect,
        },
      },
    });

    if (org?.credentials) {
      allCredentials.push(...org.credentials);
    }
  }

  // Only return CRM credentials that are enabled on the event type
<<<<<<< HEAD
  const eventTypeAppMetadata = eventType?.metadata?.apps;
  console.log(eventTypeAppMetadata);
=======
  const eventTypeAppMetadata = eventTypeAppMetadataOptionalSchema.parse(eventType?.metadata?.apps);
>>>>>>> 00ee1ef4

  // Will be [credentialId]: { enabled: boolean }]
  const eventTypeCrmCredentials: Record<number, { enabled: boolean }> = {};

  for (const appKey in eventTypeAppMetadata) {
    const app = eventTypeAppMetadata[appKey as keyof typeof eventTypeAppMetadata];
    if (app.appCategories && app.appCategories.some((category: string) => category === "crm")) {
      eventTypeCrmCredentials[app.credentialId] = {
        enabled: app.enabled,
      };
    }
  }

  allCredentials = allCredentials.filter((credential) => {
    if (!credential.type.includes("_crm") && !credential.type.includes("_other_calendar")) {
      return credential;
    }

    // Backwards compatibility: All CRM apps are triggered for every event type. Unless disabled on the event type
    // Check if the CRM app exists on the event type
    if (eventTypeCrmCredentials[credential.id]) {
      if (eventTypeCrmCredentials[credential.id].enabled) {
        return credential;
      }
    } else {
      // If the CRM app doesn't exist on the event type metadata, check that the credential belongs to the user/team/org and is an old CRM credential
      if (
        credential.type.includes("_other_calendar") &&
        (credential.userId === eventType?.userId ||
          credential.teamId === eventType?.team?.id ||
          credential.teamId === eventType?.team?.parentId ||
          credential.teamId === profile?.organizationId)
      ) {
        // If the CRM app doesn't exist on the event type metadata, assume it's an older CRM credential
        return credential;
      }
    }
  });

<<<<<<< HEAD
  return allCredentials;
=======
  const userWithDelegationCredentials = await enrichUserWithDelegationCredentialsWithoutOrgId({
    user: { ...user, credentials: allCredentials },
  });

  return userWithDelegationCredentials.credentials;
>>>>>>> 00ee1ef4
};<|MERGE_RESOLUTION|>--- conflicted
+++ resolved
@@ -4,11 +4,6 @@
 import { UserRepository } from "@calcom/lib/server/repository/user";
 import prisma from "@calcom/prisma";
 import { credentialForCalendarServiceSelect } from "@calcom/prisma/selects/credential";
-<<<<<<< HEAD
-import type { EventTypeMetaDataSchema } from "@calcom/prisma/zod-utils";
-import type { CredentialPayload } from "@calcom/types/Credential";
-
-=======
 import { eventTypeAppMetadataOptionalSchema } from "@calcom/prisma/zod-utils";
 import type { EventTypeMetaDataSchema } from "@calcom/prisma/zod-utils";
 import type { CredentialPayload } from "@calcom/types/Credential";
@@ -20,24 +15,13 @@
   metadata: z.infer<typeof EventTypeMetaDataSchema>;
 } | null;
 
->>>>>>> 00ee1ef4
 /**
  * Gets credentials from the user, team, and org if applicable
  *
  */
 export const getAllCredentials = async (
-<<<<<<< HEAD
-  user: { id: number; username: string | null; credentials: CredentialPayload[] },
-  eventType: {
-    userId?: number | null;
-    team?: { id: number | null; parentId: number | null } | null;
-    parentId?: number | null;
-    metadata: z.infer<typeof EventTypeMetaDataSchema>;
-  } | null
-=======
   user: { id: number; username: string | null; email: string; credentials: CredentialPayload[] },
   eventType: EventType
->>>>>>> 00ee1ef4
 ) => {
   let allCredentials = user.credentials;
 
@@ -96,12 +80,7 @@
   }
 
   // Only return CRM credentials that are enabled on the event type
-<<<<<<< HEAD
-  const eventTypeAppMetadata = eventType?.metadata?.apps;
-  console.log(eventTypeAppMetadata);
-=======
   const eventTypeAppMetadata = eventTypeAppMetadataOptionalSchema.parse(eventType?.metadata?.apps);
->>>>>>> 00ee1ef4
 
   // Will be [credentialId]: { enabled: boolean }]
   const eventTypeCrmCredentials: Record<number, { enabled: boolean }> = {};
@@ -141,13 +120,9 @@
     }
   });
 
-<<<<<<< HEAD
-  return allCredentials;
-=======
   const userWithDelegationCredentials = await enrichUserWithDelegationCredentialsWithoutOrgId({
     user: { ...user, credentials: allCredentials },
   });
 
   return userWithDelegationCredentials.credentials;
->>>>>>> 00ee1ef4
 };