--- conflicted
+++ resolved
@@ -78,14 +78,6 @@
   // Only return CRM credentials that are enabled on the event type
   const eventTypeAppMetadata = eventType?.metadata?.apps;
 
-<<<<<<< HEAD
-  const crmCredentialIds = [];
-
-  for (const appKey in eventTypeAppMetadata) {
-    const app = eventTypeAppMetadata[appKey];
-    if (app.enabled && app.appCategories && app.appCategories.some((category) => category === "crm")) {
-      crmCredentialIds.push(app.credentialId);
-=======
   // Will be [credentialId]: { enabled: boolean }]
   const eventTypeCrmCredentials: Record<number, { enabled: boolean }> = {};
 
@@ -95,7 +87,6 @@
       eventTypeCrmCredentials[app.credentialId] = {
         enabled: app.enabled,
       };
->>>>>>> 9c88e020
     }
   }
 
@@ -104,10 +95,6 @@
       return credential;
     }
 
-<<<<<<< HEAD
-    if (crmCredentialIds.some((id) => id === credential.id)) {
-      return credential;
-=======
     // Backwards compatibility: All CRM apps are triggered for every event type. Unless disabled on the event type
     // Check if the CRM app exists on the event type
     if (eventTypeCrmCredentials[credential.id]) {
@@ -124,7 +111,6 @@
         // If the CRM app doesn't exist on the event type metadata, assume it's an older CRM credential
         return credential;
       }
->>>>>>> 9c88e020
     }
   });
 
