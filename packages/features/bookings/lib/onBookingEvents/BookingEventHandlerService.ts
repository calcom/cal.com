import type { BookingAuditProducerService } from "@calcom/features/booking-audit/lib/service/BookingAuditProducerService.interface";
import type { HashedLinkService } from "@calcom/features/hashedLink/lib/service/HashedLinkService";
import type { ISimpleLogger } from "@calcom/features/di/shared/services/logger.service";
import { safeStringify } from "@calcom/lib/safeStringify";
import type { Actor } from "../types/actor";
<<<<<<< HEAD

=======
import { IS_PRODUCTION } from "@calcom/lib/constants";
>>>>>>> b92ca4b5

import type { BookingCreatedPayload, BookingRescheduledPayload } from "./types";

interface BookingEventHandlerDeps {
  log: ISimpleLogger;
  hashedLinkService: HashedLinkService;
  bookingAuditProducerService: BookingAuditProducerService;
}

export class BookingEventHandlerService {
  private readonly log: BookingEventHandlerDeps["log"];
  constructor(private readonly deps: BookingEventHandlerDeps) {
    this.log = deps.log;
  }

  async onBookingCreated(payload: BookingCreatedPayload, actor: Actor) {
    this.log.debug("onBookingCreated", safeStringify(payload));
    if (payload.config.isDryRun) {
      return;
    }
    await this.onBookingCreatedOrRescheduled(payload);
<<<<<<< HEAD
    await this.deps.bookingAuditProducerService.queueAudit(payload.booking.uid, actor, payload.organizationId, {
      action: "CREATED",
      data: {
        startTime: payload.booking.startTime.toISOString(),
        endTime: payload.booking.endTime.toISOString(),
        status: payload.booking.status,
      },
    });
=======
    if (IS_PRODUCTION) {
      // Skip queueing audit for production environments till we are absolutely sure that the payload schema is correct for CREATED action
      // We might get more clarity as we implement more actions and test them
      return;
    }
    try {
      await this.deps.bookingAuditProducerService.queueAudit(payload.booking.uid, actor, payload.organizationId, {
        action: "CREATED",
        data: {
          startTime: payload.booking.startTime.getTime(),
          endTime: payload.booking.endTime.getTime(),
          status: payload.booking.status,
        },
      });
    } catch (error) {
      this.log.error("Error while queueing booking audit", safeStringify(error));
    }
>>>>>>> b92ca4b5
  }

  async onBookingRescheduled(payload: BookingRescheduledPayload) {
    this.log.debug("onBookingRescheduled", safeStringify(payload));
    if (payload.config.isDryRun) {
      return;
    }
    await this.onBookingCreatedOrRescheduled(payload);
  }

  /**
   * Handles common tasks that need to be executed in both booking created and rescheduled events
   * A dedicated place because there are many tasks that need to be executed in both events.
   */
  private async onBookingCreatedOrRescheduled(payload: BookingCreatedPayload | BookingRescheduledPayload) {
    const results = await Promise.allSettled([
      // TODO: Migrate other post-booking tasks here, to execute them in parallel, without affecting each other
      this.updatePrivateLinkUsage(payload.bookingFormData.hashedLink),
    ]);
    results.forEach((result) => {
      if (result.status === "rejected") {
        this.log.error(
          "Error while executing onBookingCreatedOrRescheduled task",
          safeStringify(result.reason)
        );
      }
    });
  }

  private async updatePrivateLinkUsage(hashedLink: string | null) {
    try {
      if (hashedLink) {
        await this.deps.hashedLinkService.validateAndIncrementUsage(hashedLink);
      }
    } catch (error) {
      this.log.error("Error while updating hashed link", safeStringify(error));
    }
  }
}<|MERGE_RESOLUTION|>--- conflicted
+++ resolved
@@ -3,11 +3,7 @@
 import type { ISimpleLogger } from "@calcom/features/di/shared/services/logger.service";
 import { safeStringify } from "@calcom/lib/safeStringify";
 import type { Actor } from "../types/actor";
-<<<<<<< HEAD
-
-=======
 import { IS_PRODUCTION } from "@calcom/lib/constants";
->>>>>>> b92ca4b5
 
 import type { BookingCreatedPayload, BookingRescheduledPayload } from "./types";
 
@@ -29,16 +25,6 @@
       return;
     }
     await this.onBookingCreatedOrRescheduled(payload);
-<<<<<<< HEAD
-    await this.deps.bookingAuditProducerService.queueAudit(payload.booking.uid, actor, payload.organizationId, {
-      action: "CREATED",
-      data: {
-        startTime: payload.booking.startTime.toISOString(),
-        endTime: payload.booking.endTime.toISOString(),
-        status: payload.booking.status,
-      },
-    });
-=======
     if (IS_PRODUCTION) {
       // Skip queueing audit for production environments till we are absolutely sure that the payload schema is correct for CREATED action
       // We might get more clarity as we implement more actions and test them
@@ -56,7 +42,6 @@
     } catch (error) {
       this.log.error("Error while queueing booking audit", safeStringify(error));
     }
->>>>>>> b92ca4b5
   }
 
   async onBookingRescheduled(payload: BookingRescheduledPayload) {
