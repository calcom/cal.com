import type { BookingAuditProducerService } from "@calcom/features/booking-audit/lib/service/BookingAuditProducerService.interface";
<<<<<<< HEAD
=======
import type { AcceptedAuditData } from "@calcom/features/booking-audit/lib/actions/AcceptedAuditActionService";
import type { CancelledAuditData } from "@calcom/features/booking-audit/lib/actions/CancelledAuditActionService";
import type { RejectedAuditData } from "@calcom/features/booking-audit/lib/actions/RejectedAuditActionService";
import type { RescheduleRequestedAuditData } from "@calcom/features/booking-audit/lib/actions/RescheduleRequestedAuditActionService";
import type { AttendeeAddedAuditData } from "@calcom/features/booking-audit/lib/actions/AttendeeAddedAuditActionService";
import type { AttendeeRemovedAuditData } from "@calcom/features/booking-audit/lib/actions/AttendeeRemovedAuditActionService";
import type { ReassignmentAuditData } from "@calcom/features/booking-audit/lib/actions/ReassignmentAuditActionService";
import type { LocationChangedAuditData } from "@calcom/features/booking-audit/lib/actions/LocationChangedAuditActionService";
import type { HostNoShowUpdatedAuditData } from "@calcom/features/booking-audit/lib/actions/HostNoShowUpdatedAuditActionService";
import type { AttendeeNoShowUpdatedAuditData } from "@calcom/features/booking-audit/lib/actions/AttendeeNoShowUpdatedAuditActionService";
>>>>>>> 3618b5a0
import type { HashedLinkService } from "@calcom/features/hashedLink/lib/service/HashedLinkService";
import type { ISimpleLogger } from "@calcom/features/di/shared/services/logger.service";
import { safeStringify } from "@calcom/lib/safeStringify";
import type { Actor } from "../types/actor";
import { IS_PRODUCTION } from "@calcom/lib/constants";

import type { Actor } from "../types/actor";
import type { BookingCreatedPayload, BookingRescheduledPayload } from "./types";

interface BookingEventHandlerDeps {
  log: ISimpleLogger;
  hashedLinkService: HashedLinkService;
  bookingAuditProducerService: BookingAuditProducerService;
}

export class BookingEventHandlerService {
  private readonly log: BookingEventHandlerDeps["log"];
<<<<<<< HEAD
  constructor(private readonly deps: BookingEventHandlerDeps) {
    this.log = deps.log;
  }

  async onBookingCreated(payload: BookingCreatedPayload, actor: Actor) {
=======
  private readonly hashedLinkService: BookingEventHandlerDeps["hashedLinkService"];
  private readonly bookingAuditProducerService: BookingEventHandlerDeps["bookingAuditProducerService"];

  constructor(private readonly deps: BookingEventHandlerDeps) {
    this.log = deps.log;
    this.hashedLinkService = deps.hashedLinkService;
    this.bookingAuditProducerService = deps.bookingAuditProducerService;
  }

  // TODO: actor to be made required in followup PR
  async onBookingCreated(payload: BookingCreatedPayload, actor?: Actor) {
>>>>>>> 3618b5a0
    this.log.debug("onBookingCreated", safeStringify(payload));
    if (payload.config.isDryRun) {
      return;
    }
    await this.onBookingCreatedOrRescheduled(payload);
<<<<<<< HEAD
    if (IS_PRODUCTION) {
      // Skip queueing audit for production environments till we are absolutely sure that the payload schema is correct for CREATED action
      // We might get more clarity as we implement more actions and test them
      return;
    }
    try {
      await this.deps.bookingAuditProducerService.queueAudit(payload.booking.uid, actor, payload.organizationId, {
        action: "CREATED",
        data: {
          startTime: payload.booking.startTime.getTime(),
          endTime: payload.booking.endTime.getTime(),
          status: payload.booking.status,
        },
      });
    } catch (error) {
      this.log.error("Error while queueing booking audit", safeStringify(error));
    }
=======

    if (!actor) {
      return;
    }

    await this.bookingAuditProducerService.queueAudit(payload.booking.uid, actor, payload.organizationId, {
      action: "CREATED",
      data: {
        startTime: payload.booking.startTime.toISOString(),
        endTime: payload.booking.endTime.toISOString(),
        status: payload.booking.status,
      },
    });
>>>>>>> 3618b5a0
  }

  // TODO: actor to be made required in followup PR
  async onBookingRescheduled(payload: BookingRescheduledPayload, actor?: Actor) {
    this.log.debug("onBookingRescheduled", safeStringify(payload));
    await this.onBookingCreatedOrRescheduled(payload);

    if (!actor) {
      return;
    }

    await this.bookingAuditProducerService.queueAudit(payload.booking.uid, actor, payload.organizationId, {
      action: "RESCHEDULED",
      data: {
        startTime: {
          old: payload.oldBooking?.startTime.toISOString() ?? null,
          new: payload.booking.startTime.toISOString(),
        },
        endTime: {
          old: payload.oldBooking?.endTime.toISOString() ?? null,
          new: payload.booking.endTime.toISOString(),
        },
        rescheduledToUid: {
          old: null,
          new: payload.booking.uid,
        },
      },
    });
  }

  /**
   * Handles common tasks that need to be executed in both booking created and rescheduled events
   * A dedicated place because there are many tasks that need to be executed in both events.
   */
  private async onBookingCreatedOrRescheduled(payload: BookingCreatedPayload | BookingRescheduledPayload) {
    const results = await Promise.allSettled([
      // TODO: Migrate other post-booking tasks here, to execute them in parallel, without affecting each other
      this.updatePrivateLinkUsage(payload.bookingFormData.hashedLink),
    ]);
    results.forEach((result) => {
      if (result.status === "rejected") {
        this.log.error(
          "Error while executing onBookingCreatedOrRescheduled task",
          safeStringify(result.reason)
        );
      }
    });
  }

  private async updatePrivateLinkUsage(hashedLink: string | null) {
    try {
      if (hashedLink) {
        await this.deps.hashedLinkService.validateAndIncrementUsage(hashedLink);
      }
    } catch (error) {
      this.log.error("Error while updating hashed link", safeStringify(error));
    }
  }

  async onBookingAccepted(bookingUid: string, actor: Actor, organizationId: number | null, data?: AcceptedAuditData) {
    await this.bookingAuditProducerService.queueAudit(bookingUid, actor, organizationId, { action: "ACCEPTED", data });
  }

  async onBookingCancelled(bookingUid: string, actor: Actor, organizationId: number | null, data: CancelledAuditData) {
    await this.bookingAuditProducerService.queueAudit(bookingUid, actor, organizationId, { action: "CANCELLED", data });
  }

  async onRescheduleRequested(bookingUid: string, actor: Actor, organizationId: number | null, data: RescheduleRequestedAuditData) {
    await this.bookingAuditProducerService.queueAudit(bookingUid, actor, organizationId, { action: "RESCHEDULE_REQUESTED", data });
  }

  async onAttendeeAdded(bookingUid: string, actor: Actor, organizationId: number | null, data: AttendeeAddedAuditData) {
    await this.bookingAuditProducerService.queueAudit(bookingUid, actor, organizationId, { action: "ATTENDEE_ADDED", data });
  }

  async onHostNoShowUpdated(bookingUid: string, actor: Actor, organizationId: number | null, data: HostNoShowUpdatedAuditData) {
    await this.bookingAuditProducerService.queueAudit(bookingUid, actor, organizationId, { action: "HOST_NO_SHOW_UPDATED", data });
  }

  async onBookingRejected(bookingUid: string, actor: Actor, organizationId: number | null, data: RejectedAuditData) {
    await this.bookingAuditProducerService.queueAudit(bookingUid, actor, organizationId, { action: "REJECTED", data });
  }

  async onAttendeeRemoved(bookingUid: string, actor: Actor, organizationId: number | null, data: AttendeeRemovedAuditData) {
    await this.bookingAuditProducerService.queueAudit(bookingUid, actor, organizationId, { action: "ATTENDEE_REMOVED", data });
  }

  async onReassignment(bookingUid: string, actor: Actor, organizationId: number | null, data: ReassignmentAuditData) {
    await this.bookingAuditProducerService.queueAudit(bookingUid, actor, organizationId, { action: "REASSIGNMENT", data });
  }

  async onLocationChanged(bookingUid: string, actor: Actor, organizationId: number | null, data: LocationChangedAuditData) {
    await this.bookingAuditProducerService.queueAudit(bookingUid, actor, organizationId, { action: "LOCATION_CHANGED", data });
  }

  async onAttendeeNoShowUpdated(bookingUid: string, actor: Actor, organizationId: number | null, data: AttendeeNoShowUpdatedAuditData) {
    await this.bookingAuditProducerService.queueAudit(bookingUid, actor, organizationId, { action: "ATTENDEE_NO_SHOW_UPDATED", data });
  }
}<|MERGE_RESOLUTION|>--- conflicted
+++ resolved
@@ -1,6 +1,4 @@
 import type { BookingAuditProducerService } from "@calcom/features/booking-audit/lib/service/BookingAuditProducerService.interface";
-<<<<<<< HEAD
-=======
 import type { AcceptedAuditData } from "@calcom/features/booking-audit/lib/actions/AcceptedAuditActionService";
 import type { CancelledAuditData } from "@calcom/features/booking-audit/lib/actions/CancelledAuditActionService";
 import type { RejectedAuditData } from "@calcom/features/booking-audit/lib/actions/RejectedAuditActionService";
@@ -11,12 +9,9 @@
 import type { LocationChangedAuditData } from "@calcom/features/booking-audit/lib/actions/LocationChangedAuditActionService";
 import type { HostNoShowUpdatedAuditData } from "@calcom/features/booking-audit/lib/actions/HostNoShowUpdatedAuditActionService";
 import type { AttendeeNoShowUpdatedAuditData } from "@calcom/features/booking-audit/lib/actions/AttendeeNoShowUpdatedAuditActionService";
->>>>>>> 3618b5a0
 import type { HashedLinkService } from "@calcom/features/hashedLink/lib/service/HashedLinkService";
 import type { ISimpleLogger } from "@calcom/features/di/shared/services/logger.service";
 import { safeStringify } from "@calcom/lib/safeStringify";
-import type { Actor } from "../types/actor";
-import { IS_PRODUCTION } from "@calcom/lib/constants";
 
 import type { Actor } from "../types/actor";
 import type { BookingCreatedPayload, BookingRescheduledPayload } from "./types";
@@ -29,13 +24,6 @@
 
 export class BookingEventHandlerService {
   private readonly log: BookingEventHandlerDeps["log"];
-<<<<<<< HEAD
-  constructor(private readonly deps: BookingEventHandlerDeps) {
-    this.log = deps.log;
-  }
-
-  async onBookingCreated(payload: BookingCreatedPayload, actor: Actor) {
-=======
   private readonly hashedLinkService: BookingEventHandlerDeps["hashedLinkService"];
   private readonly bookingAuditProducerService: BookingEventHandlerDeps["bookingAuditProducerService"];
 
@@ -47,31 +35,11 @@
 
   // TODO: actor to be made required in followup PR
   async onBookingCreated(payload: BookingCreatedPayload, actor?: Actor) {
->>>>>>> 3618b5a0
     this.log.debug("onBookingCreated", safeStringify(payload));
     if (payload.config.isDryRun) {
       return;
     }
     await this.onBookingCreatedOrRescheduled(payload);
-<<<<<<< HEAD
-    if (IS_PRODUCTION) {
-      // Skip queueing audit for production environments till we are absolutely sure that the payload schema is correct for CREATED action
-      // We might get more clarity as we implement more actions and test them
-      return;
-    }
-    try {
-      await this.deps.bookingAuditProducerService.queueAudit(payload.booking.uid, actor, payload.organizationId, {
-        action: "CREATED",
-        data: {
-          startTime: payload.booking.startTime.getTime(),
-          endTime: payload.booking.endTime.getTime(),
-          status: payload.booking.status,
-        },
-      });
-    } catch (error) {
-      this.log.error("Error while queueing booking audit", safeStringify(error));
-    }
-=======
 
     if (!actor) {
       return;
@@ -85,7 +53,6 @@
         status: payload.booking.status,
       },
     });
->>>>>>> 3618b5a0
   }
 
   // TODO: actor to be made required in followup PR
