import type { BookingAuditProducerService } from "@calcom/features/booking-audit/lib/service/BookingAuditProducerService.interface";
import type { AcceptedAuditData } from "@calcom/features/booking-audit/lib/actions/AcceptedAuditActionService";
import type { CancelledAuditData } from "@calcom/features/booking-audit/lib/actions/CancelledAuditActionService";
import type { RejectedAuditData } from "@calcom/features/booking-audit/lib/actions/RejectedAuditActionService";
import type { RescheduleRequestedAuditData } from "@calcom/features/booking-audit/lib/actions/RescheduleRequestedAuditActionService";
import type { AttendeeAddedAuditData } from "@calcom/features/booking-audit/lib/actions/AttendeeAddedAuditActionService";
import type { AttendeeRemovedAuditData } from "@calcom/features/booking-audit/lib/actions/AttendeeRemovedAuditActionService";
import type { ReassignmentAuditData } from "@calcom/features/booking-audit/lib/actions/ReassignmentAuditActionService";
import type { LocationChangedAuditData } from "@calcom/features/booking-audit/lib/actions/LocationChangedAuditActionService";
import type { HostNoShowUpdatedAuditData } from "@calcom/features/booking-audit/lib/actions/HostNoShowUpdatedAuditActionService";
import type { AttendeeNoShowUpdatedAuditData } from "@calcom/features/booking-audit/lib/actions/AttendeeNoShowUpdatedAuditActionService";
import type { SeatBookedAuditData } from "@calcom/features/booking-audit/lib/actions/SeatBookedAuditActionService";
import type { SeatRescheduledAuditData } from "@calcom/features/booking-audit/lib/actions/SeatRescheduledAuditActionService";
import type { CreatedAuditData } from "@calcom/features/booking-audit/lib/actions/CreatedAuditActionService";
import type { RescheduledAuditData } from "@calcom/features/booking-audit/lib/actions/RescheduledAuditActionService";
<<<<<<< HEAD
import type { ActionSource } from "@calcom/features/booking-audit/lib/common/actionSource";
=======
import type { ActionSource } from "@calcom/features/booking-audit/lib/types/actionSource";
>>>>>>> f0bfb934
import type { HashedLinkService } from "@calcom/features/hashedLink/lib/service/HashedLinkService";
import type { ISimpleLogger } from "@calcom/features/di/shared/services/logger.service";
import { safeStringify } from "@calcom/lib/safeStringify";
import type { Actor } from "../types/actor";
import type { BookingCreatedPayload, BookingRescheduledPayload } from "./types";

interface BookingEventHandlerDeps {
  log: ISimpleLogger;
  hashedLinkService: HashedLinkService;
  bookingAuditProducerService: BookingAuditProducerService;
}

interface OnBookingCreatedParams {
  payload: BookingCreatedPayload;
  actor: Actor;
  auditData: CreatedAuditData;
  source: ActionSource;
  operationId?: string | null;
}

interface OnBookingRescheduledParams {
  payload: BookingRescheduledPayload;
  actor: Actor;
  auditData: RescheduledAuditData;
  source: ActionSource;
  operationId?: string | null;
}

interface BaseBookingEventParams<TAuditData> {
  bookingUid: string;
  actor: Actor;
  organizationId: number | null;
  auditData: TAuditData;
  source: ActionSource;
  operationId?: string | null;
}

type OnBookingAcceptedParams = BaseBookingEventParams<AcceptedAuditData>;
type OnBookingCancelledParams = BaseBookingEventParams<CancelledAuditData>;
type OnRescheduleRequestedParams = BaseBookingEventParams<RescheduleRequestedAuditData>;
type OnAttendeeAddedParams = BaseBookingEventParams<AttendeeAddedAuditData>;
type OnHostNoShowUpdatedParams = BaseBookingEventParams<HostNoShowUpdatedAuditData>;
type OnBookingRejectedParams = BaseBookingEventParams<RejectedAuditData>;
type OnAttendeeRemovedParams = BaseBookingEventParams<AttendeeRemovedAuditData>;
type OnReassignmentParams = BaseBookingEventParams<ReassignmentAuditData>;
type OnLocationChangedParams = BaseBookingEventParams<LocationChangedAuditData>;
type OnAttendeeNoShowUpdatedParams = BaseBookingEventParams<AttendeeNoShowUpdatedAuditData>;
type OnSeatBookedParams = BaseBookingEventParams<SeatBookedAuditData>;
type OnSeatRescheduledParams = BaseBookingEventParams<SeatRescheduledAuditData>;

export class BookingEventHandlerService {
  private readonly log: BookingEventHandlerDeps["log"];
  private readonly bookingAuditProducerService: BookingEventHandlerDeps["bookingAuditProducerService"];

  constructor(private readonly deps: BookingEventHandlerDeps) {
    this.log = deps.log;
    this.bookingAuditProducerService = deps.bookingAuditProducerService;
  }

  async onBookingCreated(params: OnBookingCreatedParams) {
    const { payload, actor, auditData, source, operationId } = params;
    this.log.debug("onBookingCreated", safeStringify(payload));
    if (payload.config.isDryRun) {
      return;
    }
    await this.onBookingCreatedOrRescheduled(payload);
    await this.deps.bookingAuditProducerService.queueCreatedAudit({
      bookingUid: payload.booking.uid,
      actor,
      organizationId: payload.organizationId,
      source,
      operationId,
      data: auditData,
    });
  }

  async onBookingRescheduled(params: OnBookingRescheduledParams) {
    const { payload, actor, auditData, source, operationId } = params;
    this.log.debug("onBookingRescheduled", safeStringify(payload));
    await this.onBookingCreatedOrRescheduled(payload);

    await this.bookingAuditProducerService.queueRescheduledAudit({
      // In case of rescheduled booking, we send old booking uid because the action took place on that booking only
      bookingUid: payload.oldBooking.uid,
      actor,
      organizationId: payload.organizationId,
      source,
      operationId,
      data: auditData,
    });
  }

  /**
   * Handles common tasks that need to be executed in both booking created and rescheduled events
   * A dedicated place because there are many tasks that need to be executed in both events.
   */
  private async onBookingCreatedOrRescheduled(payload: BookingCreatedPayload | BookingRescheduledPayload) {
    const results = await Promise.allSettled([
      // TODO: Migrate other post-booking tasks here, to execute them in parallel, without affecting each other
      this.updatePrivateLinkUsage(payload.bookingFormData.hashedLink),
    ]);
    results.forEach((result) => {
      if (result.status === "rejected") {
        this.log.error(
          "Error while executing onBookingCreatedOrRescheduled task",
          safeStringify(result.reason)
        );
      }
    });
  }

  private async updatePrivateLinkUsage(hashedLink: string | null) {
    try {
      if (hashedLink) {
        await this.deps.hashedLinkService.validateAndIncrementUsage(hashedLink);
      }
    } catch (error) {
      this.log.error("Error while updating hashed link", safeStringify(error));
    }
  }

  async onBookingAccepted(params: OnBookingAcceptedParams) {
    const { bookingUid, actor, organizationId, auditData, source, operationId } = params;
    await this.bookingAuditProducerService.queueAcceptedAudit({
      bookingUid,
      actor,
      organizationId,
      source,
      operationId,
      data: auditData,
    });
  }

  async onBookingCancelled(params: OnBookingCancelledParams) {
    const { bookingUid, actor, organizationId, auditData, source, operationId } = params;
    await this.bookingAuditProducerService.queueCancelledAudit({
      bookingUid,
      actor,
      organizationId,
      source,
      operationId,
      data: auditData,
    });
  }

  async onRescheduleRequested(params: OnRescheduleRequestedParams) {
    const { bookingUid, actor, organizationId, auditData, source, operationId } = params;
    await this.bookingAuditProducerService.queueRescheduleRequestedAudit({
      bookingUid,
      actor,
      organizationId,
      source,
      operationId,
      data: auditData,
    });
  }

  async onAttendeeAdded(params: OnAttendeeAddedParams) {
    const { bookingUid, actor, organizationId, auditData, source, operationId } = params;
    await this.bookingAuditProducerService.queueAttendeeAddedAudit({
      bookingUid,
      actor,
      organizationId,
      source,
      operationId,
      data: auditData,
    });
  }

  async onHostNoShowUpdated(params: OnHostNoShowUpdatedParams) {
    const { bookingUid, actor, organizationId, auditData, source, operationId } = params;
    await this.bookingAuditProducerService.queueHostNoShowUpdatedAudit({
      bookingUid,
      actor,
      organizationId,
      source,
      operationId,
      data: auditData,
    });
  }

  async onBookingRejected(params: OnBookingRejectedParams) {
    const { bookingUid, actor, organizationId, auditData, source, operationId } = params;
    await this.bookingAuditProducerService.queueRejectedAudit({
      bookingUid,
      actor,
      organizationId,
      source,
      operationId,
      data: auditData,
    });
  }

  async onAttendeeRemoved(params: OnAttendeeRemovedParams) {
    const { bookingUid, actor, organizationId, auditData, source, operationId } = params;
    await this.bookingAuditProducerService.queueAttendeeRemovedAudit({
      bookingUid,
      actor,
      organizationId,
      source,
      operationId,
      data: auditData,
    });
  }

  async onReassignment(params: OnReassignmentParams) {
    const { bookingUid, actor, organizationId, auditData, source, operationId } = params;
    await this.bookingAuditProducerService.queueReassignmentAudit({
      bookingUid,
      actor,
      organizationId,
      source,
      operationId,
      data: auditData,
    });
  }

  async onLocationChanged(params: OnLocationChangedParams) {
    const { bookingUid, actor, organizationId, auditData, source, operationId } = params;
    await this.bookingAuditProducerService.queueLocationChangedAudit({
      bookingUid,
      actor,
      organizationId,
      source,
      operationId,
      data: auditData,
    });
  }

  async onAttendeeNoShowUpdated(params: OnAttendeeNoShowUpdatedParams) {
    const { bookingUid, actor, organizationId, auditData, source, operationId } = params;
    await this.bookingAuditProducerService.queueAttendeeNoShowUpdatedAudit({
      bookingUid,
      actor,
      organizationId,
      source,
      operationId,
      data: auditData,
    });
  }

  async onSeatBooked(params: OnSeatBookedParams) {
    const { bookingUid, actor, organizationId, auditData, source, operationId } = params;
    await this.bookingAuditProducerService.queueSeatBookedAudit({
      bookingUid,
      actor,
      organizationId,
      source,
      operationId,
      data: auditData,
    });
  }

  async onSeatRescheduled(params: OnSeatRescheduledParams) {
    const { bookingUid, actor, organizationId, auditData, source, operationId } = params;
    await this.bookingAuditProducerService.queueSeatRescheduledAudit({
      bookingUid,
      actor,
      organizationId,
      source,
      operationId,
      data: auditData,
    });
  }

  /**
   * Handles bulk booking acceptance for recurring bookings
   * Creates a single task that will be processed to create multiple audit logs atomically
   */
  async onBulkBookingsAccepted(params: {
    bookings: Array<{
      bookingUid: string;
      auditData: AcceptedAuditData;
    }>;
    actor: Actor;
    organizationId: number | null;
    operationId?: string | null;
    source: ActionSource;
  }) {
    const { bookings, actor, organizationId, operationId, source } = params;
    await this.bookingAuditProducerService.queueBulkAcceptedAudit({
      bookings: bookings.map((booking) => ({
        bookingUid: booking.bookingUid,
        data: booking.auditData,
      })),
      actor,
      organizationId,
      source,
      operationId,
    });
  }

  /**
   * Handles bulk booking cancellation for recurring bookings
   * Creates a single task that will be processed to create multiple audit logs atomically
   */
  async onBulkBookingsCancelled(params: {
    bookings: Array<{
      bookingUid: string;
      auditData: CancelledAuditData;
    }>;
    actor: Actor;
    organizationId: number | null;
    operationId?: string | null;
    source: ActionSource;
  }) {
    const { bookings, actor, organizationId, operationId, source } = params;
    await this.bookingAuditProducerService.queueBulkCancelledAudit({
      bookings: bookings.map((booking) => ({
        bookingUid: booking.bookingUid,
        data: booking.auditData,
      })),
      actor,
      organizationId,
      source,
      operationId,
    });
  }
<<<<<<< HEAD

  async onBulkBookingsCreated(params: {
    bookings: Array<{
      bookingUid: string;
      auditData: CreatedAuditData;
    }>;
    actor: Actor;
    organizationId: number | null;
    operationId?: string | null;
    source: ActionSource;
  }) {
    const { bookings, actor, organizationId, operationId, source } = params;
    await this.bookingAuditProducerService.queueBulkCreatedAudit({
      bookings: bookings.map((booking) => ({
        bookingUid: booking.bookingUid,
        data: booking.auditData,
      })),
      actor,
      organizationId,
      source,
      operationId,
    });
  }

  /**
   * Handles bulk booking rescheduling for recurring bookings
   * Creates a single task that will be processed to create multiple audit logs atomically
   */
  async onBulkBookingsRescheduled(params: {
    bookings: Array<{
      bookingUid: string;
      auditData: RescheduledAuditData;
    }>;
    actor: Actor;
    organizationId: number | null;
    operationId?: string | null;
    source: ActionSource;
  }) {
    const { bookings, actor, organizationId, operationId, source } = params;
    await this.bookingAuditProducerService.queueBulkRescheduledAudit({
      bookings: bookings.map((booking) => ({
        bookingUid: booking.bookingUid,
        data: booking.auditData,
      })),
      actor,
      organizationId,
      source,
      operationId,
    });
  }
=======
>>>>>>> f0bfb934
}<|MERGE_RESOLUTION|>--- conflicted
+++ resolved
@@ -13,11 +13,7 @@
 import type { SeatRescheduledAuditData } from "@calcom/features/booking-audit/lib/actions/SeatRescheduledAuditActionService";
 import type { CreatedAuditData } from "@calcom/features/booking-audit/lib/actions/CreatedAuditActionService";
 import type { RescheduledAuditData } from "@calcom/features/booking-audit/lib/actions/RescheduledAuditActionService";
-<<<<<<< HEAD
-import type { ActionSource } from "@calcom/features/booking-audit/lib/common/actionSource";
-=======
 import type { ActionSource } from "@calcom/features/booking-audit/lib/types/actionSource";
->>>>>>> f0bfb934
 import type { HashedLinkService } from "@calcom/features/hashedLink/lib/service/HashedLinkService";
 import type { ISimpleLogger } from "@calcom/features/di/shared/services/logger.service";
 import { safeStringify } from "@calcom/lib/safeStringify";
@@ -336,7 +332,6 @@
       operationId,
     });
   }
-<<<<<<< HEAD
 
   async onBulkBookingsCreated(params: {
     bookings: Array<{
@@ -387,6 +382,4 @@
       operationId,
     });
   }
-=======
->>>>>>> f0bfb934
 }