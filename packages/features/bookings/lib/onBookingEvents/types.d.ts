import type { BookingFlowConfig } from "../dto/types";
import type { BookingStatus } from "@calcom/prisma/enums";

export interface BookingCreatedPayload {
  config: BookingFlowConfig;
  bookingFormData: {
    hashedLink: string | null;
  };
  booking: {
    uid: string;
    startTime: Date;
    endTime: Date;
    status: BookingStatus;
    userId: number | null;
    user?: {
      id: number;
    };
  };
  organizationId: number | null;
}
<<<<<<< HEAD
export interface BookingRescheduledPayload extends BookingCreatedPayload {
  oldBooking?: {
=======

export interface BookingRescheduledPayload extends BookingCreatedPayload {
  oldBooking: {
    uid: string;
>>>>>>> 3618b5a0
    startTime: Date;
    endTime: Date;
  };
}<|MERGE_RESOLUTION|>--- conflicted
+++ resolved
@@ -18,15 +18,10 @@
   };
   organizationId: number | null;
 }
-<<<<<<< HEAD
-export interface BookingRescheduledPayload extends BookingCreatedPayload {
-  oldBooking?: {
-=======
 
 export interface BookingRescheduledPayload extends BookingCreatedPayload {
   oldBooking: {
     uid: string;
->>>>>>> 3618b5a0
     startTime: Date;
     endTime: Date;
   };
