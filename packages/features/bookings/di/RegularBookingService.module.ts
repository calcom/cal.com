--- conflicted
+++ resolved
@@ -31,10 +31,7 @@
     hashedLinkService: hashedLinkServiceModuleLoader,
     bookingEmailAndSmsTasker: bookingEmailAndSmsTaskerModuleLoader,
     featuresRepository: featuresRepositoryModuleLoader,
-<<<<<<< HEAD
-=======
     bookingEventHandler: bookingEventHandlerModuleLoader,
->>>>>>> 8fcbf2c1
   },
 });
 
