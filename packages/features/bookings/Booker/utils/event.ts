import { shallow } from "zustand/shallow";

import { useSchedule } from "@calcom/features/schedules";
import { trpc } from "@calcom/trpc/react";

import { useTimePreferences } from "../../lib/timePreferences";
import { useBookerStore } from "../store";

/**
 * Wrapper hook around the trpc query that fetches
 * the event curently viewed in the booker. It will get
 * the current event slug and username from the booker store.
 *
 * Using this hook means you only need to use one hook, instead
 * of combining multiple conditional hooks.
 */
export const useEvent = () => {
  const [username, eventSlug] = useBookerStore((state) => [state.username, state.eventSlug], shallow);
  const isTeamEvent = useBookerStore((state) => state.isTeamEvent);
  const org = useBookerStore((state) => state.org);

  return trpc.viewer.public.event.useQuery(
    { username: username ?? "", eventSlug: eventSlug ?? "", isTeamEvent, org: org ?? null },
    { refetchOnWindowFocus: false, enabled: Boolean(username) && Boolean(eventSlug) }
  );
};

/**
 * Gets schedule for the current event and current month.
 * Gets all values right away and not the store because it increases network timing, only for the first render.
 * We can read from the store if we want to get the latest values.
 *
 * Using this hook means you only need to use one hook, instead
 * of combining multiple conditional hooks.
 *
 * The prefetchNextMonth argument can be used to prefetch two months at once,
 * useful when the user is viewing dates near the end of the month,
 * this way the multi day view will show data of both months.
 */
export const useScheduleForEvent = ({
  prefetchNextMonth,
  username,
  eventSlug,
  eventId,
  month,
  duration,
}: {
  prefetchNextMonth?: boolean;
  username?: string | null;
  eventSlug?: string | null;
  eventId?: number | null;
  month?: string | null;
  duration?: number | null;
} = {}) => {
  const { timezone } = useTimePreferences();
  const event = useEvent();
  const [usernameFromStore, eventSlugFromStore, monthFromStore, durationFromStore] = useBookerStore(
    (state) => [state.username, state.eventSlug, state.month, state.selectedDuration],
    shallow
  );

  const rescheduleUid = new URLSearchParams(window.location.search).get("rescheduleUid");

  return useSchedule({
    username: usernameFromStore ?? username,
    eventSlug: eventSlugFromStore ?? eventSlug,
    eventId: event.data?.id ?? eventId,
    timezone,
    prefetchNextMonth,
<<<<<<< HEAD
    duration,
    rescheduleUid,
=======
    month: monthFromStore ?? month,
    duration: durationFromStore ?? duration,
>>>>>>> cde9b24a
  });
};<|MERGE_RESOLUTION|>--- conflicted
+++ resolved
@@ -67,12 +67,8 @@
     eventId: event.data?.id ?? eventId,
     timezone,
     prefetchNextMonth,
-<<<<<<< HEAD
-    duration,
     rescheduleUid,
-=======
     month: monthFromStore ?? month,
     duration: durationFromStore ?? duration,
->>>>>>> cde9b24a
   });
 };