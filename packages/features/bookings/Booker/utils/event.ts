--- conflicted
+++ resolved
@@ -69,12 +69,8 @@
   dayCount,
   selectedDate,
   orgSlug,
-<<<<<<< HEAD
-  bookerEmail,
-=======
   teamMemberEmail,
   isTeamEvent,
->>>>>>> 00ee1ef4
 }: {
   prefetchNextMonth?: boolean;
   username?: string | null;
@@ -86,13 +82,9 @@
   dayCount?: number | null;
   selectedDate?: string | null;
   orgSlug?: string;
-<<<<<<< HEAD
-  bookerEmail?: string;
-=======
   teamMemberEmail?: string | null;
   fromRedirectOfNonOrgLink?: boolean;
   isTeamEvent?: boolean;
->>>>>>> 00ee1ef4
 } = {}) => {
   const { timezone } = useBookerTime();
   const [usernameFromStore, eventSlugFromStore, monthFromStore, durationFromStore] = useBookerStore(
@@ -117,11 +109,7 @@
     duration: durationFromStore ?? duration,
     isTeamEvent,
     orgSlug,
-<<<<<<< HEAD
-    bookerEmail,
-=======
     teamMemberEmail,
->>>>>>> 00ee1ef4
   });
 
   return {
