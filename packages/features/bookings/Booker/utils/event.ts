--- conflicted
+++ resolved
@@ -38,9 +38,6 @@
  * useful when the user is viewing dates near the end of the month,
  * this way the multi day view will show data of both months.
  */
-<<<<<<< HEAD
-export const useScheduleForEvent = ({ prefetchNextMonth, monthCount}: { prefetchNextMonth?: boolean; monthCount?: number } = {}) => {
-=======
 export const useScheduleForEvent = ({
   prefetchNextMonth,
   username,
@@ -48,15 +45,16 @@
   eventId,
   month,
   duration,
+  monthCount
 }: {
   prefetchNextMonth?: boolean;
   username?: string | null;
   eventSlug?: string | null;
   eventId?: number | null;
   month?: string | null;
-  duration?: number | null;
+  duration?: number | null;         
+  monthCount?: number;
 } = {}) => {
->>>>>>> 65a1aa61
   const { timezone } = useTimePreferences();
   const event = useEvent();
   const [usernameFromStore, eventSlugFromStore, monthFromStore, durationFromStore] = useBookerStore(
@@ -74,14 +72,10 @@
     eventId: event.data?.id ?? eventId,
     timezone,
     prefetchNextMonth,
-<<<<<<< HEAD
-    duration,
     monthCount
-=======
     rescheduleUid,
     month: monthFromStore ?? month,
     duration: durationFromStore ?? duration,
     isTeamEvent: pathname.indexOf("/team/") !== -1,
->>>>>>> 65a1aa61
   });
 };