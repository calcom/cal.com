--- conflicted
+++ resolved
@@ -44,10 +44,5 @@
 }
 
 export type BookerState = "loading" | "selecting_date" | "selecting_time" | "booking";
-<<<<<<< HEAD
 export type BookerLayout = BookerLayouts | "mobile";
-export type BookerAreas = "calendar" | "timeslots" | "main" | "meta";
-=======
-export type BookerLayout = "small_calendar" | "large_timeslots" | "large_calendar" | "mobile";
-export type BookerAreas = "calendar" | "timeslots" | "main" | "meta" | "header";
->>>>>>> 40c5d587
+export type BookerAreas = "calendar" | "timeslots" | "main" | "meta" | "header";