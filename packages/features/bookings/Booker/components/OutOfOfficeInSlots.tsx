--- conflicted
+++ resolved
@@ -21,35 +21,27 @@
 
 export const OutOfOfficeInSlots = (props: IOutOfOfficeInSlotsProps) => {
   const { t } = useLocale();
-<<<<<<< HEAD
-  const { fromUser, toUser, emoji = "🏝️", reason, borderDashed = true, date, className } = props;
-=======
   const {
     fromUser,
     toUser,
     emoji = "🏝️",
+    reason,
     borderDashed = true,
     date,
     className,
     notes,
     showNotePublicly,
   } = props;
->>>>>>> ca152d73
   const searchParams = useCompatSearchParams();
 
   const router = useRouter();
 
-<<<<<<< HEAD
   // Check if this is a holiday (no fromUser but has reason)
   const isHoliday = !fromUser && reason;
 
-  // For regular OOO, require both fromUser and toUser
+  // For regular OOO, require fromUser (toUser is optional for redirect)
   // For holidays, we just need the reason
-  if (!isHoliday && (!fromUser || !toUser)) return null;
-
-=======
-  if (!fromUser) return null;
->>>>>>> ca152d73
+  if (!isHoliday && !fromUser) return null;
   return (
     <div className={classNames("relative h-full pb-5", className)}>
       <div
@@ -60,8 +52,7 @@
         <div className="bg-emphasis flex h-14 w-14 flex-col items-center justify-center rounded-full">
           <span className="m-auto text-center text-lg">{emoji}</span>
         </div>
-<<<<<<< HEAD
-        <div className="stack-y-2 text-center">
+        <div className="stack-y-2 max-h-[300px] w-full overflow-y-auto text-center">
           {isHoliday ? (
             <>
               <p className="mt-2 text-base font-bold">{reason}</p>
@@ -72,6 +63,12 @@
               <p className="mt-2 text-base font-bold">
                 {t("ooo_user_is_ooo", { displayName: fromUser?.displayName })}
               </p>
+
+              {notes && showNotePublicly && (
+                <p className="text-subtle mt-2 max-h-[120px] overflow-y-auto break-words px-2 text-center text-sm italic">
+                  {notes}
+                </p>
+              )}
 
               {fromUser?.displayName && toUser?.displayName && (
                 <p className="text-center text-sm">
@@ -84,28 +81,6 @@
                 </p>
               )}
             </>
-=======
-        <div className="stack-y-2 max-h-[300px] w-full overflow-y-auto text-center">
-          <p className="mt-2 text-base font-bold">
-            {t("ooo_user_is_ooo", { displayName: fromUser.displayName })}
-          </p>
-
-          {notes && showNotePublicly && (
-            <p className="text-subtle mt-2 max-h-[120px] overflow-y-auto break-words px-2 text-center text-sm italic">
-              {notes}
-            </p>
-          )}
-
-          {fromUser?.displayName && toUser?.displayName && (
-            <p className="text-center text-sm">
-              <ServerTrans
-                t={t}
-                i18nKey="ooo_slots_returning"
-                values={{ displayName: toUser.displayName }}
-                components={[<strong key="username">username</strong>]}
-              />
-            </p>
->>>>>>> ca152d73
           )}
         </div>
         {!isHoliday && toUser?.id && (
