import { useMemo, useRef, useEffect } from "react";

import dayjs from "@calcom/dayjs";
import { AvailableTimes, AvailableTimesSkeleton } from "@calcom/features/bookings";
import { useSlotsForMultipleDates } from "@calcom/features/schedules/lib/use-schedule/useSlotsForDate";
import { classNames } from "@calcom/lib";

import { useBookerStore } from "../store";
import { useEvent, useScheduleForEvent } from "../utils/event";

type AvailableTimeSlotsProps = {
  extraDays?: number;
  limitHeight?: boolean;
  seatsPerTimeSlot?: number | null;
};

/**
 * Renders available time slots for a given date.
 * It will extract the date from the booker store.
 * Next to that you can also pass in the `extraDays` prop, this
 * will also fetch the next `extraDays` days and show multiple days
 * in columns next to each other.
 */
export const AvailableTimeSlots = ({ extraDays, limitHeight, seatsPerTimeSlot }: AvailableTimeSlotsProps) => {
  const selectedDate = useBookerStore((state) => state.selectedDate);
  const setSelectedTimeslot = useBookerStore((state) => state.setSelectedTimeslot);
  const setSeatedEventData = useBookerStore((state) => state.setSeatedEventData);
  const event = useEvent();
  const date = selectedDate || dayjs().format("YYYY-MM-DD");
  const containerRef = useRef<HTMLDivElement | null>(null);

  const onTimeSelect = (
    time: string,
    attendees: number,
    seatsPerTimeSlot?: number | null,
    bookingUid?: string
  ) => {
    setSelectedTimeslot(time);

    if (seatsPerTimeSlot) {
      setSeatedEventData({
        seatsPerTimeSlot,
        attendees,
        bookingUid,
      });
<<<<<<< HEAD
    }
=======
>>>>>>> 092a373f

      if (seatsPerTimeSlot && seatsPerTimeSlot - attendees > 1) {
        return;
      }
    }

    if (!event.data) return;
  };

  const schedule = useScheduleForEvent({
    prefetchNextMonth: !!extraDays && dayjs(date).month() !== dayjs(date).add(extraDays, "day").month(),
  });

  // Creates an array of dates to fetch slots for.
  // If `extraDays` is passed in, we will extend the array with the next `extraDays` days.
  const dates = useMemo(
    () =>
      !extraDays
        ? [date]
        : [
            // If NO date is selected yet, we show by default the upcomming `nextDays` days.
            date,
            ...Array.from({ length: extraDays }).map((_, index) =>
              dayjs(date)
                .add(index + 1, "day")
                .format("YYYY-MM-DD")
            ),
          ],
    [date, extraDays]
  );

  const isMultipleDates = dates.length > 1;
  const slotsPerDay = useSlotsForMultipleDates(dates, schedule?.data?.slots);

  useEffect(() => {
    if (containerRef.current && !schedule.isLoading) {
      containerRef.current.scrollIntoView({ behavior: "smooth", block: "center" });
    }
  }, [containerRef, schedule.isLoading]);

  return (
    <div
      ref={containerRef}
      className={classNames(
        limitHeight && "flex-grow md:h-[400px]",
        !limitHeight && "flex h-full w-full flex-row gap-4"
      )}>
      {schedule.isLoading
        ? // Shows exact amount of days as skeleton.
          Array.from({ length: 1 + (extraDays ?? 0) }).map((_, i) => <AvailableTimesSkeleton key={i} />)
        : slotsPerDay.length > 0 &&
          slotsPerDay.map((slots) => (
            <AvailableTimes
              className="w-full"
              key={slots.date}
              date={dayjs(slots.date)}
              slots={slots.slots}
              onTimeSelect={onTimeSelect}
              seatsPerTimeSlot={seatsPerTimeSlot}
              showTimeFormatToggle={!isMultipleDates}
            />
          ))}
    </div>
  );
};<|MERGE_RESOLUTION|>--- conflicted
+++ resolved
@@ -43,10 +43,6 @@
         attendees,
         bookingUid,
       });
-<<<<<<< HEAD
-    }
-=======
->>>>>>> 092a373f
 
       if (seatsPerTimeSlot && seatsPerTimeSlot - attendees > 1) {
         return;
