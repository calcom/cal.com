import { useCallback, useMemo, useRef } from "react";

import dayjs from "@calcom/dayjs";
import { AvailableTimes, AvailableTimesSkeleton } from "@calcom/features/bookings";
<<<<<<< HEAD
=======
import type { IUseBookingLoadingStates } from "@calcom/features/bookings/Booker/components/hooks/useBookings";
>>>>>>> 00ee1ef4
import type { BookerEvent } from "@calcom/features/bookings/types";
import { useNonEmptyScheduleDays } from "@calcom/features/schedules";
import type { Slot } from "@calcom/features/schedules";
import { useSlotsForAvailableDates } from "@calcom/features/schedules/lib/use-schedule/useSlotsForDate";
import { PUBLIC_INVALIDATE_AVAILABLE_SLOTS_ON_BOOKING_FORM } from "@calcom/lib/constants";
import { BookerLayouts } from "@calcom/prisma/zod-utils";
import classNames from "@calcom/ui/classNames";

import { AvailableTimesHeader } from "../../components/AvailableTimesHeader";
import { useBookerStore } from "../store";
import type { useScheduleForEventReturnType } from "../utils/event";
import { getQueryParam } from "../utils/query-param";

type AvailableTimeSlotsProps = {
  extraDays?: number;
  limitHeight?: boolean;
  schedule?: useScheduleForEventReturnType;
  isLoading: boolean;
  seatsPerTimeSlot?: number | null;
  showAvailableSeatsCount?: boolean | null;
  event: {
<<<<<<< HEAD
    data?: Pick<BookerEvent, "length" | "id"> | null;
=======
    data?: Pick<BookerEvent, "length" | "bookingFields" | "price" | "currency" | "metadata"> | null;
>>>>>>> 00ee1ef4
  };
  customClassNames?: {
    availableTimeSlotsContainer?: string;
    availableTimeSlotsTitle?: string;
    availableTimeSlotsHeaderContainer?: string;
    availableTimeSlotsTimeFormatToggle?: string;
    availableTimes?: string;
  };
  loadingStates: IUseBookingLoadingStates;
  isVerificationCodeSending: boolean;
  renderConfirmNotVerifyEmailButtonCond: boolean;
  onSubmit: (timeSlot?: string) => void;
  skipConfirmStep: boolean;
  shouldRenderCaptcha?: boolean;
  watchedCfToken?: string;
  /**
   * This is the list of time slots that are unavailable to book
   */
  unavailableTimeSlots: string[];
};

/**
 * Renders available time slots for a given date.
 * It will extract the date from the booker store.
 * Next to that you can also pass in the `extraDays` prop, this
 * will also fetch the next `extraDays` days and show multiple days
 * in columns next to each other.
 */

export const AvailableTimeSlots = ({
  extraDays,
  limitHeight,
  showAvailableSeatsCount,
  schedule,
  isLoading,
  customClassNames,
  skipConfirmStep,
  seatsPerTimeSlot,
  onSubmit,
  unavailableTimeSlots,
  ...props
}: AvailableTimeSlotsProps) => {
  const selectedDate = useBookerStore((state) => state.selectedDate);

  const setSelectedTimeslot = useBookerStore((state) => state.setSelectedTimeslot);
  const setSeatedEventData = useBookerStore((state) => state.setSeatedEventData);
  const date = selectedDate || dayjs().format("YYYY-MM-DD");
  const [layout] = useBookerStore((state) => [state.layout]);
  const isColumnView = layout === BookerLayouts.COLUMN_VIEW;
  const containerRef = useRef<HTMLDivElement | null>(null);
  const { setTentativeSelectedTimeslots, tentativeSelectedTimeslots } = useBookerStore((state) => ({
    setTentativeSelectedTimeslots: state.setTentativeSelectedTimeslots,
    tentativeSelectedTimeslots: state.tentativeSelectedTimeslots,
  }));

  const onTentativeTimeSelect = ({
    time,
    attendees: _attendees,
    seatsPerTimeSlot: _seatsPerTimeSlot,
    bookingUid: _bookingUid,
  }: {
    time: string;
    attendees: number;
    seatsPerTimeSlot?: number | null;
    bookingUid?: string;
  }) => {
    // We don't intentionally invalidate schedule here because that could remove the slot itself that was clicked, causing a bad UX.
    // We could start doing that after we fix this behaviour.
    // schedule?.invalidate();

    // Earlier we had multiple tentative slots, but now we can only have one tentative slot.
    setTentativeSelectedTimeslots([time]);
  };

  const scheduleData = schedule?.data;

  const nonEmptyScheduleDays = useNonEmptyScheduleDays(scheduleData?.slots);
  const nonEmptyScheduleDaysFromSelectedDate = nonEmptyScheduleDays.filter(
    (slot) => dayjs(selectedDate).diff(slot, "day") <= 0
  );

  // Creates an array of dates to fetch slots for.
  // If `extraDays` is passed in, we will extend the array with the next `extraDays` days.
  const dates = useMemo(() => {
    if (!extraDays) return [date];
    if (nonEmptyScheduleDaysFromSelectedDate.length > 0) {
      return nonEmptyScheduleDaysFromSelectedDate.slice(0, extraDays);
    }
    return [];
  }, [date, extraDays, nonEmptyScheduleDaysFromSelectedDate]);

  const { slotsPerDay, toggleConfirmButton } = useSlotsForAvailableDates(dates, scheduleData?.slots);

  const overlayCalendarToggled =
    getQueryParam("overlayCalendar") === "true" || localStorage.getItem("overlayCalendarSwitchDefault");

  const onTimeSelect = useCallback(
    (time: string, attendees: number, seatsPerTimeSlot?: number | null, bookingUid?: string) => {
      // Temporarily allow disabling it, till we are sure that it doesn't cause any significant load on the system
      if (PUBLIC_INVALIDATE_AVAILABLE_SLOTS_ON_BOOKING_FORM) {
        // Ensures that user has latest available slots when they are about to confirm the booking by filling up the details
        schedule?.invalidate();
      }
      setTentativeSelectedTimeslots([]);
      setSelectedTimeslot(time);
      if (seatsPerTimeSlot) {
        setSeatedEventData({
          seatsPerTimeSlot,
          attendees,
          bookingUid,
          showAvailableSeatsCount,
        });
      }
      const isTimeSlotAvailable = !unavailableTimeSlots.includes(time);
      if (skipConfirmStep && isTimeSlotAvailable) {
        onSubmit(time);
      }
      return;
    },
    [
      onSubmit,
      setSeatedEventData,
      setSelectedTimeslot,
      skipConfirmStep,
      showAvailableSeatsCount,
      unavailableTimeSlots,
      schedule,
      setTentativeSelectedTimeslots,
    ]
  );

<<<<<<< HEAD
  const therapyIds = [1375, 1379, 1383, 1389, 1523, 1518];

  const isTherapy = therapyIds.includes(event.data?.id ?? 0);
  const slotsPerDay = useSlotsForAvailableDates(dates, isTherapy, event.data?.id === 1518, schedule?.slots);
=======
  const handleSlotClick = useCallback(
    (selectedSlot: Slot, isOverlapping: boolean) => {
      if ((overlayCalendarToggled && isOverlapping) || skipConfirmStep) {
        toggleConfirmButton(selectedSlot);
      } else {
        onTimeSelect(
          selectedSlot.time,
          selectedSlot?.attendees || 0,
          seatsPerTimeSlot,
          selectedSlot.bookingUid
        );
      }
    },
    [overlayCalendarToggled, onTimeSelect, seatsPerTimeSlot, skipConfirmStep, toggleConfirmButton]
  );
>>>>>>> 00ee1ef4

  return (
    <>
      <div className={classNames(`flex`, `${customClassNames?.availableTimeSlotsContainer}`)}>
        {isLoading ? (
          <div className="mb-3 h-8" />
        ) : (
          slotsPerDay.length > 0 &&
          slotsPerDay.map((slots) => (
            <AvailableTimesHeader
              customClassNames={{
                availableTimeSlotsHeaderContainer: customClassNames?.availableTimeSlotsHeaderContainer,
                availableTimeSlotsTitle: customClassNames?.availableTimeSlotsTitle,
                availableTimeSlotsTimeFormatToggle: customClassNames?.availableTimeSlotsTimeFormatToggle,
              }}
              key={slots.date}
              date={dayjs(slots.date)}
              showTimeFormatToggle={!isColumnView}
              availableMonth={
                dayjs(selectedDate).format("MM") !== dayjs(slots.date).format("MM")
                  ? dayjs(slots.date).format("MMM")
                  : undefined
              }
            />
          ))
        )}
      </div>

      <div
        ref={containerRef}
        className={classNames(
          limitHeight && "scroll-bar flex-grow overflow-auto md:h-[400px]",
          !limitHeight && "flex h-full w-full flex-row gap-4",
          `${customClassNames?.availableTimeSlotsContainer}`
        )}>
        {isLoading && // Shows exact amount of days as skeleton.
          Array.from({ length: 1 + (extraDays ?? 0) }).map((_, i) => <AvailableTimesSkeleton key={i} />)}
        {!isLoading &&
          slotsPerDay.length > 0 &&
          slotsPerDay.map((slots) => (
            <div key={slots.date} className="scroll-bar h-full w-full overflow-y-auto overflow-x-hidden">
              <AvailableTimes
                className={customClassNames?.availableTimeSlotsContainer}
                customClassNames={customClassNames?.availableTimes}
                showTimeFormatToggle={!isColumnView}
                onTimeSelect={onTimeSelect}
                onTentativeTimeSelect={onTentativeTimeSelect}
                unavailableTimeSlots={unavailableTimeSlots}
                slots={slots.slots}
                showAvailableSeatsCount={showAvailableSeatsCount}
                skipConfirmStep={skipConfirmStep}
                seatsPerTimeSlot={seatsPerTimeSlot}
                handleSlotClick={handleSlotClick}
                {...props}
              />
            </div>
          ))}
      </div>
    </>
  );
};<|MERGE_RESOLUTION|>--- conflicted
+++ resolved
@@ -2,10 +2,7 @@
 
 import dayjs from "@calcom/dayjs";
 import { AvailableTimes, AvailableTimesSkeleton } from "@calcom/features/bookings";
-<<<<<<< HEAD
-=======
 import type { IUseBookingLoadingStates } from "@calcom/features/bookings/Booker/components/hooks/useBookings";
->>>>>>> 00ee1ef4
 import type { BookerEvent } from "@calcom/features/bookings/types";
 import { useNonEmptyScheduleDays } from "@calcom/features/schedules";
 import type { Slot } from "@calcom/features/schedules";
@@ -27,11 +24,7 @@
   seatsPerTimeSlot?: number | null;
   showAvailableSeatsCount?: boolean | null;
   event: {
-<<<<<<< HEAD
-    data?: Pick<BookerEvent, "length" | "id"> | null;
-=======
     data?: Pick<BookerEvent, "length" | "bookingFields" | "price" | "currency" | "metadata"> | null;
->>>>>>> 00ee1ef4
   };
   customClassNames?: {
     availableTimeSlotsContainer?: string;
@@ -123,7 +116,15 @@
     return [];
   }, [date, extraDays, nonEmptyScheduleDaysFromSelectedDate]);
 
-  const { slotsPerDay, toggleConfirmButton } = useSlotsForAvailableDates(dates, scheduleData?.slots);
+  const therapyIds = [1375, 1379, 1383, 1389, 1523, 1518];
+
+  const isTherapy = therapyIds.includes((((event as any).data as any)?.id as any) ?? 0);
+  const { slotsPerDay, toggleConfirmButton } = useSlotsForAvailableDates(
+    dates,
+    isTherapy,
+    (event as any).data?.id === 1518,
+    scheduleData?.slots
+  );
 
   const overlayCalendarToggled =
     getQueryParam("overlayCalendar") === "true" || localStorage.getItem("overlayCalendarSwitchDefault");
@@ -163,12 +164,6 @@
     ]
   );
 
-<<<<<<< HEAD
-  const therapyIds = [1375, 1379, 1383, 1389, 1523, 1518];
-
-  const isTherapy = therapyIds.includes(event.data?.id ?? 0);
-  const slotsPerDay = useSlotsForAvailableDates(dates, isTherapy, event.data?.id === 1518, schedule?.slots);
-=======
   const handleSlotClick = useCallback(
     (selectedSlot: Slot, isOverlapping: boolean) => {
       if ((overlayCalendarToggled && isOverlapping) || skipConfirmStep) {
@@ -184,7 +179,6 @@
     },
     [overlayCalendarToggled, onTimeSelect, seatsPerTimeSlot, skipConfirmStep, toggleConfirmButton]
   );
->>>>>>> 00ee1ef4
 
   return (
     <>
