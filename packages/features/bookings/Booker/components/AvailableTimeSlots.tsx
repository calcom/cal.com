--- conflicted
+++ resolved
@@ -21,12 +21,7 @@
  * will also fetch the next `extraDays` days and show multiple days
  * in columns next to each other.
  */
-<<<<<<< HEAD
 export const AvailableTimeSlots = ({ extraDays, limitHeight, seatsPerTimeSlot }: AvailableTimeSlotsProps) => {
-  const reserveSlotMutation = trpc.viewer.public.slots.reserveSlot.useMutation();
-=======
-export const AvailableTimeSlots = ({ extraDays, limitHeight, seatsPerTimeslot }: AvailableTimeSlotsProps) => {
->>>>>>> c46c9bfe
   const selectedDate = useBookerStore((state) => state.selectedDate);
   const setSelectedTimeslot = useBookerStore((state) => state.setSelectedTimeslot);
   const setSeatedEventData = useBookerStore((state) => state.setSeatedEventData);
