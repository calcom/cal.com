import { useCallback, useMemo, useRef } from "react";

import dayjs from "@calcom/dayjs";
import { AvailableTimes, AvailableTimesSkeleton } from "@calcom/features/bookings";
import type { IUseBookingLoadingStates } from "@calcom/features/bookings/Booker/components/hooks/useBookings";
import type { BookerEvent } from "@calcom/features/bookings/types";
import { useNonEmptyScheduleDays } from "@calcom/features/schedules";
import type { Slot } from "@calcom/features/schedules";
import { useSlotsForAvailableDates } from "@calcom/features/schedules/lib/use-schedule/useSlotsForDate";
import { classNames } from "@calcom/lib";
import { PUBLIC_INVALIDATE_AVAILABLE_SLOTS_ON_BOOKING_FORM } from "@calcom/lib/constants";
import { BookerLayouts } from "@calcom/prisma/zod-utils";

import { AvailableTimesHeader } from "../../components/AvailableTimesHeader";
import { useBookerStore } from "../store";
import type { useScheduleForEventReturnType } from "../utils/event";
import { getQueryParam } from "../utils/query-param";

type AvailableTimeSlotsProps = {
  extraDays?: number;
  limitHeight?: boolean;
  schedule?: useScheduleForEventReturnType;
  isLoading: boolean;
  seatsPerTimeSlot?: number | null;
  showAvailableSeatsCount?: boolean | null;
  event: {
    data?: Pick<BookerEvent, "length" | "bookingFields" | "price" | "currency" | "metadata"> | null;
  };
  customClassNames?: {
    availableTimeSlotsContainer?: string;
    availableTimeSlotsTitle?: string;
    availableTimeSlotsHeaderContainer?: string;
    availableTimeSlotsTimeFormatToggle?: string;
    availableTimes?: string;
  };
  loadingStates: IUseBookingLoadingStates;
  isVerificationCodeSending: boolean;
  renderConfirmNotVerifyEmailButtonCond: boolean;
  onSubmit: (timeSlot?: string) => void;
  skipConfirmStep: boolean;
  shouldRenderCaptcha?: boolean;
  watchedCfToken?: string;
  /**
   * This is the list of time slots that are unavailable to book
   */
  unavailableTimeSlots: string[];
};

/**
 * Renders available time slots for a given date.
 * It will extract the date from the booker store.
 * Next to that you can also pass in the `extraDays` prop, this
 * will also fetch the next `extraDays` days and show multiple days
 * in columns next to each other.
 */

export const AvailableTimeSlots = ({
  extraDays,
  limitHeight,
  showAvailableSeatsCount,
  schedule,
  isLoading,
  customClassNames,
  skipConfirmStep,
  seatsPerTimeSlot,
  onSubmit,
  unavailableTimeSlots,
  ...props
}: AvailableTimeSlotsProps) => {
  const selectedDate = useBookerStore((state) => state.selectedDate);

  const setSelectedTimeslot = useBookerStore((state) => state.setSelectedTimeslot);
  const setSeatedEventData = useBookerStore((state) => state.setSeatedEventData);
  const date = selectedDate || dayjs().format("YYYY-MM-DD");
  const [layout] = useBookerStore((state) => [state.layout]);
  const isColumnView = layout === BookerLayouts.COLUMN_VIEW;
  const containerRef = useRef<HTMLDivElement | null>(null);

<<<<<<< HEAD
  const { setTentativeSelectedTimeslots, tentativeSelectedTimeslots } = useBookerStore((state) => ({
    setTentativeSelectedTimeslots: state.setTentativeSelectedTimeslots,
    tentativeSelectedTimeslots: state.tentativeSelectedTimeslots,
  }));

  const onTentativeTimeSelect = ({
    time,
    attendees: _attendees,
    seatsPerTimeSlot: _seatsPerTimeSlot,
    bookingUid: _bookingUid,
  }: {
    time: string;
    attendees: number;
    seatsPerTimeSlot?: number | null;
    bookingUid?: string;
  }) => {
    // We don't intentionally invalidate schedule here because that could remove the slot itself that was clicked, causing a bad UX.
    // We could start doing that after we fix this behaviour.
    // schedule?.invalidate();

    setTentativeSelectedTimeslots(Array.from(new Set([...tentativeSelectedTimeslots, time])));
  };

  const onTimeSelect = (
    time: string,
    attendees: number,
    seatsPerTimeSlot?: number | null,
    bookingUid?: string
  ) => {
    // Temporarily allow disabling it, till we are sure that it doesn't cause any significant load on the system
    if (PUBLIC_INVALIDATE_AVAILABLE_SLOTS_ON_BOOKING_FORM) {
      // Ensures that user has latest available slots when they are about to confirm the booking by filling up the details
      schedule?.invalidate();
    }
    setSelectedTimeslot(time);
    setTentativeSelectedTimeslots([]);

    if (seatsPerTimeSlot) {
      setSeatedEventData({
        seatsPerTimeSlot,
        attendees,
        bookingUid,
        showAvailableSeatsCount,
      });
    }

    const isTimeSlotAvailable = !unavailableTimeSlots.includes(time);
    if (skipConfirmStep && isTimeSlotAvailable) {
      onSubmit(time);
    }
    return;
  };

  const scheduleData = schedule?.data;
  const nonEmptyScheduleDays = useNonEmptyScheduleDays(scheduleData?.slots);
=======
  const nonEmptyScheduleDays = useNonEmptyScheduleDays(schedule?.slots);
>>>>>>> d485e5f6
  const nonEmptyScheduleDaysFromSelectedDate = nonEmptyScheduleDays.filter(
    (slot) => dayjs(selectedDate).diff(slot, "day") <= 0
  );

  // Creates an array of dates to fetch slots for.
  // If `extraDays` is passed in, we will extend the array with the next `extraDays` days.
  const dates = useMemo(() => {
    if (!extraDays) return [date];
    if (nonEmptyScheduleDaysFromSelectedDate.length > 0) {
      return nonEmptyScheduleDaysFromSelectedDate.slice(0, extraDays);
    }
    return [];
  }, [date, extraDays, nonEmptyScheduleDaysFromSelectedDate]);

<<<<<<< HEAD
  const slotsPerDay = useSlotsForAvailableDates(dates, scheduleData?.slots);
=======
  const { slotsPerDay, toggleConfirmButton } = useSlotsForAvailableDates(dates, schedule?.slots);

  const overlayCalendarToggled =
    getQueryParam("overlayCalendar") === "true" || localStorage.getItem("overlayCalendarSwitchDefault");

  const onTimeSelect = useCallback(
    (time: string, attendees: number, seatsPerTimeSlot?: number | null, bookingUid?: string) => {
      setSelectedTimeslot(time);
      if (seatsPerTimeSlot) {
        setSeatedEventData({
          seatsPerTimeSlot,
          attendees,
          bookingUid,
          showAvailableSeatsCount,
        });
      }
      if (skipConfirmStep) {
        onSubmit(time);
      }
      return;
    },
    [onSubmit, setSeatedEventData, setSelectedTimeslot, skipConfirmStep, showAvailableSeatsCount]
  );

  const handleSlotClick = useCallback(
    (selectedSlot: Slot, isOverlapping: boolean) => {
      if ((overlayCalendarToggled && isOverlapping) || skipConfirmStep) {
        toggleConfirmButton(selectedSlot);
      } else {
        onTimeSelect(
          selectedSlot.time,
          selectedSlot?.attendees || 0,
          seatsPerTimeSlot,
          selectedSlot.bookingUid
        );
      }
    },
    [overlayCalendarToggled, onTimeSelect, seatsPerTimeSlot, skipConfirmStep, toggleConfirmButton]
  );
>>>>>>> d485e5f6

  return (
    <>
      <div className={classNames(`flex`, `${customClassNames?.availableTimeSlotsContainer}`)}>
        {isLoading ? (
          <div className="mb-3 h-8" />
        ) : (
          slotsPerDay.length > 0 &&
          slotsPerDay.map((slots) => (
            <AvailableTimesHeader
              customClassNames={{
                availableTimeSlotsHeaderContainer: customClassNames?.availableTimeSlotsHeaderContainer,
                availableTimeSlotsTitle: customClassNames?.availableTimeSlotsTitle,
                availableTimeSlotsTimeFormatToggle: customClassNames?.availableTimeSlotsTimeFormatToggle,
              }}
              key={slots.date}
              date={dayjs(slots.date)}
              showTimeFormatToggle={!isColumnView}
              availableMonth={
                dayjs(selectedDate).format("MM") !== dayjs(slots.date).format("MM")
                  ? dayjs(slots.date).format("MMM")
                  : undefined
              }
            />
          ))
        )}
      </div>

      <div
        ref={containerRef}
        className={classNames(
          limitHeight && "scroll-bar flex-grow overflow-auto md:h-[400px]",
          !limitHeight && "flex h-full w-full flex-row gap-4",
          `${customClassNames?.availableTimeSlotsContainer}`
        )}>
        {isLoading && // Shows exact amount of days as skeleton.
          Array.from({ length: 1 + (extraDays ?? 0) }).map((_, i) => <AvailableTimesSkeleton key={i} />)}
        {!isLoading &&
          slotsPerDay.length > 0 &&
          slotsPerDay.map((slots) => (
            <div key={slots.date} className="scroll-bar h-full w-full overflow-y-auto overflow-x-hidden">
              <AvailableTimes
                className={customClassNames?.availableTimeSlotsContainer}
                customClassNames={customClassNames?.availableTimes}
                showTimeFormatToggle={!isColumnView}
                onTimeSelect={onTimeSelect}
                onTentativeTimeSelect={onTentativeTimeSelect}
                unavailableTimeSlots={unavailableTimeSlots}
                slots={slots.slots}
                showAvailableSeatsCount={showAvailableSeatsCount}
                skipConfirmStep={skipConfirmStep}
                seatsPerTimeSlot={seatsPerTimeSlot}
                handleSlotClick={handleSlotClick}
                {...props}
              />
            </div>
          ))}
      </div>
    </>
  );
};<|MERGE_RESOLUTION|>--- conflicted
+++ resolved
@@ -75,8 +75,6 @@
   const [layout] = useBookerStore((state) => [state.layout]);
   const isColumnView = layout === BookerLayouts.COLUMN_VIEW;
   const containerRef = useRef<HTMLDivElement | null>(null);
-
-<<<<<<< HEAD
   const { setTentativeSelectedTimeslots, tentativeSelectedTimeslots } = useBookerStore((state) => ({
     setTentativeSelectedTimeslots: state.setTentativeSelectedTimeslots,
     tentativeSelectedTimeslots: state.tentativeSelectedTimeslots,
@@ -100,41 +98,9 @@
     setTentativeSelectedTimeslots(Array.from(new Set([...tentativeSelectedTimeslots, time])));
   };
 
-  const onTimeSelect = (
-    time: string,
-    attendees: number,
-    seatsPerTimeSlot?: number | null,
-    bookingUid?: string
-  ) => {
-    // Temporarily allow disabling it, till we are sure that it doesn't cause any significant load on the system
-    if (PUBLIC_INVALIDATE_AVAILABLE_SLOTS_ON_BOOKING_FORM) {
-      // Ensures that user has latest available slots when they are about to confirm the booking by filling up the details
-      schedule?.invalidate();
-    }
-    setSelectedTimeslot(time);
-    setTentativeSelectedTimeslots([]);
-
-    if (seatsPerTimeSlot) {
-      setSeatedEventData({
-        seatsPerTimeSlot,
-        attendees,
-        bookingUid,
-        showAvailableSeatsCount,
-      });
-    }
-
-    const isTimeSlotAvailable = !unavailableTimeSlots.includes(time);
-    if (skipConfirmStep && isTimeSlotAvailable) {
-      onSubmit(time);
-    }
-    return;
-  };
-
   const scheduleData = schedule?.data;
+
   const nonEmptyScheduleDays = useNonEmptyScheduleDays(scheduleData?.slots);
-=======
-  const nonEmptyScheduleDays = useNonEmptyScheduleDays(schedule?.slots);
->>>>>>> d485e5f6
   const nonEmptyScheduleDaysFromSelectedDate = nonEmptyScheduleDays.filter(
     (slot) => dayjs(selectedDate).diff(slot, "day") <= 0
   );
@@ -149,16 +115,19 @@
     return [];
   }, [date, extraDays, nonEmptyScheduleDaysFromSelectedDate]);
 
-<<<<<<< HEAD
-  const slotsPerDay = useSlotsForAvailableDates(dates, scheduleData?.slots);
-=======
-  const { slotsPerDay, toggleConfirmButton } = useSlotsForAvailableDates(dates, schedule?.slots);
+  const { slotsPerDay, toggleConfirmButton } = useSlotsForAvailableDates(dates, scheduleData?.slots);
 
   const overlayCalendarToggled =
     getQueryParam("overlayCalendar") === "true" || localStorage.getItem("overlayCalendarSwitchDefault");
 
   const onTimeSelect = useCallback(
     (time: string, attendees: number, seatsPerTimeSlot?: number | null, bookingUid?: string) => {
+      // Temporarily allow disabling it, till we are sure that it doesn't cause any significant load on the system
+      if (PUBLIC_INVALIDATE_AVAILABLE_SLOTS_ON_BOOKING_FORM) {
+        // Ensures that user has latest available slots when they are about to confirm the booking by filling up the details
+        schedule?.invalidate();
+      }
+      setTentativeSelectedTimeslots([]);
       setSelectedTimeslot(time);
       if (seatsPerTimeSlot) {
         setSeatedEventData({
@@ -168,12 +137,22 @@
           showAvailableSeatsCount,
         });
       }
-      if (skipConfirmStep) {
+      const isTimeSlotAvailable = !unavailableTimeSlots.includes(time);
+      if (skipConfirmStep && isTimeSlotAvailable) {
         onSubmit(time);
       }
       return;
     },
-    [onSubmit, setSeatedEventData, setSelectedTimeslot, skipConfirmStep, showAvailableSeatsCount]
+    [
+      onSubmit,
+      setSeatedEventData,
+      setSelectedTimeslot,
+      skipConfirmStep,
+      showAvailableSeatsCount,
+      unavailableTimeSlots,
+      schedule,
+      setTentativeSelectedTimeslots,
+    ]
   );
 
   const handleSlotClick = useCallback(
@@ -191,7 +170,6 @@
     },
     [overlayCalendarToggled, onTimeSelect, seatsPerTimeSlot, skipConfirmStep, toggleConfirmButton]
   );
->>>>>>> d485e5f6
 
   return (
     <>
