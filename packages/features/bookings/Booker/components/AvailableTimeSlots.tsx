--- conflicted
+++ resolved
@@ -55,13 +55,8 @@
     <div
       className={classNames(
         limitHeight && "flex-grow md:h-[400px]",
-<<<<<<< HEAD
-        !limitHeight &&
-          "flex w-full flex-row gap-4 [&_header]:top-4 md:[&_header]:top-12 [&_header:before]:h-20",
+        !limitHeight && "flex w-full flex-row gap-4",
         isMultipleDates && "is-multiple-dates"
-=======
-        !limitHeight && "flex w-full flex-row gap-4 "
->>>>>>> 317f961b
       )}>
       {schedule.isLoading
         ? // Shows exact amount of days as skeleton.
