--- conflicted
+++ resolved
@@ -1,9 +1,6 @@
+import { Button } from "@calid/features/ui/components/button";
 import { Icon } from "@calid/features/ui/components/icon";
-<<<<<<< HEAD
-import { useRouter } from "next/navigation";
-=======
-import { Button } from "@calid/features/ui/components/button";
->>>>>>> a808f40a
+import { ToggleGroup } from "@calid/features/ui/components/toggle-group";
 import { useCallback, useMemo } from "react";
 import { shallow } from "zustand/shallow";
 
@@ -14,7 +11,6 @@
 import { useLocale } from "@calcom/lib/hooks/useLocale";
 import { BookerLayouts } from "@calcom/prisma/zod-utils";
 import { ButtonGroup } from "@calcom/ui/components/buttonGroup";
-import { ToggleGroup } from "@calid/features/ui/components/toggle-group";
 import { Tooltip } from "@calcom/ui/components/tooltip";
 
 import { TimeFormatToggle } from "../../components/TimeFormatToggle";
@@ -80,11 +76,11 @@
   // In month view we only show the layout toggle.
   if (isMonthView) {
     return (
-      <div className="flex w-full flex-row items-center gap-2 pl-10 pb-2 border-b border-subtle">
+      <div className="border-subtle flex w-full flex-row items-center gap-2 border-b pb-2 pl-10">
         <Tooltip content={t("go_back")} side="bottom">
           <Button
             variant="icon"
-            color="fab"
+            color="minimal"
             StartIcon="arrow-left"
             onClick={() => {
               window.location = removeLastPathSection(window.location);
