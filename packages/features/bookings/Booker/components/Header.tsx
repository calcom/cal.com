import { ChevronLeft, ChevronRight } from "lucide-react";
import { useCallback, useMemo } from "react";
import { shallow } from "zustand/shallow";

import dayjs from "@calcom/dayjs";
import { useLocale } from "@calcom/lib/hooks/useLocale";
import { BookerLayouts } from "@calcom/prisma/zod-utils";
import { Button, ButtonGroup, ToggleGroup } from "@calcom/ui";
import { Calendar, Columns, Grid } from "@calcom/ui/components/icon";

import { TimeFormatToggle } from "../../components/TimeFormatToggle";
import { useBookerStore } from "../store";
import type { BookerLayout } from "../types";

export function Header({
  extraDays,
  isMobile,
  enabledLayouts,
}: {
  extraDays: number;
  isMobile: boolean;
  enabledLayouts: BookerLayouts[];
}) {
  const [layout, setLayout] = useBookerStore((state) => [state.layout, state.setLayout], shallow);
  const selectedDateString = useBookerStore((state) => state.selectedDate);
  const addToSelectedDate = useBookerStore((state) => state.addToSelectedDate);
  const isMonthView = layout === BookerLayouts.MONTH_VIEW;
  const selectedDate = dayjs(selectedDateString);
  const isEmbed = typeof window !== "undefined" && window?.isEmbed?.();

  const onLayoutToggle = useCallback(
    (newLayout: string) => setLayout(newLayout as BookerLayout),
    [setLayout]
  );

<<<<<<< HEAD
  if (isMobile || isEmbed || !enabledLayouts || enabledLayouts.length <= 1) return null;
=======
  if (isMobile || !enabledLayouts) return null;
>>>>>>> a33dbd89

  // Only reason we create this component, is because it is used 3 times in this component,
  // and this way we can't forget to update one of the props in all places :)
  const LayoutToggleWithData = () => (
    <LayoutToggle onLayoutToggle={onLayoutToggle} layout={layout} enabledLayouts={enabledLayouts} />
  );

  // In month view we only show the layout toggle.
  if (isMonthView) {
<<<<<<< HEAD
    return <LayoutToggleWithData />;
=======
    if (enabledLayouts.length <= 1) return null;
    return (
      <div className="fixed top-3 right-3 z-10">
        <LayoutToggleWithData />
      </div>
    );
>>>>>>> a33dbd89
  }

  return (
    <div className="border-subtle relative z-10 flex border-l border-b p-4">
      <div className="flex items-center gap-3">
        <h3 className="min-w-[150px] text-base font-semibold leading-4">
          {selectedDate.format("MMM D")}-{selectedDate.add(extraDays, "days").format("D")},{" "}
          <span className="text-subtle">{selectedDate.format("YYYY")}</span>
        </h3>
        <ButtonGroup>
          <Button
            variant="icon"
            color="minimal"
            StartIcon={ChevronLeft}
            aria-label="Previous Day"
            onClick={() => addToSelectedDate(-extraDays - 1)}
          />
          <Button
            variant="icon"
            color="minimal"
            StartIcon={ChevronRight}
            aria-label="Next Day"
            onClick={() => addToSelectedDate(extraDays + 1)}
          />
        </ButtonGroup>
      </div>
      {enabledLayouts.length > 1 && (
        <div className="ml-auto flex gap-3">
          <TimeFormatToggle />
          <div className="fixed top-4 right-4">
            <LayoutToggleWithData />
          </div>
          {/*
          This second layout toggle is hidden, but needed to reserve the correct spot in the DIV
          for the fixed toggle above to fit into. If we wouldn't make it fixed in this view, the transition
          would be really weird, because the element is positioned fixed in the month view, and then
          when switching layouts wouldn't anymmore, causing it to animate from the center to the top right,
          while it actuall already was on place. That's why we have this element twice.
        */}
          <div className="pointer-events-none opacity-0" aria-hidden>
            <LayoutToggleWithData />
          </div>
        </div>
      )}
    </div>
  );
}

const LayoutToggle = ({
  onLayoutToggle,
  layout,
  enabledLayouts,
}: {
  onLayoutToggle: (layout: string) => void;
  layout: string;
  enabledLayouts?: BookerLayouts[];
}) => {
  const { t } = useLocale();
  const layoutOptions = useMemo(() => {
    return [
      {
        value: BookerLayouts.MONTH_VIEW,
        label: <Calendar width="16" height="16" />,
        tooltip: t("switch_monthly"),
      },
      {
        value: BookerLayouts.WEEK_VIEW,
        label: <Grid width="16" height="16" />,
        tooltip: t("switch_weekly"),
      },
      {
        value: BookerLayouts.COLUMN_VIEW,
        label: <Columns width="16" height="16" />,
        tooltip: t("switch_multiday"),
      },
    ].filter((layout) => enabledLayouts?.includes(layout.value as BookerLayouts));
  }, [t, enabledLayouts]);

  return <ToggleGroup onValueChange={onLayoutToggle} defaultValue={layout} options={layoutOptions} />;
};<|MERGE_RESOLUTION|>--- conflicted
+++ resolved
@@ -33,11 +33,7 @@
     [setLayout]
   );
 
-<<<<<<< HEAD
-  if (isMobile || isEmbed || !enabledLayouts || enabledLayouts.length <= 1) return null;
-=======
-  if (isMobile || !enabledLayouts) return null;
->>>>>>> a33dbd89
+  if (isMobile || isEmbed || !enabledLayouts) return null;
 
   // Only reason we create this component, is because it is used 3 times in this component,
   // and this way we can't forget to update one of the props in all places :)
@@ -47,16 +43,8 @@
 
   // In month view we only show the layout toggle.
   if (isMonthView) {
-<<<<<<< HEAD
+    if (enabledLayouts.length <= 1) return null;
     return <LayoutToggleWithData />;
-=======
-    if (enabledLayouts.length <= 1) return null;
-    return (
-      <div className="fixed top-3 right-3 z-10">
-        <LayoutToggleWithData />
-      </div>
-    );
->>>>>>> a33dbd89
   }
 
   return (
