--- conflicted
+++ resolved
@@ -5,7 +5,7 @@
 import dayjs from "@calcom/dayjs";
 import { useLocale } from "@calcom/lib/hooks/useLocale";
 import { BookerLayouts } from "@calcom/prisma/zod-utils";
-import { Button, ToggleGroup } from "@calcom/ui";
+import { Button, ButtonGroup, ToggleGroup } from "@calcom/ui";
 import { Calendar, Columns, Grid } from "@calcom/ui/components/icon";
 
 import { TimeFormatToggle } from "../../components/TimeFormatToggle";
@@ -56,17 +56,6 @@
   if (isMonthView) {
     return <LayoutToggleWithData />;
   }
-<<<<<<< HEAD
-  const month = new Intl.DateTimeFormat(i18n.language, { month: "short" }).format(selectedDate.toDate());
-  return (
-    <div className="border-default relative z-10 flex border-b px-5 py-4 ltr:border-l rtl:border-r">
-      <div className="flex items-center gap-5 rtl:flex-grow">
-        <h3 className="min-w-[150px] text-base font-semibold leading-4">
-          {month} {selectedDate.format("D")}-{selectedDate.add(extraDays, "days").format("D")},{" "}
-          <span className="text-subtle">{selectedDate.format("YYYY")}</span>
-        </h3>
-        <div className="flex">
-=======
 
   const endDate = selectedDate.add(extraDays - 1, "days");
 
@@ -77,13 +66,15 @@
   const isSameYear = () => {
     return selectedDate.format("YYYY") === endDate.format("YYYY");
   };
-
+  const formattedMonth = new Intl.DateTimeFormat(i18n.language, { month: "short" }).format(
+    selectedDate.toDate()
+  );
   const FormattedSelectedDateRange = () => {
     return (
       <h3 className="min-w-[150px] text-base font-semibold leading-4">
-        {selectedDate.format("MMM D")}
+        {formattedMonth} {selectedDate.format("D")}
         {!isSameYear() && <span className="text-subtle">, {selectedDate.format("YYYY")} </span>}-{" "}
-        {isSameMonth() ? endDate.format("D") : endDate.format("MMM D")},{" "}
+        {isSameMonth() ? endDate.format("D") : endDate.format("D")},{" "}
         <span className="text-subtle">
           {isSameYear() ? selectedDate.format("YYYY") : endDate.format("YYYY")}
         </span>
@@ -92,11 +83,10 @@
   };
 
   return (
-    <div className="border-default relative z-10 flex border-b border-l px-5 py-4">
-      <div className="flex items-center gap-3">
+    <div className="border-default relative z-10 flex border-b px-5 py-4 ltr:border-l rtl:border-r">
+      <div className="flex items-center gap-5 rtl:flex-grow">
         <FormattedSelectedDateRange />
         <ButtonGroup>
->>>>>>> 5f59ef2a
           <Button
             className="group rtl:ml-1 rtl:rotate-180"
             variant="icon"
@@ -121,7 +111,7 @@
               {t("today")}
             </Button>
           )}
-        </div>
+        </ButtonGroup>
       </div>
       <div className="ml-auto flex gap-2">
         <TimeFormatToggle />
@@ -129,12 +119,12 @@
           <LayoutToggleWithData />
         </div>
         {/*
-      This second layout toggle is hidden, but needed to reserve the correct spot in the DIV
-      for the fixed toggle above to fit into. If we wouldn't make it fixed in this view, the transition
-      would be really weird, because the element is positioned fixed in the month view, and then
-      when switching layouts wouldn't anymore, causing it to animate from the center to the top right,
-      while it actually already was on place. That's why we have this element twice.
-    */}
+          This second layout toggle is hidden, but needed to reserve the correct spot in the DIV
+          for the fixed toggle above to fit into. If we wouldn't make it fixed in this view, the transition
+          would be really weird, because the element is positioned fixed in the month view, and then
+          when switching layouts wouldn't anymore, causing it to animate from the center to the top right,
+          while it actually already was on place. That's why we have this element twice.
+        */}
         <div className="pointer-events-none opacity-0" aria-hidden>
           <LayoutToggleWithData />
         </div>
