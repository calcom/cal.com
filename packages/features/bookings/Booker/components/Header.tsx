<<<<<<< HEAD
import { Icon } from "@calid/features/ui/components/icon";



=======
import { Icon, Button } from "@calid/features/ui";
import { useRouter } from "next/navigation";
>>>>>>> 3e7d0041
import { useCallback, useMemo } from "react";
import { shallow } from "zustand/shallow";

import { useIsPlatform } from "@calcom/atoms/hooks/useIsPlatform";
import dayjs from "@calcom/dayjs";
import { useIsEmbed } from "@calcom/embed-core/embed-iframe";
import { WEBAPP_URL } from "@calcom/lib/constants";
import { useLocale } from "@calcom/lib/hooks/useLocale";
import { BookerLayouts } from "@calcom/prisma/zod-utils";
import { ButtonGroup } from "@calcom/ui/components/buttonGroup";
import { ToggleGroup } from "@calcom/ui/components/form";
import { Tooltip } from "@calcom/ui/components/tooltip";

import { TimeFormatToggle } from "../../components/TimeFormatToggle";
import { useBookerStore } from "../store";
import type { BookerLayout } from "../types";

export function Header({
  extraDays,
  isMobile,
  enabledLayouts,
  nextSlots,
  eventSlug,
  isMyLink,
  renderOverlay,
}: {
  extraDays: number;
  isMobile: boolean;
  enabledLayouts: BookerLayouts[];
  nextSlots: number;
  eventSlug: string;
  isMyLink: boolean;
  renderOverlay?: () => JSX.Element | null;
}) {
  const router = useRouter();

  const { t, i18n } = useLocale();
  const isEmbed = useIsEmbed();
  const [layout, setLayout] = useBookerStore((state) => [state.layout, state.setLayout], shallow);
  const selectedDateString = useBookerStore((state) => state.selectedDate);
  const setSelectedDate = useBookerStore((state) => state.setSelectedDate);
  const addToSelectedDate = useBookerStore((state) => state.addToSelectedDate);
  const isMonthView = layout === BookerLayouts.MONTH_VIEW;
  const today = dayjs();
  const selectedDate = selectedDateString ? dayjs(selectedDateString) : today;
  const selectedDateMin3DaysDifference = useMemo(() => {
    const diff = today.diff(selectedDate, "days");
    return diff > 3 || diff < -3;
  }, [today, selectedDate]);

  const onLayoutToggle = useCallback(
    (newLayout: string) => {
      if (layout === newLayout || !newLayout) return;
      setLayout(newLayout as BookerLayout);
    },
    [setLayout, layout]
  );

  if (isMobile || !enabledLayouts) return null;

  // In month view we only show the layout toggle.
  if (isMonthView) {
    return (
      <div className="flex w-full flex-row items-center gap-2 pl-10">
        <div className="flex-1" />

        {isMyLink && !isEmbed ? (
          <Tooltip content={t("troubleshooter_tooltip")} side="bottom">
            <Button
              color="primary"
              target="_blank"
              href={`${WEBAPP_URL}/availability/troubleshoot?eventType=${eventSlug}`}>
              {t("need_help")}
            </Button>
          </Tooltip>
        ) : (
          renderOverlay?.()
        )}
        <LayoutToggleWithData
          layout={layout}
          enabledLayouts={enabledLayouts}
          onLayoutToggle={onLayoutToggle}
        />
      </div>
    );
  }
  const endDate = selectedDate.add(layout === BookerLayouts.COLUMN_VIEW ? extraDays : extraDays - 1, "days");

  const isSameMonth = () => {
    return selectedDate.format("MMM") === endDate.format("MMM");
  };

  const isSameYear = () => {
    return selectedDate.format("YYYY") === endDate.format("YYYY");
  };
  const formattedMonth = new Intl.DateTimeFormat(i18n.language ?? "en", { month: "short" });
  const FormattedSelectedDateRange = () => {
    return (
      <h3 className="min-w-[150px] text-base font-semibold leading-4">
        {formattedMonth.format(selectedDate.toDate())} {selectedDate.format("D")}
        {!isSameYear() && <span className="text-subtle">, {selectedDate.format("YYYY")} </span>}-{" "}
        {!isSameMonth() && formattedMonth.format(endDate.toDate())} {endDate.format("D")},{" "}
        <span className="text-subtle">
          {isSameYear() ? selectedDate.format("YYYY") : endDate.format("YYYY")}
        </span>
      </h3>
    );
  };

  return (
    <div className="border-default relative z-10 flex border-b px-5 py-4 ltr:border-l rtl:border-r">
      <div className="flex items-center gap-5 rtl:flex-grow">
        <FormattedSelectedDateRange />
        <ButtonGroup>
          <Button
            className="group rtl:ml-1 rtl:rotate-180"
            variant="icon"
            color="minimal"
            StartIcon="chevron-left"
            aria-label="Previous Day"
            onClick={() => addToSelectedDate(layout === BookerLayouts.COLUMN_VIEW ? -nextSlots : -extraDays)}
          />
          <Button
            className="group rtl:mr-1 rtl:rotate-180"
            variant="icon"
            color="minimal"
            StartIcon="chevron-right"
            aria-label="Next Day"
            onClick={() => addToSelectedDate(layout === BookerLayouts.COLUMN_VIEW ? nextSlots : extraDays)}
          />
          {selectedDateMin3DaysDifference && (
            <Button
              className="capitalize ltr:ml-2 rtl:mr-2"
              color="secondary"
              onClick={() => setSelectedDate({ date: today.format("YYYY-MM-DD") })}>
              {t("today")}
            </Button>
          )}
        </ButtonGroup>
      </div>
      <div className="ml-auto flex gap-2">
        {renderOverlay?.()}
        <TimeFormatToggle />
        <div className="fixed top-4 ltr:right-4 rtl:left-4">
          <LayoutToggleWithData
            layout={layout}
            enabledLayouts={enabledLayouts}
            onLayoutToggle={onLayoutToggle}
          />
        </div>
        {/*
          This second layout toggle is hidden, but needed to reserve the correct spot in the DIV
          for the fixed toggle above to fit into. If we wouldn't make it fixed in this view, the transition
          would be really weird, because the element is positioned fixed in the month view, and then
          when switching layouts wouldn't anymore, causing it to animate from the center to the top right,
          while it actually already was on place. That's why we have this element twice.
        */}
        <div className="pointer-events-none opacity-0" aria-hidden>
          <LayoutToggleWithData
            layout={layout}
            enabledLayouts={enabledLayouts}
            onLayoutToggle={onLayoutToggle}
          />
        </div>
      </div>
    </div>
  );
}

const LayoutToggle = ({
  onLayoutToggle,
  layout,
  enabledLayouts,
}: {
  onLayoutToggle: (layout: string) => void;
  layout: string;
  enabledLayouts?: BookerLayouts[];
}) => {
  const isEmbed = useIsEmbed();
  const isPlatform = useIsPlatform();

  const { t } = useLocale();

  const layoutOptions = useMemo(() => {
    return [
      {
        value: BookerLayouts.MONTH_VIEW,
        label: (
          <>
            <Icon name="calendar" width="16" height="16" />
            <span className="sr-only">${t("switch_monthly")}</span>
          </>
        ),
        tooltip: t("switch_monthly"),
      },
      {
        value: BookerLayouts.WEEK_VIEW,
        label: (
          <>
            <Icon name="grid-3x3" width="16" height="16" />
            <span className="sr-only">${t("switch_weekly")}</span>
          </>
        ),
        tooltip: t("switch_weekly"),
      },
      {
        value: BookerLayouts.COLUMN_VIEW,
        label: (
          <>
            <Icon name="columns-3" width="16" height="16" />
            <span className="sr-only">${t("switch_columnview")}</span>
          </>
        ),
        tooltip: t("switch_columnview"),
      },
    ].filter((layout) => enabledLayouts?.includes(layout.value as BookerLayouts));
  }, [t, enabledLayouts]);

  // We don't want to show the layout toggle in embed mode as of now as it doesn't look rightly placed when embedded.
  // There is a Embed API to control the layout toggle from outside of the iframe.
  if (isEmbed) {
    return null;
  }

  // just like embed the layout toggle doesn't look rightly placed in platform
  // the layout can be toggled via props in the booker atom
  if (isPlatform) return null;

  return <ToggleGroup onValueChange={onLayoutToggle} defaultValue={layout} options={layoutOptions} />;
};

const LayoutToggleWithData = ({
  enabledLayouts,
  onLayoutToggle,
  layout,
}: {
  enabledLayouts: BookerLayouts[];
  onLayoutToggle: (layout: string) => void;
  layout: string;
}) => {
  return enabledLayouts.length <= 1 ? null : (
    <LayoutToggle onLayoutToggle={onLayoutToggle} layout={layout} enabledLayouts={enabledLayouts} />
  );
};<|MERGE_RESOLUTION|>--- conflicted
+++ resolved
@@ -1,12 +1,5 @@
-<<<<<<< HEAD
 import { Icon } from "@calid/features/ui/components/icon";
-
-
-
-=======
-import { Icon, Button } from "@calid/features/ui";
-import { useRouter } from "next/navigation";
->>>>>>> 3e7d0041
+import { Button } from "@calid/features/ui/components/button";
 import { useCallback, useMemo } from "react";
 import { shallow } from "zustand/shallow";
 
@@ -17,7 +10,7 @@
 import { useLocale } from "@calcom/lib/hooks/useLocale";
 import { BookerLayouts } from "@calcom/prisma/zod-utils";
 import { ButtonGroup } from "@calcom/ui/components/buttonGroup";
-import { ToggleGroup } from "@calcom/ui/components/form";
+import { ToggleGroup } from "@calid/features/ui/components/toggle-group";
 import { Tooltip } from "@calcom/ui/components/tooltip";
 
 import { TimeFormatToggle } from "../../components/TimeFormatToggle";
@@ -41,8 +34,6 @@
   isMyLink: boolean;
   renderOverlay?: () => JSX.Element | null;
 }) {
-  const router = useRouter();
-
   const { t, i18n } = useLocale();
   const isEmbed = useIsEmbed();
   const [layout, setLayout] = useBookerStore((state) => [state.layout, state.setLayout], shallow);
@@ -65,14 +56,38 @@
     [setLayout, layout]
   );
 
+  const removeLastPathSection = (url) => {
+    try {
+      const u = new URL(url);
+      const segments = u.pathname.split("/").filter(Boolean);
+      if (!u.search.includes("slot")) {
+        segments.pop();
+      }
+      u.pathname = `/${segments.join("/")}`;
+      u.search = "";
+      return u.toString();
+    } catch (err) {
+      return null;
+    }
+  };
+
   if (isMobile || !enabledLayouts) return null;
 
   // In month view we only show the layout toggle.
   if (isMonthView) {
     return (
-      <div className="flex w-full flex-row items-center gap-2 pl-10">
+      <div className="flex w-full flex-row items-center gap-2 pl-10 pb-2 border-b border-subtle">
+        <Tooltip content={t("go_back")} side="bottom">
+          <Button
+            variant="icon"
+            color="fab"
+            StartIcon="arrow-left"
+            onClick={() => {
+              window.location = removeLastPathSection(window.location);
+            }}
+          />
+        </Tooltip>
         <div className="flex-1" />
-
         {isMyLink && !isEmbed ? (
           <Tooltip content={t("troubleshooter_tooltip")} side="bottom">
             <Button
