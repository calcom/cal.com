--- conflicted
+++ resolved
@@ -83,12 +83,8 @@
         <Tooltip content={t("go_back")} side="bottom">
           <Button
             variant="icon"
-<<<<<<< HEAD
-            color="minimal"
-=======
-            brandColor={profile?.brandColor} 
+            brandColor={profile?.brandColor}
             color="fab"
->>>>>>> 199d9fc0
             StartIcon="arrow-left"
             onClick={() => {
               window.location = removeLastPathSection(window.location);
@@ -139,7 +135,6 @@
       </h3>
     );
   };
-
 
   return (
     <div className="border-default relative z-10 flex border-b px-5 py-4 ltr:border-l rtl:border-r">
