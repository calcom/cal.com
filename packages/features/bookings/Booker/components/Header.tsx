<<<<<<< HEAD
// import { Button } from "@calcom/ui/components/button";
import { Button } from "@calid/features/ui";
import { useRouter } from "next/navigation";
=======
import { Icon } from "@calid/features/ui";
>>>>>>> fd040b69
import { useCallback, useMemo } from "react";
import { shallow } from "zustand/shallow";

import { useIsPlatform } from "@calcom/atoms/hooks/useIsPlatform";
import dayjs from "@calcom/dayjs";
import { useIsEmbed } from "@calcom/embed-core/embed-iframe";
import { WEBAPP_URL } from "@calcom/lib/constants";
import { useLocale } from "@calcom/lib/hooks/useLocale";
import { BookerLayouts } from "@calcom/prisma/zod-utils";
import { ButtonGroup } from "@calcom/ui/components/buttonGroup";
import { ToggleGroup } from "@calcom/ui/components/form";
import { Tooltip } from "@calcom/ui/components/tooltip";

import { TimeFormatToggle } from "../../components/TimeFormatToggle";
import { useBookerStore } from "../store";
import type { BookerLayout } from "../types";

export function Header({
  extraDays,
  isMobile,
  enabledLayouts,
  nextSlots,
  eventSlug,
  isMyLink,
  renderOverlay,
}: {
  extraDays: number;
  isMobile: boolean;
  enabledLayouts: BookerLayouts[];
  nextSlots: number;
  eventSlug: string;
  isMyLink: boolean;
  renderOverlay?: () => JSX.Element | null;
}) {
  const router = useRouter();

  const { t, i18n } = useLocale();
  const isEmbed = useIsEmbed();
  const [layout, setLayout] = useBookerStore((state) => [state.layout, state.setLayout], shallow);
  const selectedDateString = useBookerStore((state) => state.selectedDate);
  const setSelectedDate = useBookerStore((state) => state.setSelectedDate);
  const addToSelectedDate = useBookerStore((state) => state.addToSelectedDate);
  const isMonthView = layout === BookerLayouts.MONTH_VIEW;
  const today = dayjs();
  const selectedDate = selectedDateString ? dayjs(selectedDateString) : today;
  const selectedDateMin3DaysDifference = useMemo(() => {
    const diff = today.diff(selectedDate, "days");
    return diff > 3 || diff < -3;
  }, [today, selectedDate]);

  const onLayoutToggle = useCallback(
    (newLayout: string) => {
      if (layout === newLayout || !newLayout) return;
      setLayout(newLayout as BookerLayout);
    },
    [setLayout, layout]
  );

  if (isMobile || !enabledLayouts) return null;

  // In month view we only show the layout toggle.
  if (isMonthView) {
    return (
      <div className="flex w-full flex-row items-center gap-2 pl-10">
        
        <div className="flex-1"></div>

        {isMyLink && !isEmbed ? (
          <Tooltip content={t("troubleshooter_tooltip")} side="bottom">
            <Button
              color="primary"
              target="_blank"
              href={`${WEBAPP_URL}/availability/troubleshoot?eventType=${eventSlug}`}>
              {t("need_help")}
            </Button>
          </Tooltip>
        ) : (
          renderOverlay?.()
        )}
        <LayoutToggleWithData
          layout={layout}
          enabledLayouts={enabledLayouts}
          onLayoutToggle={onLayoutToggle}
        />
      </div>
    );
  }
  const endDate = selectedDate.add(layout === BookerLayouts.COLUMN_VIEW ? extraDays : extraDays - 1, "days");

  const isSameMonth = () => {
    return selectedDate.format("MMM") === endDate.format("MMM");
  };

  const isSameYear = () => {
    return selectedDate.format("YYYY") === endDate.format("YYYY");
  };
  const formattedMonth = new Intl.DateTimeFormat(i18n.language ?? "en", { month: "short" });
  const FormattedSelectedDateRange = () => {
    return (
      <h3 className="min-w-[150px] text-base font-semibold leading-4">
        {formattedMonth.format(selectedDate.toDate())} {selectedDate.format("D")}
        {!isSameYear() && <span className="text-subtle">, {selectedDate.format("YYYY")} </span>}-{" "}
        {!isSameMonth() && formattedMonth.format(endDate.toDate())} {endDate.format("D")},{" "}
        <span className="text-subtle">
          {isSameYear() ? selectedDate.format("YYYY") : endDate.format("YYYY")}
        </span>
      </h3>
    );
  };

  return (
    <div className="border-default relative z-10 flex border-b px-5 py-4 ltr:border-l rtl:border-r">
      <div className="flex items-center gap-5 rtl:flex-grow">
        <FormattedSelectedDateRange />
        <ButtonGroup>
          <Button
            className="group rtl:ml-1 rtl:rotate-180"
            variant="icon"
            color="minimal"
            StartIcon="chevron-left"
            aria-label="Previous Day"
            onClick={() => addToSelectedDate(layout === BookerLayouts.COLUMN_VIEW ? -nextSlots : -extraDays)}
          />
          <Button
            className="group rtl:mr-1 rtl:rotate-180"
            variant="icon"
            color="minimal"
            StartIcon="chevron-right"
            aria-label="Next Day"
            onClick={() => addToSelectedDate(layout === BookerLayouts.COLUMN_VIEW ? nextSlots : extraDays)}
          />
          {selectedDateMin3DaysDifference && (
            <Button
              className="capitalize ltr:ml-2 rtl:mr-2"
              color="secondary"
              onClick={() => setSelectedDate({ date: today.format("YYYY-MM-DD") })}>
              {t("today")}
            </Button>
          )}
        </ButtonGroup>
      </div>
      <div className="ml-auto flex gap-2">
        {renderOverlay?.()}
        <TimeFormatToggle />
        <div className="fixed top-4 ltr:right-4 rtl:left-4">
          <LayoutToggleWithData
            layout={layout}
            enabledLayouts={enabledLayouts}
            onLayoutToggle={onLayoutToggle}
          />
        </div>
        {/*
          This second layout toggle is hidden, but needed to reserve the correct spot in the DIV
          for the fixed toggle above to fit into. If we wouldn't make it fixed in this view, the transition
          would be really weird, because the element is positioned fixed in the month view, and then
          when switching layouts wouldn't anymore, causing it to animate from the center to the top right,
          while it actually already was on place. That's why we have this element twice.
        */}
        <div className="pointer-events-none opacity-0" aria-hidden>
          <LayoutToggleWithData
            layout={layout}
            enabledLayouts={enabledLayouts}
            onLayoutToggle={onLayoutToggle}
          />
        </div>
      </div>
    </div>
  );
}

const LayoutToggle = ({
  onLayoutToggle,
  layout,
  enabledLayouts,
}: {
  onLayoutToggle: (layout: string) => void;
  layout: string;
  enabledLayouts?: BookerLayouts[];
}) => {
  const isEmbed = useIsEmbed();
  const isPlatform = useIsPlatform();

  const { t } = useLocale();

  const layoutOptions = useMemo(() => {
    return [
      {
        value: BookerLayouts.MONTH_VIEW,
        label: (
          <>
            <Icon name="calendar" width="16" height="16" />
            <span className="sr-only">${t("switch_monthly")}</span>
          </>
        ),
        tooltip: t("switch_monthly"),
      },
      {
        value: BookerLayouts.WEEK_VIEW,
        label: (
          <>
            <Icon name="grid-3x3" width="16" height="16" />
            <span className="sr-only">${t("switch_weekly")}</span>
          </>
        ),
        tooltip: t("switch_weekly"),
      },
      {
        value: BookerLayouts.COLUMN_VIEW,
        label: (
          <>
            <Icon name="columns-3" width="16" height="16" />
            <span className="sr-only">${t("switch_columnview")}</span>
          </>
        ),
        tooltip: t("switch_columnview"),
      },
    ].filter((layout) => enabledLayouts?.includes(layout.value as BookerLayouts));
  }, [t, enabledLayouts]);

  // We don't want to show the layout toggle in embed mode as of now as it doesn't look rightly placed when embedded.
  // There is a Embed API to control the layout toggle from outside of the iframe.
  if (isEmbed) {
    return null;
  }

  // just like embed the layout toggle doesn't look rightly placed in platform
  // the layout can be toggled via props in the booker atom
  if (isPlatform) return null;

  return <ToggleGroup onValueChange={onLayoutToggle} defaultValue={layout} options={layoutOptions} />;
};

const LayoutToggleWithData = ({
  enabledLayouts,
  onLayoutToggle,
  layout,
}: {
  enabledLayouts: BookerLayouts[];
  onLayoutToggle: (layout: string) => void;
  layout: string;
}) => {
  return enabledLayouts.length <= 1 ? null : (
    <LayoutToggle onLayoutToggle={onLayoutToggle} layout={layout} enabledLayouts={enabledLayouts} />
  );
};<|MERGE_RESOLUTION|>--- conflicted
+++ resolved
@@ -1,10 +1,4 @@
-<<<<<<< HEAD
-// import { Button } from "@calcom/ui/components/button";
-import { Button } from "@calid/features/ui";
-import { useRouter } from "next/navigation";
-=======
 import { Icon } from "@calid/features/ui";
->>>>>>> fd040b69
 import { useCallback, useMemo } from "react";
 import { shallow } from "zustand/shallow";
 
@@ -69,8 +63,7 @@
   if (isMonthView) {
     return (
       <div className="flex w-full flex-row items-center gap-2 pl-10">
-        
-        <div className="flex-1"></div>
+        <div className="flex-1" />
 
         {isMyLink && !isEmbed ? (
           <Tooltip content={t("troubleshooter_tooltip")} side="bottom">
