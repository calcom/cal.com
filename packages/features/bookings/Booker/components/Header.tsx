import { ChevronLeft, ChevronRight } from "lucide-react";
import { useCallback, useMemo } from "react";
import { shallow } from "zustand/shallow";

import dayjs from "@calcom/dayjs";
import { useLocale } from "@calcom/lib/hooks/useLocale";
import { BookerLayouts } from "@calcom/prisma/zod-utils";
import { Button, ButtonGroup, ToggleGroup } from "@calcom/ui";
import { Calendar, Columns, Grid } from "@calcom/ui/components/icon";

import { TimeFormatToggle } from "../../components/TimeFormatToggle";
import { useBookerStore } from "../store";
import type { BookerLayout } from "../types";

export function Header({
  extraDays,
  isMobile,
  enabledLayouts,
  nextSlots,
}: {
  extraDays: number;
  isMobile: boolean;
  enabledLayouts: BookerLayouts[];
  nextSlots: number;
}) {
  const { t, i18n } = useLocale();
  const [layout, setLayout] = useBookerStore((state) => [state.layout, state.setLayout], shallow);
  const selectedDateString = useBookerStore((state) => state.selectedDate);
  const setSelectedDate = useBookerStore((state) => state.setSelectedDate);
  const addToSelectedDate = useBookerStore((state) => state.addToSelectedDate);
  const isMonthView = layout === BookerLayouts.MONTH_VIEW;
  const selectedDate = dayjs(selectedDateString);
  const today = dayjs();
  const selectedDateMin3DaysDifference = useMemo(() => {
    const diff = today.diff(selectedDate, "days");
    return diff > 3 || diff < -3;
  }, [today, selectedDate]);

  const onLayoutToggle = useCallback(
    (newLayout: string) => {
      if (layout === newLayout || !newLayout) return;
      setLayout(newLayout as BookerLayout);
    },
    [setLayout, layout]
  );

  if (isMobile || !enabledLayouts) return null;

  // Only reason we create this component, is because it is used 3 times in this component,
  // and this way we can't forget to update one of the props in all places :)
  const LayoutToggleWithData = () => {
    return enabledLayouts.length <= 1 ? null : (
      <LayoutToggle onLayoutToggle={onLayoutToggle} layout={layout} enabledLayouts={enabledLayouts} />
    );
  };

  // In month view we only show the layout toggle.
  if (isMonthView) {
    return <LayoutToggleWithData />;
  }

<<<<<<< HEAD
const endDate = selectedDate.add(extraDays, "days");
const formattedEndDate = parseInt(selectedDate.format("MM")) !== parseInt(endDate.format("MM"))? endDate.format("MMM D") : endDate.format("D");

  return (
    <div className="border-default relative z-10 flex border-b border-l px-5 py-4">
      <div className="flex items-center gap-3">
        <h3 className="min-w-[150px] text-base font-semibold leading-4">
          {selectedDate.format("MMM D")}-{formattedEndDate},{" "}
          <span className="text-subtle">{selectedDate.format("YYYY")}</span>
        </h3>
=======
  const endDate = selectedDate.add(extraDays - 1, "days");

  const isSameMonth = () => {
    return selectedDate.format("MMM") === endDate.format("MMM");
  };

  const isSameYear = () => {
    return selectedDate.format("YYYY") === endDate.format("YYYY");
  };
  const formattedMonth = new Intl.DateTimeFormat(i18n.language, { month: "short" });
  const FormattedSelectedDateRange = () => {
    return (
      <h3 className="min-w-[150px] text-base font-semibold leading-4">
        {formattedMonth.format(selectedDate.toDate())} {selectedDate.format("D")}
        {!isSameYear() && <span className="text-subtle">, {selectedDate.format("YYYY")} </span>}-{" "}
        {!isSameMonth() && formattedMonth.format(endDate.toDate())} {endDate.format("D")},{" "}
        <span className="text-subtle">
          {isSameYear() ? selectedDate.format("YYYY") : endDate.format("YYYY")}
        </span>
      </h3>
    );
  };

  return (
    <div className="border-default relative z-10 flex border-b px-5 py-4 ltr:border-l rtl:border-r">
      <div className="flex items-center gap-5 rtl:flex-grow">
        <FormattedSelectedDateRange />
>>>>>>> 65a1aa61
        <ButtonGroup>
          <Button
            className="group rtl:ml-1 rtl:rotate-180"
            variant="icon"
            color="minimal"
            StartIcon={ChevronLeft}
            aria-label="Previous Day"
            onClick={() => addToSelectedDate(layout === BookerLayouts.COLUMN_VIEW ? (-nextSlots) : (-extraDays - 1))}
          />
          <Button
            className="group rtl:mr-1 rtl:rotate-180"
            variant="icon"
            color="minimal"
            StartIcon={ChevronRight}
            aria-label="Next Day"
            onClick={() => addToSelectedDate(layout === BookerLayouts.COLUMN_VIEW ? nextSlots : (extraDays + 1))}
          />
          {selectedDateMin3DaysDifference && (
            <Button
              className="capitalize ltr:ml-2 rtl:mr-2"
              color="secondary"
              onClick={() => setSelectedDate(today.format("YYYY-MM-DD"))}>
              {t("today")}
            </Button>
          )}
        </ButtonGroup>
      </div>
      <div className="ml-auto flex gap-2">
        <TimeFormatToggle />
        <div className="fixed top-4 ltr:right-4 rtl:left-4">
          <LayoutToggleWithData />
        </div>
        {/*
          This second layout toggle is hidden, but needed to reserve the correct spot in the DIV
          for the fixed toggle above to fit into. If we wouldn't make it fixed in this view, the transition
          would be really weird, because the element is positioned fixed in the month view, and then
          when switching layouts wouldn't anymore, causing it to animate from the center to the top right,
          while it actually already was on place. That's why we have this element twice.
        */}
        <div className="pointer-events-none opacity-0" aria-hidden>
          <LayoutToggleWithData />
        </div>
      </div>
    </div>
  );
}

const LayoutToggle = ({
  onLayoutToggle,
  layout,
  enabledLayouts,
}: {
  onLayoutToggle: (layout: string) => void;
  layout: string;
  enabledLayouts?: BookerLayouts[];
}) => {
  const isEmbed = typeof window !== "undefined" && window?.isEmbed?.();

  const { t } = useLocale();

  const layoutOptions = useMemo(() => {
    return [
      {
        value: BookerLayouts.MONTH_VIEW,
        label: <Calendar width="16" height="16" />,
        tooltip: t("switch_monthly"),
      },
      {
        value: BookerLayouts.WEEK_VIEW,
        label: <Grid width="16" height="16" />,
        tooltip: t("switch_weekly"),
      },
      {
        value: BookerLayouts.COLUMN_VIEW,
        label: <Columns width="16" height="16" />,
        tooltip: t("switch_columnview"),
      },
    ].filter((layout) => enabledLayouts?.includes(layout.value as BookerLayouts));
  }, [t, enabledLayouts]);

  // We don't want to show the layout toggle in embed mode as of now as it doesn't look rightly placed when embedded.
  // There is a Embed API to control the layout toggle from outside of the iframe.
  if (isEmbed) {
    return null;
  }

  return <ToggleGroup onValueChange={onLayoutToggle} defaultValue={layout} options={layoutOptions} />;
};

<|MERGE_RESOLUTION|>--- conflicted
+++ resolved
@@ -58,19 +58,6 @@
   if (isMonthView) {
     return <LayoutToggleWithData />;
   }
-
-<<<<<<< HEAD
-const endDate = selectedDate.add(extraDays, "days");
-const formattedEndDate = parseInt(selectedDate.format("MM")) !== parseInt(endDate.format("MM"))? endDate.format("MMM D") : endDate.format("D");
-
-  return (
-    <div className="border-default relative z-10 flex border-b border-l px-5 py-4">
-      <div className="flex items-center gap-3">
-        <h3 className="min-w-[150px] text-base font-semibold leading-4">
-          {selectedDate.format("MMM D")}-{formattedEndDate},{" "}
-          <span className="text-subtle">{selectedDate.format("YYYY")}</span>
-        </h3>
-=======
   const endDate = selectedDate.add(extraDays - 1, "days");
 
   const isSameMonth = () => {
@@ -98,7 +85,6 @@
     <div className="border-default relative z-10 flex border-b px-5 py-4 ltr:border-l rtl:border-r">
       <div className="flex items-center gap-5 rtl:flex-grow">
         <FormattedSelectedDateRange />
->>>>>>> 65a1aa61
         <ButtonGroup>
           <Button
             className="group rtl:ml-1 rtl:rotate-180"
