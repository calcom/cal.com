import type { BookerEvent } from "@calcom/features/bookings/types";
import { useLocale } from "@calcom/lib/hooks/useLocale";
import type { User } from "@calcom/prisma/client";
import { UserAvatarGroupWithOrg } from "@calcom/ui/components/avatar";
import { Button } from "@calcom/ui/components/button";
import { Tooltip } from "@calcom/ui/components/tooltip";

interface IInstantBookingProps {
  onConnectNow: () => void;
  event: Pick<BookerEvent, "entity" | "schedulingType"> & {
    subsetOfUsers: (Pick<User, "name" | "username" | "avatarUrl"> & { bookerUrl: string })[];
  };
  cooldownMs?: number;
}

export const InstantBooking = ({ onConnectNow, event, cooldownMs = 0 }: IInstantBookingProps) => {
  const { t } = useLocale();
  const disabled = cooldownMs > 0;

  return (
    <div className=" bg-default border-subtle mx-2 block items-center gap-3 rounded-xl border p-[6px] text-sm shadow-sm delay-1000 sm:flex">
      <div className="flex items-center gap-3 ps-1">
        <div className="relative">
          <UserAvatarGroupWithOrg
            size="sm"
            className="border-muted"
            organization={{
              slug: event.entity.orgSlug,
              name: event.entity.name || "",
              logoUrl: event.entity.logoUrl ?? null,
            }}
            users={event.subsetOfUsers.slice(0, 2)}
            disableHref
          />
          <div className="border-muted absolute -bottom-0.5 -right-1 h-2 w-2 rounded-full border bg-green-500" />
        </div>
        <div>{t("dont_want_to_wait")}</div>
      </div>
      <div className="mt-2 flex items-center gap-3 sm:mt-0">
        {disabled ? (
<<<<<<< HEAD
          <Tooltip
            content={t("connect_now_unavailable_tooltip") || "Connect now is not available right now."}>
=======
          <Tooltip content={t("just_connected_description")}>
>>>>>>> 7505b3b2
            <span className="inline-flex">
              <Button
                disabled={disabled}
                color="primary"
                onClick={() => {
                  onConnectNow();
                }}
                size="sm"
                className="w-full justify-center rounded-lg sm:w-auto">
                {t("connect_now")}
              </Button>
            </span>
          </Tooltip>
        ) : (
          <Button
            color="primary"
            onClick={() => {
              onConnectNow();
            }}
            size="sm"
            className="w-full justify-center rounded-lg sm:w-auto">
            {t("connect_now")}
          </Button>
        )}
      </div>
    </div>
  );
};<|MERGE_RESOLUTION|>--- conflicted
+++ resolved
@@ -38,12 +38,7 @@
       </div>
       <div className="mt-2 flex items-center gap-3 sm:mt-0">
         {disabled ? (
-<<<<<<< HEAD
-          <Tooltip
-            content={t("connect_now_unavailable_tooltip") || "Connect now is not available right now."}>
-=======
           <Tooltip content={t("just_connected_description")}>
->>>>>>> 7505b3b2
             <span className="inline-flex">
               <Button
                 disabled={disabled}
