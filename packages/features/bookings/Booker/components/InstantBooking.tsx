import type { BookerEvent } from "@calcom/features/bookings/types";
import { useLocale } from "@calcom/lib/hooks/useLocale";
import type { User } from "@calcom/prisma/client";
<<<<<<< HEAD
import { SchedulingType } from "@calcom/prisma/enums";
=======
>>>>>>> 00ee1ef4
import { Button, UserAvatarGroupWithOrg } from "@calcom/ui";

interface IInstantBookingProps {
  onConnectNow: () => void;
  event: Pick<BookerEvent, "entity" | "schedulingType"> & {
<<<<<<< HEAD
    users: (Pick<User, "name" | "username" | "avatarUrl"> & { bookerUrl: string })[];
=======
    subsetOfUsers: (Pick<User, "name" | "username" | "avatarUrl"> & { bookerUrl: string })[];
>>>>>>> 00ee1ef4
  };
}

export const InstantBooking = ({ onConnectNow, event }: IInstantBookingProps) => {
  const { t } = useLocale();

  return (
    <div className=" bg-default border-subtle mx-2 block items-center gap-3 rounded-xl border p-[6px] text-sm shadow-sm delay-1000 sm:flex">
      <div className="flex items-center gap-3 ps-1">
        <div className="relative">
          <UserAvatarGroupWithOrg
            size="sm"
            className="border-muted"
            organization={{
              slug: event.entity.orgSlug,
              name: event.entity.name || "",
              logoUrl: event.entity.logoUrl ?? null,
            }}
            users={event.subsetOfUsers.slice(0, 2)}
            disableHref
          />
          <div className="border-muted absolute -bottom-0.5 -right-1 h-2 w-2 rounded-full border bg-green-500" />
        </div>
        <div>{t("dont_want_to_wait")}</div>
      </div>
      <div className="mt-2 sm:mt-0">
        <Button
          color="primary"
          onClick={() => {
            onConnectNow();
          }}
          size="sm"
          className="w-full justify-center rounded-lg sm:w-auto">
          {t("connect_now")}
        </Button>
      </div>
    </div>
  );
};<|MERGE_RESOLUTION|>--- conflicted
+++ resolved
@@ -1,20 +1,12 @@
 import type { BookerEvent } from "@calcom/features/bookings/types";
 import { useLocale } from "@calcom/lib/hooks/useLocale";
 import type { User } from "@calcom/prisma/client";
-<<<<<<< HEAD
-import { SchedulingType } from "@calcom/prisma/enums";
-=======
->>>>>>> 00ee1ef4
 import { Button, UserAvatarGroupWithOrg } from "@calcom/ui";
 
 interface IInstantBookingProps {
   onConnectNow: () => void;
   event: Pick<BookerEvent, "entity" | "schedulingType"> & {
-<<<<<<< HEAD
-    users: (Pick<User, "name" | "username" | "avatarUrl"> & { bookerUrl: string })[];
-=======
     subsetOfUsers: (Pick<User, "name" | "username" | "avatarUrl"> & { bookerUrl: string })[];
->>>>>>> 00ee1ef4
   };
 }
 
