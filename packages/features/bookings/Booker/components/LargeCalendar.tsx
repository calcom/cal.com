import { useMemo, useEffect } from "react";

import dayjs from "@calcom/dayjs";
import { useBookerStoreContext } from "@calcom/features/bookings/Booker/BookerStoreProvider";
import { useAvailableTimeSlots } from "@calcom/features/bookings/Booker/components/hooks/useAvailableTimeSlots";
import { useBookerTime } from "@calcom/features/bookings/Booker/components/hooks/useBookerTime";
import type { BookerEvent } from "@calcom/features/bookings/types";
import { Calendar } from "@calcom/features/calendars/weeklyview";
import type { CalendarEvent } from "@calcom/features/calendars/weeklyview/types/events";
import { localStorage } from "@calcom/lib/webstorage";

import type { useScheduleForEventReturnType } from "../utils/event";
import { getQueryParam } from "../utils/query-param";
import { useOverlayCalendarStore } from "./OverlayCalendar/store";

export const LargeCalendar = ({
  extraDays,
  schedule,
  isLoading,
  event,
}: {
  extraDays: number;
  schedule?: useScheduleForEventReturnType["data"];
  isLoading: boolean;
  event: {
    data?: Pick<BookerEvent, "length"> | null;
  };
}) => {
  const selectedDate = useBookerStoreContext((state) => state.selectedDate);
  const setSelectedTimeslot = useBookerStoreContext((state) => state.setSelectedTimeslot);
  const selectedEventDuration = useBookerStoreContext((state) => state.selectedDuration);
  const overlayEvents = useOverlayCalendarStore((state) => state.overlayBusyDates);
  const displayOverlay =
    getQueryParam("overlayCalendar") === "true" || localStorage?.getItem("overlayCalendarSwitchDefault");
  const { timezone } = useBookerTime();

  const eventDuration = selectedEventDuration || event?.data?.length || 30;

  const availableSlots = useAvailableTimeSlots({ schedule, eventDuration });

  const startDate = selectedDate ? dayjs(selectedDate).toDate() : dayjs().toDate();
  const endDate = dayjs(startDate)
    .add(extraDays - 1, "day")
    .toDate();

  // HACK: force rerender when overlay events change
  // Sine we dont use react router here we need to force rerender (ATOM SUPPORT)
<<<<<<< HEAD

=======
>>>>>>> 14e845ea
  useEffect(() => {}, [displayOverlay]);

  const overlayEventsForDate = useMemo(() => {
    if (!overlayEvents || !displayOverlay) return [];
    return overlayEvents.map((event, id) => {
      return {
        id,
        start: dayjs(event.start).toDate(),
        end: dayjs(event.end).toDate(),
        title: "Busy",
        options: {
          status: "ACCEPTED",
        },
      } as CalendarEvent;
    });
  }, [overlayEvents, displayOverlay]);

  return (
    <div className="h-full [--calendar-dates-sticky-offset:66px]">
      <Calendar
        isPending={isLoading}
        availableTimeslots={availableSlots}
        startHour={0}
        endHour={23}
        events={overlayEventsForDate}
        startDate={startDate}
        endDate={endDate}
        onEmptyCellClick={(date) => setSelectedTimeslot(date.toISOString())}
        gridCellsPerHour={60 / eventDuration}
        hoverEventDuration={eventDuration}
        hideHeader
        timezone={timezone}
      />
    </div>
  );
};<|MERGE_RESOLUTION|>--- conflicted
+++ resolved
@@ -45,10 +45,6 @@
 
   // HACK: force rerender when overlay events change
   // Sine we dont use react router here we need to force rerender (ATOM SUPPORT)
-<<<<<<< HEAD
-
-=======
->>>>>>> 14e845ea
   useEffect(() => {}, [displayOverlay]);
 
   const overlayEventsForDate = useMemo(() => {
