--- conflicted
+++ resolved
@@ -3,7 +3,7 @@
 import { useIsPlatform, useGetEventTypeById } from "@calcom/atoms/monorepo";
 import dayjs from "@calcom/dayjs";
 import { useLocale } from "@calcom/lib/hooks/useLocale";
-import { Badge, Dialog, DialogContent, Icon } from "@calcom/ui";
+import { Badge, Dialog, DialogContent } from "@calcom/ui";
 
 import { useTimePreferences } from "../../../lib";
 import { useBookerStore } from "../../store";
@@ -54,23 +54,14 @@
     <>
       <h1 className="font-cal text-emphasis text-xl leading-5">{t("confirm_your_details")} </h1>
       <div className="my-4 flex space-x-2 rounded-md leading-none">
-        <Badge
-          variant="grayWithoutHover"
-          startIcon="calendar"
-          size="lg">
+        <Badge variant="grayWithoutHover" startIcon="calendar" size="lg">
           <span>
             {parsedSelectedTimeslot.format("LL")} {parsedSelectedTimeslot.tz(timezone).format(timeFormat)}
           </span>
         </Badge>
-<<<<<<< HEAD
-        {(selectedDuration || data?.length) && (
+        {(selectedDuration || eventLength) && (
           <Badge variant="grayWithoutHover" startIcon="clock" size="lg">
-            <span>{selectedDuration || data?.length}</span>
-=======
-        {(selectedDuration || eventLength) && (
-          <Badge variant="grayWithoutHover" startIcon={Clock} size="lg">
             <span>{selectedDuration || eventLength}</span>
->>>>>>> b9678612
           </Badge>
         )}
       </div>
