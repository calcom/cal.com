--- conflicted
+++ resolved
@@ -1,38 +1,10 @@
 import type { TFunction } from "next-i18next";
-<<<<<<< HEAD
-import { useState, useMemo } from "react";
-=======
 import { Trans } from "next-i18next";
 import Link from "next/link";
-import { useRouter, useSearchParams, usePathname } from "next/navigation";
-import { useEffect, useRef, useState, useMemo } from "react";
->>>>>>> 95e037c6
+import { useState, useMemo } from "react";
 import type { FieldError } from "react-hook-form";
-import type { UseFormReturn, FieldValues } from "react-hook-form";
 
-<<<<<<< HEAD
-=======
-import type { EventLocationType } from "@calcom/app-store/locations";
-import { createPaymentLink } from "@calcom/app-store/stripepayment/lib/client";
-import dayjs from "@calcom/dayjs";
-import { updateQueryParam, getQueryParam } from "@calcom/features/bookings/Booker/utils/query-param";
-import { VerifyCodeDialog } from "@calcom/features/bookings/components/VerifyCodeDialog";
-import {
-  createBooking,
-  createRecurringBooking,
-  mapBookingToMutationInput,
-  mapRecurringBookingToMutationInput,
-  useTimePreferences,
-  createInstantBooking,
-} from "@calcom/features/bookings/lib";
-import getBookingResponsesSchema, {
-  getBookingResponsesPartialSchema,
-} from "@calcom/features/bookings/lib/getBookingResponsesSchema";
-import { getFullName } from "@calcom/features/form-builder/utils";
-import { useBookingSuccessRedirect } from "@calcom/lib/bookingSuccessRedirect";
 import { WEBSITE_URL } from "@calcom/lib/constants";
-import { MINUTES_TO_BOOK } from "@calcom/lib/constants";
->>>>>>> 95e037c6
 import getPaymentAppData from "@calcom/lib/getPaymentAppData";
 import { useLocale } from "@calcom/lib/hooks/useLocale";
 import { useRouterQuery } from "@calcom/lib/hooks/useRouterQuery";
@@ -53,7 +25,7 @@
   errors: useBookingFormReturnType["errors"] & IUseBookingErrors;
   loadingStates: IUseBookingLoadingStates;
   children?: React.ReactNode;
-  bookingForm: UseFormReturn<FieldValues, any>;
+  bookingForm: useBookingFormReturnType["bookingForm"];
   renderConfirmNotVerifyEmailButtonCond: boolean;
 };
 
@@ -188,85 +160,6 @@
   );
 };
 
-<<<<<<< HEAD
-=======
-const RedirectToInstantMeetingModal = ({ expiryTime }: { expiryTime?: Date }) => {
-  const { t } = useLocale();
-  const router = useRouter();
-  const pathname = usePathname();
-  const bookingId = parseInt(getQueryParam("bookingId") || "0");
-  const hasInstantMeetingTokenExpired = expiryTime && new Date(expiryTime) < new Date();
-
-  const instantBooking = trpc.viewer.bookings.getInstantBookingLocation.useQuery(
-    {
-      bookingId: bookingId,
-    },
-    {
-      enabled: !!bookingId && !hasInstantMeetingTokenExpired,
-      refetchInterval: 2000,
-      onSuccess: (data) => {
-        try {
-          showToast(t("something_went_wrong_on_our_end"), "error");
-
-          const locationVideoCallUrl: string | undefined = bookingMetadataSchema.parse(
-            data.booking?.metadata || {}
-          )?.videoCallUrl;
-
-          if (locationVideoCallUrl) {
-            router.push(locationVideoCallUrl);
-          } else {
-            showToast(t("something_went_wrong_on_our_end"), "error");
-          }
-        } catch (err) {
-          showToast(t("something_went_wrong_on_our_end"), "error");
-        }
-      },
-    }
-  );
-
-  return (
-    <Dialog open={!!bookingId}>
-      <DialogContent enableOverflow className="py-8">
-        <div>
-          {hasInstantMeetingTokenExpired ? (
-            <div>
-              <p className="font-medium">{t("please_book_a_time_sometime_later")}</p>
-              <Button
-                className="mt-4"
-                onClick={() => {
-                  // Prevent null on app directory
-                  if (pathname) window.location.href = pathname;
-                }}
-                color="primary">
-                {t("go_back")}
-              </Button>
-            </div>
-          ) : (
-            <div className="text-center">
-              <p className="font-medium">{t("connecting_you_to_someone")}</p>
-              {/* TODO: Add countdown from 60 seconds
-                  We are connecting you!
-                  Please schedule a future call if we're not available in XX seconds.
-              */}
-
-              {/* Once countdown ends:
-                  Oops, we couldn't connect you this time.
-                  Please schedule a future call instead. We value your time.
-              */}
-
-              <p className="font-medium">{t("please_do_not_close_this_tab")}</p>
-              <div className="h-[414px]">
-                <iframe className="mx-auto h-full w-[276px] rounded-lg" src="https://cal.games/" />
-              </div>
-            </div>
-          )}
-        </div>
-      </DialogContent>
-    </Dialog>
-  );
-};
-
->>>>>>> 95e037c6
 const getError = (
   globalError: FieldError | undefined,
   // It feels like an implementation detail to reimplement the types of useMutation here.
