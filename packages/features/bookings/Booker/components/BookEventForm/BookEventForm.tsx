import type { TFunction } from "next-i18next";
import { Trans } from "next-i18next";
import Link from "next/link";
import { useCallback, useEffect, useMemo, useState } from "react";
import type { FieldError } from "react-hook-form";

<<<<<<< HEAD
import type { BookerEvent } from "@calcom/features/bookings/types";
import { IS_CALCOM, WEBSITE_URL } from "@calcom/lib/constants";
import getPaymentAppData from "@calcom/lib/getPaymentAppData";
=======
import { useIsPlatformBookerEmbed } from "@calcom/atoms/hooks/useIsPlatformBookerEmbed";
import type { BookerEvent } from "@calcom/features/bookings/types";
import { WEBSITE_PRIVACY_POLICY_URL, WEBSITE_TERMS_URL } from "@calcom/lib/constants";
import { getPaymentAppData } from "@calcom/lib/getPaymentAppData";
>>>>>>> 00ee1ef4
import { useLocale } from "@calcom/lib/hooks/useLocale";
import { Alert, Button, EmptyScreen, Form } from "@calcom/ui";

import { useBookerStore } from "../../store";
import type { UseBookingFormReturnType } from "../hooks/useBookingForm";
import type { IUseBookingErrors, IUseBookingLoadingStates } from "../hooks/useBookings";
import { BookingFields } from "./BookingFields";
import { FormSkeleton } from "./Skeleton";

type BookEventFormProps = {
  onCancel?: () => void;
  onSubmit: () => void;
  errorRef: React.RefObject<HTMLDivElement>;
  errors: UseBookingFormReturnType["errors"] & IUseBookingErrors;
  loadingStates: IUseBookingLoadingStates;
  children?: React.ReactNode;
  bookingForm: UseBookingFormReturnType["bookingForm"];
  renderConfirmNotVerifyEmailButtonCond: boolean;
  extraOptions: Record<string, string | string[]>;
  isPlatform?: boolean;
  isVerificationCodeSending: boolean;
<<<<<<< HEAD
=======
  isTimeslotUnavailable: boolean;
  shouldRenderCaptcha?: boolean;
>>>>>>> 00ee1ef4
};

export const BookEventForm = ({
  onCancel,
  eventQuery,
  rescheduleUid,
  onSubmit,
  errorRef,
  errors,
  loadingStates,
  renderConfirmNotVerifyEmailButtonCond,
  bookingForm,
  children,
  extraOptions,
  isVerificationCodeSending,
  isPlatform = false,
  isTimeslotUnavailable,
  shouldRenderCaptcha,
}: Omit<BookEventFormProps, "event"> & {
  eventQuery: {
    isError: boolean;
    isPending: boolean;
    data?: Pick<BookerEvent, "price" | "currency" | "metadata" | "bookingFields" | "locations"> | null;
  };
  rescheduleUid: string | null;
}) => {
  const eventType = eventQuery.data;
  const setFormValues = useBookerStore((state) => state.setFormValues);
  const bookingData = useBookerStore((state) => state.bookingData);
  const timeslot = useBookerStore((state) => state.selectedTimeslot);
  const username = useBookerStore((state) => state.username);
  const isInstantMeeting = useBookerStore((state) => state.isInstantMeeting);
<<<<<<< HEAD
  const [cpfError, setCPFError] = useState(false);
  const [nameError, setNameError] = useState(false);
  const [showError, setShowError] = useState(false);
  const [formState, setFormState] = useState("undefined");
=======
  const isPlatformBookerEmbed = useIsPlatformBookerEmbed();
>>>>>>> 00ee1ef4

  const [responseVercelIdHeader] = useState<string | null>(null);
  const { t } = useLocale();

  const isPaidEvent = useMemo(() => {
    if (!eventType?.price) return false;
    const paymentAppData = getPaymentAppData(eventType);
    return eventType?.price > 0 && !Number.isNaN(paymentAppData.price) && paymentAppData.price > 0;
  }, [eventType]);

  const validateCPF = useCallback(() => {
    if (cpfError) setShowError(true);
    else {
      setFormState("loading");
      onSubmit();
    }
  }, [cpfError, onSubmit, setFormState]);

  useEffect(() => {
    if (!cpfError && showError) setShowError(false);
  }, [cpfError, showError]);

  useEffect(() => {
    if (formState === "loading" && (errors.hasDataErrors || errors.hasFormErrors)) setFormState("error");
    return () => {
      setFormState("undefined");
    };
  }, [errors.hasDataErrors, errors.hasFormErrors, formState]);

  if (eventQuery.isError) return <Alert severity="warning" message={t("error_booking_event")} />;
  if (eventQuery.isPending || !eventQuery.data) return <FormSkeleton />;
  if (!timeslot)
    return (
      <EmptyScreen
        headline={t("timeslot_missing_title")}
        description={t("timeslot_missing_description")}
        Icon="calendar"
        buttonText={t("timeslot_missing_cta")}
        buttonOnClick={onCancel}
      />
    );

  if (!eventType) {
    console.warn("No event type found for event", extraOptions);
    return <Alert severity="warning" message={t("error_booking_event")} />;
  }

  const watchedCfToken = bookingForm.watch("cfToken");

  return (
    <div className="flex h-full flex-col">
      <Form
        className="flex h-full flex-col"
        onChange={() => {
          // Form data is saved in store. This way when user navigates back to
          // still change the timeslot, and comes back to the form, all their values
          // still exist. This gets cleared when the form is submitted.
          const values = bookingForm.getValues();
          setFormValues(values);
        }}
        form={bookingForm}
        handleSubmit={validateCPF}
        noValidate>
        <BookingFields
          isDynamicGroupBooking={!!(username && username.indexOf("+") > -1)}
          fields={eventType.bookingFields}
          locations={eventType.locations}
          rescheduleUid={rescheduleUid || undefined}
          bookingData={bookingData}
          setCPFError={setCPFError}
          setNameError={setNameError}
        />
<<<<<<< HEAD
        {formState === "error" && (
=======
        {errors.hasFormErrors || errors.hasDataErrors ? (
>>>>>>> 00ee1ef4
          <div data-testid="booking-fail">
            <Alert
              ref={errorRef}
              className="my-2"
              severity="info"
              title={rescheduleUid ? t("reschedule_fail") : t("booking_fail")}
              message={getError(errors.formErrors, errors.dataErrors, t, responseVercelIdHeader)}
            />
          </div>
<<<<<<< HEAD
        )}
        {showError && (
          <div data-testid="booking-fail">
            <Alert
              ref={errorRef}
              className="my-2"
              severity="info"
              title={t("booking_fail")}
              message="O CPF inserido é inválido."
            />
          </div>
        )}
        {!isPlatform && IS_CALCOM && (
          <div className="text-subtle my-3 w-full text-xs opacity-80">
=======
        ) : isTimeslotUnavailable ? (
          <div data-testid="slot-not-allowed-to-book">
            <Alert
              severity="info"
              title={t("unavailable_timeslot_title")}
              message={
                <Trans i18nKey="timeslot_unavailable_book_a_new_time">
                  The selected time slot is no longer available.{" "}
                  <button type="button" className="underline" onClick={onCancel}>
                    Please select a new time
                  </button>
                </Trans>
              }
            />
          </div>
        ) : null}

        {!isPlatform && (
          <div className="text-subtle my-3 w-full text-xs">
>>>>>>> 00ee1ef4
            <Trans
              i18nKey="signing_up_terms"
              components={[
                <Link
                  className="text-emphasis hover:underline"
                  key="terms"
<<<<<<< HEAD
                  href={`${WEBSITE_URL}/termos-de-uso`}
=======
                  href={`${WEBSITE_TERMS_URL}`}
>>>>>>> 00ee1ef4
                  target="_blank">
                  Termos de uso
                </Link>,
                <Link
                  className="text-emphasis hover:underline"
                  key="privacy"
<<<<<<< HEAD
                  href={`${WEBSITE_URL}/politicas-de-privacidade`}
=======
                  href={`${WEBSITE_PRIVACY_POLICY_URL}`}
>>>>>>> 00ee1ef4
                  target="_blank">
                  Políticas de privacidade
                </Link>,
              ]}
            />
          </div>
        )}

        {isPlatformBookerEmbed && (
          <div className="text-subtle my-3 w-full text-xs">
            {t("proceeding_agreement")}{" "}
            <Link
              className="text-emphasis hover:underline"
              key="terms"
              href={`${WEBSITE_TERMS_URL}`}
              target="_blank">
              {t("terms")}
            </Link>{" "}
            {t("and")}{" "}
            <Link
              className="text-emphasis hover:underline"
              key="privacy"
              href={`${WEBSITE_PRIVACY_POLICY_URL}`}
              target="_blank">
              {t("privacy_policy")}
            </Link>
            .
          </div>
        )}
        <div className="modalsticky mt-auto flex justify-end space-x-2 rtl:space-x-reverse">
          {isInstantMeeting ? (
            <Button type="submit" color="primary" loading={loadingStates.creatingInstantBooking}>
              {isPaidEvent ? t("pay_and_book") : t("confirm")}
            </Button>
          ) : (
            <>
              {!!onCancel && (
                <Button color="minimal" type="button" onClick={onCancel} data-testid="back">
                  {t("back")}
                </Button>
              )}

              <Button
                type="submit"
                color="primary"
<<<<<<< HEAD
                disabled={cpfError || nameError}
=======
                disabled={(!!shouldRenderCaptcha && !watchedCfToken) || isTimeslotUnavailable}
>>>>>>> 00ee1ef4
                loading={
                  loadingStates.creatingBooking ||
                  loadingStates.creatingRecurringBooking ||
                  isVerificationCodeSending
                }
                data-testid={
                  rescheduleUid && bookingData ? "confirm-reschedule-button" : "confirm-book-button"
                }>
                {rescheduleUid && bookingData
                  ? t("reschedule")
                  : renderConfirmNotVerifyEmailButtonCond
                  ? isPaidEvent
                    ? t("pay_and_book")
                    : t("confirm")
                  : t("verify_email_email_button")}
              </Button>
            </>
          )}
        </div>
      </Form>
      {children}
    </div>
  );
};

const getError = (
  globalError: FieldError | undefined,
  // It feels like an implementation detail to reimplement the types of useMutation here.
  // Since they don't matter for this function, I'd rather disable them then giving you
  // the cognitive overload of thinking to update them here when anything changes.
  // eslint-disable-next-line @typescript-eslint/no-explicit-any
  dataError: any,
  t: TFunction,
  responseVercelIdHeader: string | null
) => {
  if (globalError) return globalError?.message;

  const error = dataError;

  return error?.message ? (
    <>
      {responseVercelIdHeader ?? ""} {t(error.message)}
    </>
  ) : (
    <>{t("can_you_try_again")}</>
  );
};<|MERGE_RESOLUTION|>--- conflicted
+++ resolved
@@ -4,16 +4,10 @@
 import { useCallback, useEffect, useMemo, useState } from "react";
 import type { FieldError } from "react-hook-form";
 
-<<<<<<< HEAD
-import type { BookerEvent } from "@calcom/features/bookings/types";
-import { IS_CALCOM, WEBSITE_URL } from "@calcom/lib/constants";
-import getPaymentAppData from "@calcom/lib/getPaymentAppData";
-=======
 import { useIsPlatformBookerEmbed } from "@calcom/atoms/hooks/useIsPlatformBookerEmbed";
 import type { BookerEvent } from "@calcom/features/bookings/types";
-import { WEBSITE_PRIVACY_POLICY_URL, WEBSITE_TERMS_URL } from "@calcom/lib/constants";
+import { IS_CALCOM, WEBSITE_PRIVACY_POLICY_URL, WEBSITE_TERMS_URL, WEBSITE_URL } from "@calcom/lib/constants";
 import { getPaymentAppData } from "@calcom/lib/getPaymentAppData";
->>>>>>> 00ee1ef4
 import { useLocale } from "@calcom/lib/hooks/useLocale";
 import { Alert, Button, EmptyScreen, Form } from "@calcom/ui";
 
@@ -35,11 +29,8 @@
   extraOptions: Record<string, string | string[]>;
   isPlatform?: boolean;
   isVerificationCodeSending: boolean;
-<<<<<<< HEAD
-=======
   isTimeslotUnavailable: boolean;
   shouldRenderCaptcha?: boolean;
->>>>>>> 00ee1ef4
 };
 
 export const BookEventForm = ({
@@ -56,8 +47,6 @@
   extraOptions,
   isVerificationCodeSending,
   isPlatform = false,
-  isTimeslotUnavailable,
-  shouldRenderCaptcha,
 }: Omit<BookEventFormProps, "event"> & {
   eventQuery: {
     isError: boolean;
@@ -72,14 +61,11 @@
   const timeslot = useBookerStore((state) => state.selectedTimeslot);
   const username = useBookerStore((state) => state.username);
   const isInstantMeeting = useBookerStore((state) => state.isInstantMeeting);
-<<<<<<< HEAD
   const [cpfError, setCPFError] = useState(false);
   const [nameError, setNameError] = useState(false);
   const [showError, setShowError] = useState(false);
   const [formState, setFormState] = useState("undefined");
-=======
   const isPlatformBookerEmbed = useIsPlatformBookerEmbed();
->>>>>>> 00ee1ef4
 
   const [responseVercelIdHeader] = useState<string | null>(null);
   const { t } = useLocale();
@@ -126,8 +112,6 @@
     console.warn("No event type found for event", extraOptions);
     return <Alert severity="warning" message={t("error_booking_event")} />;
   }
-
-  const watchedCfToken = bookingForm.watch("cfToken");
 
   return (
     <div className="flex h-full flex-col">
@@ -152,11 +136,7 @@
           setCPFError={setCPFError}
           setNameError={setNameError}
         />
-<<<<<<< HEAD
         {formState === "error" && (
-=======
-        {errors.hasFormErrors || errors.hasDataErrors ? (
->>>>>>> 00ee1ef4
           <div data-testid="booking-fail">
             <Alert
               ref={errorRef}
@@ -166,7 +146,6 @@
               message={getError(errors.formErrors, errors.dataErrors, t, responseVercelIdHeader)}
             />
           </div>
-<<<<<<< HEAD
         )}
         {showError && (
           <div data-testid="booking-fail">
@@ -181,49 +160,20 @@
         )}
         {!isPlatform && IS_CALCOM && (
           <div className="text-subtle my-3 w-full text-xs opacity-80">
-=======
-        ) : isTimeslotUnavailable ? (
-          <div data-testid="slot-not-allowed-to-book">
-            <Alert
-              severity="info"
-              title={t("unavailable_timeslot_title")}
-              message={
-                <Trans i18nKey="timeslot_unavailable_book_a_new_time">
-                  The selected time slot is no longer available.{" "}
-                  <button type="button" className="underline" onClick={onCancel}>
-                    Please select a new time
-                  </button>
-                </Trans>
-              }
-            />
-          </div>
-        ) : null}
-
-        {!isPlatform && (
-          <div className="text-subtle my-3 w-full text-xs">
->>>>>>> 00ee1ef4
             <Trans
               i18nKey="signing_up_terms"
               components={[
                 <Link
                   className="text-emphasis hover:underline"
                   key="terms"
-<<<<<<< HEAD
                   href={`${WEBSITE_URL}/termos-de-uso`}
-=======
-                  href={`${WEBSITE_TERMS_URL}`}
->>>>>>> 00ee1ef4
                   target="_blank">
                   Termos de uso
                 </Link>,
                 <Link
                   className="text-emphasis hover:underline"
                   key="privacy"
-<<<<<<< HEAD
                   href={`${WEBSITE_URL}/politicas-de-privacidade`}
-=======
-                  href={`${WEBSITE_PRIVACY_POLICY_URL}`}
->>>>>>> 00ee1ef4
                   target="_blank">
                   Políticas de privacidade
                 </Link>,
@@ -269,11 +219,7 @@
               <Button
                 type="submit"
                 color="primary"
-<<<<<<< HEAD
                 disabled={cpfError || nameError}
-=======
-                disabled={(!!shouldRenderCaptcha && !watchedCfToken) || isTimeslotUnavailable}
->>>>>>> 00ee1ef4
                 loading={
                   loadingStates.creatingBooking ||
                   loadingStates.creatingRecurringBooking ||
