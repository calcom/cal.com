import type { TFunction } from "next-i18next";
import { Trans } from "next-i18next";
import Link from "next/link";
import { useMemo, useState } from "react";
import type { FieldError } from "react-hook-form";

import { useIsPlatformBookerEmbed } from "@calcom/atoms/monorepo";
import type { BookerEvent } from "@calcom/features/bookings/types";
import { WEBSITE_PRIVACY_POLICY_URL, WEBSITE_TERMS_URL } from "@calcom/lib/constants";
import { getPaymentAppData } from "@calcom/lib/getPaymentAppData";
import { useLocale } from "@calcom/lib/hooks/useLocale";
import { Alert, Button, EmptyScreen, Form } from "@calcom/ui";

import { useBookerStore } from "../../store";
import type { UseBookingFormReturnType } from "../hooks/useBookingForm";
import type { IUseBookingErrors, IUseBookingLoadingStates } from "../hooks/useBookings";
import { BookingFields } from "./BookingFields";
import { FormSkeleton } from "./Skeleton";

type BookEventFormProps = {
  onCancel?: () => void;
  onSubmit: () => void;
  errorRef: React.RefObject<HTMLDivElement>;
  errors: UseBookingFormReturnType["errors"] & IUseBookingErrors;
  loadingStates: IUseBookingLoadingStates;
  children?: React.ReactNode;
  bookingForm: UseBookingFormReturnType["bookingForm"];
  renderConfirmNotVerifyEmailButtonCond: boolean;
  extraOptions: Record<string, string | string[]>;
  isPlatform?: boolean;
  isVerificationCodeSending: boolean;
<<<<<<< HEAD
  renderCaptcha?: boolean;
  isTimeslotUnavailable: boolean;
=======
  shouldRenderCaptcha?: boolean;
>>>>>>> 962f692e
};

export const BookEventForm = ({
  onCancel,
  eventQuery,
  rescheduleUid,
  onSubmit,
  errorRef,
  errors,
  loadingStates,
  renderConfirmNotVerifyEmailButtonCond,
  bookingForm,
  children,
  extraOptions,
  isVerificationCodeSending,
  isPlatform = false,
<<<<<<< HEAD
  renderCaptcha,
  isTimeslotUnavailable,
=======
  shouldRenderCaptcha,
>>>>>>> 962f692e
}: Omit<BookEventFormProps, "event"> & {
  eventQuery: {
    isError: boolean;
    isPending: boolean;
    data?: Pick<BookerEvent, "price" | "currency" | "metadata" | "bookingFields" | "locations"> | null;
  };
  rescheduleUid: string | null;
}) => {
  const eventType = eventQuery.data;
  const setFormValues = useBookerStore((state) => state.setFormValues);
  const bookingData = useBookerStore((state) => state.bookingData);
  const timeslot = useBookerStore((state) => state.selectedTimeslot);
  const username = useBookerStore((state) => state.username);
  const isInstantMeeting = useBookerStore((state) => state.isInstantMeeting);
  const isPlatformBookerEmbed = useIsPlatformBookerEmbed();

  const [responseVercelIdHeader] = useState<string | null>(null);
  const { t } = useLocale();

  const isPaidEvent = useMemo(() => {
    if (!eventType?.price) return false;
    const paymentAppData = getPaymentAppData(eventType);
    return eventType?.price > 0 && !Number.isNaN(paymentAppData.price) && paymentAppData.price > 0;
  }, [eventType]);

  if (eventQuery.isError) return <Alert severity="warning" message={t("error_booking_event")} />;
  if (eventQuery.isPending || !eventQuery.data) return <FormSkeleton />;
  if (!timeslot)
    return (
      <EmptyScreen
        headline={t("timeslot_missing_title")}
        description={t("timeslot_missing_description")}
        Icon="calendar"
        buttonText={t("timeslot_missing_cta")}
        buttonOnClick={onCancel}
      />
    );

  if (!eventType) {
    console.warn("No event type found for event", extraOptions);
    return <Alert severity="warning" message={t("error_booking_event")} />;
  }

  const watchedCfToken = bookingForm.watch("cfToken");

  return (
    <div className="flex h-full flex-col">
      <Form
        className="flex h-full flex-col"
        onChange={() => {
          // Form data is saved in store. This way when user navigates back to
          // still change the timeslot, and comes back to the form, all their values
          // still exist. This gets cleared when the form is submitted.
          const values = bookingForm.getValues();
          setFormValues(values);
        }}
        form={bookingForm}
        handleSubmit={onSubmit}
        noValidate>
        <BookingFields
          isDynamicGroupBooking={!!(username && username.indexOf("+") > -1)}
          fields={eventType.bookingFields}
          locations={eventType.locations}
          rescheduleUid={rescheduleUid || undefined}
          bookingData={bookingData}
        />
        {errors.hasFormErrors || errors.hasDataErrors ? (
          <div data-testid="booking-fail">
            <Alert
              ref={errorRef}
              className="my-2"
              severity="info"
              title={rescheduleUid ? t("reschedule_fail") : t("booking_fail")}
              message={getError(errors.formErrors, errors.dataErrors, t, responseVercelIdHeader)}
            />
          </div>
        ) : isTimeslotUnavailable ? (
          <div data-testid="booking-fail">
            <Alert
              severity="info"
              title={t("unavailable_timeslot_title")}
              message={
                <Trans i18nKey="timeslot_unavailable_book_a_new_time">
                  The selected time slot is no longer available.{" "}
                  <button className="underline" onClick={onCancel}>
                    Please select a new time
                  </button>
                </Trans>
              }
            />
          </div>
        ) : null}

        {/* Cloudflare Turnstile Captcha */}
        {!isPlatform && (
          <div className="text-subtle my-3 w-full text-xs">
            <Trans
              i18nKey="signing_up_terms"
              components={[
                <Link
                  className="text-emphasis hover:underline"
                  key="terms"
                  href={`${WEBSITE_TERMS_URL}`}
                  target="_blank">
                  Terms
                </Link>,
                <Link
                  className="text-emphasis hover:underline"
                  key="privacy"
                  href={`${WEBSITE_PRIVACY_POLICY_URL}`}
                  target="_blank">
                  Privacy Policy.
                </Link>,
              ]}
            />
          </div>
        )}

        {isPlatformBookerEmbed && (
          <div className="text-subtle my-3 w-full text-xs">
            {t("proceeding_agreement")}{" "}
            <Link
              className="text-emphasis hover:underline"
              key="terms"
              href={`${WEBSITE_TERMS_URL}`}
              target="_blank">
              {t("terms")}
            </Link>{" "}
            {t("and")}{" "}
            <Link
              className="text-emphasis hover:underline"
              key="privacy"
              href={`${WEBSITE_PRIVACY_POLICY_URL}`}
              target="_blank">
              {t("privacy_policy")}
            </Link>
            .
          </div>
        )}
        <div className="modalsticky mt-auto flex justify-end space-x-2 rtl:space-x-reverse">
          {isInstantMeeting ? (
            <Button type="submit" color="primary" loading={loadingStates.creatingInstantBooking}>
              {isPaidEvent ? t("pay_and_book") : t("confirm")}
            </Button>
          ) : (
            <>
              {!!onCancel && (
                <Button color="minimal" type="button" onClick={onCancel} data-testid="back">
                  {t("back")}
                </Button>
              )}

              <Button
                type="submit"
                color="primary"
                disabled={(!!shouldRenderCaptcha && !watchedCfToken) || isTimeslotUnavailable}
                loading={
                  loadingStates.creatingBooking ||
                  loadingStates.creatingRecurringBooking ||
                  isVerificationCodeSending
                }
                data-testid={
                  rescheduleUid && bookingData ? "confirm-reschedule-button" : "confirm-book-button"
                }>
                {rescheduleUid && bookingData
                  ? t("reschedule")
                  : renderConfirmNotVerifyEmailButtonCond
                  ? isPaidEvent
                    ? t("pay_and_book")
                    : t("confirm")
                  : t("verify_email_email_button")}
              </Button>
            </>
          )}
        </div>
      </Form>
      {children}
    </div>
  );
};

const getError = (
  globalError: FieldError | undefined,
  // It feels like an implementation detail to reimplement the types of useMutation here.
  // Since they don't matter for this function, I'd rather disable them then giving you
  // the cognitive overload of thinking to update them here when anything changes.
  // eslint-disable-next-line @typescript-eslint/no-explicit-any
  dataError: any,
  t: TFunction,
  responseVercelIdHeader: string | null
) => {
  if (globalError) return globalError?.message;

  const error = dataError;

  return error?.message ? (
    <>
      {responseVercelIdHeader ?? ""} {t(error.message)}
    </>
  ) : (
    <>{t("can_you_try_again")}</>
  );
};<|MERGE_RESOLUTION|>--- conflicted
+++ resolved
@@ -29,12 +29,8 @@
   extraOptions: Record<string, string | string[]>;
   isPlatform?: boolean;
   isVerificationCodeSending: boolean;
-<<<<<<< HEAD
-  renderCaptcha?: boolean;
   isTimeslotUnavailable: boolean;
-=======
   shouldRenderCaptcha?: boolean;
->>>>>>> 962f692e
 };
 
 export const BookEventForm = ({
@@ -51,12 +47,8 @@
   extraOptions,
   isVerificationCodeSending,
   isPlatform = false,
-<<<<<<< HEAD
-  renderCaptcha,
   isTimeslotUnavailable,
-=======
   shouldRenderCaptcha,
->>>>>>> 962f692e
 }: Omit<BookEventFormProps, "event"> & {
   eventQuery: {
     isError: boolean;
