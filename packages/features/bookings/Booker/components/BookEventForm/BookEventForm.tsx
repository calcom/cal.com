--- conflicted
+++ resolved
@@ -125,7 +125,6 @@
               message={getError(errors.formErrors, errors.dataErrors, t, responseVercelIdHeader)}
             />
           </div>
-<<<<<<< HEAD
         ) : isTimeslotUnavailable ? (
           <div data-testid="slot-not-allowed-to-book">
             <Alert
@@ -143,10 +142,6 @@
           </div>
         ) : null}
 
-        {/* Cloudflare Turnstile Captcha */}
-=======
-        )}
->>>>>>> d485e5f6
         {!isPlatform && (
           <div className="text-subtle my-3 w-full text-xs">
             <Trans
