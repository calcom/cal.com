--- conflicted
+++ resolved
@@ -61,149 +61,6 @@
     return eventType?.price > 0 || paymentAppData.price > 0;
   }, [eventType]);
 
-<<<<<<< HEAD
-  type BookingFormValues = {
-    locationType?: EventLocationType["type"];
-    responses: z.infer<typeof bookingFormSchema>["responses"] | null;
-    // Key is not really part of form values, but only used to have a key
-    // to set generic error messages on. Needed until RHF has implemented root error keys.
-    globalError: undefined;
-  };
-
-  const bookingForm = useForm<BookingFormValues>({
-    defaultValues: initialValues,
-    resolver: zodResolver(
-      // Since this isn't set to strict we only validate the fields in the schema
-      bookingFormSchema,
-      {},
-      {
-        // bookingFormSchema is an async schema, so inform RHF to do async validation.
-        mode: "async",
-      }
-    ),
-  });
-  const createBookingMutation = useMutation({
-    mutationFn: createBooking,
-    onSuccess: (responseData) => {
-      const { uid, paymentUid } = responseData;
-      const fullName = getFullName(bookingForm.getValues("responses.name"));
-      if (paymentUid) {
-        router.push(
-          createPaymentLink({
-            paymentUid,
-            date: timeslot,
-            name: fullName,
-            email: bookingForm.getValues("responses.email"),
-            absolute: false,
-          })
-        );
-        return;
-      }
-
-      if (!uid) {
-        console.error("No uid returned from createBookingMutation");
-        return;
-      }
-
-      const query = {
-        isSuccessBookingPage: true,
-        email: bookingForm.getValues("responses.email"),
-        eventTypeSlug: eventSlug,
-        seatReferenceUid: "seatReferenceUid" in responseData ? responseData.seatReferenceUid : null,
-        formerTime:
-          isRescheduling && bookingData?.startTime ? dayjs(bookingData.startTime).toString() : undefined,
-      };
-
-      bookingSuccessRedirect({
-        successRedirectUrl: eventType?.successRedirectUrl || "",
-        query,
-        booking: responseData,
-      });
-    },
-    onError: (err, _, ctx) => {
-      // TODO:
-      // const vercelId = ctx?.meta?.headers?.get("x-vercel-id");
-      // if (vercelId) {
-      //   setResponseVercelIdHeader(vercelId);
-      // }
-      errorRef && errorRef.current?.scrollIntoView({ behavior: "smooth" });
-    },
-  });
-
-  const createInstantBookingMutation = useMutation({
-    mutationFn: createInstantBooking,
-    onSuccess: (responseData) => {
-      updateQueryParam("bookingId", responseData.bookingId);
-      setExpiryTime(responseData.expires);
-    },
-    onError: (err, _, ctx) => {
-      console.error("Error creating instant booking", err);
-
-      errorRef && errorRef.current?.scrollIntoView({ behavior: "smooth" });
-    },
-  });
-
-  const createRecurringBookingMutation = useMutation({
-    mutationFn: createRecurringBooking,
-    onSuccess: async (responseData) => {
-      const booking = responseData[0] || {};
-      const { uid } = booking;
-
-      if (!uid) {
-        console.error("No uid returned from createRecurringBookingMutation");
-        return;
-      }
-
-      const query = {
-        isSuccessBookingPage: true,
-        allRemainingBookings: true,
-        email: bookingForm.getValues("responses.email"),
-        eventTypeSlug: eventSlug,
-        formerTime:
-          isRescheduling && bookingData?.startTime ? dayjs(bookingData.startTime).toString() : undefined,
-      };
-
-      bookingSuccessRedirect({
-        successRedirectUrl: eventType?.successRedirectUrl || "",
-        query,
-        booking,
-      });
-    },
-  });
-
-  const [isEmailVerificationModalVisible, setEmailVerificationModalVisible] = useState(false);
-  const email = bookingForm.watch("responses.email");
-
-  const sendEmailVerificationByCodeMutation = trpc.viewer.auth.sendVerifyEmailCode.useMutation({
-    onSuccess() {
-      showToast(t("email_sent"), "success");
-    },
-    onError() {
-      showToast(t("email_not_sent"), "error");
-    },
-  });
-
-  const verifyEmail = () => {
-    bookingForm.clearErrors();
-
-    // It shouldn't be possible that this method is fired without having event data,
-    // but since in theory (looking at the types) it is possible, we still handle that case.
-    if (!eventQuery?.data) {
-      bookingForm.setError("globalError", { message: t("error_booking_event") });
-      return;
-    }
-
-    const name = bookingForm.getValues("responses.name");
-
-    sendEmailVerificationByCodeMutation.mutate({
-      email,
-      username: typeof name === "string" ? name : name.firstName,
-    });
-    setEmailVerificationModalVisible(true);
-  };
-
-=======
->>>>>>> ede23572
   if (eventQuery.isError) return <Alert severity="warning" message={t("error_booking_event")} />;
   if (eventQuery.isPending || !eventQuery.data) return <FormSkeleton />;
   if (!timeslot)
@@ -269,11 +126,7 @@
         </div>
         <div className="modalsticky mt-auto flex justify-end space-x-2 rtl:space-x-reverse">
           {isInstantMeeting ? (
-<<<<<<< HEAD
-            <Button type="submit" color="primary" loading={createInstantBookingMutation.isPending}>
-=======
             <Button type="submit" color="primary" loading={loadingStates.creatingInstantBooking}>
->>>>>>> ede23572
               {isPaidEvent ? t("pay_and_book") : t("confirm")}
             </Button>
           ) : (
@@ -286,18 +139,7 @@
               <Button
                 type="submit"
                 color="primary"
-<<<<<<< HEAD
-                loading={
-                  bookingForm.formState.isSubmitting ||
-                  createBookingMutation.isPending ||
-                  createRecurringBookingMutation.isPending ||
-                  // A redirect is triggered on mutation success, so keep the button disabled as this is happening.
-                  createBookingMutation.isSuccess ||
-                  createRecurringBookingMutation.isSuccess
-                }
-=======
                 loading={loadingStates.creatingBooking || loadingStates.creatingRecurringBooking}
->>>>>>> ede23572
                 data-testid={
                   rescheduleUid && bookingData ? "confirm-reschedule-button" : "confirm-book-button"
                 }>
@@ -318,88 +160,6 @@
   );
 };
 
-<<<<<<< HEAD
-const RedirectToInstantMeetingModal = ({ expiryTime }: { expiryTime?: Date }) => {
-  const { t } = useLocale();
-  const router = useRouter();
-  const pathname = usePathname();
-  const bookingId = parseInt(getQueryParam("bookingId") || "0");
-  const hasInstantMeetingTokenExpired = expiryTime && new Date(expiryTime) < new Date();
-
-  const instantBooking = trpc.viewer.bookings.getInstantBookingLocation.useQuery({
-    bookingId: bookingId,
-  });
-
-  useEffect(
-    function refactorMeWithoutEffect() {
-      const data = instantBooking.data;
-      if (!data) {
-        return;
-      }
-
-      try {
-        showToast(t("something_went_wrong_on_our_end"), "error");
-
-        const locationVideoCallUrl: string | undefined = bookingMetadataSchema.parse(
-          data.booking?.metadata || {}
-        )?.videoCallUrl;
-
-        if (locationVideoCallUrl) {
-          router.push(locationVideoCallUrl);
-        } else {
-          showToast(t("something_went_wrong_on_our_end"), "error");
-        }
-      } catch (err) {
-        showToast(t("something_went_wrong_on_our_end"), "error");
-      }
-    },
-    [instantBooking.data]
-  );
-
-  return (
-    <Dialog open={!!bookingId}>
-      <DialogContent enableOverflow className="py-8">
-        <div>
-          {hasInstantMeetingTokenExpired ? (
-            <div>
-              <p className="font-medium">{t("please_book_a_time_sometime_later")}</p>
-              <Button
-                className="mt-4"
-                onClick={() => {
-                  // Prevent null on app directory
-                  if (pathname) window.location.href = pathname;
-                }}
-                color="primary">
-                {t("go_back")}
-              </Button>
-            </div>
-          ) : (
-            <div className="text-center">
-              <p className="font-medium">{t("connecting_you_to_someone")}</p>
-              {/* TODO: Add countdown from 60 seconds
-                  We are connecting you!
-                  Please schedule a future call if we're not available in XX seconds.
-              */}
-
-              {/* Once countdown ends:
-                  Oops, we couldn't connect you this time.
-                  Please schedule a future call instead. We value your time.
-              */}
-
-              <p className="font-medium">{t("please_do_not_close_this_tab")}</p>
-              <div className="h-[414px]">
-                <iframe className="mx-auto h-full w-[276px] rounded-lg" src="https://cal.games/" />
-              </div>
-            </div>
-          )}
-        </div>
-      </DialogContent>
-    </Dialog>
-  );
-};
-
-=======
->>>>>>> ede23572
 const getError = (
   globalError: FieldError | undefined,
   // It feels like an implementation detail to reimplement the types of useMutation here.
