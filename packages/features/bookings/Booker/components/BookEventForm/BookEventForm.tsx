--- conflicted
+++ resolved
@@ -3,13 +3,8 @@
 import { useMutation } from "@tanstack/react-query";
 import { useSession } from "next-auth/react";
 import type { TFunction } from "next-i18next";
-<<<<<<< HEAD
 import { useRouter, useSearchParams } from "next/navigation";
-import { useEffect, useMemo, useRef } from "react";
-=======
-import { useRouter } from "next/router";
 import { useEffect, useMemo, useRef, useState } from "react";
->>>>>>> 4a6dc509
 import type { FieldError } from "react-hook-form";
 import { useForm } from "react-hook-form";
 import { z } from "zod";
@@ -36,11 +31,7 @@
 import { useRouterQuery } from "@calcom/lib/hooks/useRouterQuery";
 import { HttpError } from "@calcom/lib/http-error";
 import { trpc } from "@calcom/trpc";
-<<<<<<< HEAD
-import { Alert, Button, EmptyScreen, Form } from "@calcom/ui";
-=======
-import { Form, Button, Alert, EmptyScreen, showToast } from "@calcom/ui";
->>>>>>> 4a6dc509
+import { Alert, Button, EmptyScreen, Form, showToast } from "@calcom/ui";
 import { Calendar } from "@calcom/ui/components/icon";
 
 import { useBookerStore } from "../../store";
