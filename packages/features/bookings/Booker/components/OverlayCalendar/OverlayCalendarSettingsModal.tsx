import Link from "next/link";
import { Fragment } from "react";

import { useIsPlatform } from "@calcom/atoms/hooks/useIsPlatform";
import { Dialog } from "@calcom/features/components/controlled-dialog";
import { useLocale } from "@calcom/lib/hooks/useLocale";
<<<<<<< HEAD
import {
  Alert,
  DialogClose,
  DialogContent,
  EmptyScreen,
  ListItem,
  ListItemText,
  ListItemTitle,
  SkeletonContainer,
  SkeletonText,
  Switch,
} from "@calcom/ui";
=======
>>>>>>> 1789aef7
import classNames from "@calcom/ui/classNames";
import { Alert } from "@calcom/ui/components/alert";
import { Dialog, DialogContent, DialogClose } from "@calcom/ui/components/dialog";
import { EmptyScreen } from "@calcom/ui/components/empty-screen";
import { Switch } from "@calcom/ui/components/form";
import { ListItem, ListItemText, ListItemTitle } from "@calcom/ui/components/list";
import { SkeletonContainer } from "@calcom/ui/components/skeleton";
import { SkeletonText } from "@calcom/ui/components/skeleton";

import type { UseCalendarsReturnType } from "../hooks/useCalendars";

interface IOverlayCalendarSettingsModalProps {
  open?: boolean;
  onClose?: (state: boolean) => void;
  onClickNoCalendar?: () => void;
  isLoading: boolean;
  connectedCalendars: UseCalendarsReturnType["connectedCalendars"];
  onToggleConnectedCalendar: (externalCalendarId: string, credentialId: number) => void;
  checkIsCalendarToggled: (externalCalendarId: string, credentialId: number) => boolean;
}

const SkeletonLoader = () => {
  return (
    <SkeletonContainer>
      <div className="border-subtle mt-3 space-y-4 rounded-xl border px-4 py-4 ">
        <SkeletonText className="h-4 w-full" />
        <SkeletonText className="h-4 w-full" />
        <SkeletonText className="h-4 w-full" />
        <SkeletonText className="h-4 w-full" />
      </div>
    </SkeletonContainer>
  );
};

export function OverlayCalendarSettingsModal({
  connectedCalendars,
  isLoading,
  open,
  onClose,
  onClickNoCalendar,
  onToggleConnectedCalendar,
  checkIsCalendarToggled,
}: IOverlayCalendarSettingsModalProps) {
  const { t } = useLocale();
  const isPlatform = useIsPlatform();

  return (
    <>
      <Dialog open={open} onOpenChange={onClose}>
        <DialogContent
          enableOverflow
          type="creation"
          title="Calendar Settings"
          className="pb-4"
          description={t("view_overlay_calendar_events")}>
          <div className="no-scrollbar max-h-full overflow-y-scroll ">
            {isLoading ? (
              <SkeletonLoader />
            ) : (
              <>
                {connectedCalendars.length === 0 ? (
                  <EmptyScreen
                    Icon="calendar"
                    headline={t("no_calendar_installed")}
                    description={t("no_calendar_installed_description")}
                    buttonText={t("add_a_calendar")}
                    buttonOnClick={onClickNoCalendar}
                  />
                ) : (
                  <>
                    {connectedCalendars.map((item) => (
                      <Fragment key={item.credentialId}>
                        {item.error && !item.calendars && (
                          <Alert severity="error" title={item.error.message} />
                        )}
                        {item?.error === undefined && item.calendars && (
                          <ListItem className="flex-col rounded-md">
                            <div className="flex w-full flex-1 items-center space-x-3 pb-4 rtl:space-x-reverse">
                              {
                                // eslint-disable-next-line @next/next/no-img-element
                                item.integration.logo && (
                                  <img
                                    className={classNames(
                                      "h-10 w-10",
                                      item.integration.logo.includes("-dark") && "dark:invert"
                                    )}
                                    src={
                                      isPlatform
                                        ? `https://app.cal.com${item.integration.logo}`
                                        : item.integration.logo
                                    }
                                    alt={`${item.integration.title} logo`}
                                  />
                                )
                              }
                              <div className="flex-grow truncate pl-2">
                                <ListItemTitle component="h3" className="space-x-2 rtl:space-x-reverse">
                                  <Link href={`/apps/${item.integration.slug}`}>
                                    {item.integration.name || item.integration.title}
                                  </Link>
                                </ListItemTitle>
                                <ListItemText component="p">{item.primary.email}</ListItemText>
                              </div>
                            </div>
                            <div className="border-subtle w-full border-t pt-4">
                              <ul className="space-y-4">
                                {item.calendars.map((cal, index) => {
                                  const id = cal.integrationTitle ?? `calendar-switch-${index}`;
                                  return (
                                    <li className="flex gap-3" key={id}>
                                      <Switch
                                        id={id}
                                        checked={checkIsCalendarToggled(cal.externalId, item.credentialId)}
                                        onCheckedChange={() => {
                                          onToggleConnectedCalendar(cal.externalId, item.credentialId);
                                        }}
                                      />
                                      <label htmlFor={id}>{cal.name}</label>
                                    </li>
                                  );
                                })}
                              </ul>
                            </div>
                          </ListItem>
                        )}
                      </Fragment>
                    ))}
                  </>
                )}
              </>
            )}
          </div>

          <div className="mt-4 flex gap-2 self-end">
            <DialogClose>{t("done")}</DialogClose>
          </div>
        </DialogContent>
      </Dialog>
    </>
  );
}<|MERGE_RESOLUTION|>--- conflicted
+++ resolved
@@ -4,24 +4,9 @@
 import { useIsPlatform } from "@calcom/atoms/hooks/useIsPlatform";
 import { Dialog } from "@calcom/features/components/controlled-dialog";
 import { useLocale } from "@calcom/lib/hooks/useLocale";
-<<<<<<< HEAD
-import {
-  Alert,
-  DialogClose,
-  DialogContent,
-  EmptyScreen,
-  ListItem,
-  ListItemText,
-  ListItemTitle,
-  SkeletonContainer,
-  SkeletonText,
-  Switch,
-} from "@calcom/ui";
-=======
->>>>>>> 1789aef7
 import classNames from "@calcom/ui/classNames";
 import { Alert } from "@calcom/ui/components/alert";
-import { Dialog, DialogContent, DialogClose } from "@calcom/ui/components/dialog";
+import { DialogContent, DialogClose } from "@calcom/ui/components/dialog";
 import { EmptyScreen } from "@calcom/ui/components/empty-screen";
 import { Switch } from "@calcom/ui/components/form";
 import { ListItem, ListItemText, ListItemTitle } from "@calcom/ui/components/list";
