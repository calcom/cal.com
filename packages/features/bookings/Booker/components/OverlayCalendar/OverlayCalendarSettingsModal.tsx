--- conflicted
+++ resolved
@@ -1,12 +1,7 @@
 import Link from "next/link";
 import { Fragment } from "react";
 
-<<<<<<< HEAD
-import { useIsPlatform } from "@calcom/atoms/monorepo";
-=======
 import { useIsPlatform } from "@calcom/atoms/hooks/useIsPlatform";
-import { classNames } from "@calcom/lib";
->>>>>>> fd6effa6
 import { useLocale } from "@calcom/lib/hooks/useLocale";
 import {
   Alert,
