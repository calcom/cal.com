import { useEffect, useState } from "react";
import type { z } from "zod";

import { useBookerStore } from "@calcom/features/bookings/Booker/store";
import type getBookingResponsesSchema from "@calcom/features/bookings/lib/getBookingResponsesSchema";
import { getBookingResponsesPartialSchema } from "@calcom/features/bookings/lib/getBookingResponsesSchema";
import type { BookerEvent } from "@calcom/features/bookings/types";

export type useInitialFormValuesReturnType = ReturnType<typeof useInitialFormValues>;

type UseInitialFormValuesProps = {
  eventType?: Pick<BookerEvent, "bookingFields"> | null;
  rescheduleUid: string | null;
  isRescheduling: boolean;
  email?: string | null;
  name?: string | null;
  username?: string | null;
  hasSession: boolean;
  extraOptions: Record<string, string | string[]>;
  prefillFormParams: {
    guests: string[];
    name: string | null;
  };
};

export function useInitialFormValues({
  eventType,
  rescheduleUid,
  isRescheduling,
  email,
  name,
  username,
  hasSession,
  extraOptions,
  prefillFormParams,
}: UseInitialFormValuesProps) {
  const [initialValues, setDefaultValues] = useState<{
    responses?: Partial<z.infer<ReturnType<typeof getBookingResponsesSchema>>>;
    bookingId?: number;
  }>({});
  const bookingData = useBookerStore((state) => state.bookingData);
  const formValues = useBookerStore((state) => state.formValues);
  useEffect(() => {
    (async function () {
      if (Object.keys(formValues).length) {
        setDefaultValues(formValues);
        return;
      }

      if (!eventType?.bookingFields) {
        return {};
      }
      const querySchema = getBookingResponsesPartialSchema({
        bookingFields: eventType.bookingFields,
        view: rescheduleUid ? "reschedule" : "booking",
      });

      const parsedQuery = await querySchema.parseAsync({
        ...extraOptions,
        name: prefillFormParams.name,
        // `guest` because we need to support legacy URL with `guest` query param support
        // `guests` because the `name` of the corresponding bookingField is `guests`
        guests: prefillFormParams.guests,
      });

      const defaultUserValues = {
        email:
          rescheduleUid && bookingData && bookingData.attendees.length > 0
            ? bookingData?.attendees[0].email
            : !!parsedQuery["email"]
            ? parsedQuery["email"]
            : email ?? "",
        name:
          rescheduleUid && bookingData && bookingData.attendees.length > 0
            ? bookingData?.attendees[0].name
            : !!parsedQuery["name"]
            ? parsedQuery["name"]
            : name ?? username ?? "",
      };

      if (!isRescheduling) {
        const defaults = {
          responses: {} as Partial<z.infer<ReturnType<typeof getBookingResponsesSchema>>>,
        };

        const responses = eventType.bookingFields.reduce((responses, field) => {
          return {
            ...responses,
            [field.name]: parsedQuery[field.name] || undefined,
          };
        }, {});

        defaults.responses = {
          ...responses,
          name: defaultUserValues.name,
<<<<<<< HEAD
          email: defaultUserValues.email ?? undefined,
=======
          email: defaultUserValues.email ?? "",
>>>>>>> 799ebe24
        };

        setDefaultValues(defaults);
      }

      if (!rescheduleUid && !bookingData) {
        return {};
      }

      // We should allow current session user as default values for booking form

      const defaults = {
        responses: {} as Partial<z.infer<ReturnType<typeof getBookingResponsesSchema>>>,
        bookingId: bookingData?.id,
      };

      const responses = eventType.bookingFields.reduce((responses, field) => {
        return {
          ...responses,
          [field.name]: bookingData?.responses[field.name],
        };
      }, {});
      defaults.responses = {
        ...responses,
        name: defaultUserValues.name,
<<<<<<< HEAD
        email: defaultUserValues.email ?? undefined,
=======
        email: defaultUserValues.email ?? "",
>>>>>>> 799ebe24
      };
      setDefaultValues(defaults);
    })();
    // do not add extraOptions as a dependency, it will cause infinite loop
    // eslint-disable-next-line react-hooks/exhaustive-deps
  }, [
    eventType?.bookingFields,
    formValues,
    isRescheduling,
    bookingData,
    bookingData?.id,
    rescheduleUid,
    email,
    name,
    username,
    prefillFormParams,
  ]);

  // When initialValues is available(after doing async schema parsing) or session is available(so that we can prefill logged-in user email and name), we need to reset the form with the initialValues
  // We also need the key to change if the bookingId changes, so that the form is reset and rerendered with the new initialValues
  const key = `${Object.keys(initialValues).length}_${hasSession ? 1 : 0}_${initialValues?.bookingId ?? 0}`;

  return { initialValues, key };
}<|MERGE_RESOLUTION|>--- conflicted
+++ resolved
@@ -93,11 +93,7 @@
         defaults.responses = {
           ...responses,
           name: defaultUserValues.name,
-<<<<<<< HEAD
-          email: defaultUserValues.email ?? undefined,
-=======
           email: defaultUserValues.email ?? "",
->>>>>>> 799ebe24
         };
 
         setDefaultValues(defaults);
@@ -123,11 +119,7 @@
       defaults.responses = {
         ...responses,
         name: defaultUserValues.name,
-<<<<<<< HEAD
-        email: defaultUserValues.email ?? undefined,
-=======
         email: defaultUserValues.email ?? "",
->>>>>>> 799ebe24
       };
       setDefaultValues(defaults);
     })();
