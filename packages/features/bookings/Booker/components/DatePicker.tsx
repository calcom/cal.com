import { shallow } from "zustand/shallow";

import type { Dayjs } from "@calcom/dayjs";
import dayjs from "@calcom/dayjs";
import { default as DatePickerComponent } from "@calcom/features/calendars/DatePicker";
import { useNonEmptyScheduleDays } from "@calcom/features/schedules";
import { weekdayToWeekIndex } from "@calcom/lib/date-fns";
import { useLocale } from "@calcom/lib/hooks/useLocale";
import type { User } from "@calcom/prisma/client";

import { useBookerStore } from "../store";
import type { useScheduleForEventReturnType } from "../utils/event";

export const DatePicker = ({
  event,
  schedule,
  classNames,
  scrollToTimeSlots,
}: {
  event: {
<<<<<<< HEAD
    data?: {
      users: Pick<User, "weekStart">[];
      recurringEvent: {
        freq: number;
      };
    } | null;
=======
    data?: { subsetOfUsers: Pick<User, "weekStart">[] } | null;
>>>>>>> 00ee1ef4
  };
  schedule: useScheduleForEventReturnType;
  classNames?: {
    datePickerContainer?: string;
    datePickerTitle?: string;
    datePickerDays?: string;
    datePickerDate?: string;
    datePickerDatesActive?: string;
    datePickerToggle?: string;
  };
  scrollToTimeSlots?: () => void;
}) => {
  const { i18n } = useLocale();
  const [month, selectedDate, occurenceCount] = useBookerStore(
    (state) => [state.month, state.selectedDate, state.occurenceCount],
    shallow
  );
  const [setSelectedDate, setMonth, setDayCount] = useBookerStore(
    (state) => [state.setSelectedDate, state.setMonth, state.setDayCount],
    shallow
  );
<<<<<<< HEAD
  const nonEmptyScheduleDays = useNonEmptyScheduleDays(schedule?.data?.slots, {
    occurenceCount,
    recurringEventFreq: event?.data?.recurringEvent?.freq,
  });
=======
  const nonEmptyScheduleDays = useNonEmptyScheduleDays(schedule?.data?.slots);
>>>>>>> 00ee1ef4
  const browsingDate = month ? dayjs(month) : dayjs().startOf("month");

  const onMonthChange = (date: Dayjs) => {
    setMonth(date.format("YYYY-MM"));
    setSelectedDate(date.format("YYYY-MM-DD"));
    setDayCount(null); // Whenever the month is changed, we nullify getting X days
  };

  const moveToNextMonthOnNoAvailability = () => {
    const currentMonth = dayjs().startOf("month").format("YYYY-MM");
    const browsingMonth = browsingDate.format("YYYY-MM");

    // Insufficient data case
    if (!schedule?.data?.slots) {
      return;
    }

    // Not meeting the criteria to move to next month
    // Has to be currentMonth and it must have all days unbookable
    if (currentMonth != browsingMonth || nonEmptyScheduleDays.length) {
      return;
    }

    onMonthChange(browsingDate.add(1, "month"));
  };

  moveToNextMonthOnNoAvailability();

  return (
    <DatePickerComponent
      customClassNames={{
        datePickerTitle: classNames?.datePickerTitle,
        datePickerDays: classNames?.datePickerDays,
        datePickersDates: classNames?.datePickerDate,
        datePickerDatesActive: classNames?.datePickerDatesActive,
        datePickerToggle: classNames?.datePickerToggle,
      }}
      className={classNames?.datePickerContainer}
      isPending={schedule.isPending}
<<<<<<< HEAD
      onChange={(date: Dayjs | null) => {
        setSelectedDate(date === null ? date : date.format("YYYY-MM-DD"));
=======
      onChange={(date: Dayjs | null, omitUpdatingParams?: boolean) => {
        setSelectedDate(date === null ? date : date.format("YYYY-MM-DD"), omitUpdatingParams);
>>>>>>> 00ee1ef4
      }}
      onMonthChange={onMonthChange}
      includedDates={nonEmptyScheduleDays}
      locale={i18n.language}
      browsingDate={month ? dayjs(month) : undefined}
      selected={dayjs(selectedDate)}
      weekStart={weekdayToWeekIndex(event?.data?.subsetOfUsers?.[0]?.weekStart)}
      slots={schedule?.data?.slots}
      scrollToTimeSlots={scrollToTimeSlots}
    />
  );
};<|MERGE_RESOLUTION|>--- conflicted
+++ resolved
@@ -18,16 +18,7 @@
   scrollToTimeSlots,
 }: {
   event: {
-<<<<<<< HEAD
-    data?: {
-      users: Pick<User, "weekStart">[];
-      recurringEvent: {
-        freq: number;
-      };
-    } | null;
-=======
     data?: { subsetOfUsers: Pick<User, "weekStart">[] } | null;
->>>>>>> 00ee1ef4
   };
   schedule: useScheduleForEventReturnType;
   classNames?: {
@@ -49,14 +40,7 @@
     (state) => [state.setSelectedDate, state.setMonth, state.setDayCount],
     shallow
   );
-<<<<<<< HEAD
-  const nonEmptyScheduleDays = useNonEmptyScheduleDays(schedule?.data?.slots, {
-    occurenceCount,
-    recurringEventFreq: event?.data?.recurringEvent?.freq,
-  });
-=======
   const nonEmptyScheduleDays = useNonEmptyScheduleDays(schedule?.data?.slots);
->>>>>>> 00ee1ef4
   const browsingDate = month ? dayjs(month) : dayjs().startOf("month");
 
   const onMonthChange = (date: Dayjs) => {
@@ -96,13 +80,8 @@
       }}
       className={classNames?.datePickerContainer}
       isPending={schedule.isPending}
-<<<<<<< HEAD
-      onChange={(date: Dayjs | null) => {
-        setSelectedDate(date === null ? date : date.format("YYYY-MM-DD"));
-=======
       onChange={(date: Dayjs | null, omitUpdatingParams?: boolean) => {
         setSelectedDate(date === null ? date : date.format("YYYY-MM-DD"), omitUpdatingParams);
->>>>>>> 00ee1ef4
       }}
       onMonthChange={onMonthChange}
       includedDates={nonEmptyScheduleDays}
