--- conflicted
+++ resolved
@@ -39,9 +39,7 @@
     shallow
   );
   const nonEmptyScheduleDays = useNonEmptyScheduleDays(schedule?.data?.slots);
-<<<<<<< HEAD
   const { timezone } = useTimePreferences();
-=======
   const browsingDate = month ? dayjs(month) : dayjs().startOf("month");
 
   const onMonthChange = (date: Dayjs) => {
@@ -69,7 +67,6 @@
   };
 
   moveToNextMonthOnNoAvailability();
->>>>>>> da5df716
 
   return (
     <DatePickerComponent
