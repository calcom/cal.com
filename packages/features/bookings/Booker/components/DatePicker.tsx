import { shallow } from "zustand/shallow";

import type { Dayjs } from "@calcom/dayjs";
import dayjs from "@calcom/dayjs";
<<<<<<< HEAD
import { useTimePreferences } from "@calcom/features/bookings/lib";
import { default as DatePickerComponent } from "@calcom/features/calendars/DatePicker";
import { useNonEmptyScheduleDays } from "@calcom/features/schedules";
import { weekdayToWeekIndex } from "@calcom/lib/date-fns";
=======
import { DatePicker as DatePickerComponent } from "@calcom/features/calendars/DatePicker";
import { useNonEmptyScheduleDays } from "@calcom/features/schedules/lib/use-schedule/useNonEmptyScheduleDays";
import { weekdayToWeekIndex } from "@calcom/lib/dayjs";
>>>>>>> 3c43ce41
import { useLocale } from "@calcom/lib/hooks/useLocale";
import type { User } from "@calcom/prisma/client";
import type { PeriodData } from "@calcom/types/Event";

import type { Slots } from "../../types";
import { useBookerStore } from "../store";

const useMoveToNextMonthOnNoAvailability = ({
  browsingDate,
  nonEmptyScheduleDays,
  onMonthChange,
  isLoading,
}: {
  browsingDate: Dayjs;
  nonEmptyScheduleDays: string[];
  isLoading: boolean;
  onMonthChange: (date: Dayjs) => void;
}) => {
  if (isLoading) {
    return {
      moveToNextMonthOnNoAvailability: () => {
        /* return noop until ready */
      },
    };
  }

  const nonEmptyScheduleDaysInBrowsingMonth = nonEmptyScheduleDays.filter((date) =>
    dayjs(date).isSame(browsingDate, "month")
  );

  const moveToNextMonthOnNoAvailability = () => {
    const currentMonth = dayjs().startOf("month").format("YYYY-MM");
    const browsingMonth = browsingDate.format("YYYY-MM");
    // Not meeting the criteria to move to next month
    // Has to be currentMonth and it must have all days unbookable
    if (currentMonth != browsingMonth || nonEmptyScheduleDaysInBrowsingMonth.length) {
      return;
    }
    onMonthChange(browsingDate.add(1, "month"));
  };
  return {
    moveToNextMonthOnNoAvailability,
  };
};

export const DatePicker = ({
  event,
  slots = {},
  isLoading,
  classNames,
  scrollToTimeSlots,
}: {
  event: {
    data?: {
      subsetOfUsers: Pick<User, "weekStart">[];
      periodType?: PeriodData["periodType"];
      periodStartDate?: PeriodData["periodStartDate"];
      periodEndDate?: PeriodData["periodEndDate"];
      periodDays?: PeriodData["periodDays"];
      periodCountCalendarDays?: PeriodData["periodCountCalendarDays"];
    } | null;
  };
  slots?: Slots;
  isLoading?: boolean;
  classNames?: {
    datePickerContainer?: string;
    datePickerTitle?: string;
    datePickerDays?: string;
    datePickerDate?: string;
    datePickerDatesActive?: string;
    datePickerToggle?: string;
  };
  scrollToTimeSlots?: () => void;
}) => {
  const { i18n } = useLocale();
  const [month, selectedDate] = useBookerStore((state) => [state.month, state.selectedDate], shallow);

  const [setSelectedDate, setMonth, setDayCount] = useBookerStore(
    (state) => [state.setSelectedDate, state.setMonth, state.setDayCount],
    shallow
  );
<<<<<<< HEAD
  const nonEmptyScheduleDays = useNonEmptyScheduleDays(schedule?.data?.slots);
  const { timezone } = useTimePreferences();
  const browsingDate = month ? dayjs(month) : dayjs().startOf("month");
=======
>>>>>>> 3c43ce41

  const onMonthChange = (date: Dayjs) => {
    setMonth(date.format("YYYY-MM"));
    setSelectedDate(date.format("YYYY-MM-DD"));
    setDayCount(null); // Whenever the month is changed, we nullify getting X days
  };

  const nonEmptyScheduleDays = useNonEmptyScheduleDays(slots);
  const browsingDate = month ? dayjs(month) : dayjs().startOf("month");

  const { moveToNextMonthOnNoAvailability } = useMoveToNextMonthOnNoAvailability({
    browsingDate,
    nonEmptyScheduleDays,
    onMonthChange,
    isLoading: isLoading ?? true,
  });
  moveToNextMonthOnNoAvailability();

  const periodData: PeriodData = {
    ...{
      periodType: "UNLIMITED",
      periodStartDate: null,
      periodEndDate: null,
      periodDays: null,
      periodCountCalendarDays: false,
    },
    ...(event?.data && {
      periodType: event.data.periodType,
      periodStartDate: event.data.periodStartDate,
      periodEndDate: event.data.periodEndDate,
      periodDays: event.data.periodDays,
      periodCountCalendarDays: event.data.periodCountCalendarDays,
    }),
  };
  return (
    <DatePickerComponent
      customClassNames={{
        datePickerTitle: classNames?.datePickerTitle,
        datePickerDays: classNames?.datePickerDays,
        datePickersDates: classNames?.datePickerDate,
        datePickerDatesActive: classNames?.datePickerDatesActive,
        datePickerToggle: classNames?.datePickerToggle,
      }}
      className={classNames?.datePickerContainer}
      isLoading={isLoading}
      onChange={(date: Dayjs | null, omitUpdatingParams?: boolean) => {
        setSelectedDate(date === null ? date : date.format("YYYY-MM-DD"), omitUpdatingParams);
      }}
      onMonthChange={onMonthChange}
      includedDates={nonEmptyScheduleDays}
      locale={i18n.language}
      browsingDate={month ? dayjs(month) : undefined}
      selected={dayjs(selectedDate)}
      weekStart={weekdayToWeekIndex(event?.data?.subsetOfUsers?.[0]?.weekStart)}
      slots={slots}
      scrollToTimeSlots={scrollToTimeSlots}
<<<<<<< HEAD
      timezone={timezone}
=======
      periodData={periodData}
>>>>>>> 3c43ce41
    />
  );
};<|MERGE_RESOLUTION|>--- conflicted
+++ resolved
@@ -2,16 +2,10 @@
 
 import type { Dayjs } from "@calcom/dayjs";
 import dayjs from "@calcom/dayjs";
-<<<<<<< HEAD
 import { useTimePreferences } from "@calcom/features/bookings/lib";
-import { default as DatePickerComponent } from "@calcom/features/calendars/DatePicker";
-import { useNonEmptyScheduleDays } from "@calcom/features/schedules";
-import { weekdayToWeekIndex } from "@calcom/lib/date-fns";
-=======
 import { DatePicker as DatePickerComponent } from "@calcom/features/calendars/DatePicker";
 import { useNonEmptyScheduleDays } from "@calcom/features/schedules/lib/use-schedule/useNonEmptyScheduleDays";
 import { weekdayToWeekIndex } from "@calcom/lib/dayjs";
->>>>>>> 3c43ce41
 import { useLocale } from "@calcom/lib/hooks/useLocale";
 import type { User } from "@calcom/prisma/client";
 import type { PeriodData } from "@calcom/types/Event";
@@ -93,12 +87,6 @@
     (state) => [state.setSelectedDate, state.setMonth, state.setDayCount],
     shallow
   );
-<<<<<<< HEAD
-  const nonEmptyScheduleDays = useNonEmptyScheduleDays(schedule?.data?.slots);
-  const { timezone } = useTimePreferences();
-  const browsingDate = month ? dayjs(month) : dayjs().startOf("month");
-=======
->>>>>>> 3c43ce41
 
   const onMonthChange = (date: Dayjs) => {
     setMonth(date.format("YYYY-MM"));
@@ -107,6 +95,7 @@
   };
 
   const nonEmptyScheduleDays = useNonEmptyScheduleDays(slots);
+  const { timezone } = useTimePreferences();
   const browsingDate = month ? dayjs(month) : dayjs().startOf("month");
 
   const { moveToNextMonthOnNoAvailability } = useMoveToNextMonthOnNoAvailability({
@@ -155,11 +144,8 @@
       weekStart={weekdayToWeekIndex(event?.data?.subsetOfUsers?.[0]?.weekStart)}
       slots={slots}
       scrollToTimeSlots={scrollToTimeSlots}
-<<<<<<< HEAD
+      periodData={periodData}
       timezone={timezone}
-=======
-      periodData={periodData}
->>>>>>> 3c43ce41
     />
   );
 };