--- conflicted
+++ resolved
@@ -1,45 +1,23 @@
 import { m } from "framer-motion";
-import dynamic from "next/dynamic";
 import { usePathname } from "next/navigation";
-import { useEffect, useMemo, useState } from "react";
+import { useEffect, useState } from "react";
 import { shallow } from "zustand/shallow";
 
-import { Timezone as PlatformTimezoneSelect } from "@calcom/atoms/timezone";
 import { useEmbedUiConfig, useIsEmbed } from "@calcom/embed-core/embed-iframe";
-import { EventDetails, EventMembers, EventMetaSkeleton, EventTitle } from "@calcom/features/bookings";
+import { EventMembers, EventMetaSkeleton, EventTitle } from "@calcom/features/bookings";
 import { SeatsAvailabilityText } from "@calcom/features/bookings/components/SeatsAvailabilityText";
 import { EventMetaBlock } from "@calcom/features/bookings/components/event-meta/Details";
 import { useTimePreferences } from "@calcom/features/bookings/lib";
 import type { BookerEvent } from "@calcom/features/bookings/types";
-<<<<<<< HEAD
-import { useLocale } from "@calcom/lib/hooks/useLocale";
-import { Icon } from "@calcom/ui";
-=======
-import { CURRENT_TIMEZONE } from "@calcom/lib/constants";
-import { useLocale } from "@calcom/lib/hooks/useLocale";
 import { markdownToSafeHTMLClient } from "@calcom/lib/markdownToSafeHTMLClient";
 import type { EventTypeTranslation } from "@calcom/prisma/client";
 import { EventTypeAutoTranslatedField } from "@calcom/prisma/enums";
->>>>>>> 00ee1ef4
 
 import i18nConfigration from "../../../../../i18n.json";
 import { fadeInUp } from "../config";
 import { useBookerStore } from "../store";
-<<<<<<< HEAD
-import "./styles/scale.css";
 
 const MOBILE_WIDTH = 768;
-=======
-import { FromToTime } from "../utils/dates";
-import { useBookerTime } from "./hooks/useBookerTime";
->>>>>>> 00ee1ef4
-
-const WebTimezoneSelect = dynamic(
-  () => import("@calcom/features/components/timezone-select").then((mod) => mod.TimezoneSelect),
-  {
-    ssr: false,
-  }
-);
 
 const getTranslatedField = (
   translations: Array<Pick<EventTypeTranslation, "field" | "targetLocale" | "translatedText">>,
@@ -59,12 +37,7 @@
 export const EventMeta = ({
   event,
   isPending,
-  isPlatform = true,
-<<<<<<< HEAD
-  isOcurrence,
-=======
   isPrivateLink,
->>>>>>> 00ee1ef4
   classNames,
   locale,
 }: {
@@ -73,11 +46,7 @@
     | "lockTimeZoneToggleOnBookingPage"
     | "schedule"
     | "seatsPerTimeSlot"
-<<<<<<< HEAD
-    | "users"
-=======
     | "subsetOfUsers"
->>>>>>> 00ee1ef4
     | "length"
     | "schedulingType"
     | "profile"
@@ -91,16 +60,11 @@
     | "recurringEvent"
     | "price"
     | "isDynamic"
-<<<<<<< HEAD
-  > | null;
-  isPending: boolean;
-=======
     | "fieldTranslations"
     | "autoTranslateDescriptionEnabled"
   > | null;
   isPending: boolean;
   isPrivateLink: boolean;
->>>>>>> 00ee1ef4
   isPlatform?: boolean;
   isOcurrence: boolean;
   classNames?: {
@@ -110,32 +74,19 @@
   };
   locale?: string | null;
 }) => {
-<<<<<<< HEAD
-  const { setTimezone, timeFormat, timezone: timeZone } = useTimePreferences();
-=======
-  const { timeFormat, timezone } = useBookerTime();
   const [setTimezone] = useTimePreferences((state) => [state.setTimezone]);
-  const [setBookerStoreTimezone] = useBookerStore((state) => [state.setTimezone], shallow);
->>>>>>> 00ee1ef4
-  const selectedDuration = useBookerStore((state) => state.selectedDuration);
   const selectedTimeslot = useBookerStore((state) => state.selectedTimeslot);
   const bookerState = useBookerStore((state) => state.state);
   const bookingData = useBookerStore((state) => state.bookingData);
-  const rescheduleUid = useBookerStore((state) => state.rescheduleUid);
-  const [seatedEventData, setSeatedEventData] = useBookerStore(
+  const [seatedEventData] = useBookerStore(
     (state) => [state.seatedEventData, state.setSeatedEventData],
     shallow
   );
-  const { i18n, t } = useLocale();
   const embedUiConfig = useEmbedUiConfig();
   const isEmbed = useIsEmbed();
   const pathname = usePathname();
   const [showMessage, setShowMessage] = useState(false);
   const hideEventTypeDetails = isEmbed ? embedUiConfig.hideEventTypeDetails : false;
-  const [TimezoneSelect] = useMemo(
-    () => (isPlatform ? [PlatformTimezoneSelect] : [WebTimezoneSelect]),
-    [isPlatform]
-  );
 
   useEffect(() => {
     //In case the event has lockTimeZone enabled ,set the timezone to event's attached availability timezone
@@ -145,7 +96,7 @@
   }, [event, setTimezone]);
 
   useEffect(() => {
-    const hasRecurrenceInPath = pathname.includes("semanal") || pathname.includes("quinzenal");
+    const hasRecurrenceInPath = pathname!.includes("semanal") || pathname!.includes("quinzenal");
     const handleResize = () => {
       setShowMessage(window.innerWidth < MOBILE_WIDTH && hasRecurrenceInPath);
     };
@@ -188,18 +139,6 @@
   );
 
   const startDate = selectedTimeslot ? new Date(selectedTimeslot) : new Date();
-  const date = new Intl.DateTimeFormat(i18n.language, {
-    timeZone,
-    dateStyle: "full",
-  }).format(startDate);
-
-  const time = new Intl.DateTimeFormat(i18n.language, {
-    timeZone,
-    timeStyle: "short",
-    hour12: false,
-  })
-    .format(startDate)
-    .toLowerCase();
 
   return (
     <div
@@ -212,31 +151,6 @@
       )}
       {!isPending && !!event && (
         <m.div {...fadeInUp} layout transition={{ ...fadeInUp.transition, delay: 0.3 }}>
-<<<<<<< HEAD
-          {!isPlatform && (
-            <EventMembers
-              schedulingType={event.schedulingType}
-              users={event.users}
-              profile={event.profile}
-              entity={event.entity}
-            />
-          )}
-          <EventTitle
-            className={`${classNames?.eventMetaTitle} title-class-font-size my-2 mt-4 hidden sm:block`}>
-            {event?.title}
-          </EventTitle>
-          <p className="title-class-font-size my-4 mb-8 sm:hidden">{event?.title}</p>
-          {event.description && (
-            <>
-              <EventMetaBlock contentClassName=" hidden sm:block mb-8 break-words max-w-full max-h-[180px] scroll-bar pr-4 description-class-font-size">
-                <div dangerouslySetInnerHTML={{ __html: event.description }} />
-              </EventMetaBlock>
-
-              <EventMetaBlock contentClassName=" sm:hidden mb-8 break-words max-w-full max-h-[180px] scroll-bar  description-class-font-size">
-                <div dangerouslySetInnerHTML={{ __html: event.description }} />
-              </EventMetaBlock>
-            </>
-=======
           <EventMembers
             schedulingType={event.schedulingType}
             users={event.subsetOfUsers}
@@ -256,7 +170,6 @@
                 }}
               />
             </EventMetaBlock>
->>>>>>> 00ee1ef4
           )}
           <div>
             <div
@@ -287,16 +200,6 @@
                     timeZone={timezone}
                     language={i18n.language}
                   />
-<<<<<<< HEAD
-                </EventMetaBlock>
-              )} */}
-              {showMessage && (
-                <span className="-mb-4 ml-0.5 flex items-center gap-2 text-base">
-                  <Icon
-                    name="calendar"
-                    data-testid="calendar-icon"
-                    className="calendar-scale mr-2 h-3 w-3 stroke-[3px]"
-=======
                 </span>
               </EventMetaBlock>
             )}
@@ -340,7 +243,6 @@
                       setBookerStoreTimezone(value);
                     }}
                     isDisabled={event.lockTimeZoneToggleOnBookingPage}
->>>>>>> 00ee1ef4
                   />
                   A partir de {date}, {time}
                 </span>
