import { m } from "framer-motion";
import dynamic from "next/dynamic";
import { shallow } from "zustand/shallow";

import { useEmbedUiConfig, useIsEmbed } from "@calcom/embed-core/embed-iframe";
import { EventDetails, EventMembers, EventMetaSkeleton, EventTitle } from "@calcom/features/bookings";
import { SeatsAvailabilityText } from "@calcom/features/bookings/components/SeatsAvailabilityText";
import { EventMetaBlock } from "@calcom/features/bookings/components/event-meta/Details";
import { useTimePreferences } from "@calcom/features/bookings/lib";
import { useLocale } from "@calcom/lib/hooks/useLocale";
import { Calendar, Globe, User } from "@calcom/ui/components/icon";

import { fadeInUp } from "../config";
import { useBookerStore } from "../store";
import { FromToTime } from "../utils/dates";
import type { useEventReturnType } from "../utils/event";

const TimezoneSelect = dynamic(
  () => import("@calcom/ui/components/form/timezone-select/TimezoneSelect").then((mod) => mod.TimezoneSelect),
  {
    ssr: false,
  }
);

export const EventMeta = ({
  event,
  isLoading,
}: {
  event: useEventReturnType["data"];
  isLoading: useEventReturnType["isLoading"];
}) => {
  const { setTimezone, timeFormat, timezone } = useTimePreferences();
  const selectedDuration = useBookerStore((state) => state.selectedDuration);
  const selectedTimeslot = useBookerStore((state) => state.selectedTimeslot);
  const bookerState = useBookerStore((state) => state.state);
  const bookingData = useBookerStore((state) => state.bookingData);
  const rescheduleUid = useBookerStore((state) => state.rescheduleUid);
  const [seatedEventData, setSeatedEventData] = useBookerStore(
    (state) => [state.seatedEventData, state.setSeatedEventData],
    shallow
  );
  const { i18n, t } = useLocale();
<<<<<<< HEAD
  const { data: event, isPending } = useEvent();
=======

>>>>>>> ede23572
  const embedUiConfig = useEmbedUiConfig();
  const isEmbed = useIsEmbed();
  const hideEventTypeDetails = isEmbed ? embedUiConfig.hideEventTypeDetails : false;

  if (hideEventTypeDetails) {
    return null;
  }
  // If we didn't pick a time slot yet, we load bookingData via SSR so bookingData should be set
  // Otherwise we load seatedEventData from useBookerStore
  const bookingSeatAttendeesQty = seatedEventData?.attendees || bookingData?.attendees.length;
  const eventTotalSeats = seatedEventData?.seatsPerTimeSlot || event?.seatsPerTimeSlot;

  const isHalfFull =
    bookingSeatAttendeesQty && eventTotalSeats && bookingSeatAttendeesQty / eventTotalSeats >= 0.5;
  const isNearlyFull =
    bookingSeatAttendeesQty && eventTotalSeats && bookingSeatAttendeesQty / eventTotalSeats >= 0.83;

  const colorClass = isNearlyFull
    ? "text-rose-600"
    : isHalfFull
    ? "text-yellow-500"
    : "text-bookinghighlight";

  return (
    <div className="relative z-10 p-6" data-testid="event-meta">
      {isPending && (
        <m.div {...fadeInUp} initial="visible" layout>
          <EventMetaSkeleton />
        </m.div>
      )}
      {!isPending && !!event && (
        <m.div {...fadeInUp} layout transition={{ ...fadeInUp.transition, delay: 0.3 }}>
          <EventMembers
            schedulingType={event.schedulingType}
            users={event.users}
            profile={event.profile}
            entity={event.entity}
          />
          <EventTitle className="my-2">{event?.title}</EventTitle>
          {event.description && (
            <EventMetaBlock contentClassName="mb-8 break-words max-w-full max-h-[180px] scroll-bar pr-4">
              <div dangerouslySetInnerHTML={{ __html: event.description }} />
            </EventMetaBlock>
          )}
          <div className="space-y-4 font-medium rtl:-mr-2">
            {rescheduleUid && bookingData && (
              <EventMetaBlock icon={Calendar}>
                {t("former_time")}
                <br />
                <span className="line-through" data-testid="former_time_p">
                  <FromToTime
                    date={bookingData.startTime.toString()}
                    duration={null}
                    timeFormat={timeFormat}
                    timeZone={timezone}
                    language={i18n.language}
                  />
                </span>
              </EventMetaBlock>
            )}
            {selectedTimeslot && (
              <EventMetaBlock icon={Calendar}>
                <FromToTime
                  date={selectedTimeslot}
                  duration={selectedDuration || event.length}
                  timeFormat={timeFormat}
                  timeZone={timezone}
                  language={i18n.language}
                />
              </EventMetaBlock>
            )}
            <EventDetails event={event} />

            <EventMetaBlock
              className="cursor-pointer [&_.current-timezone:before]:focus-within:opacity-100 [&_.current-timezone:before]:hover:opacity-100"
              contentClassName="relative max-w-[90%]"
              icon={Globe}>
              {bookerState === "booking" ? (
                <>{timezone}</>
              ) : (
                <span
                  className={`min-w-32 current-timezone before:bg-subtle -mt-[2px] flex h-6 max-w-full items-center justify-start before:absolute before:inset-0 before:bottom-[-3px] before:left-[-30px] before:top-[-3px] before:w-[calc(100%_+_35px)] before:rounded-md before:py-3 before:opacity-0 before:transition-opacity ${
                    event.lockTimeZoneToggleOnBookingPage ? "cursor-not-allowed" : ""
                  }`}>
                  <TimezoneSelect
                    menuPosition="fixed"
                    classNames={{
                      control: () => "!min-h-0 p-0 w-full border-0 bg-transparent focus-within:ring-0",
                      menu: () => "!w-64 max-w-[90vw]",
                      singleValue: () => "text-text py-1",
                      indicatorsContainer: () => "ml-auto",
                      container: () => "max-w-full",
                    }}
                    value={timezone}
                    onChange={(tz) => setTimezone(tz.value)}
                    isDisabled={event.lockTimeZoneToggleOnBookingPage}
                  />
                </span>
              )}
            </EventMetaBlock>
            {bookerState === "booking" && eventTotalSeats && bookingSeatAttendeesQty ? (
              <EventMetaBlock icon={User} className={`${colorClass}`}>
                <div className="text-bookinghighlight flex items-start text-sm">
                  <p>
                    <SeatsAvailabilityText
                      showExact={!!seatedEventData.showAvailableSeatsCount}
                      totalSeats={eventTotalSeats}
                      bookedSeats={bookingSeatAttendeesQty || 0}
                      variant="fraction"
                    />
                  </p>
                </div>
              </EventMetaBlock>
            ) : null}
          </div>
        </m.div>
      )}
    </div>
  );
};<|MERGE_RESOLUTION|>--- conflicted
+++ resolved
@@ -40,11 +40,6 @@
     shallow
   );
   const { i18n, t } = useLocale();
-<<<<<<< HEAD
-  const { data: event, isPending } = useEvent();
-=======
-
->>>>>>> ede23572
   const embedUiConfig = useEmbedUiConfig();
   const isEmbed = useIsEmbed();
   const hideEventTypeDetails = isEmbed ? embedUiConfig.hideEventTypeDetails : false;
@@ -70,12 +65,12 @@
 
   return (
     <div className="relative z-10 p-6" data-testid="event-meta">
-      {isPending && (
+      {isLoading && (
         <m.div {...fadeInUp} initial="visible" layout>
           <EventMetaSkeleton />
         </m.div>
       )}
-      {!isPending && !!event && (
+      {!isLoading && !!event && (
         <m.div {...fadeInUp} layout transition={{ ...fadeInUp.transition, delay: 0.3 }}>
           <EventMembers
             schedulingType={event.schedulingType}
