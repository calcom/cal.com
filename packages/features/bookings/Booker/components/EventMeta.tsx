--- conflicted
+++ resolved
@@ -12,12 +12,8 @@
 import { useTimePreferences } from "@calcom/features/bookings/lib";
 import type { BookerEvent } from "@calcom/features/bookings/types";
 import { useLocale } from "@calcom/lib/hooks/useLocale";
-<<<<<<< HEAD
-import { locales as i18nLocales } from "@calcom/lib/i18n";
+import { markdownToSafeHTML } from "@calcom/lib/markdownToSafeHTML";
 import type { EventTypeTranslation } from "@calcom/prisma/client";
-=======
-import { markdownToSafeHTML } from "@calcom/lib/markdownToSafeHTML";
->>>>>>> c41ba9d9
 import { EventTypeAutoTranslatedField } from "@calcom/prisma/enums";
 
 import i18nConfigration from "../../../../../i18n.json";
@@ -37,6 +33,8 @@
   field: EventTypeAutoTranslatedField,
   userLocale: string
 ) => {
+  const i18nLocales = i18nConfigration.locale.targets.concat([i18nConfigration.locale.source]);
+
   return translations?.find(
     (trans) =>
       trans.field === field &&
@@ -83,7 +81,6 @@
   };
   locale?: string | null;
 }) => {
-  const session = useSession();
   const { setTimezone, timeFormat, timezone } = useTimePreferences();
   const selectedDuration = useBookerStore((state) => state.selectedDuration);
   const selectedTimeslot = useBookerStore((state) => state.selectedTimeslot);
@@ -102,7 +99,6 @@
     () => (isPlatform ? [PlatformTimezoneSelect] : [WebTimezoneSelect]),
     [isPlatform]
   );
-  const i18nLocales = i18nConfigration.locale.targets.concat([i18nConfigration.locale.source]);
 
   useEffect(() => {
     //In case the event has lockTimeZone enabled ,set the timezone to event's attached availability timezone
@@ -129,8 +125,7 @@
     : isHalfFull
     ? "text-yellow-500"
     : "text-bookinghighlight";
-<<<<<<< HEAD
-  const userLocale = session.data?.user.locale ?? navigator.language;
+  const userLocale = locale ?? navigator.language;
   const translatedDescription = getTranslatedField(
     event?.fieldTranslations ?? [],
     EventTypeAutoTranslatedField.DESCRIPTION,
@@ -141,16 +136,6 @@
     EventTypeAutoTranslatedField.TITLE,
     userLocale
   );
-=======
-  const userLocale = locale ?? navigator.language;
-  const translatedDescription = (event?.fieldTranslations ?? []).find(
-    (trans) =>
-      trans.field === EventTypeAutoTranslatedField.DESCRIPTION &&
-      i18nLocales.includes(trans.targetLocale) &&
-      // browser language looks like "en-US", "es-ES", "fr-FR", etc
-      (userLocale === trans.targetLocale || userLocale.split("-")[0] === trans.targetLocale)
-  )?.translatedText;
->>>>>>> c41ba9d9
 
   return (
     <div className={`${classNames?.eventMetaContainer || ""} relative z-10 p-6`} data-testid="event-meta">
