import { LazyMotion, domAnimation, m, AnimatePresence } from "framer-motion";
import dynamic from "next/dynamic";
import { useEffect, useRef } from "react";
import StickyBox from "react-sticky-box";
import { shallow } from "zustand/shallow";

import classNames from "@calcom/lib/classNames";
import { useLocale } from "@calcom/lib/hooks/useLocale";
import useMediaQuery from "@calcom/lib/hooks/useMediaQuery";

import { AvailableTimeSlots } from "./components/AvailableTimeSlots";
import { BookEventForm } from "./components/BookEventForm";
import { BookFormAsModal } from "./components/BookEventForm/BookFormAsModal";
import { EventMeta } from "./components/EventMeta";
import { Header } from "./components/Header";
import { LargeCalendar } from "./components/LargeCalendar";
import { BookerSection } from "./components/Section";
import { Away, NotFound } from "./components/Unavailable";
import { fadeInLeft, getBookerSizeClassNames, useBookerResizeAnimation } from "./config";
import { useBookerStore, useInitializeBookerStore } from "./store";
import type { BookerProps } from "./types";
import { useEvent } from "./utils/event";
import { useBrandColors } from "./utils/use-brand-colors";

const PoweredBy = dynamic(() => import("@calcom/ee/components/PoweredBy"));
const DatePicker = dynamic(() => import("./components/DatePicker").then((mod) => mod.DatePicker), {
  ssr: false,
});

const BookerComponent = ({
  username,
  eventSlug,
  month,
  rescheduleBooking,
  hideBranding = false,
}: BookerProps) => {
  const { t } = useLocale();
  const isMobile = useMediaQuery("(max-width: 768px)");
  const isTablet = useMediaQuery("(max-width: 1024px)");
  const timeslotsRef = useRef<HTMLDivElement>(null);
  const StickyOnDesktop = isMobile ? "div" : StickyBox;
  const rescheduleUid =
    typeof window !== "undefined" ? new URLSearchParams(window.location.search).get("rescheduleUid") : null;
  const event = useEvent();
  const [layout, setLayout] = useBookerStore((state) => [state.layout, state.setLayout], shallow);
  const [bookerState, setBookerState] = useBookerStore((state) => [state.state, state.setState], shallow);
  const selectedDate = useBookerStore((state) => state.selectedDate);
  const [selectedTimeslot, setSelectedTimeslot] = useBookerStore(
    (state) => [state.selectedTimeslot, state.setSelectedTimeslot],
    shallow
  );
  const extraDays = layout === "large_timeslots" ? (isTablet ? 2 : 4) : 0;

  const animationScope = useBookerResizeAnimation(layout, bookerState);

  useBrandColors({
    brandColor: event.data?.profile.brandColor,
    darkBrandColor: event.data?.profile.darkBrandColor,
    theme: event.data?.profile.theme,
  });

  useInitializeBookerStore({
    username,
    eventSlug,
    month,
    eventId: event?.data?.id,
    rescheduleUid,
    rescheduleBooking,
  });

  useEffect(() => {
    if (isMobile && layout !== "mobile") {
      setLayout("mobile");
    } else if (!isMobile && layout === "mobile") {
      setLayout("small_calendar");
    }
  }, [isMobile, setLayout, layout]);

  useEffect(() => {
    if (event.isLoading) return setBookerState("loading");
    if (!selectedDate) return setBookerState("selecting_date");
    if (!selectedTimeslot) return setBookerState("selecting_time");
    return setBookerState("booking");
  }, [event, selectedDate, selectedTimeslot, setBookerState]);

  useEffect(() => {
    if (layout === "mobile") {
      timeslotsRef.current?.scrollIntoView({ behavior: "smooth" });
    }
  }, [layout]);

  if (event.isSuccess && !event.data) {
    return <NotFound />;
  }

  return (
    <>
<<<<<<< HEAD
=======
      {/*
        If we would render this on mobile, it would unset the mobile variant,
        since that's not a valid option, so it would set the layout to null.
      */}
      {!isMobile && (
        <div className="[&>div]:bg-default dark:[&>div]:bg-muted fixed top-2 right-3 z-10">
          <ToggleGroup
            onValueChange={onLayoutToggle}
            defaultValue={layout}
            options={[
              {
                value: "small_calendar",
                label: <Calendar width="16" height="16" />,
                tooltip: t("switch_monthly"),
              },
              {
                value: "large_calendar",
                label: <Grid width="16" height="16" />,
                tooltip: t("switch_weekly"),
              },
              {
                value: "large_timeslots",
                label: <Columns width="16" height="16" />,
                tooltip: t("switch_multiday"),
              },
            ]}
          />
        </div>
      )}
>>>>>>> 869f459d
      <div className="flex h-full w-full flex-col items-center">
        <div
          ref={animationScope}
          className={classNames(
            // Sets booker size css variables for the size of all the columns.
            ...getBookerSizeClassNames(layout, bookerState),
            "bg-default dark:bg-muted grid max-w-full auto-rows-fr items-start overflow-clip dark:[color-scheme:dark] sm:transition-[width] sm:duration-300 sm:motion-reduce:transition-none md:flex-row",
            layout === "small_calendar" && "border-subtle rounded-md border"
          )}>
          <AnimatePresence>
            <BookerSection area="header">
              <Header extraDays={extraDays} isMobile={isMobile} />
            </BookerSection>
            <StickyOnDesktop key="meta" className="relative z-10 flex min-h-full">
              <BookerSection
                area="meta"
                className="max-w-screen flex w-full flex-col md:w-[var(--booker-meta-width)]">
                <EventMeta />
                {layout !== "small_calendar" && !(layout === "mobile" && bookerState === "booking") && (
                  <div className=" mt-auto p-5">
                    <DatePicker />
                  </div>
                )}
              </BookerSection>
            </StickyOnDesktop>

            <BookerSection
              key="book-event-form"
              area="main"
              className="border-subtle sticky top-0 ml-[-1px] h-full p-5 md:w-[var(--booker-main-width)] md:border-l"
              {...fadeInLeft}
              visible={bookerState === "booking" && layout !== "large_timeslots"}>
              <BookEventForm onCancel={() => setSelectedTimeslot(null)} />
            </BookerSection>

            <BookerSection
              key="datepicker"
              area="main"
              visible={bookerState !== "booking" && layout === "small_calendar"}
              {...fadeInLeft}
              initial="visible"
              className="md:border-subtle ml-[-1px] h-full flex-shrink p-5 md:border-l lg:w-[var(--booker-main-width)]">
              <DatePicker />
            </BookerSection>

            <BookerSection
              key="large-calendar"
              area="main"
              visible={
                layout === "large_calendar" &&
                (bookerState === "selecting_date" || bookerState === "selecting_time")
              }
              className="border-muted sticky top-0 ml-[-1px] h-full md:border-l"
              {...fadeInLeft}>
              <LargeCalendar />
            </BookerSection>

            <BookerSection
              key="timeslots"
              area={{ default: "main", small_calendar: "timeslots" }}
              visible={
                (layout !== "large_calendar" && bookerState === "selecting_time") ||
                layout === "large_timeslots"
              }
              className={classNames(
                "border-subtle flex h-full w-full flex-col p-5 pb-0 md:border-l",
                layout === "small_calendar" &&
                  "scroll-bar h-full overflow-auto md:w-[var(--booker-timeslots-width)]",
                layout !== "small_calendar" && "sticky top-0"
              )}
              ref={timeslotsRef}
              {...fadeInLeft}>
              <AvailableTimeSlots
                extraDays={extraDays}
                limitHeight={layout === "small_calendar"}
                seatsPerTimeslot={event.data?.seatsPerTimeSlot}
              />
            </BookerSection>
          </AnimatePresence>
        </div>

        <m.span
          key="logo"
          className={classNames(
            "mt-auto mb-6 pt-6 [&_img]:h-[15px]",
            layout === "small_calendar" ? "block" : "hidden"
          )}>
          {!hideBranding ? <PoweredBy logoOnly /> : null}
        </m.span>
      </div>

      <BookFormAsModal
        visible={layout === "large_timeslots" && bookerState === "booking"}
        onCancel={() => setSelectedTimeslot(null)}
      />
    </>
  );
};

export const Booker = (props: BookerProps) => {
  if (props.isAway) return <Away />;

  return (
    <LazyMotion features={domAnimation}>
      <BookerComponent {...props} />
    </LazyMotion>
  );
};<|MERGE_RESOLUTION|>--- conflicted
+++ resolved
@@ -95,38 +95,6 @@
 
   return (
     <>
-<<<<<<< HEAD
-=======
-      {/*
-        If we would render this on mobile, it would unset the mobile variant,
-        since that's not a valid option, so it would set the layout to null.
-      */}
-      {!isMobile && (
-        <div className="[&>div]:bg-default dark:[&>div]:bg-muted fixed top-2 right-3 z-10">
-          <ToggleGroup
-            onValueChange={onLayoutToggle}
-            defaultValue={layout}
-            options={[
-              {
-                value: "small_calendar",
-                label: <Calendar width="16" height="16" />,
-                tooltip: t("switch_monthly"),
-              },
-              {
-                value: "large_calendar",
-                label: <Grid width="16" height="16" />,
-                tooltip: t("switch_weekly"),
-              },
-              {
-                value: "large_timeslots",
-                label: <Columns width="16" height="16" />,
-                tooltip: t("switch_multiday"),
-              },
-            ]}
-          />
-        </div>
-      )}
->>>>>>> 869f459d
       <div className="flex h-full w-full flex-col items-center">
         <div
           ref={animationScope}
