--- conflicted
+++ resolved
@@ -82,11 +82,7 @@
   isBookingDryRun: isBookingDryRunProp,
   renderCaptcha,
   hashedLink,
-<<<<<<< HEAD
-  timeZones,
-=======
   confirmButtonDisabled,
->>>>>>> 7dab1003
 }: BookerProps & WrappedBookerProps) => {
   const searchParams = useCompatSearchParams();
   const isPlatformBookerEmbed = useIsPlatformBookerEmbed();
