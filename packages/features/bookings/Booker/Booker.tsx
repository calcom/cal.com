--- conflicted
+++ resolved
@@ -163,7 +163,6 @@
     }
   };
 
-<<<<<<< HEAD
   /**
    * Checks if a given time slot is available in the schedule
    * It could be unavailable for any number of reasons including the slot being reserved and not actually booked
@@ -191,7 +190,7 @@
       return slotTimeInUtc === slotToCheckInUTC;
     });
   };
-=======
+
   const skipConfirmStep = useSkipConfirmStep(bookingForm, event?.data?.bookingFields);
 
   // Cloudflare Turnstile Captcha
@@ -202,25 +201,18 @@
     CLOUDFLARE_USE_TURNSTILE_IN_BOOKER === "1" &&
     (bookerState === "booking" || (bookerState === "selecting_time" && skipConfirmStep))
   );
->>>>>>> 962f692e
 
   useEffect(() => {
     if (event.isPending) return setBookerState("loading");
     if (!selectedDate) return setBookerState("selecting_date");
     if (!selectedTimeslot || skipConfirmStep) return setBookerState("selecting_time");
     return setBookerState("booking");
-<<<<<<< HEAD
-  }, [event, selectedDate, selectedTimeslot, setBookerState, setSelectedTimeslot]);
-
+  }, [event, selectedDate, selectedTimeslot, setBookerState, skipConfirmStep]);
   // Check if selected timeslot is available before moving to booking state
   // Note: We can never be certain whether the slot is unavailable due to reservation or an actual booking/busy time because getSchedule considers both in deciding to keep a slot
   const isTimeslotUnavailable =
     !isTimeSlotAvailable({ slotToCheckInUTC: selectedTimeslot, dateString: selectedDate }) ||
     isSlotReservedBySomeoneElse;
-=======
-  }, [event, selectedDate, selectedTimeslot, setBookerState, skipConfirmStep]);
->>>>>>> 962f692e
-
   const slot = getQueryParam("slot");
 
   useEffect(() => {
