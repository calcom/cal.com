--- conflicted
+++ resolved
@@ -107,13 +107,8 @@
         If we would render this on mobile, it would unset the mobile variant,
         since that's not a valid option, so it would set the layout to null.
       */}
-<<<<<<< HEAD
       {!isMobile && !!bookerLayouts && bookerLayouts.enabledLayouts.length > 1 && (
-        <div className="[&>div]:bg-muted fixed top-2 right-3 z-10">
-=======
-      {!isMobile && (
-        <div className="[&>div]:bg-default dark:[&>div]:bg-muted fixed top-2 right-3 z-10">
->>>>>>> e00008b6
+        <div className="[&>div]:bg-default dark:[&>div]:bg-muted top-2 right-3 z-10">
           <ToggleGroup
             onValueChange={onLayoutToggle}
             value={layout}
@@ -143,13 +138,8 @@
           className={classNames(
             // Sets booker size css variables for the size of all the columns.
             ...getBookerSizeClassNames(layout, bookerState),
-<<<<<<< HEAD
-            "bg-muted grid max-w-full auto-rows-fr items-start overflow-clip dark:[color-scheme:dark] sm:transition-[width] sm:duration-300 sm:motion-reduce:transition-none md:flex-row",
+            "bg-default dark:bg-muted grid max-w-full auto-rows-fr items-start overflow-clip dark:[color-scheme:dark] sm:transition-[width] sm:duration-300 sm:motion-reduce:transition-none md:flex-row",
             layout === "month_view" && "border-subtle rounded-md border"
-=======
-            "bg-default dark:bg-muted grid max-w-full auto-rows-fr items-start overflow-clip dark:[color-scheme:dark] sm:transition-[width] sm:duration-300 sm:motion-reduce:transition-none md:flex-row",
-            layout === "small_calendar" && "border-subtle rounded-md border"
->>>>>>> e00008b6
           )}>
           <AnimatePresence>
             <StickyOnDesktop key="meta" className="relative z-10 flex min-h-full">
