import type { MotionStyle } from "framer-motion";
import { LazyMotion, domAnimation, m, AnimatePresence } from "framer-motion";
import { Fragment, useEffect, useRef } from "react";
import StickyBox from "react-sticky-box";
import { shallow } from "zustand/shallow";

import classNames from "@calcom/lib/classNames";
import useGetBrandingColours from "@calcom/lib/getBrandColours";
import { useLocale } from "@calcom/lib/hooks/useLocale";
import useMediaQuery from "@calcom/lib/hooks/useMediaQuery";
import { Logo, ToggleGroup, useCalcomTheme } from "@calcom/ui";
import { Calendar, Columns, Grid } from "@calcom/ui/components/icon";

import { AvailableTimeSlots } from "./components/AvailableTimeSlots";
import { Away } from "./components/Away";
import { BookEventForm } from "./components/BookEventForm";
import { BookFormAsModal } from "./components/BookEventForm/BookFormAsModal";
import { DatePicker } from "./components/DatePicker";
import { EventMeta } from "./components/EventMeta";
import { LargeCalendar } from "./components/LargeCalendar";
import { LargeViewHeader } from "./components/LargeViewHeader";
import { BookerSection } from "./components/Section";
import { fadeInUp, fadeInLeft, resizeAnimationConfig } from "./config";
import { useBookerStore, useInitializeBookerStore } from "./store";
import type { BookerLayout, BookerProps } from "./types";
import { useEvent } from "./utils/event";

const LargeLayouts = ["large_calendar", "large_timeslots"];

const useBrandColors = ({ brandColor, darkBrandColor }: { brandColor?: string; darkBrandColor?: string }) => {
  const brandTheme = useGetBrandingColours({
    lightVal: brandColor,
    darkVal: darkBrandColor,
  });
  useCalcomTheme(brandTheme);
};

const BookerComponent = ({ username, eventSlug, month, rescheduleBooking }: BookerProps) => {
  const { t } = useLocale();
  const isMobile = useMediaQuery("(max-width: 768px)");
  const isTablet = useMediaQuery("(max-width: 1024px)");
  const timeslotsRef = useRef<HTMLDivElement>(null);
  const StickyOnDesktop = isMobile ? "div" : StickyBox;
  const rescheduleUid =
    typeof window !== "undefined" ? new URLSearchParams(window.location.search).get("rescheduleUid") : null;
  const event = useEvent();
  const [layout, setLayout] = useBookerStore((state) => [state.layout, state.setLayout], shallow);
  const [bookerState, setBookerState] = useBookerStore((state) => [state.state, state.setState], shallow);
  const [selectedDate, setSelectedDate] = useBookerStore(
    (state) => [state.selectedDate, state.setSelectedDate],
    shallow
  );
  const [selectedTimeslot, setSelectedTimeslot] = useBookerStore(
    (state) => [state.selectedTimeslot, state.setSelectedTimeslot],
    shallow
  );
  const extraDays = layout === "large_timeslots" ? (isTablet ? 2 : 4) : 0;

  useBrandColors({
    brandColor: event.data?.profile.brandColor,
    darkBrandColor: event.data?.profile.darkBrandColor,
  });

  useInitializeBookerStore({
    username,
    eventSlug,
    month,
    eventId: event?.data?.id,
    rescheduleUid,
    rescheduleBooking,
  });

  useEffect(() => {
    if (isMobile) {
      setLayout("mobile");
    }
  }, [isMobile, setLayout]);

  useEffect(() => {
    if (event.isLoading) return setBookerState("loading");
    if (!selectedDate) return setBookerState("selecting_date");
    if (!selectedTimeslot) return setBookerState("selecting_time");
    return setBookerState("booking");
  }, [event, selectedDate, selectedTimeslot, setBookerState]);

  useEffect(() => {
    if (layout === "mobile") {
      timeslotsRef.current?.scrollIntoView({ behavior: "smooth" });
    }
  }, [layout]);

  return (
    <>
      {/*
        If we would render this on mobile, it would unset the mobile variant,
        since that's not a valid option, so it would set the layout to null.
      */}
      {!isMobile && (
        <div className="[&>div]:bg-muted fixed top-2 right-3 z-10">
          <ToggleGroup
            onValueChange={(layout) => setLayout(layout as BookerLayout)}
            defaultValue={layout}
            options={[
              {
                value: "small_calendar",
                label: <Calendar width="16" height="16" />,
                tooltip: t("switch_monthly"),
              },
              {
                value: "large_calendar",
                label: <Grid width="16" height="16" />,
                tooltip: t("switch_weekly"),
              },
              {
                value: "large_timeslots",
                label: <Columns width="16" height="16" />,
                tooltip: t("switch_multiday"),
              },
            ]}
          />
        </div>
      )}
      <div className="flex h-full w-full flex-col items-center">
        <m.div
          layout
          // Passing the default animation styles here as the styles, makes sure that there's no initial loading state
          // where there's no styles applied yet (meaning there wouldn't be a grid + widths), which would cause
          // the layout to jump around on load.
          style={resizeAnimationConfig.small_calendar.default as MotionStyle}
          animate={resizeAnimationConfig[layout]?.[bookerState] || resizeAnimationConfig[layout].default}
          transition={{ ease: "easeInOut", duration: 0.4 }}
          className={classNames(
            "[--booker-main-width:480px] [--booker-timeslots-width:240px] lg:[--booker-timeslots-width:280px]",
            "bg-muted grid max-w-full items-start overflow-clip dark:[color-scheme:dark] md:flex-row",
            layout === "small_calendar" &&
              "border-subtle mt-20 min-h-[450px] w-[calc(var(--booker-meta-width)+var(--booker-main-width))] rounded-md border [--booker-meta-width:280px]",
            layout !== "small_calendar" &&
              "h-auto min-h-screen w-screen [--booker-meta-width:340px] lg:[--booker-meta-width:424px]"
          )}>
          <AnimatePresence>
            <StickyOnDesktop key="meta" className="relative z-10">
              <BookerSection area="meta" className="max-w-screen w-full md:w-[var(--booker-meta-width)]">
                <EventMeta />
                {layout !== "small_calendar" && !(layout === "mobile" && bookerState === "booking") && (
                  <div className=" mt-auto p-5">
                    <DatePicker />
                  </div>
                )}
              </BookerSection>
            </StickyOnDesktop>

            <BookerSection
              key="book-event-form"
              area="main"
              className="border-subtle sticky top-0 ml-[-1px] h-full p-5 md:w-[var(--booker-main-width)] md:border-l"
              {...fadeInUp}
              visible={bookerState === "booking" && layout !== "large_timeslots"}>
              <BookEventForm onCancel={() => setSelectedTimeslot(null)} />
            </BookerSection>

            <BookerSection
              key="datepicker"
              area="main"
              visible={bookerState !== "booking" && layout === "small_calendar"}
              {...fadeInUp}
              initial="visible"
              className="md:border-subtle ml-[-1px] h-full flex-shrink p-5 md:border-l lg:w-[var(--booker-main-width)]">
              <DatePicker />
            </BookerSection>

            <BookerSection
              key="large-calendar"
              area="main"
              visible={
                layout === "large_calendar" &&
                (bookerState === "selecting_date" || bookerState === "selecting_time")
              }
              className="border-muted sticky top-0 ml-[-1px] h-full md:border-l"
              {...fadeInUp}>
              <LargeCalendar />
            </BookerSection>

            <BookerSection
              key="timeslots"
              area={{ default: "main", small_calendar: "timeslots" }}
              visible={
                (layout !== "large_calendar" && bookerState === "selecting_time") ||
                layout === "large_timeslots"
              }
              className={classNames(
<<<<<<< HEAD
                "border-subtle flex h-full w-full flex-row p-5 pb-0 md:border-l",
=======
                "border-subtle flex h-full w-full flex-col p-6 pb-0 md:border-l",
>>>>>>> 317f961b
                layout === "small_calendar" && "h-full overflow-auto md:w-[var(--booker-timeslots-width)]",
                layout !== "small_calendar" && "sticky top-0"
              )}
              ref={timeslotsRef}
              {...fadeInLeft}>
              {layout === "large_timeslots" && <LargeViewHeader extraDays={extraDays} />}
              <AvailableTimeSlots
                extraDays={extraDays}
                limitHeight={layout === "small_calendar"}
                seatsPerTimeslot={event.data?.seatsPerTimeSlot}
              />
            </BookerSection>
          </AnimatePresence>
        </m.div>

        <m.span
          key="logo"
          className={classNames("mt-auto mb-6 pt-6", layout === "small_calendar" ? "block" : "hidden")}>
          <Logo small />
        </m.span>
      </div>

      <BookFormAsModal
        visible={layout === "large_timeslots" && bookerState === "booking"}
        onCancel={() => setSelectedTimeslot(null)}
      />
    </>
  );
};

export const Booker = (props: BookerProps) => {
  if (props.isAway) return <Away />;

  return (
    <LazyMotion features={domAnimation}>
      <BookerComponent {...props} />
    </LazyMotion>
  );
};<|MERGE_RESOLUTION|>--- conflicted
+++ resolved
@@ -188,11 +188,7 @@
                 layout === "large_timeslots"
               }
               className={classNames(
-<<<<<<< HEAD
-                "border-subtle flex h-full w-full flex-row p-5 pb-0 md:border-l",
-=======
-                "border-subtle flex h-full w-full flex-col p-6 pb-0 md:border-l",
->>>>>>> 317f961b
+                "border-subtle flex h-full w-full flex-col p-5 pb-0 md:border-l",
                 layout === "small_calendar" && "h-full overflow-auto md:w-[var(--booker-timeslots-width)]",
                 layout !== "small_calendar" && "sticky top-0"
               )}
