import { AnimatePresence, LazyMotion, m } from "framer-motion";
import { useEffect, useMemo, useRef } from "react";
import StickyBox from "react-sticky-box";
import { Toaster } from "sonner";
import { shallow } from "zustand/shallow";

import BookingPageTagManager from "@calcom/app-store/BookingPageTagManager";
import { useIsPlatformBookerEmbed } from "@calcom/atoms/hooks/useIsPlatformBookerEmbed";
import dayjs from "@calcom/dayjs";
import PoweredBy from "@calcom/ee/components/PoweredBy";
import { useEmbedUiConfig } from "@calcom/embed-core/embed-iframe";
import { updateEmbedBookerState } from "@calcom/embed-core/src/embed-iframe";
import TurnstileCaptcha from "@calcom/features/auth/Turnstile";
import { useBookerStoreContext } from "@calcom/features/bookings/Booker/BookerStoreProvider";
import useSkipConfirmStep from "@calcom/features/bookings/Booker/components/hooks/useSkipConfirmStep";
import { getQueryParam } from "@calcom/features/bookings/Booker/utils/query-param";
import { useNonEmptyScheduleDays } from "@calcom/features/schedules/lib/use-schedule/useNonEmptyScheduleDays";
import { scrollIntoViewSmooth } from "@calcom/lib/browser/browser.utils";
import { PUBLIC_INVALIDATE_AVAILABLE_SLOTS_ON_BOOKING_FORM } from "@calcom/lib/constants";
import { CLOUDFLARE_SITE_ID, CLOUDFLARE_USE_TURNSTILE_IN_BOOKER } from "@calcom/lib/constants";
import { useCompatSearchParams } from "@calcom/lib/hooks/useCompatSearchParams";
import { BookerLayouts } from "@calcom/prisma/zod-utils";
import classNames from "@calcom/ui/classNames";
import { UnpublishedEntity } from "@calcom/ui/components/unpublished-entity";

import { VerifyCodeDialog } from "../components/VerifyCodeDialog";
import { AvailableTimeSlots } from "./components/AvailableTimeSlots";
import { BookEventForm } from "./components/BookEventForm";
import { BookFormAsModal } from "./components/BookEventForm/BookFormAsModal";
import { DatePicker } from "./components/DatePicker";
import { DryRunMessage } from "./components/DryRunMessage";
import { EventMeta } from "./components/EventMeta";
import { HavingTroubleFindingTime } from "./components/HavingTroubleFindingTime";
import { Header } from "./components/Header";
import { InstantBooking } from "./components/InstantBooking";
import { LargeCalendar } from "./components/LargeCalendar";
import { OverlayCalendar } from "./components/OverlayCalendar/OverlayCalendar";
import { RedirectToInstantMeetingModal } from "./components/RedirectToInstantMeetingModal";
import { BookerSection } from "./components/Section";
import { NotFound } from "./components/Unavailable";
import { useIsQuickAvailabilityCheckFeatureEnabled } from "./components/hooks/useIsQuickAvailabilityCheckFeatureEnabled";
import { fadeInLeft, getBookerSizeClassNames, useBookerResizeAnimation } from "./config";
import framerFeatures from "./framer-features";
import type { BookerProps, WrappedBookerProps } from "./types";
import { isBookingDryRun } from "./utils/isBookingDryRun";
import { isTimeSlotAvailable } from "./utils/isTimeslotAvailable";

const BookerComponent = ({
  username,
  eventSlug,
  hideBranding = false,
  entity,
  isInstantMeeting = false,
  onGoBackInstantMeeting,
  onConnectNowInstantMeeting,
  onOverlayClickNoCalendar,
  onClickOverlayContinue,
  onOverlaySwitchStateChange,
  sessionUsername,
  rescheduleUid,
  hasSession,
  extraOptions,
  bookings,
  verifyEmail,
  slots,
  calendars,
  bookerForm,
  event,
  bookerLayout,
  schedule,
  verifyCode,
  isPlatform,
  orgBannerUrl,
  customClassNames,
  areInstantMeetingParametersSet = false,
  userLocale,
  hasValidLicense,
  isBookingDryRun: isBookingDryRunProp,
  renderCaptcha,
  hashedLink,
  confirmButtonDisabled,
  timeZones,
  eventMetaChildren,
  roundRobinHideOrgAndTeam,
  showNoAvailabilityDialog,
}: BookerProps & WrappedBookerProps) => {
  const searchParams = useCompatSearchParams();
  const isPlatformBookerEmbed = useIsPlatformBookerEmbed();
  const [bookerState, setBookerState] = useBookerStoreContext(
    (state) => [state.state, state.setState],
    shallow
  );

  const selectedDate = useBookerStoreContext((state) => state.selectedDate);

  const {
    shouldShowFormInDialog,
    hasDarkBackground,
    extraDays,
    columnViewExtraDays,
    isMobile,
    layout,
    hideEventTypeDetails,
    isEmbed,
    bookerLayouts,
  } = bookerLayout;

  const [seatedEventData, setSeatedEventData] = useBookerStoreContext(
    (state) => [state.seatedEventData, state.setSeatedEventData],
    shallow
  );
  const { selectedTimeslot, setSelectedTimeslot, allSelectedTimeslots } = slots;
  const [dayCount, setDayCount] = useBookerStoreContext(
    (state) => [state.dayCount, state.setDayCount],
    shallow
  );

  const nonEmptyScheduleDays = useNonEmptyScheduleDays(schedule?.data?.slots).filter(
    (slot) => dayjs(selectedDate).diff(slot, "day") <= 0
  );

  const totalWeekDays = 7;
  const addonDays =
    nonEmptyScheduleDays.length < extraDays
      ? (extraDays - nonEmptyScheduleDays.length + 1) * totalWeekDays
      : 0;
  // Taking one more available slot(extraDays + 1) to calculate the no of days in between, that next and prev button need to shift.
  const availableSlots = nonEmptyScheduleDays.slice(0, extraDays + 1);
  if (nonEmptyScheduleDays.length !== 0) {
    const slotIndex =
      availableSlots.length === extraDays + 1 ? availableSlots.length - 2 : availableSlots.length - 1;
    columnViewExtraDays.current =
      Math.abs(dayjs(selectedDate).diff(availableSlots[slotIndex], "day")) + addonDays;
  }

  const nextSlots =
    Math.abs(dayjs(selectedDate).diff(availableSlots[availableSlots.length - 1], "day")) + addonDays;

  const animationScope = useBookerResizeAnimation(layout, bookerState);

  const timeslotsRef = useRef<HTMLDivElement>(null);
  const isQuickAvailabilityCheckFeatureEnabled = useIsQuickAvailabilityCheckFeatureEnabled();

  const StickyOnDesktop = isMobile ? "div" : StickyBox;

  const { bookerFormErrorRef, key, formEmail, bookingForm, errors: formErrors } = bookerForm;

  const {
    handleBookEvent,
    errors,
    loadingStates,
    expiryTime,
    instantVideoMeetingUrl,
    instantConnectCooldownMs,
  } = bookings;

  const watchedCfToken = bookingForm.watch("cfToken");

  const {
    isEmailVerificationModalVisible,
    setEmailVerificationModalVisible,
    handleVerifyEmail,
    renderConfirmNotVerifyEmailButtonCond,
    isVerificationCodeSending,
  } = verifyEmail;

  const {
    overlayBusyDates,
    isOverlayCalendarEnabled,
    connectedCalendars,
    loadingConnectedCalendar,
    onToggleCalendar,
  } = calendars;

  const scrolledToTimeslotsOnce = useRef(false);
  const embedUiConfig = useEmbedUiConfig();
  const scrollToTimeSlots = () => {
    if (
      isMobile &&
      !scrolledToTimeslotsOnce.current &&
      timeslotsRef.current &&
      !embedUiConfig.disableAutoScroll
    ) {
      // eslint-disable-next-line @calcom/eslint/no-scroll-into-view-embed -- We are allowing it here because scrollToTimeSlots is called on explicit user action where it makes sense to scroll, remember that the goal is to not do auto-scroll on embed load because that ends up scrolling the embedding webpage too
      scrollIntoViewSmooth(timeslotsRef.current, isEmbed);
      scrolledToTimeslotsOnce.current = true;
    }
  };

  const skipConfirmStep = useSkipConfirmStep(
    bookingForm,
    bookerState,
    isInstantMeeting,
    layout == BookerLayouts.WEEK_VIEW,
    event?.data?.bookingFields,
    event?.data?.locations
  );

  // Cloudflare Turnstile Captcha
  const shouldRenderCaptcha = !!(
    !process.env.NEXT_PUBLIC_IS_E2E &&
    renderCaptcha &&
    CLOUDFLARE_SITE_ID &&
    CLOUDFLARE_USE_TURNSTILE_IN_BOOKER === "1" &&
    (bookerState === "booking" || (bookerState === "selecting_time" && skipConfirmStep))
  );

  const onAvailableTimeSlotSelect = (time: string) => {
    setSelectedTimeslot(time);
  };

  updateEmbedBookerState({ bookerState, slotsQuery: schedule });

  useEffect(() => {
    if (event.isPending) return setBookerState("loading");
    if (!selectedDate) return setBookerState("selecting_date");
    if (!selectedTimeslot) return setBookerState("selecting_time");
    const isSkipConfirmStepSupported = !isInstantMeeting && layout !== BookerLayouts.WEEK_VIEW;
    if (selectedTimeslot && skipConfirmStep && isSkipConfirmStepSupported)
      return setBookerState("selecting_time");
    return setBookerState("booking");
  }, [event, selectedDate, selectedTimeslot, setBookerState, skipConfirmStep, layout, isInstantMeeting]);

  const unavailableTimeSlots = isQuickAvailabilityCheckFeatureEnabled
    ? allSelectedTimeslots.filter((slot) => {
      return !isTimeSlotAvailable({
        scheduleData: schedule?.data ?? null,
        slotToCheckInIso: slot,
        quickAvailabilityChecks: slots.quickAvailabilityChecks,
      });
    })
    : [];

  const slot = getQueryParam("slot");

  useEffect(() => {
    setSelectedTimeslot(slot || null);
  }, [slot, setSelectedTimeslot]);

  const onSubmit = (timeSlot?: string) =>
    renderConfirmNotVerifyEmailButtonCond ? handleBookEvent(timeSlot) : handleVerifyEmail();

  const EventBooker = useMemo(() => {
    return bookerState === "booking" ? (
      <BookEventForm
        key={key}
        timeslot={selectedTimeslot}
        shouldRenderCaptcha={shouldRenderCaptcha}
        onCancel={() => {
          setSelectedTimeslot(null);
          // Temporarily allow disabling it, till we are sure that it doesn't cause any significant load on the system
          if (PUBLIC_INVALIDATE_AVAILABLE_SLOTS_ON_BOOKING_FORM) {
            // Ensures that user has latest available slots when they want to re-choose from the slots
            schedule?.invalidate();
          }
          if (seatedEventData.bookingUid) {
            setSeatedEventData({ ...seatedEventData, bookingUid: undefined, attendees: undefined });
          }
        }}
        onSubmit={() => (renderConfirmNotVerifyEmailButtonCond ? handleBookEvent() : handleVerifyEmail())}
        errorRef={bookerFormErrorRef}
        errors={{ ...formErrors, ...errors }}
        isTimeslotUnavailable={!isInstantMeeting && unavailableTimeSlots.includes(selectedTimeslot || "")}
        loadingStates={loadingStates}
        renderConfirmNotVerifyEmailButtonCond={renderConfirmNotVerifyEmailButtonCond}
        bookingForm={bookingForm}
        eventQuery={event}
        extraOptions={extraOptions}
        isVerificationCodeSending={isVerificationCodeSending}
        confirmButtonDisabled={confirmButtonDisabled}
        classNames={{
          confirmButton: customClassNames?.confirmStep?.confirmButton,
          backButton: customClassNames?.confirmStep?.backButton,
        }}
        isPlatform={isPlatform}>
        <>
          {!isPlatform && (
            <RedirectToInstantMeetingModal
              expiryTime={expiryTime}
              bookingId={parseInt(getQueryParam("bookingId") || "0")}
              instantVideoMeetingUrl={instantVideoMeetingUrl}
              onGoBack={() => {
                onGoBackInstantMeeting();
              }}
              orgName={event.data?.entity?.name}
            />
          )}
        </>
      </BookEventForm>
    ) : (
      <></>
    );
  }, [
    bookerFormErrorRef,
    instantVideoMeetingUrl,
    bookerState,
    bookingForm,
    errors,
    event,
    expiryTime,
    extraOptions,
    formErrors,
    handleBookEvent,
    handleVerifyEmail,
    key,
    loadingStates,
    onGoBackInstantMeeting,
    renderConfirmNotVerifyEmailButtonCond,
    seatedEventData,
    setSeatedEventData,
    setSelectedTimeslot,
    isPlatform,
    shouldRenderCaptcha,
    isVerificationCodeSending,
    unavailableTimeSlots,
  ]);

  /**
   * Unpublished organization handling - Below
   * - Reschedule links in email are of the organization event for an unpublished org, so we need to allow rescheduling unpublished event
   * - Ideally, we should allow rescheduling only for the event that has an old link(non-org link) but that's a bit complex and we are fine showing all reschedule links on unpublished organization
   */
  const considerUnpublished = entity.considerUnpublished && !rescheduleUid;

  if (considerUnpublished) {
    return <UnpublishedEntity {...entity} />;
  }

  if (event.isSuccess && !event.data) {
    return <NotFound />;
  }

  if (bookerState === "loading") {
    return null;
  }

  return (
    <>
      {event.data && !isPlatform ? <BookingPageTagManager eventType={event.data} /> : <></>}
      {(isBookingDryRunProp || isBookingDryRun(searchParams)) && <DryRunMessage isEmbed={isEmbed} />}
      <div
        className={classNames(
          // In a popup embed, if someone clicks outside the main(having main class or main tag), it closes the embed
          "main",
          "text-default flex min-h-full w-full flex-col items-center",
          layout === BookerLayouts.MONTH_VIEW && !isEmbed && "my-20 ",
          layout === BookerLayouts.MONTH_VIEW ? "overflow-visible" : "overflow-clip",
          `${customClassNames?.bookerWrapper}`
        )}>
        <div
          ref={animationScope}
          data-testid="booker-container"
          className={classNames(
            ...getBookerSizeClassNames(layout, bookerState, hideEventTypeDetails),
            `bg-default dark:bg-cal-muted grid max-w-full items-start dark:scheme-dark sm:transition-[width] sm:duration-300 sm:motion-reduce:transition-none md:flex-row`,
            // We remove border only when the content covers entire viewport. Because in embed, it can almost never be the case that it covers entire viewport, we show the border there
            (layout === BookerLayouts.MONTH_VIEW || isEmbed) && "border-subtle rounded-md",
            !isEmbed && "sm:transition-[width] sm:duration-300",
            isEmbed && layout === BookerLayouts.MONTH_VIEW && "border-booker sm:border-booker-width",
            !isEmbed && layout === BookerLayouts.MONTH_VIEW && `border-subtle border`,
            `${customClassNames?.bookerContainer}`
          )}>
          <AnimatePresence>
            {!isInstantMeeting && (
              <BookerSection
                area="header"
                className={classNames(
                  layout === BookerLayouts.MONTH_VIEW && "fixed top-4 z-10 ltr:right-4 rtl:left-4",
                  (layout === BookerLayouts.COLUMN_VIEW || layout === BookerLayouts.WEEK_VIEW) &&
<<<<<<< HEAD
                  "bg-default dark:bg-muted sticky top-0 z-10"
=======
                    "bg-default dark:bg-cal-muted sticky top-0 z-10"
>>>>>>> a09dfe37
                )}>
                {isPlatform && layout === BookerLayouts.MONTH_VIEW ? (
                  <></>
                ) : (
                  <Header
                    isMyLink={Boolean(username === sessionUsername)}
                    eventSlug={eventSlug}
                    enabledLayouts={bookerLayouts.enabledLayouts}
                    extraDays={layout === BookerLayouts.COLUMN_VIEW ? columnViewExtraDays.current : extraDays}
                    isMobile={isMobile}
                    nextSlots={nextSlots}
                    renderOverlay={() =>
                      isEmbed ? (
                        <></>
                      ) : (
                        <>
                          <OverlayCalendar
                            isOverlayCalendarEnabled={isOverlayCalendarEnabled}
                            connectedCalendars={connectedCalendars}
                            loadingConnectedCalendar={loadingConnectedCalendar}
                            overlayBusyDates={overlayBusyDates}
                            onToggleCalendar={onToggleCalendar}
                            hasSession={hasSession}
                            handleClickContinue={onClickOverlayContinue}
                            handleSwitchStateChange={onOverlaySwitchStateChange}
                            handleClickNoCalendar={() => {
                              onOverlayClickNoCalendar();
                            }}
                          />
                        </>
                      )
                    }
                  />
                )}
              </BookerSection>
            )}
            <StickyOnDesktop key="meta" className={classNames("relative z-10 flex [grid-area:meta]")}>
              <BookerSection
                area="meta"
                className="max-w-screen flex w-full flex-col md:w-(--booker-meta-width)">
                {!hideEventTypeDetails && orgBannerUrl && (
                  <img
                    loading="eager"
                    className="-mb-9 h-16 object-cover object-top ltr:rounded-tl-md rtl:rounded-tr-md sm:h-auto"
                    alt="org banner"
                    src={orgBannerUrl}
                  />
                )}
                {!hideEventTypeDetails && (
                  <EventMeta
                    selectedTimeslot={selectedTimeslot}
                    classNames={{
                      eventMetaContainer: customClassNames?.eventMetaCustomClassNames?.eventMetaContainer,
                      eventMetaTitle: customClassNames?.eventMetaCustomClassNames?.eventMetaTitle,
                      eventMetaTimezoneSelect:
                        customClassNames?.eventMetaCustomClassNames?.eventMetaTimezoneSelect,
                    }}
                    event={event.data}
                    isPending={event.isPending}
                    isPlatform={isPlatform}
                    isPrivateLink={!!hashedLink}
                    locale={userLocale}
                    timeZones={timeZones}
                    roundRobinHideOrgAndTeam={roundRobinHideOrgAndTeam}>
                    {eventMetaChildren}
                  </EventMeta>
                )}
                {layout !== BookerLayouts.MONTH_VIEW &&
                  !(layout === "mobile" && bookerState === "booking") && (
                    <div className="mt-auto px-5 py-3">
                      <DatePicker
                        classNames={customClassNames?.datePickerCustomClassNames}
                        event={event}
                        slots={schedule?.data?.slots}
                        isLoading={schedule.isPending}
                        scrollToTimeSlots={scrollToTimeSlots}
                        showNoAvailabilityDialog={showNoAvailabilityDialog}
                      />
                    </div>
                  )}
              </BookerSection>
            </StickyOnDesktop>

            <BookerSection
              key="book-event-form"
              area="main"
              className="sticky top-0 -ml-px h-full p-6 md:w-(--booker-main-width) md:border-l"
              {...fadeInLeft}
              visible={bookerState === "booking" && !shouldShowFormInDialog}>
              {EventBooker}
            </BookerSection>

            <BookerSection
              key="datepicker"
              area="main"
              visible={bookerState !== "booking" && layout === BookerLayouts.MONTH_VIEW}
              {...fadeInLeft}
              initial="visible"
              className="md:border-subtle -ml-px h-full shrink px-5 py-3 md:border-l lg:w-(--booker-main-width)">
              <DatePicker
                classNames={customClassNames?.datePickerCustomClassNames}
                event={event}
                slots={schedule?.data?.slots}
                isLoading={schedule.isPending}
                scrollToTimeSlots={scrollToTimeSlots}
                showNoAvailabilityDialog={showNoAvailabilityDialog}
              />
            </BookerSection>

            <BookerSection
              key="large-calendar"
              area="main"
              visible={layout === BookerLayouts.WEEK_VIEW}
              className="border-subtle sticky top-0 -ml-px h-full md:border-l"
              {...fadeInLeft}>
              <LargeCalendar
                extraDays={extraDays}
                schedule={schedule.data}
                isLoading={schedule.isPending}
                event={event}
              />
            </BookerSection>
            <BookerSection
              key="timeslots"
              area={{ default: "main", month_view: "timeslots" }}
              visible={
                (layout !== BookerLayouts.WEEK_VIEW && bookerState === "selecting_time") ||
                layout === BookerLayouts.COLUMN_VIEW
              }
              className={classNames(
                "border-subtle rtl:border-default flex h-full w-full flex-col overflow-x-auto px-5 py-3 pb-0 rtl:border-r ltr:md:border-l",
                layout === BookerLayouts.MONTH_VIEW &&
<<<<<<< HEAD
                "h-full overflow-hidden md:w-[var(--booker-timeslots-width)]",
=======
                  "h-full overflow-hidden md:w-(--booker-timeslots-width)",
>>>>>>> a09dfe37
                layout !== BookerLayouts.MONTH_VIEW && "sticky top-0"
              )}
              ref={timeslotsRef}
              {...fadeInLeft}>
              <AvailableTimeSlots
                onAvailableTimeSlotSelect={onAvailableTimeSlotSelect}
                customClassNames={customClassNames?.availableTimeSlotsCustomClassNames}
                extraDays={extraDays}
                limitHeight={layout === BookerLayouts.MONTH_VIEW}
                schedule={schedule}
                isLoading={schedule.isPending}
                seatsPerTimeSlot={event.data?.seatsPerTimeSlot}
                unavailableTimeSlots={unavailableTimeSlots}
                showAvailableSeatsCount={event.data?.seatsShowAvailabilityCount}
                event={event}
                loadingStates={loadingStates}
                renderConfirmNotVerifyEmailButtonCond={renderConfirmNotVerifyEmailButtonCond}
                isVerificationCodeSending={isVerificationCodeSending}
                onSubmit={onSubmit}
                skipConfirmStep={skipConfirmStep}
                shouldRenderCaptcha={shouldRenderCaptcha}
                watchedCfToken={watchedCfToken}
                confirmButtonDisabled={confirmButtonDisabled}
                confirmStepClassNames={customClassNames?.confirmStep}
              />
            </BookerSection>
          </AnimatePresence>
        </div>
        <HavingTroubleFindingTime
          visible={bookerState !== "booking" && layout === BookerLayouts.MONTH_VIEW && !isMobile}
          dayCount={dayCount}
          isScheduleLoading={schedule.isLoading}
          onButtonClick={() => {
            setDayCount(null);
          }}
        />

        {bookerState !== "booking" &&
          event.data?.showInstantEventConnectNowModal &&
          areInstantMeetingParametersSet && (
            <div
              className={classNames(
                "animate-fade-in-up  z-40 my-2 opacity-0",
                layout === BookerLayouts.MONTH_VIEW && isEmbed ? "" : "fixed bottom-2"
              )}
              style={{ animationDelay: "1s" }}>
              <InstantBooking
                event={event.data}
                cooldownMs={instantConnectCooldownMs}
                onConnectNow={() => {
                  onConnectNowInstantMeeting();
                }}
              />
            </div>
          )}

        {shouldRenderCaptcha && (
          <div className="mb-6 mt-auto pt-6">
            <TurnstileCaptcha
              appearance="interaction-only"
              onVerify={(token) => {
                bookingForm.setValue("cfToken", token);
              }}
            />
          </div>
        )}

        {!hideBranding && (!isPlatform || isPlatformBookerEmbed) && !shouldRenderCaptcha && (
          <m.span
            key="logo"
            className={classNames(
              "mb-6 mt-auto pt-6 [&_img]:h-[15px]",
              hasDarkBackground ? "dark" : "",
              layout === BookerLayouts.MONTH_VIEW ? "block" : "hidden"
            )}>
            <PoweredBy logoOnly hasValidLicense={hasValidLicense} />
          </m.span>
        )}
      </div>
      <>
        {verifyCode && formEmail ? (
          <VerifyCodeDialog
            isOpenDialog={isEmailVerificationModalVisible}
            setIsOpenDialog={setEmailVerificationModalVisible}
            email={formEmail}
            isUserSessionRequiredToVerify={false}
            verifyCodeWithSessionNotRequired={verifyCode.verifyCodeWithSessionNotRequired}
            verifyCodeWithSessionRequired={verifyCode.verifyCodeWithSessionRequired}
            error={verifyCode.error}
            resetErrors={verifyCode.resetErrors}
            isPending={verifyCode.isPending}
            setIsPending={verifyCode.setIsPending}
          />
        ) : (
          <></>
        )}
      </>
      <BookFormAsModal
        onCancel={() => setSelectedTimeslot(null)}
        visible={bookerState === "booking" && shouldShowFormInDialog}>
        {EventBooker}
      </BookFormAsModal>
      <Toaster position="bottom-right" />
    </>
  );
};

export const Booker = (props: BookerProps & WrappedBookerProps) => {
  return (
    <LazyMotion strict features={framerFeatures}>
      <BookerComponent {...props} />
    </LazyMotion>
  );
};<|MERGE_RESOLUTION|>--- conflicted
+++ resolved
@@ -367,11 +367,7 @@
                 className={classNames(
                   layout === BookerLayouts.MONTH_VIEW && "fixed top-4 z-10 ltr:right-4 rtl:left-4",
                   (layout === BookerLayouts.COLUMN_VIEW || layout === BookerLayouts.WEEK_VIEW) &&
-<<<<<<< HEAD
-                  "bg-default dark:bg-muted sticky top-0 z-10"
-=======
                     "bg-default dark:bg-cal-muted sticky top-0 z-10"
->>>>>>> a09dfe37
                 )}>
                 {isPlatform && layout === BookerLayouts.MONTH_VIEW ? (
                   <></>
@@ -504,11 +500,7 @@
               className={classNames(
                 "border-subtle rtl:border-default flex h-full w-full flex-col overflow-x-auto px-5 py-3 pb-0 rtl:border-r ltr:md:border-l",
                 layout === BookerLayouts.MONTH_VIEW &&
-<<<<<<< HEAD
-                "h-full overflow-hidden md:w-[var(--booker-timeslots-width)]",
-=======
                   "h-full overflow-hidden md:w-(--booker-timeslots-width)",
->>>>>>> a09dfe37
                 layout !== BookerLayouts.MONTH_VIEW && "sticky top-0"
               )}
               ref={timeslotsRef}
