import { LazyMotion, domAnimation, m, AnimatePresence } from "framer-motion";
import dynamic from "next/dynamic";
import { useEffect, useRef } from "react";
import StickyBox from "react-sticky-box";
import { shallow } from "zustand/shallow";

import classNames from "@calcom/lib/classNames";
import { useLocale } from "@calcom/lib/hooks/useLocale";
import useMediaQuery from "@calcom/lib/hooks/useMediaQuery";
<<<<<<< HEAD
import { BookerLayouts, bookerLayoutOptions } from "@calcom/prisma/zod-utils";
import { ToggleGroup } from "@calcom/ui";
import { Calendar, Columns, Grid } from "@calcom/ui/components/icon";
=======
>>>>>>> 40c5d587

import { AvailableTimeSlots } from "./components/AvailableTimeSlots";
import { BookEventForm } from "./components/BookEventForm";
import { BookFormAsModal } from "./components/BookEventForm/BookFormAsModal";
import { EventMeta } from "./components/EventMeta";
import { Header } from "./components/Header";
import { LargeCalendar } from "./components/LargeCalendar";
import { BookerSection } from "./components/Section";
import { Away, NotFound } from "./components/Unavailable";
import { fadeInLeft, getBookerSizeClassNames, useBookerResizeAnimation } from "./config";
import { useBookerStore, useInitializeBookerStore } from "./store";
import type { BookerProps } from "./types";
import { useEvent } from "./utils/event";
import { useBrandColors } from "./utils/use-brand-colors";

const PoweredBy = dynamic(() => import("@calcom/ee/components/PoweredBy"));
const DatePicker = dynamic(() => import("./components/DatePicker").then((mod) => mod.DatePicker), {
  ssr: false,
});

const BookerComponent = ({
  username,
  eventSlug,
  month,
  rescheduleBooking,
  hideBranding = false,
}: BookerProps) => {
  const { t } = useLocale();
  const isMobile = useMediaQuery("(max-width: 768px)");
  const isTablet = useMediaQuery("(max-width: 1024px)");
  const timeslotsRef = useRef<HTMLDivElement>(null);
  const StickyOnDesktop = isMobile ? "div" : StickyBox;
  const rescheduleUid =
    typeof window !== "undefined" ? new URLSearchParams(window.location.search).get("rescheduleUid") : null;
  const event = useEvent();
  const [layout, setLayout] = useBookerStore((state) => [state.layout, state.setLayout], shallow);
  const [bookerState, setBookerState] = useBookerStore((state) => [state.state, state.setState], shallow);
  const selectedDate = useBookerStore((state) => state.selectedDate);
  const [selectedTimeslot, setSelectedTimeslot] = useBookerStore(
    (state) => [state.selectedTimeslot, state.setSelectedTimeslot],
    shallow
  );
<<<<<<< HEAD
  const extraDays = layout === BookerLayouts.COLUMN_VIEW ? (isTablet ? 2 : 4) : 0;
  const onLayoutToggle = useCallback((newLayout: BookerLayout) => setLayout(newLayout), [setLayout]);
  const bookerLayouts = event.data?.profile?.bookerLayouts || {
    defaultLayout: BookerLayouts.MONTH_VIEW,
    enabledLayouts: bookerLayoutOptions,
  };
=======
  const extraDays = layout === "large_timeslots" ? (isTablet ? 2 : 4) : 0;

>>>>>>> 40c5d587
  const animationScope = useBookerResizeAnimation(layout, bookerState);

  useBrandColors({
    brandColor: event.data?.profile.brandColor,
    darkBrandColor: event.data?.profile.darkBrandColor,
    theme: event.data?.profile.theme,
  });

  useInitializeBookerStore({
    username,
    eventSlug,
    month,
    eventId: event?.data?.id,
    rescheduleUid,
    rescheduleBooking,
    layout: bookerLayouts.defaultLayout,
  });

  useEffect(() => {
    if (isMobile && layout !== "mobile") {
      setLayout("mobile");
    } else if (!isMobile && layout === "mobile") {
      setLayout(BookerLayouts.MONTH_VIEW);
    }
  }, [isMobile, setLayout, layout]);

  useEffect(() => {
    if (event.isLoading) return setBookerState("loading");
    if (!selectedDate) return setBookerState("selecting_date");
    if (!selectedTimeslot) return setBookerState("selecting_time");
    return setBookerState("booking");
  }, [event, selectedDate, selectedTimeslot, setBookerState]);

  useEffect(() => {
    if (layout === "mobile") {
      timeslotsRef.current?.scrollIntoView({ behavior: "smooth" });
    }
  }, [layout]);

  if (event.isSuccess && !event.data) {
    return <NotFound />;
  }

  return (
    <>
<<<<<<< HEAD
      {/*
        If we would render this on mobile, it would unset the mobile variant,
        since that's not a valid option, so it would set the layout to null.
      */}
      {!isMobile && !!bookerLayouts && bookerLayouts.enabledLayouts.length > 1 && (
        <div className="[&>div]:bg-default dark:[&>div]:bg-muted fixed top-2 right-3 z-10">
          <ToggleGroup
            onValueChange={onLayoutToggle}
            value={layout}
            options={[
              {
                value: BookerLayouts.MONTH_VIEW,
                label: <Calendar width="16" height="16" />,
                tooltip: t("switch_monthly"),
              },
              {
                value: BookerLayouts.WEEK_VIEW,
                label: <Grid width="16" height="16" />,
                tooltip: t("switch_weekly"),
              },
              {
                value: BookerLayouts.COLUMN_VIEW,
                label: <Columns width="16" height="16" />,
                tooltip: t("switch_multiday"),
              },
            ].filter((v) => bookerLayouts?.enabledLayouts?.includes(v.value as BookerLayouts))}
          />
        </div>
      )}
=======
>>>>>>> 40c5d587
      <div className="flex h-full w-full flex-col items-center">
        <div
          ref={animationScope}
          className={classNames(
            // Sets booker size css variables for the size of all the columns.
            ...getBookerSizeClassNames(layout, bookerState),
<<<<<<< HEAD
            "bg-default dark:bg-muted grid max-w-full auto-rows-fr items-start overflow-clip dark:[color-scheme:dark] sm:transition-[width] sm:duration-300 sm:motion-reduce:transition-none md:flex-row",
            layout === BookerLayouts.MONTH_VIEW && "border-subtle rounded-md border"
=======
            "bg-default dark:bg-muted grid max-w-full items-start overflow-clip dark:[color-scheme:dark] sm:transition-[width] sm:duration-300 sm:motion-reduce:transition-none md:flex-row",
            layout === "small_calendar" && "border-subtle rounded-md border"
>>>>>>> 40c5d587
          )}>
          <AnimatePresence>
            <BookerSection area="header">
              <Header extraDays={extraDays} isMobile={isMobile} />
            </BookerSection>
            <StickyOnDesktop
              key="meta"
              className={classNames("relative z-10 flex", layout !== "small_calendar" && "sm:min-h-screen")}>
              <BookerSection
                area="meta"
                className="max-w-screen flex w-full flex-col md:w-[var(--booker-meta-width)]">
                <EventMeta />
                {layout !== BookerLayouts.MONTH_VIEW &&
                  !(layout === "mobile" && bookerState === "booking") && (
                    <div className=" mt-auto p-5">
                      <DatePicker />
                    </div>
                  )}
              </BookerSection>
            </StickyOnDesktop>

            <BookerSection
              key="book-event-form"
              area="main"
              className="border-subtle sticky top-0 ml-[-1px] h-full p-5 md:w-[var(--booker-main-width)] md:border-l"
              {...fadeInLeft}
              visible={bookerState === "booking" && layout !== BookerLayouts.COLUMN_VIEW}>
              <BookEventForm onCancel={() => setSelectedTimeslot(null)} />
            </BookerSection>

            <BookerSection
              key="datepicker"
              area="main"
              visible={bookerState !== "booking" && layout === BookerLayouts.MONTH_VIEW}
              {...fadeInLeft}
              initial="visible"
              className="md:border-subtle ml-[-1px] h-full flex-shrink p-5 md:border-l lg:w-[var(--booker-main-width)]">
              <DatePicker />
            </BookerSection>

            <BookerSection
              key="large-calendar"
              area="main"
              visible={
                layout === BookerLayouts.WEEK_VIEW &&
                (bookerState === "selecting_date" || bookerState === "selecting_time")
              }
              className="border-muted sticky top-0 ml-[-1px] h-full md:border-l"
              {...fadeInLeft}>
              <LargeCalendar />
            </BookerSection>

            <BookerSection
              key="timeslots"
              area={{ default: "main", month_view: "timeslots" }}
              visible={
                (layout !== BookerLayouts.WEEK_VIEW && bookerState === "selecting_time") ||
                layout === BookerLayouts.COLUMN_VIEW
              }
              className={classNames(
                "border-subtle flex h-full w-full flex-col p-5 pb-0 md:border-l",
                layout === BookerLayouts.MONTH_VIEW &&
                  "scroll-bar h-full overflow-auto md:w-[var(--booker-timeslots-width)]",
                layout !== BookerLayouts.MONTH_VIEW && "sticky top-0"
              )}
              ref={timeslotsRef}
              {...fadeInLeft}>
<<<<<<< HEAD
              {layout === BookerLayouts.COLUMN_VIEW && <LargeViewHeader extraDays={extraDays} />}
=======
>>>>>>> 40c5d587
              <AvailableTimeSlots
                extraDays={extraDays}
                limitHeight={layout === BookerLayouts.MONTH_VIEW}
                seatsPerTimeslot={event.data?.seatsPerTimeSlot}
              />
            </BookerSection>
          </AnimatePresence>
        </div>

        <m.span
          key="logo"
          className={classNames(
            "mt-auto mb-6 pt-6 [&_img]:h-[15px]",
            layout === BookerLayouts.MONTH_VIEW ? "block" : "hidden"
          )}>
          {!hideBranding ? <PoweredBy logoOnly /> : null}
        </m.span>
      </div>

      <BookFormAsModal
        visible={layout === BookerLayouts.COLUMN_VIEW && bookerState === "booking"}
        onCancel={() => setSelectedTimeslot(null)}
      />
    </>
  );
};

export const Booker = (props: BookerProps) => {
  if (props.isAway) return <Away />;

  return (
    <LazyMotion features={domAnimation}>
      <BookerComponent {...props} />
    </LazyMotion>
  );
};<|MERGE_RESOLUTION|>--- conflicted
+++ resolved
@@ -7,12 +7,7 @@
 import classNames from "@calcom/lib/classNames";
 import { useLocale } from "@calcom/lib/hooks/useLocale";
 import useMediaQuery from "@calcom/lib/hooks/useMediaQuery";
-<<<<<<< HEAD
 import { BookerLayouts, bookerLayoutOptions } from "@calcom/prisma/zod-utils";
-import { ToggleGroup } from "@calcom/ui";
-import { Calendar, Columns, Grid } from "@calcom/ui/components/icon";
-=======
->>>>>>> 40c5d587
 
 import { AvailableTimeSlots } from "./components/AvailableTimeSlots";
 import { BookEventForm } from "./components/BookEventForm";
@@ -55,17 +50,12 @@
     (state) => [state.selectedTimeslot, state.setSelectedTimeslot],
     shallow
   );
-<<<<<<< HEAD
   const extraDays = layout === BookerLayouts.COLUMN_VIEW ? (isTablet ? 2 : 4) : 0;
-  const onLayoutToggle = useCallback((newLayout: BookerLayout) => setLayout(newLayout), [setLayout]);
   const bookerLayouts = event.data?.profile?.bookerLayouts || {
     defaultLayout: BookerLayouts.MONTH_VIEW,
     enabledLayouts: bookerLayoutOptions,
   };
-=======
-  const extraDays = layout === "large_timeslots" ? (isTablet ? 2 : 4) : 0;
-
->>>>>>> 40c5d587
+
   const animationScope = useBookerResizeAnimation(layout, bookerState);
 
   useBrandColors({
@@ -111,59 +101,29 @@
 
   return (
     <>
-<<<<<<< HEAD
-      {/*
-        If we would render this on mobile, it would unset the mobile variant,
-        since that's not a valid option, so it would set the layout to null.
-      */}
-      {!isMobile && !!bookerLayouts && bookerLayouts.enabledLayouts.length > 1 && (
-        <div className="[&>div]:bg-default dark:[&>div]:bg-muted fixed top-2 right-3 z-10">
-          <ToggleGroup
-            onValueChange={onLayoutToggle}
-            value={layout}
-            options={[
-              {
-                value: BookerLayouts.MONTH_VIEW,
-                label: <Calendar width="16" height="16" />,
-                tooltip: t("switch_monthly"),
-              },
-              {
-                value: BookerLayouts.WEEK_VIEW,
-                label: <Grid width="16" height="16" />,
-                tooltip: t("switch_weekly"),
-              },
-              {
-                value: BookerLayouts.COLUMN_VIEW,
-                label: <Columns width="16" height="16" />,
-                tooltip: t("switch_multiday"),
-              },
-            ].filter((v) => bookerLayouts?.enabledLayouts?.includes(v.value as BookerLayouts))}
-          />
-        </div>
-      )}
-=======
->>>>>>> 40c5d587
       <div className="flex h-full w-full flex-col items-center">
         <div
           ref={animationScope}
           className={classNames(
             // Sets booker size css variables for the size of all the columns.
             ...getBookerSizeClassNames(layout, bookerState),
-<<<<<<< HEAD
-            "bg-default dark:bg-muted grid max-w-full auto-rows-fr items-start overflow-clip dark:[color-scheme:dark] sm:transition-[width] sm:duration-300 sm:motion-reduce:transition-none md:flex-row",
+            "bg-default dark:bg-muted grid max-w-full items-start overflow-clip dark:[color-scheme:dark] sm:transition-[width] sm:duration-300 sm:motion-reduce:transition-none md:flex-row",
             layout === BookerLayouts.MONTH_VIEW && "border-subtle rounded-md border"
-=======
-            "bg-default dark:bg-muted grid max-w-full items-start overflow-clip dark:[color-scheme:dark] sm:transition-[width] sm:duration-300 sm:motion-reduce:transition-none md:flex-row",
-            layout === "small_calendar" && "border-subtle rounded-md border"
->>>>>>> 40c5d587
           )}>
           <AnimatePresence>
             <BookerSection area="header">
-              <Header extraDays={extraDays} isMobile={isMobile} />
+              <Header
+                enabledLayouts={bookerLayouts.enabledLayouts}
+                extraDays={extraDays}
+                isMobile={isMobile}
+              />
             </BookerSection>
             <StickyOnDesktop
               key="meta"
-              className={classNames("relative z-10 flex", layout !== "small_calendar" && "sm:min-h-screen")}>
+              className={classNames(
+                "relative z-10 flex",
+                layout !== BookerLayouts.MONTH_VIEW && "sm:min-h-screen"
+              )}>
               <BookerSection
                 area="meta"
                 className="max-w-screen flex w-full flex-col md:w-[var(--booker-meta-width)]">
@@ -223,10 +183,6 @@
               )}
               ref={timeslotsRef}
               {...fadeInLeft}>
-<<<<<<< HEAD
-              {layout === BookerLayouts.COLUMN_VIEW && <LargeViewHeader extraDays={extraDays} />}
-=======
->>>>>>> 40c5d587
               <AvailableTimeSlots
                 extraDays={extraDays}
                 limitHeight={layout === BookerLayouts.MONTH_VIEW}
