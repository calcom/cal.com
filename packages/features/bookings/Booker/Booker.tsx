--- conflicted
+++ resolved
@@ -284,12 +284,7 @@
   return (
     <>
       {event.data && !isPlatform ? <BookingPageTagManager eventType={event.data} /> : <></>}
-<<<<<<< HEAD
-=======
-
       {isBookingDryRun(searchParams) && <DryRunMessage isEmbed={isEmbed} />}
-
->>>>>>> 00334c56
       <div
         className={classNames(
           // In a popup embed, if someone clicks outside the main(having main class or main tag), it closes the embed
