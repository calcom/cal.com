--- conflicted
+++ resolved
@@ -58,7 +58,7 @@
   const bookerLayouts = event.data?.profile?.bookerLayouts || defaultBookerLayoutSettings;
   const animationScope = useBookerResizeAnimation(layout, bookerState);
   const isEmbed = typeof window !== "undefined" && window?.isEmbed?.();
-  const isMonthView = layout === BookerLayouts.MONTH_VIEW;
+
   // We only want the initial url value, that's why we memo it. The embed seems to change the url, which sometimes drops
   // the layout query param.
   const layoutFromQueryParam = useMemo(() => validateLayout(getQueryParam("layout") as BookerLayouts), []);
@@ -109,39 +109,27 @@
 
   return (
     <>
-<<<<<<< HEAD
-      <div className="flex min-h-full w-full flex-col items-center overflow-clip">
-=======
-      <div className="text-default flex h-full w-full flex-col items-center overflow-x-clip">
->>>>>>> 8943e8c2
+      <div className="text-default flex min-h-full w-full flex-col items-center overflow-clip">
         <div
           ref={animationScope}
           className={classNames(
             // Sets booker size css variables for the size of all the columns.
             ...getBookerSizeClassNames(layout, bookerState),
-<<<<<<< HEAD
             "bg-default dark:bg-muted grid max-w-full items-start dark:[color-scheme:dark] sm:transition-[width] sm:duration-300 sm:motion-reduce:transition-none md:flex-row",
-            layout === BookerLayouts.MONTH_VIEW && "border-subtle rounded-md border"
-          )}>
-          <AnimatePresence>
-            <BookerSection
-              area="header"
-              className={
-                layout === BookerLayouts.COLUMN_VIEW || layout === BookerLayouts.WEEK_VIEW
-                  ? "bg-muted sticky top-0 z-10"
-                  : undefined
-              }>
-=======
-            "bg-default dark:bg-muted grid max-w-full auto-rows-fr items-start dark:[color-scheme:dark] sm:duration-300 sm:motion-reduce:transition-none md:flex-row",
-            layout === BookerLayouts.MONTH_VIEW && "rounded-md border",
+            layout === BookerLayouts.MONTH_VIEW && "border-subtle rounded-md border",
             !isEmbed && "sm:transition-[width] sm:duration-300",
             isEmbed && layout === BookerLayouts.MONTH_VIEW && "border-booker sm:border-booker-width",
             !isEmbed && layout === BookerLayouts.MONTH_VIEW && "border-subtle",
             layout === BookerLayouts.MONTH_VIEW && isEmbed && "mt-20"
           )}>
           <AnimatePresence>
-            <BookerSection area="header" className={classNames(isMonthView && "fixed top-3 right-3 z-10")}>
->>>>>>> 8943e8c2
+            <BookerSection
+              area="header"
+              className={classNames(
+                layout === BookerLayouts.MONTH_VIEW && "fixed top-3 right-3 z-10",
+                (layout === BookerLayouts.COLUMN_VIEW || layout === BookerLayouts.WEEK_VIEW) &&
+                  "bg-muted sticky top-0 z-10"
+              )}>
               <Header
                 enabledLayouts={bookerLayouts.enabledLayouts}
                 extraDays={extraDays}
