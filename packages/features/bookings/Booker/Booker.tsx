--- conflicted
+++ resolved
@@ -102,54 +102,16 @@
 
   return (
     <>
-<<<<<<< HEAD
-      {/*
-        If we would render this on mobile, it would unset the mobile variant,
-        since that's not a valid option, so it would set the layout to null.
-      */}
-      {!isMobile && !isEmbed && (
-        <div className="[&>div]:bg-default dark:[&>div]:bg-muted fixed top-2 right-3 z-10">
-          <ToggleGroup
-            onValueChange={onLayoutToggle}
-            defaultValue={layout}
-            options={[
-              {
-                value: "small_calendar",
-                label: <Calendar width="16" height="16" />,
-                tooltip: t("switch_monthly"),
-              },
-              {
-                value: "large_calendar",
-                label: <Grid width="16" height="16" />,
-                tooltip: t("switch_weekly"),
-              },
-              {
-                value: "large_timeslots",
-                label: <Columns width="16" height="16" />,
-                tooltip: t("switch_multiday"),
-              },
-            ]}
-          />
-        </div>
-      )}
       <div className="text-default flex h-full w-full flex-col items-center overflow-x-clip">
-=======
-      <div className="flex h-full w-full flex-col items-center">
->>>>>>> 057cf273
         <div
           ref={animationScope}
           className={classNames(
             // Sets booker size css variables for the size of all the columns.
             ...getBookerSizeClassNames(layout, bookerState),
-<<<<<<< HEAD
-            "bg-default dark:bg-muted grid max-w-full auto-rows-fr items-start dark:[color-scheme:dark] sm:motion-reduce:transition-none md:flex-row",
-            layout === "small_calendar" && "border-subtle rounded-md border",
+            "bg-default dark:bg-muted grid max-w-full auto-rows-fr items-start dark:[color-scheme:dark] sm:duration-300 sm:motion-reduce:transition-none md:flex-row",
+            layout === BookerLayouts.MONTH_VIEW && "border-subtle rounded-md border",
             !isEmbed && "sm:transition-[width] sm:duration-300",
-            layout === "small_calendar" && isEmbed && "mt-20"
-=======
-            "bg-default dark:bg-muted grid max-w-full items-start overflow-clip dark:[color-scheme:dark] sm:transition-[width] sm:duration-300 sm:motion-reduce:transition-none md:flex-row",
-            layout === BookerLayouts.MONTH_VIEW && "border-subtle rounded-md border"
->>>>>>> 057cf273
+            layout === BookerLayouts.MONTH_VIEW && isEmbed && "mt-20"
           )}>
           <AnimatePresence>
             <BookerSection area="header">
