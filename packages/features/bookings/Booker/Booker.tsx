import { AnimatePresence, LazyMotion, m } from "framer-motion";
import { useEffect, useMemo, useRef } from "react";
import StickyBox from "react-sticky-box";
import { Toaster } from "sonner";
import { shallow } from "zustand/shallow";

import BookingPageTagManager from "@calcom/app-store/BookingPageTagManager";
import { useIsPlatformBookerEmbed } from "@calcom/atoms/hooks/useIsPlatformBookerEmbed";
import dayjs from "@calcom/dayjs";
import PoweredBy from "@calcom/ee/components/PoweredBy";
import TurnstileCaptcha from "@calcom/features/auth/Turnstile";
import useSkipConfirmStep from "@calcom/features/bookings/Booker/components/hooks/useSkipConfirmStep";
import { getQueryParam } from "@calcom/features/bookings/Booker/utils/query-param";
import { useNonEmptyScheduleDays } from "@calcom/features/schedules";
import { PUBLIC_INVALIDATE_AVAILABLE_SLOTS_ON_BOOKING_FORM } from "@calcom/lib/constants";
import { CLOUDFLARE_SITE_ID, CLOUDFLARE_USE_TURNSTILE_IN_BOOKER } from "@calcom/lib/constants";
import { useCompatSearchParams } from "@calcom/lib/hooks/useCompatSearchParams";
import { BookerLayouts } from "@calcom/prisma/zod-utils";
import classNames from "@calcom/ui/classNames";
<<<<<<< HEAD
import { BookerI18nextProvider } from "@calcom/web/components/bookerI18nextProvider";
=======
import { UnpublishedEntity } from "@calcom/ui/components/unpublished-entity";
>>>>>>> 46c7afad

import { VerifyCodeDialog } from "../components/VerifyCodeDialog";
import { AvailableTimeSlots } from "./components/AvailableTimeSlots";
import { BookEventForm } from "./components/BookEventForm";
import { BookFormAsModal } from "./components/BookEventForm/BookFormAsModal";
import { DatePicker } from "./components/DatePicker";
import { DryRunMessage } from "./components/DryRunMessage";
import { EventMeta } from "./components/EventMeta";
import { HavingTroubleFindingTime } from "./components/HavingTroubleFindingTime";
import { Header } from "./components/Header";
import { InstantBooking } from "./components/InstantBooking";
import { LargeCalendar } from "./components/LargeCalendar";
import { OverlayCalendar } from "./components/OverlayCalendar/OverlayCalendar";
import { RedirectToInstantMeetingModal } from "./components/RedirectToInstantMeetingModal";
import { BookerSection } from "./components/Section";
import { NotFound } from "./components/Unavailable";
import { useIsQuickAvailabilityCheckFeatureEnabled } from "./components/hooks/useIsQuickAvailabilityCheckFeatureEnabled";
import { fadeInLeft, getBookerSizeClassNames, useBookerResizeAnimation } from "./config";
import framerFeatures from "./framer-features";
import { useBookerStore } from "./store";
import type { BookerProps, WrappedBookerProps } from "./types";
import { isBookingDryRun } from "./utils/isBookingDryRun";
import { isTimeSlotAvailable } from "./utils/isTimeslotAvailable";

const BookerComponent = ({
  username,
  eventSlug,
  hideBranding = false,
  entity,
  isInstantMeeting = false,
  onGoBackInstantMeeting,
  onConnectNowInstantMeeting,
  onOverlayClickNoCalendar,
  onClickOverlayContinue,
  onOverlaySwitchStateChange,
  sessionUsername,
  rescheduleUid,
  hasSession,
  extraOptions,
  bookings,
  verifyEmail,
  slots,
  calendars,
  bookerForm,
  event,
  bookerLayout,
  schedule,
  verifyCode,
  isPlatform,
  orgBannerUrl,
  customClassNames,
  areInstantMeetingParametersSet = false,
  userLocale,
  hasValidLicense,
  isBookingDryRun: isBookingDryRunProp,
  renderCaptcha,
  hashedLink,
  confirmButtonDisabled,
  timeZones,
}: BookerProps & WrappedBookerProps) => {
  const searchParams = useCompatSearchParams();
  const isPlatformBookerEmbed = useIsPlatformBookerEmbed();
  const [bookerState, setBookerState] = useBookerStore((state) => [state.state, state.setState], shallow);

  const selectedDate = useBookerStore((state) => state.selectedDate);
  const {
    shouldShowFormInDialog,
    hasDarkBackground,
    extraDays,
    columnViewExtraDays,
    isMobile,
    layout,
    hideEventTypeDetails,
    isEmbed,
    bookerLayouts,
  } = bookerLayout;

  const [seatedEventData, setSeatedEventData] = useBookerStore(
    (state) => [state.seatedEventData, state.setSeatedEventData],
    shallow
  );
  const { selectedTimeslot, setSelectedTimeslot, allSelectedTimeslots } = slots;
  const [dayCount, setDayCount] = useBookerStore((state) => [state.dayCount, state.setDayCount], shallow);

  const nonEmptyScheduleDays = useNonEmptyScheduleDays(schedule?.data?.slots).filter(
    (slot) => dayjs(selectedDate).diff(slot, "day") <= 0
  );

  const totalWeekDays = 7;
  const addonDays =
    nonEmptyScheduleDays.length < extraDays
      ? (extraDays - nonEmptyScheduleDays.length + 1) * totalWeekDays
      : nonEmptyScheduleDays.length === extraDays
      ? totalWeekDays
      : 0;
  // Taking one more available slot(extraDays + 1) to calculate the no of days in between, that next and prev button need to shift.
  const availableSlots = nonEmptyScheduleDays.slice(0, extraDays + 1);
  if (nonEmptyScheduleDays.length !== 0)
    columnViewExtraDays.current =
      Math.abs(dayjs(selectedDate).diff(availableSlots[availableSlots.length - 2], "day")) + addonDays;

  const nextSlots =
    Math.abs(dayjs(selectedDate).diff(availableSlots[availableSlots.length - 1], "day")) + addonDays;

  const animationScope = useBookerResizeAnimation(layout, bookerState);

  const timeslotsRef = useRef<HTMLDivElement>(null);
  const isQuickAvailabilityCheckFeatureEnabled = useIsQuickAvailabilityCheckFeatureEnabled();

  const StickyOnDesktop = isMobile ? "div" : StickyBox;

  const { bookerFormErrorRef, key, formEmail, bookingForm, errors: formErrors } = bookerForm;

  const { handleBookEvent, errors, loadingStates, expiryTime, instantVideoMeetingUrl } = bookings;

  const watchedCfToken = bookingForm.watch("cfToken");

  const {
    isEmailVerificationModalVisible,
    setEmailVerificationModalVisible,
    handleVerifyEmail,
    renderConfirmNotVerifyEmailButtonCond,
    isVerificationCodeSending,
  } = verifyEmail;

  const {
    overlayBusyDates,
    isOverlayCalendarEnabled,
    connectedCalendars,
    loadingConnectedCalendar,
    onToggleCalendar,
  } = calendars;

  const scrolledToTimeslotsOnce = useRef(false);
  const scrollToTimeSlots = () => {
    if (isMobile && !isEmbed && !scrolledToTimeslotsOnce.current) {
      // eslint-disable-next-line @calcom/eslint/no-scroll-into-view-embed -- Conditional within !isEmbed condition
      timeslotsRef.current?.scrollIntoView({ behavior: "smooth" });
      scrolledToTimeslotsOnce.current = true;
    }
  };

  const skipConfirmStep = useSkipConfirmStep(
    bookingForm,
    bookerState,
    isInstantMeeting,
    layout == BookerLayouts.WEEK_VIEW,
    event?.data?.bookingFields,
    event?.data?.locations
  );

  // Cloudflare Turnstile Captcha
  const shouldRenderCaptcha = !!(
    !process.env.NEXT_PUBLIC_IS_E2E &&
    renderCaptcha &&
    CLOUDFLARE_SITE_ID &&
    CLOUDFLARE_USE_TURNSTILE_IN_BOOKER === "1" &&
    (bookerState === "booking" || (bookerState === "selecting_time" && skipConfirmStep))
  );

  useEffect(() => {
    if (event.isPending) return setBookerState("loading");
    if (!selectedDate) return setBookerState("selecting_date");
    if (!selectedTimeslot) return setBookerState("selecting_time");
    const isSkipConfirmStepSupported = !isInstantMeeting && layout !== BookerLayouts.WEEK_VIEW;
    if (selectedTimeslot && skipConfirmStep && isSkipConfirmStepSupported)
      return setBookerState("selecting_time");
    return setBookerState("booking");
  }, [event, selectedDate, selectedTimeslot, setBookerState, skipConfirmStep, layout, isInstantMeeting]);

  const unavailableTimeSlots = isQuickAvailabilityCheckFeatureEnabled
    ? allSelectedTimeslots.filter((slot) => {
        return !isTimeSlotAvailable({
          scheduleData: schedule?.data ?? null,
          slotToCheckInIso: slot,
          quickAvailabilityChecks: slots.quickAvailabilityChecks,
        });
      })
    : [];

  const slot = getQueryParam("slot");

  useEffect(() => {
    setSelectedTimeslot(slot || null);
  }, [slot, setSelectedTimeslot]);

  const onSubmit = (timeSlot?: string) => {
    renderConfirmNotVerifyEmailButtonCond ? handleBookEvent(timeSlot) : handleVerifyEmail();
  };

  const EventBooker = useMemo(() => {
    return bookerState === "booking" ? (
      <BookEventForm
        key={key}
        shouldRenderCaptcha={shouldRenderCaptcha}
        onCancel={() => {
          setSelectedTimeslot(null);
          // Temporarily allow disabling it, till we are sure that it doesn't cause any significant load on the system
          if (PUBLIC_INVALIDATE_AVAILABLE_SLOTS_ON_BOOKING_FORM) {
            // Ensures that user has latest available slots when they want to re-choose from the slots
            schedule?.invalidate();
          }
          if (seatedEventData.bookingUid) {
            setSeatedEventData({ ...seatedEventData, bookingUid: undefined, attendees: undefined });
          }
        }}
        onSubmit={() => (renderConfirmNotVerifyEmailButtonCond ? handleBookEvent() : handleVerifyEmail())}
        errorRef={bookerFormErrorRef}
        errors={{ ...formErrors, ...errors }}
        isTimeslotUnavailable={!isInstantMeeting && unavailableTimeSlots.includes(selectedTimeslot || "")}
        loadingStates={loadingStates}
        renderConfirmNotVerifyEmailButtonCond={renderConfirmNotVerifyEmailButtonCond}
        bookingForm={bookingForm}
        eventQuery={event}
        extraOptions={extraOptions}
        rescheduleUid={rescheduleUid}
        isVerificationCodeSending={isVerificationCodeSending}
        confirmButtonDisabled={confirmButtonDisabled}
        classNames={{
          confirmButton: customClassNames?.confirmStep?.confirmButton,
          backButton: customClassNames?.confirmStep?.backButton,
        }}
        isPlatform={isPlatform}>
        <>
          {!isPlatform && (
            <RedirectToInstantMeetingModal
              expiryTime={expiryTime}
              bookingId={parseInt(getQueryParam("bookingId") || "0")}
              instantVideoMeetingUrl={instantVideoMeetingUrl}
              onGoBack={() => {
                onGoBackInstantMeeting();
              }}
              orgName={event.data?.entity?.name}
            />
          )}
        </>
      </BookEventForm>
    ) : (
      <></>
    );
  }, [
    bookerFormErrorRef,
    instantVideoMeetingUrl,
    bookerState,
    bookingForm,
    errors,
    event,
    expiryTime,
    extraOptions,
    formErrors,
    handleBookEvent,
    handleVerifyEmail,
    key,
    loadingStates,
    onGoBackInstantMeeting,
    renderConfirmNotVerifyEmailButtonCond,
    rescheduleUid,
    seatedEventData,
    setSeatedEventData,
    setSelectedTimeslot,
    isPlatform,
    shouldRenderCaptcha,
    isVerificationCodeSending,
    unavailableTimeSlots,
  ]);

  /**
   * Unpublished organization handling - Below
   * - Reschedule links in email are of the organization event for an unpublished org, so we need to allow rescheduling unpublished event
   * - Ideally, we should allow rescheduling only for the event that has an old link(non-org link) but that's a bit complex and we are fine showing all reschedule links on unpublished organization
   */
  const considerUnpublished = entity.considerUnpublished && !rescheduleUid;

  if (considerUnpublished) {
    return <UnpublishedEntity {...entity} />;
  }

  if (event.isSuccess && !event.data) {
    return <NotFound />;
  }

  if (bookerState === "loading") {
    return null;
  }

  return (
    <>
      {event.data && !isPlatform ? <BookingPageTagManager eventType={event.data} /> : <></>}

      {(isBookingDryRunProp || isBookingDryRun(searchParams)) && <DryRunMessage isEmbed={isEmbed} />}

      <div
        className={classNames(
          // In a popup embed, if someone clicks outside the main(having main class or main tag), it closes the embed
          "main",
          "text-default flex min-h-full w-full flex-col items-center",
          layout === BookerLayouts.MONTH_VIEW ? "overflow-visible" : "overflow-clip",
          `${customClassNames?.bookerWrapper}`
        )}>
        <div
          ref={animationScope}
          data-testid="booker-container"
          className={classNames(
            ...getBookerSizeClassNames(layout, bookerState, hideEventTypeDetails),
            `bg-default dark:bg-muted grid max-w-full items-start dark:[color-scheme:dark] sm:transition-[width] sm:duration-300 sm:motion-reduce:transition-none md:flex-row`,
            // We remove border only when the content covers entire viewport. Because in embed, it can almost never be the case that it covers entire viewport, we show the border there
            (layout === BookerLayouts.MONTH_VIEW || isEmbed) && "border-subtle rounded-md",
            !isEmbed && "sm:transition-[width] sm:duration-300",
            isEmbed && layout === BookerLayouts.MONTH_VIEW && "border-booker sm:border-booker-width",
            !isEmbed && layout === BookerLayouts.MONTH_VIEW && `border-subtle border`,
            `${customClassNames?.bookerContainer}`
          )}>
          <AnimatePresence>
            {!isInstantMeeting && (
              <BookerSection
                area="header"
                className={classNames(
                  layout === BookerLayouts.MONTH_VIEW && "fixed top-4 z-10 ltr:right-4 rtl:left-4",
                  (layout === BookerLayouts.COLUMN_VIEW || layout === BookerLayouts.WEEK_VIEW) &&
                    "bg-default dark:bg-muted sticky top-0 z-10"
                )}>
                {isPlatform && layout === BookerLayouts.MONTH_VIEW ? (
                  <></>
                ) : (
                  <Header
                    isMyLink={Boolean(username === sessionUsername)}
                    eventSlug={eventSlug}
                    enabledLayouts={bookerLayouts.enabledLayouts}
                    extraDays={layout === BookerLayouts.COLUMN_VIEW ? columnViewExtraDays.current : extraDays}
                    isMobile={isMobile}
                    nextSlots={nextSlots}
                    renderOverlay={() =>
                      isEmbed ? (
                        <></>
                      ) : (
                        <>
                          <OverlayCalendar
                            isOverlayCalendarEnabled={isOverlayCalendarEnabled}
                            connectedCalendars={connectedCalendars}
                            loadingConnectedCalendar={loadingConnectedCalendar}
                            overlayBusyDates={overlayBusyDates}
                            onToggleCalendar={onToggleCalendar}
                            hasSession={hasSession}
                            handleClickContinue={onClickOverlayContinue}
                            handleSwitchStateChange={onOverlaySwitchStateChange}
                            handleClickNoCalendar={() => {
                              onOverlayClickNoCalendar();
                            }}
                          />
                        </>
                      )
                    }
                  />
                )}
              </BookerSection>
            )}
            <StickyOnDesktop key="meta" className={classNames("relative z-10 flex [grid-area:meta]")}>
              <BookerSection
                area="meta"
                className="max-w-screen flex w-full flex-col md:w-[var(--booker-meta-width)]">
                {!hideEventTypeDetails && orgBannerUrl && (
                  <img
                    loading="eager"
                    className="-mb-9 h-16 object-cover object-top ltr:rounded-tl-md rtl:rounded-tr-md sm:h-auto"
                    alt="org banner"
                    src={orgBannerUrl}
                  />
                )}
                <EventMeta
                  classNames={{
                    eventMetaContainer: customClassNames?.eventMetaCustomClassNames?.eventMetaContainer,
                    eventMetaTitle: customClassNames?.eventMetaCustomClassNames?.eventMetaTitle,
                    eventMetaTimezoneSelect:
                      customClassNames?.eventMetaCustomClassNames?.eventMetaTimezoneSelect,
                  }}
                  event={event.data}
                  isPending={event.isPending}
                  isPlatform={isPlatform}
                  isPrivateLink={!!hashedLink}
                  locale={userLocale}
                  timeZones={timeZones}
                />
                {layout !== BookerLayouts.MONTH_VIEW &&
                  !(layout === "mobile" && bookerState === "booking") && (
                    <div className="mt-auto px-5 py-3">
                      <DatePicker
                        event={event}
                        slots={schedule?.data?.slots}
                        isLoading={schedule.isPending}
                        scrollToTimeSlots={scrollToTimeSlots}
                      />
                    </div>
                  )}
              </BookerSection>
            </StickyOnDesktop>

            <BookerSection
              key="book-event-form"
              area="main"
              className="sticky top-0 ml-[-1px] h-full p-6 md:w-[var(--booker-main-width)] md:border-l"
              {...fadeInLeft}
              visible={bookerState === "booking" && !shouldShowFormInDialog}>
              {EventBooker}
            </BookerSection>

            <BookerSection
              key="datepicker"
              area="main"
              visible={bookerState !== "booking" && layout === BookerLayouts.MONTH_VIEW}
              {...fadeInLeft}
              initial="visible"
              className="md:border-subtle ml-[-1px] h-full flex-shrink px-5 py-3 md:border-l lg:w-[var(--booker-main-width)]">
              <DatePicker
                classNames={{
                  datePickerContainer: customClassNames?.datePickerCustomClassNames?.datePickerContainer,
                  datePickerTitle: customClassNames?.datePickerCustomClassNames?.datePickerTitle,
                  datePickerDays: customClassNames?.datePickerCustomClassNames?.datePickerDays,
                  datePickerDate: customClassNames?.datePickerCustomClassNames?.datePickerDate,
                  datePickerDatesActive: customClassNames?.datePickerCustomClassNames?.datePickerDatesActive,
                  datePickerToggle: customClassNames?.datePickerCustomClassNames?.datePickerToggle,
                }}
                event={event}
                slots={schedule?.data?.slots}
                isLoading={schedule.isPending}
                scrollToTimeSlots={scrollToTimeSlots}
              />
            </BookerSection>

            <BookerSection
              key="large-calendar"
              area="main"
              visible={layout === BookerLayouts.WEEK_VIEW}
              className="border-subtle sticky top-0 ml-[-1px] h-full md:border-l"
              {...fadeInLeft}>
              <LargeCalendar
                extraDays={extraDays}
                schedule={schedule.data}
                isLoading={schedule.isPending}
                event={event}
              />
            </BookerSection>
            <BookerSection
              key="timeslots"
              area={{ default: "main", month_view: "timeslots" }}
              visible={
                (layout !== BookerLayouts.WEEK_VIEW && bookerState === "selecting_time") ||
                layout === BookerLayouts.COLUMN_VIEW
              }
              className={classNames(
                "border-subtle rtl:border-default flex h-full w-full flex-col overflow-x-auto px-5 py-3 pb-0 rtl:border-r ltr:md:border-l",
                layout === BookerLayouts.MONTH_VIEW &&
                  "h-full overflow-hidden md:w-[var(--booker-timeslots-width)]",
                layout !== BookerLayouts.MONTH_VIEW && "sticky top-0"
              )}
              ref={timeslotsRef}
              {...fadeInLeft}>
              <AvailableTimeSlots
                customClassNames={customClassNames?.availableTimeSlotsCustomClassNames}
                extraDays={extraDays}
                limitHeight={layout === BookerLayouts.MONTH_VIEW}
                schedule={schedule}
                isLoading={schedule.isPending}
                seatsPerTimeSlot={event.data?.seatsPerTimeSlot}
                unavailableTimeSlots={unavailableTimeSlots}
                showAvailableSeatsCount={event.data?.seatsShowAvailabilityCount}
                event={event}
                loadingStates={loadingStates}
                renderConfirmNotVerifyEmailButtonCond={renderConfirmNotVerifyEmailButtonCond}
                isVerificationCodeSending={isVerificationCodeSending}
                onSubmit={onSubmit}
                skipConfirmStep={skipConfirmStep}
                shouldRenderCaptcha={shouldRenderCaptcha}
                watchedCfToken={watchedCfToken}
                confirmButtonDisabled={confirmButtonDisabled}
                confirmStepClassNames={customClassNames?.confirmStep}
              />
            </BookerSection>
          </AnimatePresence>
        </div>
        <HavingTroubleFindingTime
          visible={bookerState !== "booking" && layout === BookerLayouts.MONTH_VIEW && !isMobile}
          dayCount={dayCount}
          isScheduleLoading={schedule.isLoading}
          onButtonClick={() => {
            setDayCount(null);
          }}
        />

        {bookerState !== "booking" &&
          event.data?.showInstantEventConnectNowModal &&
          areInstantMeetingParametersSet && (
            <div
              className={classNames(
                "animate-fade-in-up  z-40 my-2 opacity-0",
                layout === BookerLayouts.MONTH_VIEW && isEmbed ? "" : "fixed bottom-2"
              )}
              style={{ animationDelay: "1s" }}>
              <InstantBooking
                event={event.data}
                onConnectNow={() => {
                  onConnectNowInstantMeeting();
                }}
              />
            </div>
          )}

        {shouldRenderCaptcha && (
          <div className="mb-6 mt-auto pt-6">
            <TurnstileCaptcha
              appearance="interaction-only"
              onVerify={(token) => {
                bookingForm.setValue("cfToken", token);
              }}
            />
          </div>
        )}

        {!hideBranding && (!isPlatform || isPlatformBookerEmbed) && !shouldRenderCaptcha && (
          <m.span
            key="logo"
            className={classNames(
              "mb-6 mt-auto pt-6 [&_img]:h-[15px]",
              hasDarkBackground ? "dark" : "",
              layout === BookerLayouts.MONTH_VIEW ? "block" : "hidden"
            )}>
            <PoweredBy logoOnly hasValidLicense={hasValidLicense} />
          </m.span>
        )}
      </div>

      <>
        {verifyCode && formEmail ? (
          <VerifyCodeDialog
            isOpenDialog={isEmailVerificationModalVisible}
            setIsOpenDialog={setEmailVerificationModalVisible}
            email={formEmail}
            isUserSessionRequiredToVerify={false}
            verifyCodeWithSessionNotRequired={verifyCode.verifyCodeWithSessionNotRequired}
            verifyCodeWithSessionRequired={verifyCode.verifyCodeWithSessionRequired}
            error={verifyCode.error}
            resetErrors={verifyCode.resetErrors}
            isPending={verifyCode.isPending}
            setIsPending={verifyCode.setIsPending}
          />
        ) : (
          <></>
        )}
      </>

      <BookFormAsModal
        onCancel={() => setSelectedTimeslot(null)}
        visible={bookerState === "booking" && shouldShowFormInDialog}>
        {EventBooker}
      </BookFormAsModal>
      <Toaster position="bottom-right" />
    </>
  );
};

export const Booker = (props: BookerProps & WrappedBookerProps) => {
  const event = props.event;
  const interfaceLanguage = event.data?.interfaceLanguage;

  const shouldUseCustomInterfaceLanguage = interfaceLanguage && props.userLocale !== interfaceLanguage;
  return (
<<<<<<< HEAD
    <LazyMotion strict features={loadFramerFeatures}>
      {shouldUseCustomInterfaceLanguage ? (
        <BookerI18nextProvider locale={interfaceLanguage}>
          <BookerComponent {...props} />
        </BookerI18nextProvider>
      ) : (
        <BookerComponent {...props} />
      )}
=======
    <LazyMotion strict features={framerFeatures}>
      <BookerComponent {...props} />
>>>>>>> 46c7afad
    </LazyMotion>
  );
};<|MERGE_RESOLUTION|>--- conflicted
+++ resolved
@@ -17,11 +17,8 @@
 import { useCompatSearchParams } from "@calcom/lib/hooks/useCompatSearchParams";
 import { BookerLayouts } from "@calcom/prisma/zod-utils";
 import classNames from "@calcom/ui/classNames";
-<<<<<<< HEAD
+import { UnpublishedEntity } from "@calcom/ui/components/unpublished-entity";
 import { BookerI18nextProvider } from "@calcom/web/components/bookerI18nextProvider";
-=======
-import { UnpublishedEntity } from "@calcom/ui/components/unpublished-entity";
->>>>>>> 46c7afad
 
 import { VerifyCodeDialog } from "../components/VerifyCodeDialog";
 import { AvailableTimeSlots } from "./components/AvailableTimeSlots";
@@ -587,8 +584,7 @@
 
   const shouldUseCustomInterfaceLanguage = interfaceLanguage && props.userLocale !== interfaceLanguage;
   return (
-<<<<<<< HEAD
-    <LazyMotion strict features={loadFramerFeatures}>
+    <LazyMotion strict features={framerFeatures}>
       {shouldUseCustomInterfaceLanguage ? (
         <BookerI18nextProvider locale={interfaceLanguage}>
           <BookerComponent {...props} />
@@ -596,10 +592,6 @@
       ) : (
         <BookerComponent {...props} />
       )}
-=======
-    <LazyMotion strict features={framerFeatures}>
-      <BookerComponent {...props} />
->>>>>>> 46c7afad
     </LazyMotion>
   );
 };