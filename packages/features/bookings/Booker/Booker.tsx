--- conflicted
+++ resolved
@@ -279,7 +279,6 @@
     selectedTimeslot,
     loadingStates,
     renderConfirmNotVerifyEmailButtonCond,
-<<<<<<< HEAD
     bookingForm,
     event,
     extraOptions,
@@ -292,8 +291,6 @@
     expiryTime,
     instantVideoMeetingUrl,
     setSelectedTimeslot,
-=======
->>>>>>> 80e2118e
     seatedEventData,
     schedule,
     setSeatedEventData,
