import { LazyMotion, domAnimation, m, AnimatePresence } from "framer-motion";
import dynamic from "next/dynamic";
import { useEffect, useRef } from "react";
import StickyBox from "react-sticky-box";
import { shallow } from "zustand/shallow";
import dayjs from "@calcom/dayjs";
import { useNonEmptyScheduleDays } from "@calcom/features/schedules";

import BookingPageTagManager from "@calcom/app-store/BookingPageTagManager";
import { useEmbedType, useEmbedUiConfig, useIsEmbed } from "@calcom/embed-core/embed-iframe";
import classNames from "@calcom/lib/classNames";
import useMediaQuery from "@calcom/lib/hooks/useMediaQuery";
import { BookerLayouts, defaultBookerLayoutSettings } from "@calcom/prisma/zod-utils";

import { AvailableTimeSlots } from "./components/AvailableTimeSlots";
import { BookEventForm } from "./components/BookEventForm";
import { BookFormAsModal } from "./components/BookEventForm/BookFormAsModal";
import { EventMeta } from "./components/EventMeta";
import { Header } from "./components/Header";
import { LargeCalendar } from "./components/LargeCalendar";
import { BookerSection } from "./components/Section";
import { Away, NotFound } from "./components/Unavailable";
import { extraDaysConfig, fadeInLeft, getBookerSizeClassNames, useBookerResizeAnimation } from "./config";
import { useBookerStore, useInitializeBookerStore } from "./store";
import type { BookerLayout, BookerProps } from "./types";
import { useEvent, useScheduleForEvent } from "./utils/event";
import { validateLayout } from "./utils/layout";
import { useBrandColors } from "./utils/use-brand-colors";

const PoweredBy = dynamic(() => import("@calcom/ee/components/PoweredBy"));
const DatePicker = dynamic(() => import("./components/DatePicker").then((mod) => mod.DatePicker), {
  ssr: false,
});

const BookerComponent = ({
  username,
  eventSlug,
  month,
  bookingData,
  hideBranding = false,
  isTeamEvent,
  org,
}: BookerProps) => {
  const isMobile = useMediaQuery("(max-width: 768px)");
  const isTablet = useMediaQuery("(max-width: 1024px)");
  const timeslotsRef = useRef<HTMLDivElement>(null);
  const StickyOnDesktop = isMobile ? "div" : StickyBox;
  const rescheduleUid =
    typeof window !== "undefined" ? new URLSearchParams(window.location.search).get("rescheduleUid") : null;
  const bookingUid =
    typeof window !== "undefined" ? new URLSearchParams(window.location.search).get("bookingUid") : null;
  const event = useEvent();
  const [_layout, setLayout] = useBookerStore((state) => [state.layout, state.setLayout], shallow);

  const isEmbed = useIsEmbed();
  const embedType = useEmbedType();
  // Floating Button and Element Click both are modal and thus have dark background
  const hasDarkBackground = isEmbed && embedType !== "inline";
  const embedUiConfig = useEmbedUiConfig();

  // In Embed we give preference to embed configuration for the layout.If that's not set, we use the App configuration for the event layout
  // But if it's mobile view, there is only one layout supported which is 'mobile'
  const layout = isEmbed ? (isMobile ? "mobile" : validateLayout(embedUiConfig.layout) || _layout) : _layout;
  const newExtraDays = useRef<number>(isTablet ? extraDaysConfig[layout].tablet : extraDaysConfig[layout].desktop);

  const [bookerState, setBookerState] = useBookerStore((state) => [state.state, state.setState], shallow);
  const selectedDate = useBookerStore((state) => state.selectedDate);
  const [selectedTimeslot, setSelectedTimeslot] = useBookerStore(
    (state) => [state.selectedTimeslot, state.setSelectedTimeslot],
    shallow
  );
  // const seatedEventData = useBookerStore((state) => state.seatedEventData);
  const [seatedEventData, setSeatedEventData] = useBookerStore(
    (state) => [state.seatedEventData, state.setSeatedEventData],
    shallow
  );

  const date = dayjs(selectedDate).format("YYYY-MM-DD");
  const schedule = useScheduleForEvent({prefetchNextMonth: true});
  const nonEmptyScheduleDays = useNonEmptyScheduleDays(schedule?.data?.slots).filter((slot)=>dayjs(selectedDate).diff(slot,'day')<=0);;
  
  const extraDays = isTablet ? extraDaysConfig[layout].tablet : extraDaysConfig[layout].desktop;
  const bookerLayouts = event.data?.profile?.bookerLayouts || defaultBookerLayoutSettings;
  const animationScope = useBookerResizeAnimation(layout, bookerState);
  const addonDays = nonEmptyScheduleDays.length < extraDays ? (extraDays - nonEmptyScheduleDays.length + 1) * 7  : 0;
  const availableSlots = nonEmptyScheduleDays.slice(0,  extraDays + 1);
  if(nonEmptyScheduleDays.length !==0 )
    newExtraDays.current =  Math.abs(dayjs(selectedDate).diff(availableSlots[availableSlots.length - 2],'day')) + addonDays;
  const prefetchNextMonth = dayjs(date).month() !== dayjs(date).add(newExtraDays.current, "day").month();
  const monthCount = dayjs(date).add(1,"month").month() !== dayjs(date).add(newExtraDays.current, "day").month() ? 2 : undefined
  const nextslots = Math.abs(dayjs(selectedDate).diff(availableSlots[availableSlots.length - 1],'day')) + addonDays;

  // I would expect isEmbed to be not needed here as it's handled in derived variable layout, but somehow removing it breaks the views.
  const defaultLayout = isEmbed
    ? validateLayout(embedUiConfig.layout) || bookerLayouts.defaultLayout
    : bookerLayouts.defaultLayout;

  useBrandColors({
    brandColor: event.data?.profile.brandColor,
    darkBrandColor: event.data?.profile.darkBrandColor,
    theme: event.data?.profile.theme,
  });

  useInitializeBookerStore({
    username,
    eventSlug,
    month,
    eventId: event?.data?.id,
    rescheduleUid,
    bookingUid,
    bookingData,
    layout: defaultLayout,
    isTeamEvent,
    org,
  });

  useEffect(() => {
    if (isMobile && layout !== "mobile") {
      setLayout("mobile");
    } else if (!isMobile && layout === "mobile") {
      setLayout(defaultLayout);
    }
  }, [isMobile, setLayout, layout, defaultLayout]);

  useEffect(() => {
    if (event.isLoading) return setBookerState("loading");
    if (!selectedDate) return setBookerState("selecting_date");
    if (!selectedTimeslot) return setBookerState("selecting_time");
    return setBookerState("booking");
  }, [event, selectedDate, selectedTimeslot, setBookerState]);

  useEffect(() => {
    if (layout === "mobile") {
      timeslotsRef.current?.scrollIntoView({ behavior: "smooth" });
    }
  }, [layout]);

  const hideEventTypeDetails = isEmbed ? embedUiConfig.hideEventTypeDetails : false;

  if (event.isSuccess && !event.data) {
    return <NotFound />;
  }

  // In Embed, a Dialog doesn't look good, we disable it intentionally for the layouts that support showing Form without Dialog(i.e. no-dialog Form)
  const shouldShowFormInDialogMap: Record<BookerLayout, boolean> = {
    // mobile supports showing the Form without Dialog
    mobile: !isEmbed,
    // We don't show Dialog in month_view currently. Can be easily toggled though as it supports no-dialog Form
    month_view: false,
    // week_view doesn't support no-dialog Form
    // When it's supported, disable it for embed
    week_view: true,
    // column_view doesn't support no-dialog Form
    // When it's supported, disable it for embed
    column_view: true,
  };

  const shouldShowFormInDialog = shouldShowFormInDialogMap[layout];
  return (
    <>
      {event.data ? <BookingPageTagManager eventType={event.data} /> : null}
      <div
        className={classNames(
          // In a popup embed, if someone clicks outside the main(having main class or main tag), it closes the embed
          "main",
          "text-default flex min-h-full w-full flex-col items-center",
          layout === BookerLayouts.MONTH_VIEW ? "overflow-visible" : "overflow-clip"
        )}>
        <div
          ref={animationScope}
          className={classNames(
            // Sets booker size css variables for the size of all the columns.
            ...getBookerSizeClassNames(layout, bookerState, hideEventTypeDetails),
            "bg-default dark:bg-muted grid max-w-full items-start dark:[color-scheme:dark] sm:transition-[width] sm:duration-300 sm:motion-reduce:transition-none md:flex-row",
            // We remove border only when the content covers entire viewport. Because in embed, it can almost never be the case that it covers entire viewport, we show the border there
            (layout === BookerLayouts.MONTH_VIEW || isEmbed) && "border-subtle rounded-md border",
            !isEmbed && "sm:transition-[width] sm:duration-300",
            isEmbed && layout === BookerLayouts.MONTH_VIEW && "border-booker sm:border-booker-width",
            !isEmbed && layout === BookerLayouts.MONTH_VIEW && "border-subtle",
            // We don't want any margins for Embed. Any margin needed should be added by Embed user.
            layout === BookerLayouts.MONTH_VIEW && isEmbed && "mt-0"
          )}>
          <AnimatePresence>
            <BookerSection
              area="header"
              className={classNames(
                layout === BookerLayouts.MONTH_VIEW && "fixed right-4 top-4 z-10",
                (layout === BookerLayouts.COLUMN_VIEW || layout === BookerLayouts.WEEK_VIEW) &&
                  "bg-default dark:bg-muted sticky top-0 z-10"
              )}>
              <Header
                enabledLayouts={bookerLayouts.enabledLayouts}
                extraDays={layout === BookerLayouts.COLUMN_VIEW ? newExtraDays.current : extraDays}
                isMobile={isMobile}
                nextslots={nextslots}
              />
            </BookerSection>
            <StickyOnDesktop
              key="meta"
              className={classNames(
                "relative z-10 flex [grid-area:meta]",
                // Important: In Embed if we make min-height:100vh, it will cause the height to continuously keep on increasing
                layout !== BookerLayouts.MONTH_VIEW && !isEmbed && "sm:min-h-screen"
              )}>
              <BookerSection
                area="meta"
                className="max-w-screen flex w-full flex-col md:w-[var(--booker-meta-width)]">
                <EventMeta />
                {layout !== BookerLayouts.MONTH_VIEW &&
                  !(layout === "mobile" && bookerState === "booking") && (
                    <div className=" mt-auto px-5 py-3">
                      <DatePicker />
                    </div>
                  )}
              </BookerSection>
            </StickyOnDesktop>

            <BookerSection
              key="book-event-form"
              area="main"
              className="border-subtle sticky top-0 ml-[-1px] h-full p-6 md:w-[var(--booker-main-width)] md:border-l"
              {...fadeInLeft}
              visible={bookerState === "booking" && !shouldShowFormInDialog}>
              <BookEventForm
                onCancel={() => {
                  setSelectedTimeslot(null);
                  if (seatedEventData.bookingUid) {
                    setSeatedEventData({ ...seatedEventData, bookingUid: undefined, attendees: undefined });
                  }
                }}
              />
            </BookerSection>

            <BookerSection
              key="datepicker"
              area="main"
              visible={bookerState !== "booking" && layout === BookerLayouts.MONTH_VIEW}
              {...fadeInLeft}
              initial="visible"
              className="md:border-subtle ml-[-1px] h-full flex-shrink px-5 py-3 md:border-l lg:w-[var(--booker-main-width)]">
              <DatePicker />
            </BookerSection>

            <BookerSection
              key="large-calendar"
              area="main"
              visible={layout === BookerLayouts.WEEK_VIEW}
              className="border-subtle sticky top-0 ml-[-1px] h-full md:border-l"
              {...fadeInLeft}>
              <LargeCalendar extraDays={extraDays} />
            </BookerSection>

            <BookerSection
              key="timeslots"
              area={{ default: "main", month_view: "timeslots" }}
              visible={
                (layout !== BookerLayouts.WEEK_VIEW && bookerState === "selecting_time") ||
                layout === BookerLayouts.COLUMN_VIEW
              }
              className={classNames(
                "border-subtle flex h-full w-full flex-col px-5 py-3 pb-0 md:border-l",
                layout === BookerLayouts.MONTH_VIEW &&
                  "scroll-bar h-full overflow-auto md:w-[var(--booker-timeslots-width)]",
                layout !== BookerLayouts.MONTH_VIEW && "sticky top-0"
              )}
              ref={timeslotsRef}
              {...fadeInLeft}>
              <AvailableTimeSlots
                extraDays={extraDays}
                limitHeight={layout === BookerLayouts.MONTH_VIEW}
<<<<<<< HEAD
                seatsPerTimeslot={event.data?.seatsPerTimeSlot}
                prefetchNextMonth={prefetchNextMonth}
                monthCount={monthCount}
=======
                seatsPerTimeSlot={event.data?.seatsPerTimeSlot}
>>>>>>> c23a2102
              />
            </BookerSection>
          </AnimatePresence>
        </div>

        <m.span
          key="logo"
          className={classNames(
            "mb-6 mt-auto pt-6 [&_img]:h-[15px]",
            hasDarkBackground ? "dark" : "",
            layout === BookerLayouts.MONTH_VIEW ? "block" : "hidden"
          )}>
          {!hideBranding ? <PoweredBy logoOnly /> : null}
        </m.span>
      </div>

      <BookFormAsModal
        visible={bookerState === "booking" && shouldShowFormInDialog}
        onCancel={() => setSelectedTimeslot(null)}
      />
    </>
  );
};

export const Booker = (props: BookerProps) => {
  if (props.isAway) return <Away />;

  return (
    <LazyMotion features={domAnimation}>
      <BookerComponent {...props} />
    </LazyMotion>
  );
};<|MERGE_RESOLUTION|>--- conflicted
+++ resolved
@@ -268,13 +268,9 @@
               <AvailableTimeSlots
                 extraDays={extraDays}
                 limitHeight={layout === BookerLayouts.MONTH_VIEW}
-<<<<<<< HEAD
-                seatsPerTimeslot={event.data?.seatsPerTimeSlot}
                 prefetchNextMonth={prefetchNextMonth}
                 monthCount={monthCount}
-=======
                 seatsPerTimeSlot={event.data?.seatsPerTimeSlot}
->>>>>>> c23a2102
               />
             </BookerSection>
           </AnimatePresence>
