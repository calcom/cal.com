import { AnimatePresence, LazyMotion, m } from "framer-motion";
import dynamic from "next/dynamic";
import { useEffect, useMemo, useRef } from "react";
import StickyBox from "react-sticky-box";
import { Toaster } from "sonner";
import { shallow } from "zustand/shallow";

import BookingPageTagManager from "@calcom/app-store/BookingPageTagManager";
import { useIsPlatformBookerEmbed } from "@calcom/atoms/hooks/useIsPlatformBookerEmbed";
import dayjs from "@calcom/dayjs";
import useSkipConfirmStep from "@calcom/features/bookings/Booker/components/hooks/useSkipConfirmStep";
import { getQueryParam } from "@calcom/features/bookings/Booker/utils/query-param";
import { useNonEmptyScheduleDays } from "@calcom/features/schedules";
<<<<<<< HEAD
import classNames from "@calcom/lib/classNames";
=======
>>>>>>> e9f20b1a
import { PUBLIC_INVALIDATE_AVAILABLE_SLOTS_ON_BOOKING_FORM } from "@calcom/lib/constants";
import { CLOUDFLARE_SITE_ID, CLOUDFLARE_USE_TURNSTILE_IN_BOOKER } from "@calcom/lib/constants";
import { useCompatSearchParams } from "@calcom/lib/hooks/useCompatSearchParams";
import { BookerLayouts } from "@calcom/prisma/zod-utils";
import classNames from "@calcom/ui/classNames";

import { VerifyCodeDialog } from "../components/VerifyCodeDialog";
import { AvailableTimeSlots } from "./components/AvailableTimeSlots";
import { BookEventForm } from "./components/BookEventForm";
import { BookFormAsModal } from "./components/BookEventForm/BookFormAsModal";
import { DryRunMessage } from "./components/DryRunMessage";
import { EventMeta } from "./components/EventMeta";
import { HavingTroubleFindingTime } from "./components/HavingTroubleFindingTime";
import { Header } from "./components/Header";
import { InstantBooking } from "./components/InstantBooking";
import { LargeCalendar } from "./components/LargeCalendar";
import { OverlayCalendar } from "./components/OverlayCalendar/OverlayCalendar";
import { RedirectToInstantMeetingModal } from "./components/RedirectToInstantMeetingModal";
import { BookerSection } from "./components/Section";
import { NotFound } from "./components/Unavailable";
import { useIsQuickAvailabilityCheckFeatureEnabled } from "./components/hooks/useIsQuickAvailabilityCheckFeatureEnabled";
import { fadeInLeft, getBookerSizeClassNames, useBookerResizeAnimation } from "./config";
import { useBookerStore } from "./store";
import type { BookerProps, WrappedBookerProps } from "./types";
import { isBookingDryRun } from "./utils/isBookingDryRun";
import { isTimeSlotAvailable } from "./utils/isTimeslotAvailable";

const TurnstileCaptcha = dynamic(() => import("@calcom/features/auth/Turnstile"), { ssr: false });

const loadFramerFeatures = () => import("./framer-features").then((res) => res.default);
const PoweredBy = dynamic(() => import("@calcom/ee/components/PoweredBy").then((mod) => mod.default));
const UnpublishedEntity = dynamic(() =>
  import("@calcom/ui/components/unpublished-entity/UnpublishedEntity").then((mod) => mod.UnpublishedEntity)
);
const DatePicker = dynamic(() => import("./components/DatePicker").then((mod) => mod.DatePicker), {
  ssr: false,
});

const BookerComponent = ({
  username,
  eventSlug,
  hideBranding = false,
  entity,
  isInstantMeeting = false,
  onGoBackInstantMeeting,
  onConnectNowInstantMeeting,
  onOverlayClickNoCalendar,
  onClickOverlayContinue,
  onOverlaySwitchStateChange,
  sessionUsername,
  rescheduleUid,
  hasSession,
  extraOptions,
  bookings,
  verifyEmail,
  slots,
  calendars,
  bookerForm,
  event,
  bookerLayout,
  schedule,
  verifyCode,
  isPlatform,
  orgBannerUrl,
  customClassNames,
  areInstantMeetingParametersSet = false,
  userLocale,
  hasValidLicense,
  isBookingDryRun: isBookingDryRunProp,
  renderCaptcha,
  hashedLink,
}: BookerProps & WrappedBookerProps) => {
  const searchParams = useCompatSearchParams();
  const isPlatformBookerEmbed = useIsPlatformBookerEmbed();
  const [bookerState, setBookerState] = useBookerStore((state) => [state.state, state.setState], shallow);

  const selectedDate = useBookerStore((state) => state.selectedDate);
  const {
    shouldShowFormInDialog,
    hasDarkBackground,
    extraDays,
    columnViewExtraDays,
    isMobile,
    layout,
    hideEventTypeDetails,
    isEmbed,
    bookerLayouts,
  } = bookerLayout;

  const [seatedEventData, setSeatedEventData] = useBookerStore(
    (state) => [state.seatedEventData, state.setSeatedEventData],
    shallow
  );
  const { selectedTimeslot, setSelectedTimeslot, allSelectedTimeslots } = slots;
  const [dayCount, setDayCount] = useBookerStore((state) => [state.dayCount, state.setDayCount], shallow);

  const nonEmptyScheduleDays = useNonEmptyScheduleDays(schedule?.data?.slots).filter(
    (slot) => dayjs(selectedDate).diff(slot, "day") <= 0
  );

  const totalWeekDays = 7;
  const addonDays =
    nonEmptyScheduleDays.length < extraDays
      ? (extraDays - nonEmptyScheduleDays.length + 1) * totalWeekDays
      : nonEmptyScheduleDays.length === extraDays
      ? totalWeekDays
      : 0;
  // Taking one more available slot(extraDays + 1) to calculate the no of days in between, that next and prev button need to shift.
  const availableSlots = nonEmptyScheduleDays.slice(0, extraDays + 1);
  if (nonEmptyScheduleDays.length !== 0)
    columnViewExtraDays.current =
      Math.abs(dayjs(selectedDate).diff(availableSlots[availableSlots.length - 2], "day")) + addonDays;

  const nextSlots =
    Math.abs(dayjs(selectedDate).diff(availableSlots[availableSlots.length - 1], "day")) + addonDays;

  const animationScope = useBookerResizeAnimation(layout, bookerState);

  const timeslotsRef = useRef<HTMLDivElement>(null);
  const isQuickAvailabilityCheckFeatureEnabled = useIsQuickAvailabilityCheckFeatureEnabled();

  const StickyOnDesktop = isMobile ? "div" : StickyBox;

  const { bookerFormErrorRef, key, formEmail, bookingForm, errors: formErrors } = bookerForm;

  const { handleBookEvent, errors, loadingStates, expiryTime, instantVideoMeetingUrl } = bookings;

  const watchedCfToken = bookingForm.watch("cfToken");

  const {
    isEmailVerificationModalVisible,
    setEmailVerificationModalVisible,
    handleVerifyEmail,
    renderConfirmNotVerifyEmailButtonCond,
    isVerificationCodeSending,
  } = verifyEmail;

  const {
    overlayBusyDates,
    isOverlayCalendarEnabled,
    connectedCalendars,
    loadingConnectedCalendar,
    onToggleCalendar,
  } = calendars;

  const scrolledToTimeslotsOnce = useRef(false);
  const scrollToTimeSlots = () => {
    if (isMobile && !isEmbed && !scrolledToTimeslotsOnce.current) {
      // eslint-disable-next-line @calcom/eslint/no-scroll-into-view-embed -- Conditional within !isEmbed condition
      timeslotsRef.current?.scrollIntoView({ behavior: "smooth" });
      scrolledToTimeslotsOnce.current = true;
    }
  };

  const skipConfirmStep = useSkipConfirmStep(
    bookingForm,
    bookerState,
    isInstantMeeting,
    layout == BookerLayouts.WEEK_VIEW,
    event?.data?.bookingFields
  );

  // Cloudflare Turnstile Captcha
  const shouldRenderCaptcha = !!(
    !process.env.NEXT_PUBLIC_IS_E2E &&
    renderCaptcha &&
    CLOUDFLARE_SITE_ID &&
    CLOUDFLARE_USE_TURNSTILE_IN_BOOKER === "1" &&
    (bookerState === "booking" || (bookerState === "selecting_time" && skipConfirmStep))
  );

  useEffect(() => {
    if (event.isPending) return setBookerState("loading");
    if (!selectedDate) return setBookerState("selecting_date");
    if (!selectedTimeslot) return setBookerState("selecting_time");
    const isSkipConfirmStepSupported = !isInstantMeeting && layout !== BookerLayouts.WEEK_VIEW;
    if (selectedTimeslot && skipConfirmStep && isSkipConfirmStepSupported)
      return setBookerState("selecting_time");
    return setBookerState("booking");
  }, [event, selectedDate, selectedTimeslot, setBookerState, skipConfirmStep, layout, isInstantMeeting]);

  const unavailableTimeSlots = isQuickAvailabilityCheckFeatureEnabled
    ? allSelectedTimeslots.filter((slot) => {
        return !isTimeSlotAvailable({
          scheduleData: schedule?.data ?? null,
          slotToCheckInIso: slot,
          quickAvailabilityChecks: slots.quickAvailabilityChecks,
        });
      })
    : [];

  const unavailableTimeSlots = allSelectedTimeslots.filter((slot) => {
    return !isTimeSlotAvailable({
      scheduleData: schedule?.data ?? null,
      slotToCheckInIso: slot,
      quickAvailabilityChecks: slots.quickAvailabilityChecks,
    });
  });

  const slot = getQueryParam("slot");

  useEffect(() => {
    setSelectedTimeslot(slot || null);
  }, [slot, setSelectedTimeslot]);

  const onSubmit = (timeSlot?: string) => {
    renderConfirmNotVerifyEmailButtonCond ? handleBookEvent(timeSlot) : handleVerifyEmail();
  };

  const EventBooker = useMemo(() => {
    return bookerState === "booking" ? (
      <BookEventForm
        key={key}
        shouldRenderCaptcha={shouldRenderCaptcha}
        onCancel={() => {
          setSelectedTimeslot(null);
          // Temporarily allow disabling it, till we are sure that it doesn't cause any significant load on the system
          if (PUBLIC_INVALIDATE_AVAILABLE_SLOTS_ON_BOOKING_FORM) {
            // Ensures that user has latest available slots when they want to re-choose from the slots
            schedule?.invalidate();
          }
          if (seatedEventData.bookingUid) {
            setSeatedEventData({ ...seatedEventData, bookingUid: undefined, attendees: undefined });
          }
        }}
        onSubmit={() => (renderConfirmNotVerifyEmailButtonCond ? handleBookEvent() : handleVerifyEmail())}
        errorRef={bookerFormErrorRef}
        errors={{ ...formErrors, ...errors }}
<<<<<<< HEAD
        isTimeslotUnavailable={unavailableTimeSlots.includes(selectedTimeslot || "")}
=======
        isTimeslotUnavailable={!isInstantMeeting && unavailableTimeSlots.includes(selectedTimeslot || "")}
>>>>>>> e9f20b1a
        loadingStates={loadingStates}
        renderConfirmNotVerifyEmailButtonCond={renderConfirmNotVerifyEmailButtonCond}
        bookingForm={bookingForm}
        eventQuery={event}
        extraOptions={extraOptions}
        rescheduleUid={rescheduleUid}
        isVerificationCodeSending={isVerificationCodeSending}
        isPlatform={isPlatform}>
        <>
          {!isPlatform && (
            <RedirectToInstantMeetingModal
              expiryTime={expiryTime}
              bookingId={parseInt(getQueryParam("bookingId") || "0")}
              instantVideoMeetingUrl={instantVideoMeetingUrl}
              onGoBack={() => {
                onGoBackInstantMeeting();
              }}
              orgName={event.data?.entity?.name}
            />
          )}
        </>
      </BookEventForm>
    ) : (
      <></>
    );
  }, [
    bookerFormErrorRef,
    instantVideoMeetingUrl,
    bookerState,
    bookingForm,
    errors,
    event,
    expiryTime,
    extraOptions,
    formErrors,
    handleBookEvent,
    handleVerifyEmail,
    key,
    loadingStates,
    onGoBackInstantMeeting,
    renderConfirmNotVerifyEmailButtonCond,
    rescheduleUid,
    seatedEventData,
    setSeatedEventData,
    setSelectedTimeslot,
    isPlatform,
    shouldRenderCaptcha,
    isVerificationCodeSending,
    unavailableTimeSlots,
  ]);

  /**
   * Unpublished organization handling - Below
   * - Reschedule links in email are of the organization event for an unpublished org, so we need to allow rescheduling unpublished event
   * - Ideally, we should allow rescheduling only for the event that has an old link(non-org link) but that's a bit complex and we are fine showing all reschedule links on unpublished organization
   */
  const considerUnpublished = entity.considerUnpublished && !rescheduleUid;

  if (considerUnpublished) {
    return <UnpublishedEntity {...entity} />;
  }

  if (event.isSuccess && !event.data) {
    return <NotFound />;
  }

  if (bookerState === "loading") {
    return null;
  }

  return (
    <>
      {event.data && !isPlatform ? <BookingPageTagManager eventType={event.data} /> : <></>}

      {(isBookingDryRunProp || isBookingDryRun(searchParams)) && <DryRunMessage isEmbed={isEmbed} />}

      <div
        className={classNames(
          // In a popup embed, if someone clicks outside the main(having main class or main tag), it closes the embed
          "main",
          "text-default flex min-h-full w-full flex-col items-center",
          layout === BookerLayouts.MONTH_VIEW ? "overflow-visible" : "overflow-clip",
          `${customClassNames?.bookerWrapper}`
        )}>
        <div
          ref={animationScope}
          data-testid="booker-container"
          className={classNames(
            ...getBookerSizeClassNames(layout, bookerState, hideEventTypeDetails),
            `bg-default dark:bg-muted grid max-w-full items-start dark:[color-scheme:dark] sm:transition-[width] sm:duration-300 sm:motion-reduce:transition-none md:flex-row`,
            // We remove border only when the content covers entire viewport. Because in embed, it can almost never be the case that it covers entire viewport, we show the border there
            (layout === BookerLayouts.MONTH_VIEW || isEmbed) && "border-subtle rounded-md",
            !isEmbed && "sm:transition-[width] sm:duration-300",
            isEmbed && layout === BookerLayouts.MONTH_VIEW && "border-booker sm:border-booker-width",
            !isEmbed && layout === BookerLayouts.MONTH_VIEW && `border-subtle border`,
            `${customClassNames?.bookerContainer}`
          )}>
          <AnimatePresence>
            {!isInstantMeeting && (
              <BookerSection
                area="header"
                className={classNames(
                  layout === BookerLayouts.MONTH_VIEW && "fixed top-4 z-10 ltr:right-4 rtl:left-4",
                  (layout === BookerLayouts.COLUMN_VIEW || layout === BookerLayouts.WEEK_VIEW) &&
                    "bg-default dark:bg-muted sticky top-0 z-10"
                )}>
                {isPlatform && layout === BookerLayouts.MONTH_VIEW ? (
                  <></>
                ) : (
                  <Header
                    isMyLink={Boolean(username === sessionUsername)}
                    eventSlug={eventSlug}
                    enabledLayouts={bookerLayouts.enabledLayouts}
                    extraDays={layout === BookerLayouts.COLUMN_VIEW ? columnViewExtraDays.current : extraDays}
                    isMobile={isMobile}
                    nextSlots={nextSlots}
                    renderOverlay={() =>
                      isEmbed ? (
                        <></>
                      ) : (
                        <>
                          <OverlayCalendar
                            isOverlayCalendarEnabled={isOverlayCalendarEnabled}
                            connectedCalendars={connectedCalendars}
                            loadingConnectedCalendar={loadingConnectedCalendar}
                            overlayBusyDates={overlayBusyDates}
                            onToggleCalendar={onToggleCalendar}
                            hasSession={hasSession}
                            handleClickContinue={onClickOverlayContinue}
                            handleSwitchStateChange={onOverlaySwitchStateChange}
                            handleClickNoCalendar={() => {
                              onOverlayClickNoCalendar();
                            }}
                          />
                        </>
                      )
                    }
                  />
                )}
              </BookerSection>
            )}
            <StickyOnDesktop key="meta" className={classNames("relative z-10 flex [grid-area:meta]")}>
              <BookerSection
                area="meta"
                className="max-w-screen flex w-full flex-col md:w-[var(--booker-meta-width)]">
                {!hideEventTypeDetails && orgBannerUrl && (
                  <img
                    loading="eager"
                    className="-mb-9 h-16 object-cover object-top ltr:rounded-tl-md rtl:rounded-tr-md sm:h-auto"
                    alt="org banner"
                    src={orgBannerUrl}
                  />
                )}
                <EventMeta
                  classNames={{
                    eventMetaContainer: customClassNames?.eventMetaCustomClassNames?.eventMetaContainer,
                    eventMetaTitle: customClassNames?.eventMetaCustomClassNames?.eventMetaTitle,
                    eventMetaTimezoneSelect:
                      customClassNames?.eventMetaCustomClassNames?.eventMetaTimezoneSelect,
                  }}
                  event={event.data}
                  isPending={event.isPending}
                  isPlatform={isPlatform}
                  isPrivateLink={!!hashedLink}
                  locale={userLocale}
                />
                {layout !== BookerLayouts.MONTH_VIEW &&
                  !(layout === "mobile" && bookerState === "booking") && (
                    <div className="mt-auto px-5 py-3">
                      <DatePicker event={event} schedule={schedule} scrollToTimeSlots={scrollToTimeSlots} />
                    </div>
                  )}
              </BookerSection>
            </StickyOnDesktop>

            <BookerSection
              key="book-event-form"
              area="main"
              className="sticky top-0 ml-[-1px] h-full p-6 md:w-[var(--booker-main-width)] md:border-l"
              {...fadeInLeft}
              visible={bookerState === "booking" && !shouldShowFormInDialog}>
              {EventBooker}
            </BookerSection>

            <BookerSection
              key="datepicker"
              area="main"
              visible={bookerState !== "booking" && layout === BookerLayouts.MONTH_VIEW}
              {...fadeInLeft}
              initial="visible"
              className="md:border-subtle ml-[-1px] h-full flex-shrink px-5 py-3 md:border-l lg:w-[var(--booker-main-width)]">
              <DatePicker
                classNames={{
                  datePickerContainer: customClassNames?.datePickerCustomClassNames?.datePickerContainer,
                  datePickerTitle: customClassNames?.datePickerCustomClassNames?.datePickerTitle,
                  datePickerDays: customClassNames?.datePickerCustomClassNames?.datePickerDays,
                  datePickerDate: customClassNames?.datePickerCustomClassNames?.datePickerDate,
                  datePickerDatesActive: customClassNames?.datePickerCustomClassNames?.datePickerDatesActive,
                  datePickerToggle: customClassNames?.datePickerCustomClassNames?.datePickerToggle,
                }}
                event={event}
                schedule={schedule}
                scrollToTimeSlots={scrollToTimeSlots}
              />
            </BookerSection>

            <BookerSection
              key="large-calendar"
              area="main"
              visible={layout === BookerLayouts.WEEK_VIEW}
              className="border-subtle sticky top-0 ml-[-1px] h-full md:border-l"
              {...fadeInLeft}>
              <LargeCalendar
                extraDays={extraDays}
                schedule={schedule.data}
                isLoading={schedule.isPending}
                event={event}
              />
            </BookerSection>
            <BookerSection
              key="timeslots"
              area={{ default: "main", month_view: "timeslots" }}
              visible={
                (layout !== BookerLayouts.WEEK_VIEW && bookerState === "selecting_time") ||
                layout === BookerLayouts.COLUMN_VIEW
              }
              className={classNames(
                "border-subtle rtl:border-default flex h-full w-full flex-col overflow-x-auto px-5 py-3 pb-0 rtl:border-r ltr:md:border-l",
                layout === BookerLayouts.MONTH_VIEW &&
                  "h-full overflow-hidden md:w-[var(--booker-timeslots-width)]",
                layout !== BookerLayouts.MONTH_VIEW && "sticky top-0"
              )}
              ref={timeslotsRef}
              {...fadeInLeft}>
              <AvailableTimeSlots
                customClassNames={customClassNames?.availableTimeSlotsCustomClassNames}
                extraDays={extraDays}
                limitHeight={layout === BookerLayouts.MONTH_VIEW}
                schedule={schedule}
                isLoading={schedule.isPending}
                seatsPerTimeSlot={event.data?.seatsPerTimeSlot}
                unavailableTimeSlots={unavailableTimeSlots}
                showAvailableSeatsCount={event.data?.seatsShowAvailabilityCount}
                event={event}
                loadingStates={loadingStates}
                renderConfirmNotVerifyEmailButtonCond={renderConfirmNotVerifyEmailButtonCond}
                isVerificationCodeSending={isVerificationCodeSending}
                onSubmit={onSubmit}
                skipConfirmStep={skipConfirmStep}
                shouldRenderCaptcha={shouldRenderCaptcha}
                watchedCfToken={watchedCfToken}
              />
            </BookerSection>
          </AnimatePresence>
        </div>
        <HavingTroubleFindingTime
          visible={bookerState !== "booking" && layout === BookerLayouts.MONTH_VIEW && !isMobile}
          dayCount={dayCount}
          isScheduleLoading={schedule.isLoading}
          onButtonClick={() => {
            setDayCount(null);
          }}
        />

        {bookerState !== "booking" &&
          event.data?.showInstantEventConnectNowModal &&
          areInstantMeetingParametersSet && (
            <div
              className={classNames(
                "animate-fade-in-up  z-40 my-2 opacity-0",
                layout === BookerLayouts.MONTH_VIEW && isEmbed ? "" : "fixed bottom-2"
              )}
              style={{ animationDelay: "1s" }}>
              <InstantBooking
                event={event.data}
                onConnectNow={() => {
                  onConnectNowInstantMeeting();
                }}
              />
            </div>
          )}

        {shouldRenderCaptcha && (
          <div className="mb-6 mt-auto pt-6">
            <TurnstileCaptcha
              appearance="interaction-only"
              onVerify={(token) => {
                bookingForm.setValue("cfToken", token);
              }}
            />
          </div>
        )}

        {!hideBranding && (!isPlatform || isPlatformBookerEmbed) && !shouldRenderCaptcha && (
          <m.span
            key="logo"
            className={classNames(
              "mb-6 mt-auto pt-6 [&_img]:h-[15px]",
              hasDarkBackground ? "dark" : "",
              layout === BookerLayouts.MONTH_VIEW ? "block" : "hidden"
            )}>
            <PoweredBy logoOnly hasValidLicense={hasValidLicense} />
          </m.span>
        )}
      </div>

      <>
        {verifyCode && formEmail ? (
          <VerifyCodeDialog
            isOpenDialog={isEmailVerificationModalVisible}
            setIsOpenDialog={setEmailVerificationModalVisible}
            email={formEmail}
            isUserSessionRequiredToVerify={false}
            verifyCodeWithSessionNotRequired={verifyCode.verifyCodeWithSessionNotRequired}
            verifyCodeWithSessionRequired={verifyCode.verifyCodeWithSessionRequired}
            error={verifyCode.error}
            resetErrors={verifyCode.resetErrors}
            isPending={verifyCode.isPending}
            setIsPending={verifyCode.setIsPending}
          />
        ) : (
          <></>
        )}
      </>

      <BookFormAsModal
        onCancel={() => setSelectedTimeslot(null)}
        visible={bookerState === "booking" && shouldShowFormInDialog}>
        {EventBooker}
      </BookFormAsModal>
      <Toaster position="bottom-right" />
    </>
  );
};

export const Booker = (props: BookerProps & WrappedBookerProps) => {
  return (
    <LazyMotion strict features={loadFramerFeatures}>
      <BookerComponent {...props} />
    </LazyMotion>
  );
};<|MERGE_RESOLUTION|>--- conflicted
+++ resolved
@@ -11,10 +11,6 @@
 import useSkipConfirmStep from "@calcom/features/bookings/Booker/components/hooks/useSkipConfirmStep";
 import { getQueryParam } from "@calcom/features/bookings/Booker/utils/query-param";
 import { useNonEmptyScheduleDays } from "@calcom/features/schedules";
-<<<<<<< HEAD
-import classNames from "@calcom/lib/classNames";
-=======
->>>>>>> e9f20b1a
 import { PUBLIC_INVALIDATE_AVAILABLE_SLOTS_ON_BOOKING_FORM } from "@calcom/lib/constants";
 import { CLOUDFLARE_SITE_ID, CLOUDFLARE_USE_TURNSTILE_IN_BOOKER } from "@calcom/lib/constants";
 import { useCompatSearchParams } from "@calcom/lib/hooks/useCompatSearchParams";
@@ -206,14 +202,6 @@
       })
     : [];
 
-  const unavailableTimeSlots = allSelectedTimeslots.filter((slot) => {
-    return !isTimeSlotAvailable({
-      scheduleData: schedule?.data ?? null,
-      slotToCheckInIso: slot,
-      quickAvailabilityChecks: slots.quickAvailabilityChecks,
-    });
-  });
-
   const slot = getQueryParam("slot");
 
   useEffect(() => {
@@ -243,11 +231,7 @@
         onSubmit={() => (renderConfirmNotVerifyEmailButtonCond ? handleBookEvent() : handleVerifyEmail())}
         errorRef={bookerFormErrorRef}
         errors={{ ...formErrors, ...errors }}
-<<<<<<< HEAD
-        isTimeslotUnavailable={unavailableTimeSlots.includes(selectedTimeslot || "")}
-=======
         isTimeslotUnavailable={!isInstantMeeting && unavailableTimeSlots.includes(selectedTimeslot || "")}
->>>>>>> e9f20b1a
         loadingStates={loadingStates}
         renderConfirmNotVerifyEmailButtonCond={renderConfirmNotVerifyEmailButtonCond}
         bookingForm={bookingForm}
