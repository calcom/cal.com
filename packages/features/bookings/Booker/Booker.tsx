import { LazyMotion, domAnimation, m, AnimatePresence } from "framer-motion";
import dynamic from "next/dynamic";
import { useEffect, useRef } from "react";
import StickyBox from "react-sticky-box";
import { shallow } from "zustand/shallow";

import classNames from "@calcom/lib/classNames";
import useMediaQuery from "@calcom/lib/hooks/useMediaQuery";
import { BookerLayouts, defaultBookerLayoutSettings } from "@calcom/prisma/zod-utils";

import { AvailableTimeSlots } from "./components/AvailableTimeSlots";
import { BookEventForm } from "./components/BookEventForm";
import { BookFormAsModal } from "./components/BookEventForm/BookFormAsModal";
import { EventMeta } from "./components/EventMeta";
import { Header } from "./components/Header";
import { LargeCalendar } from "./components/LargeCalendar";
import { BookerSection } from "./components/Section";
import { Away, NotFound } from "./components/Unavailable";
import { extraDaysConfig, fadeInLeft, getBookerSizeClassNames, useBookerResizeAnimation } from "./config";
import { useBookerStore, useInitializeBookerStore } from "./store";
import type { BookerProps } from "./types";
import { useEvent } from "./utils/event";
import { useBrandColors } from "./utils/use-brand-colors";

const PoweredBy = dynamic(() => import("@calcom/ee/components/PoweredBy"));
const DatePicker = dynamic(() => import("./components/DatePicker").then((mod) => mod.DatePicker), {
  ssr: false,
});

const BookerComponent = ({
  username,
  eventSlug,
  month,
  rescheduleBooking,
  hideBranding = false,
}: BookerProps) => {
  const isMobile = useMediaQuery("(max-width: 768px)");
  const isTablet = useMediaQuery("(max-width: 1024px)");
  const timeslotsRef = useRef<HTMLDivElement>(null);
  const StickyOnDesktop = isMobile ? "div" : StickyBox;
  const rescheduleUid =
    typeof window !== "undefined" ? new URLSearchParams(window.location.search).get("rescheduleUid") : null;
  const event = useEvent();
  const [layout, setLayout] = useBookerStore((state) => [state.layout, state.setLayout], shallow);
  const [bookerState, setBookerState] = useBookerStore((state) => [state.state, state.setState], shallow);
  const selectedDate = useBookerStore((state) => state.selectedDate);
  const [selectedTimeslot, setSelectedTimeslot] = useBookerStore(
    (state) => [state.selectedTimeslot, state.setSelectedTimeslot],
    shallow
  );
<<<<<<< HEAD
  const extraDays = isTablet ? extraDaysConfig[layout].tablet : extraDaysConfig[layout].desktop;
  const bookerLayouts = event.data?.profile?.bookerLayouts || {
    defaultLayout: BookerLayouts.MONTH_VIEW,
    enabledLayouts: bookerLayoutOptions,
  };
=======
  const extraDays = layout === BookerLayouts.COLUMN_VIEW ? (isTablet ? 2 : 4) : 0;
  const bookerLayouts = event.data?.profile?.bookerLayouts || defaultBookerLayoutSettings;
>>>>>>> a33dbd89

  const animationScope = useBookerResizeAnimation(layout, bookerState);

  useBrandColors({
    brandColor: event.data?.profile.brandColor,
    darkBrandColor: event.data?.profile.darkBrandColor,
    theme: event.data?.profile.theme,
  });

  useInitializeBookerStore({
    username,
    eventSlug,
    month,
    eventId: event?.data?.id,
    rescheduleUid,
    rescheduleBooking,
    layout: bookerLayouts.defaultLayout,
  });

  useEffect(() => {
    if (isMobile && layout !== "mobile") {
      setLayout("mobile");
    } else if (!isMobile && layout === "mobile") {
      setLayout(BookerLayouts.MONTH_VIEW);
    }
  }, [isMobile, setLayout, layout]);

  useEffect(() => {
    if (event.isLoading) return setBookerState("loading");
    if (!selectedDate) return setBookerState("selecting_date");
    if (!selectedTimeslot) return setBookerState("selecting_time");
    return setBookerState("booking");
  }, [event, selectedDate, selectedTimeslot, setBookerState]);

  useEffect(() => {
    if (layout === "mobile") {
      timeslotsRef.current?.scrollIntoView({ behavior: "smooth" });
    }
  }, [layout]);

  if (event.isSuccess && !event.data) {
    return <NotFound />;
  }

  return (
    <>
      <div className="flex h-full w-full flex-col items-center">
        <div
          ref={animationScope}
          className={classNames(
            // Sets booker size css variables for the size of all the columns.
            ...getBookerSizeClassNames(layout, bookerState),
            "bg-default dark:bg-muted grid max-w-full items-start overflow-clip dark:[color-scheme:dark] sm:transition-[width] sm:duration-300 sm:motion-reduce:transition-none md:flex-row",
            layout === BookerLayouts.MONTH_VIEW && "border-subtle rounded-md border"
          )}>
          <AnimatePresence>
            <BookerSection area="header">
              <Header
                enabledLayouts={bookerLayouts.enabledLayouts}
                extraDays={extraDays}
                isMobile={isMobile}
              />
            </BookerSection>
            <StickyOnDesktop
              key="meta"
              className={classNames(
                "relative z-10 flex",
                layout !== BookerLayouts.MONTH_VIEW && "sm:min-h-screen"
              )}>
              <BookerSection
                area="meta"
                className="max-w-screen flex w-full flex-col md:w-[var(--booker-meta-width)]">
                <EventMeta />
                {layout !== BookerLayouts.MONTH_VIEW &&
                  !(layout === "mobile" && bookerState === "booking") && (
                    <div className=" mt-auto px-5 py-3">
                      <DatePicker />
                    </div>
                  )}
              </BookerSection>
            </StickyOnDesktop>

            <BookerSection
              key="book-event-form"
              area="main"
              className="border-subtle sticky top-0 ml-[-1px] h-full px-5 py-3 md:w-[var(--booker-main-width)] md:border-l"
              {...fadeInLeft}
              visible={bookerState === "booking" && layout === BookerLayouts.MONTH_VIEW}>
              <BookEventForm onCancel={() => setSelectedTimeslot(null)} />
            </BookerSection>

            <BookerSection
              key="datepicker"
              area="main"
              visible={bookerState !== "booking" && layout === BookerLayouts.MONTH_VIEW}
              {...fadeInLeft}
              initial="visible"
              className="md:border-subtle ml-[-1px] h-full flex-shrink px-5 py-3 md:border-l lg:w-[var(--booker-main-width)]">
              <DatePicker />
            </BookerSection>

            <BookerSection
              key="large-calendar"
              area="main"
              visible={layout === BookerLayouts.WEEK_VIEW}
              className="border-subtle sticky top-0 ml-[-1px] h-full md:border-l"
              {...fadeInLeft}>
              <LargeCalendar extraDays={extraDays} />
            </BookerSection>

            <BookerSection
              key="timeslots"
              area={{ default: "main", month_view: "timeslots" }}
              visible={
                (layout !== BookerLayouts.WEEK_VIEW && bookerState === "selecting_time") ||
                layout === BookerLayouts.COLUMN_VIEW
              }
              className={classNames(
                "border-subtle flex h-full w-full flex-col px-5 py-3 pb-0 md:border-l",
                layout === BookerLayouts.MONTH_VIEW &&
                  "scroll-bar h-full overflow-auto md:w-[var(--booker-timeslots-width)]",
                layout !== BookerLayouts.MONTH_VIEW && "sticky top-0"
              )}
              ref={timeslotsRef}
              {...fadeInLeft}>
              <AvailableTimeSlots
                extraDays={extraDays}
                limitHeight={layout === BookerLayouts.MONTH_VIEW}
                seatsPerTimeslot={event.data?.seatsPerTimeSlot}
              />
            </BookerSection>
          </AnimatePresence>
        </div>

        <m.span
          key="logo"
          className={classNames(
            "mt-auto mb-6 pt-6 [&_img]:h-[15px]",
            layout === BookerLayouts.MONTH_VIEW ? "block" : "hidden"
          )}>
          {!hideBranding ? <PoweredBy logoOnly /> : null}
        </m.span>
      </div>

      <BookFormAsModal
        visible={layout !== BookerLayouts.MONTH_VIEW && bookerState === "booking"}
        onCancel={() => setSelectedTimeslot(null)}
      />
    </>
  );
};

export const Booker = (props: BookerProps) => {
  if (props.isAway) return <Away />;

  return (
    <LazyMotion features={domAnimation}>
      <BookerComponent {...props} />
    </LazyMotion>
  );
};<|MERGE_RESOLUTION|>--- conflicted
+++ resolved
@@ -48,17 +48,9 @@
     (state) => [state.selectedTimeslot, state.setSelectedTimeslot],
     shallow
   );
-<<<<<<< HEAD
+
   const extraDays = isTablet ? extraDaysConfig[layout].tablet : extraDaysConfig[layout].desktop;
-  const bookerLayouts = event.data?.profile?.bookerLayouts || {
-    defaultLayout: BookerLayouts.MONTH_VIEW,
-    enabledLayouts: bookerLayoutOptions,
-  };
-=======
-  const extraDays = layout === BookerLayouts.COLUMN_VIEW ? (isTablet ? 2 : 4) : 0;
   const bookerLayouts = event.data?.profile?.bookerLayouts || defaultBookerLayoutSettings;
->>>>>>> a33dbd89
-
   const animationScope = useBookerResizeAnimation(layout, bookerState);
 
   useBrandColors({
