--- conflicted
+++ resolved
@@ -269,11 +269,8 @@
       get().bookingUid === bookingUid &&
       get().bookingData?.responses.email === bookingData?.responses.email &&
       get().layout === layout &&
-<<<<<<< HEAD
-      get().roundRobinUsernamePool
-=======
+      get().roundRobinUsernamePool &&
       get().rescheduledBy === rescheduledBy
->>>>>>> ef1b5067
     )
       return;
     set({
