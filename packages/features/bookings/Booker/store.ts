import { useEffect } from "react";
import { create } from "zustand";

import dayjs from "@calcom/dayjs";
import { BookerLayouts } from "@calcom/prisma/zod-utils";

import type { GetBookingType } from "../lib/get-booking";
import type { BookerState, BookerLayout } from "./types";
import { updateQueryParam, getQueryParam, removeQueryParam } from "./utils/query-param";

/**
 * Arguments passed into store initializer, containing
 * the event data.
 */
type StoreInitializeType = {
  username: string;
  eventSlug: string;
  // Month can be undefined if it's not passed in as a prop.
  eventId: number | undefined;
  layout: BookerLayout;
  month?: string;
  bookingUid?: string | null;
  isTeamEvent?: boolean;
  bookingData?: GetBookingType | null | undefined;
  verifiedEmail?: string | null;
  rescheduleUid?: string | null;
  seatReferenceUid?: string;
  durationConfig?: number[] | null;
  org?: string | null;
};

type SeatedEventData = {
  seatsPerTimeSlot?: number | null;
  attendees?: number;
  bookingUid?: string;
};

export type BookerStore = {
  /**
   * Event details. These are stored in store for easier
   * access in child components.
   */
  username: string | null;
  eventSlug: string | null;
  eventId: number | null;
  /**
   * Verified booker email.
   * Needed in case user turns on Requires Booker Email Verification for an event
   */
  verifiedEmail: string | null;
  setVerifiedEmail: (email: string | null) => void;
  /**
   * Current month being viewed. Format is YYYY-MM.
   */
  month: string | null;
  setMonth: (month: string | null) => void;
  /**
   * Current state of the booking process
   * the user is currently in. See enum for possible values.
   */
  state: BookerState;
  setState: (state: BookerState) => void;
  /**
   * The booker component supports different layouts,
   * this value tracks the current layout.
   */
  layout: BookerLayout;
  setLayout: (layout: BookerLayout) => void;
  /**
   * Date selected by user (exact day). Format is YYYY-MM-DD.
   */
  selectedDate: string | null;
  setSelectedDate: (date: string | null) => void;
  addToSelectedDate: (days: number) => void;
  /**
   * Multiple Selected Dates and Times
   */
  selectedDatesAndTimes: { [key: string]: { [key: string]: string[] } } | null;
  setSelectedDatesAndTimes: (selectedDatesAndTimes: { [key: string]: { [key: string]: string[] } }) => void;
  /**
   * Multiple duration configuration
   */
  durationConfig: number[] | null;
  /**
   * Selected event duration in minutes.
   */
  selectedDuration: number | null;
  setSelectedDuration: (duration: number | null) => void;
  /**
   * Selected timeslot user has chosen. This is a date string
   * containing both the date + time.
   */
  selectedTimeslot: string | null;
  setSelectedTimeslot: (timeslot: string | null) => void;
  /**
   * Number of recurring events to create.
   */
  recurringEventCount: number | null;
  setRecurringEventCount(count: number | null): void;
  /**
   * Input occurrence count.
   */
  occurenceCount: number | null;
  setOccurenceCount(count: number | null): void;
  /**
   * If booking is being rescheduled or it has seats, it receives a rescheduleUid or bookingUid
   * the current booking details are passed in. The `bookingData`
   * object is something that's fetched server side.
   */
  rescheduleUid: string | null;
  bookingUid: string | null;
  bookingData: GetBookingType | null;
  /**
   * Method called by booker component to set initial data.
   */
  initialize: (data: StoreInitializeType) => void;
  /**
   * Stored form state, used when user navigates back and
   * forth between timeslots and form. Get's cleared on submit
   * to prevent sticky data.
   */
  formValues: Record<string, any>;
  setFormValues: (values: Record<string, any>) => void;
  /**
   * Force event being a team event, so we only query for team events instead
   * of also include 'user' events and return the first event that matches with
   * both the slug and the event slug.
   */
  isTeamEvent: boolean;
  org?: string | null;
  seatedEventData: SeatedEventData;
  setSeatedEventData: (seatedEventData: SeatedEventData) => void;
};

/**
 * The booker store contains the data of the component's
 * current state. This data can be reused within child components
 * by importing this hook.
 *
 * See comments in interface above for more information on it's specific values.
 */
export const useBookerStore = create<BookerStore>((set, get) => ({
  state: "loading",
  setState: (state: BookerState) => set({ state }),
  layout: BookerLayouts.MONTH_VIEW,
  setLayout: (layout: BookerLayout) => {
    // If we switch to a large layout and don't have a date selected yet,
    // we selected it here, so week title is rendered properly.
    if (["week_view", "column_view"].includes(layout) && !get().selectedDate) {
      set({ selectedDate: dayjs().format("YYYY-MM-DD") });
    }
    updateQueryParam("layout", layout);
    return set({ layout });
  },
  selectedDate: getQueryParam("date") || null,
  setSelectedDate: (selectedDate: string | null) => {
    // unset selected date
    if (!selectedDate) {
      removeQueryParam("date");
      return;
    }

    const currentSelection = dayjs(get().selectedDate);
    const newSelection = dayjs(selectedDate);
    set({ selectedDate });
    updateQueryParam("date", selectedDate ?? "");

    // Setting month make sure small calendar in fullscreen layouts also updates.
<<<<<<< HEAD
    // If selectedDate is null, prevents setting month to Invalid-Date
    if (selectedDate && newSelection.month() !== currentSelection.month()) {
=======
    if (newSelection.month() !== currentSelection.month()) {
>>>>>>> b946f89f
      set({ month: newSelection.format("YYYY-MM") });
      updateQueryParam("month", newSelection.format("YYYY-MM"));
    }
  },
  selectedDatesAndTimes: null,
  setSelectedDatesAndTimes: (selectedDatesAndTimes) => {
    set({ selectedDatesAndTimes });
  },
  addToSelectedDate: (days: number) => {
    const currentSelection = dayjs(get().selectedDate);
    const newSelection = currentSelection.add(days, "day");
    const newSelectionFormatted = newSelection.format("YYYY-MM-DD");

    if (newSelection.month() !== currentSelection.month()) {
      set({ month: newSelection.format("YYYY-MM") });
      updateQueryParam("month", newSelection.format("YYYY-MM"));
    }

    set({ selectedDate: newSelectionFormatted });
    updateQueryParam("date", newSelectionFormatted);
  },
  username: null,
  eventSlug: null,
  eventId: null,
  verifiedEmail: null,
  setVerifiedEmail: (email: string | null) => {
    set({ verifiedEmail: email });
  },
  month: getQueryParam("month") || getQueryParam("date") || dayjs().format("YYYY-MM"),
  setMonth: (month: string | null) => {
    set({ month, selectedTimeslot: null });
    updateQueryParam("month", month ?? "");
    get().setSelectedDate(null);
  },
  isTeamEvent: false,
  seatedEventData: {
    seatsPerTimeSlot: undefined,
    attendees: undefined,
    bookingUid: undefined,
  },
  setSeatedEventData: (seatedEventData: SeatedEventData) => {
    set({ seatedEventData });
    updateQueryParam("bookingUid", seatedEventData.bookingUid ?? "null");
  },
  initialize: ({
    username,
    eventSlug,
    month,
    eventId,
    rescheduleUid = null,
    bookingUid = null,
    bookingData = null,
    layout,
    isTeamEvent,
    durationConfig,
    org,
  }: StoreInitializeType) => {
    const selectedDateInStore = get().selectedDate;

    if (
      get().username === username &&
      get().eventSlug === eventSlug &&
      get().month === month &&
      get().eventId === eventId &&
      get().rescheduleUid === rescheduleUid &&
      get().bookingUid === bookingUid &&
      get().bookingData?.responses.email === bookingData?.responses.email &&
      get().layout === layout
    )
      return;
    set({
      username,
      eventSlug,
      eventId,
      org,
      rescheduleUid,
      bookingUid,
      bookingData,
      layout: layout || BookerLayouts.MONTH_VIEW,
      isTeamEvent: isTeamEvent || false,
      durationConfig,
      // Preselect today's date in week / column view, since they use this to show the week title.
      selectedDate:
        selectedDateInStore ||
        (["week_view", "column_view"].includes(layout) ? dayjs().format("YYYY-MM-DD") : null),
    });

    if (eventId) {
      if (durationConfig?.includes(Number(getQueryParam("duration")))) {
        set({
          selectedDuration: Number(getQueryParam("duration")),
        });
      } else {
        removeQueryParam("duration");
      }
    }

    // Unset selected timeslot if user is rescheduling. This could happen
    // if the user reschedules a booking right after the confirmation page.
    // In that case the time would still be store in the store, this way we
    // force clear this.
    if (rescheduleUid && bookingData) set({ selectedTimeslot: null });
    if (month) set({ month });
    //removeQueryParam("layout");
  },
  durationConfig: null,
  selectedDuration: null,
  setSelectedDuration: (selectedDuration: number | null) => {
    set({ selectedDuration });
    updateQueryParam("duration", selectedDuration ?? "");
  },
  recurringEventCount: null,
  setRecurringEventCount: (recurringEventCount: number | null) => set({ recurringEventCount }),
  occurenceCount: null,
  setOccurenceCount: (occurenceCount: number | null) => set({ occurenceCount }),
  rescheduleUid: null,
  bookingData: null,
  bookingUid: null,
  selectedTimeslot: getQueryParam("slot") || null,
  setSelectedTimeslot: (selectedTimeslot: string | null) => {
    set({ selectedTimeslot });
    updateQueryParam("slot", selectedTimeslot ?? "");
  },
  formValues: {},
  setFormValues: (formValues: Record<string, any>) => {
    set({ formValues });
  },
}));

export const useInitializeBookerStore = ({
  username,
  eventSlug,
  month,
  eventId,
  rescheduleUid = null,
  bookingData = null,
  verifiedEmail = null,
  layout,
  isTeamEvent,
  durationConfig,
  org,
}: StoreInitializeType) => {
  const initializeStore = useBookerStore((state) => state.initialize);
  useEffect(() => {
    initializeStore({
      username,
      eventSlug,
      month,
      eventId,
      rescheduleUid,
      bookingData,
      layout,
      isTeamEvent,
      org,
      verifiedEmail,
      durationConfig,
    });
  }, [
    initializeStore,
    org,
    username,
    eventSlug,
    month,
    eventId,
    rescheduleUid,
    bookingData,
    layout,
    isTeamEvent,
    verifiedEmail,
    durationConfig,
  ]);
};<|MERGE_RESOLUTION|>--- conflicted
+++ resolved
@@ -166,12 +166,7 @@
     updateQueryParam("date", selectedDate ?? "");
 
     // Setting month make sure small calendar in fullscreen layouts also updates.
-<<<<<<< HEAD
-    // If selectedDate is null, prevents setting month to Invalid-Date
-    if (selectedDate && newSelection.month() !== currentSelection.month()) {
-=======
     if (newSelection.month() !== currentSelection.month()) {
->>>>>>> b946f89f
       set({ month: newSelection.format("YYYY-MM") });
       updateQueryParam("month", newSelection.format("YYYY-MM"));
     }
