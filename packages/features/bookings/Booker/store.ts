--- conflicted
+++ resolved
@@ -274,11 +274,8 @@
       get().bookingUid === bookingUid &&
       get().bookingData?.responses.email === bookingData?.responses.email &&
       get().layout === layout &&
-<<<<<<< HEAD
-      get().timeZone === timeZone
-=======
+      get().timeZone === timeZone &&
       get().rescheduledBy === rescheduledBy
->>>>>>> 7aae55f4
     )
       return;
     set({
