import { cubicBezier, useAnimate } from "framer-motion";
import { useReducedMotion } from "framer-motion";
import { useEffect } from "react";

import { BookerLayouts } from "@calcom/prisma/zod-utils";

import type { BookerLayout, BookerState } from "./types";

// Framer motion fade in animation configs.
export const fadeInLeft = {
  variants: {
    visible: { opacity: 1, x: 0 },
    hidden: { opacity: 0, x: 20 },
  },
  initial: "hidden",
  exit: "hidden",
  animate: "visible",
  transition: { ease: "easeInOut", delay: 0.1 },
};
export const fadeInUp = {
  variants: {
    visible: { opacity: 1, y: 0 },
    hidden: { opacity: 0, y: 20 },
  },
  initial: "hidden",
  exit: "hidden",
  animate: "visible",
  transition: { ease: "easeInOut", delay: 0.1 },
};

type ResizeAnimationConfig = {
  [key in BookerLayout]: {
    [key in BookerState | "default"]?: React.CSSProperties;
  };
};

/**
 * This configuration is used to animate the grid container for the booker.
 * The object is structured as following:
 *
 * The root property of the object: is the name of the layout
 * (mobile, month_view, week_view, column_view)
 *
 * The values of these properties are objects that define the animation for each state of the booker.
 * The animation have the same properties as you could pass to the animate prop of framer-motion:
 * @see: https://www.framer.com/motion/animation/
 */
export const resizeAnimationConfig: ResizeAnimationConfig = {
  mobile: {
    default: {
      width: "100%",
      minHeight: "0px",
      gridTemplateAreas: `
          "meta"
          "header"
          "main"
          "timeslots"
        `,
      gridTemplateColumns: "100%",
      gridTemplateRows: "auto auto auto auto",
    },
  },
  month_view: {
    default: {
      width: "calc(var(--booker-meta-width) + var(--booker-main-width))",
      minHeight: "450px",
      height: "auto",
      gridTemplateAreas: `
      "meta main main"
      "meta main main"
      `,
      gridTemplateColumns: "var(--booker-meta-width) var(--booker-main-width)",
      gridTemplateRows: "auto",
    },
    selecting_time: {
      width: "calc(var(--booker-meta-width) + var(--booker-main-width) + var(--booker-timeslots-width))",
      minHeight: "450px",
      height: "auto",
      gridTemplateAreas: `
      "meta main timeslots"
      "meta main timeslots"
      `,
      gridTemplateColumns: "var(--booker-meta-width) 1fr var(--booker-timeslots-width)",
      gridTemplateRows: "auto",
    },
  },
  week_view: {
    default: {
      width: "100vw",
      minHeight: "450px",
      height: "100vh",
      gridTemplateAreas: `
      "meta header header"
      "meta main main"
      `,
      gridTemplateColumns: "var(--booker-meta-width) 1fr",
      gridTemplateRows: "70px auto",
    },
  },
  column_view: {
    default: {
      width: "100vw",
      minHeight: "450px",
      height: "100vh",
      gridTemplateAreas: `
      "meta header header"
      "meta main main"
      `,
      gridTemplateColumns: "var(--booker-meta-width) 1fr",
      gridTemplateRows: "70px auto",
    },
  },
};

export const getBookerSizeClassNames = (layout: BookerLayout, bookerState: BookerState) => {
  return [
    // Size settings are abstracted on their own lines purely for readbility.
    // General sizes, used always
    "[--booker-timeslots-width:240px] lg:[--booker-timeslots-width:280px]",
    // Small calendar defaults
    layout === BookerLayouts.MONTH_VIEW && "[--booker-meta-width:240px]",
    // Meta column get's wider in booking view to fit the full date on a single row in case
    // of a multi occurance event. Also makes form less wide, which also looks better.
    layout === BookerLayouts.MONTH_VIEW &&
      bookerState === "booking" &&
      "[--booker-main-width:420px] lg:[--booker-meta-width:340px]",
    // Smaller meta when not in booking view.
    layout === BookerLayouts.MONTH_VIEW &&
      bookerState !== "booking" &&
      "[--booker-main-width:480px] lg:[--booker-meta-width:280px]",
    // Fullscreen view settings.
    layout !== BookerLayouts.MONTH_VIEW &&
      "[--booker-main-width:480px] [--booker-meta-width:340px] lg:[--booker-meta-width:424px]",
  ];
};

/**
 * This hook returns a ref that should be set on the booker element.
 * Based on that ref this hook animates the size of the booker element with framer motion.
 * It also takes into account the prefers-reduced-motion setting, to not animate when that's set.
 */
export const useBookerResizeAnimation = (layout: BookerLayout, state: BookerState) => {
  const prefersReducedMotion = useReducedMotion();
  const [animationScope, animate] = useAnimate();
  const isEmbed = typeof window !== "undefined" && window?.isEmbed?.();
  ``;
  useEffect(() => {
    const animationConfig = resizeAnimationConfig[layout][state] || resizeAnimationConfig[layout].default;

    if (!animationScope.current) return;

    const animatedProperties = {
      height: animationConfig?.height || "auto",
    };

    const nonAnimatedProperties = {
      // Width is animated by the css class instead of via framer motion,
      // because css is better at animating the calcs, framer motion might
      // make some mistakes in that.
      gridTemplateAreas: animationConfig?.gridTemplateAreas,
      width: animationConfig?.width || "auto",
      gridTemplateColumns: animationConfig?.gridTemplateColumns,
      gridTemplateRows: animationConfig?.gridTemplateRows,
      minHeight: animationConfig?.minHeight,
    };

    // We don't animate if users has set prefers-reduced-motion,
    // or when the layout is mobile.
<<<<<<< HEAD
    if (prefersReducedMotion || layout === "mobile" || isEmbed) {
      animate(
        animationScope.current,
        {
          ...animatedProperties,
          ...nonAnimatedProperties,
          // Change 100vh to 100% in embed, since 100vh in iframe will behave weird, because
          // the iframe will constantly grow. 100% will simply make sure it grows with the iframe.
          height: animatedProperties.height === "100vh" && isEmbed ? "100%" : animatedProperties.height,
        },
        {
          duration: 0,
        }
      );
=======
    if (prefersReducedMotion || layout === "mobile") {
      const styles = { ...nonAnimatedProperties, ...animatedProperties };
      Object.keys(styles).forEach((property) => {
        animationScope.current.style[property] = styles[property as keyof typeof styles];
      });
>>>>>>> 057cf273
    } else {
      Object.keys(nonAnimatedProperties).forEach((property) => {
        animationScope.current.style[property] =
          nonAnimatedProperties[property as keyof typeof nonAnimatedProperties];
      });
      animate(animationScope.current, animatedProperties, {
        duration: 0.5,
        ease: cubicBezier(0.4, 0, 0.2, 1),
      });
    }
  }, [animate, isEmbed, animationScope, layout, prefersReducedMotion, state]);

  return animationScope;
};<|MERGE_RESOLUTION|>--- conflicted
+++ resolved
@@ -164,30 +164,19 @@
       minHeight: animationConfig?.minHeight,
     };
 
-    // We don't animate if users has set prefers-reduced-motion,
-    // or when the layout is mobile.
-<<<<<<< HEAD
+    // In this cases we don't animate the booker at all.
     if (prefersReducedMotion || layout === "mobile" || isEmbed) {
-      animate(
-        animationScope.current,
-        {
-          ...animatedProperties,
-          ...nonAnimatedProperties,
+      const styles = { ...nonAnimatedProperties, ...animatedProperties };
+      Object.keys(styles).forEach((property) => {
+        if (property === "height") {
           // Change 100vh to 100% in embed, since 100vh in iframe will behave weird, because
           // the iframe will constantly grow. 100% will simply make sure it grows with the iframe.
-          height: animatedProperties.height === "100vh" && isEmbed ? "100%" : animatedProperties.height,
-        },
-        {
-          duration: 0,
+          animationScope.current.style.height =
+            animatedProperties.height === "100vh" && isEmbed ? "100%" : animatedProperties.height;
+        } else {
+          animationScope.current.style[property] = styles[property as keyof typeof styles];
         }
-      );
-=======
-    if (prefersReducedMotion || layout === "mobile") {
-      const styles = { ...nonAnimatedProperties, ...animatedProperties };
-      Object.keys(styles).forEach((property) => {
-        animationScope.current.style[property] = styles[property as keyof typeof styles];
       });
->>>>>>> 057cf273
     } else {
       Object.keys(nonAnimatedProperties).forEach((property) => {
         animationScope.current.style[property] =
