--- conflicted
+++ resolved
@@ -59,12 +59,9 @@
   | "instantMeetingParameters"
   | "fieldTranslations"
   | "autoTranslateDescriptionEnabled"
-<<<<<<< HEAD
-  | "interfaceLanguage"
-=======
   | "disableCancelling"
   | "disableRescheduling"
->>>>>>> 1fb41479
+  | "interfaceLanguage"
 > & {
   subsetOfUsers: BookerEventUser[];
   showInstantEventConnectNowModal: boolean;
