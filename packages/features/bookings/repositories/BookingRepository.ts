--- conflicted
+++ resolved
@@ -1173,7 +1173,6 @@
     });
   }
 
-<<<<<<< HEAD
   async confirmPendingGuest({ bookingUid, guestEmail }: { bookingUid: string; guestEmail: string }) {
     const booking = await this.prismaClient.booking.findUnique({
       where: { uid: bookingUid },
@@ -1261,7 +1260,6 @@
     return { success: true, alreadyConfirmed: false, booking: updatedBooking };
   }
 
-=======
   async getBookingForCalEventBuilder(bookingId: number) {
     return await this.prismaClient.booking.findUnique({
       where: { id: bookingId },
@@ -1409,7 +1407,6 @@
       },
     });
   }
->>>>>>> 04fc0f1d
   async findByIdIncludeDestinationCalendar(bookingId: number) {
     return await this.prismaClient.booking.findUnique({
       where: {
