--- conflicted
+++ resolved
@@ -1173,7 +1173,53 @@
     });
   }
 
-<<<<<<< HEAD
+  async findByIdIncludeDestinationCalendar(bookingId: number) {
+    return await this.prismaClient.booking.findUnique({
+      where: {
+        id: bookingId,
+      },
+      include: {
+        attendees: true,
+        eventType: true,
+        destinationCalendar: true,
+        references: true,
+        user: {
+          include: {
+            destinationCalendar: true,
+            credentials: true,
+          },
+        },
+      },
+    });
+  }
+
+  async updateBookingAttendees({
+    bookingId,
+    newAttendees,
+    updatedResponses,
+  }: {
+    bookingId: number;
+    newAttendees: { name: string; email: string; timeZone: string; locale: string | null }[];
+    updatedResponses: Prisma.InputJsonValue;
+  }) {
+    return await this.prismaClient.booking.update({
+      where: {
+        id: bookingId,
+      },
+      include: {
+        attendees: true,
+      },
+      data: {
+        attendees: {
+          createMany: {
+            data: newAttendees,
+          },
+        },
+        responses: updatedResponses,
+      },
+    });
+  }
+
   findBookingForRequestReschedule({ bookingUid }: { bookingUid: string }) {
     return this.prismaClient.booking.findUniqueOrThrow({
       where: {
@@ -1229,60 +1275,17 @@
     bookingId: number;
     cancellationReason?: string;
     cancelledBy: string;
-=======
-  async findByIdIncludeDestinationCalendar(bookingId: number) {
-    return await this.prismaClient.booking.findUnique({
-      where: {
-        id: bookingId,
-      },
-      include: {
-        attendees: true,
-        eventType: true,
-        destinationCalendar: true,
-        references: true,
-        user: {
-          include: {
-            destinationCalendar: true,
-            credentials: true,
-          },
-        },
-      },
-    });
-  }
-
-  async updateBookingAttendees({
-    bookingId,
-    newAttendees,
-    updatedResponses,
-  }: {
-    bookingId: number;
-    newAttendees: { name: string; email: string; timeZone: string; locale: string | null }[];
-    updatedResponses: Prisma.InputJsonValue;
->>>>>>> 51d78e6f
   }) {
     return await this.prismaClient.booking.update({
       where: {
         id: bookingId,
       },
-<<<<<<< HEAD
       data: {
         rescheduled: true,
         cancellationReason,
         status: BookingStatus.CANCELLED,
         updatedAt: new Date().toISOString(),
         cancelledBy,
-=======
-      include: {
-        attendees: true,
-      },
-      data: {
-        attendees: {
-          createMany: {
-            data: newAttendees,
-          },
-        },
-        responses: updatedResponses,
->>>>>>> 51d78e6f
       },
     });
   }
