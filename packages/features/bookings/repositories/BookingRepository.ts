import { withReporting } from "@calcom/lib/sentryWrapper";
import type { PrismaClient } from "@calcom/prisma";
import type { Prisma } from "@calcom/prisma/client";
import type { Booking } from "@calcom/prisma/client";
import { RRTimestampBasis, BookingStatus } from "@calcom/prisma/enums";
import { bookingMinimalSelect } from "@calcom/prisma/selects/booking";
import { credentialForCalendarServiceSelect } from "@calcom/prisma/selects/credential";

type ManagedEventReassignmentCreateParams = {
  uid: string;
  userId: number;
  userPrimaryEmail: string;
  title: string;
  description: string | null;
  startTime: Date;
  endTime: Date;
  status: BookingStatus;
  location: string | null;
  smsReminderNumber: string | null;
  responses?: Prisma.JsonValue | null;
  customInputs?: Record<string, unknown> | null;
  metadata?: Record<string, unknown> | null;
  idempotencyKey: string;
  eventTypeId: number;
  attendees: {
    name: string;
    email: string;
    timeZone: string;
    locale: string | null;
    phoneNumber?: string | null;
  }[];
  paymentId?: number;
  iCalUID: string;
  iCalSequence: number;
  tx?: Omit<PrismaClient, "$connect" | "$disconnect" | "$on" | "$transaction" | "$use" | "$extends">;
};

export type ManagedEventReassignmentCreatedBooking = {
  id: number;
  uid: string;
  title: string;
  description: string | null;
  startTime: Date;
  endTime: Date;
  location: string | null;
  metadata: Prisma.JsonValue;
  responses: Prisma.JsonValue;
  iCalUID: string | null;
  iCalSequence: number;
  smsReminderNumber: string | null;
  attendees: {
    name: string;
    email: string;
    timeZone: string;
    locale: string | null;
  }[];
};

export type ManagedEventCancellationResult = {
  id: number;
  uid: string;
  metadata: Prisma.JsonValue;
  status: BookingStatus;
};

export type FormResponse = Record<
  // Field ID
  string,
  {
    value: number | string | string[];
    label: string;
    identifier?: string;
  }
>;

type TeamBookingsParamsBase = {
  user: { id: number; email: string };
  teamId: number;
  startDate: Date;
  endDate: Date;
  excludedUid?: string | null;
  includeManagedEvents: boolean;
  shouldReturnCount?: boolean;
};

type TeamBookingsMultipleUsersParamsBase = {
  users: { id: number; email: string }[];
  teamId: number;
  startDate: Date;
  endDate: Date;
  excludedUid?: string | null;
  includeManagedEvents: boolean;
  shouldReturnCount?: boolean;
};

type TeamBookingsMultipleUsersParamsWithCount = TeamBookingsMultipleUsersParamsBase & {
  shouldReturnCount: true;
};

type TeamBookingsMultipleUsersParamsWithoutCount = TeamBookingsMultipleUsersParamsBase;

type TeamBookingsParamsWithCount = TeamBookingsParamsBase & {
  shouldReturnCount: true;
};

type TeamBookingsParamsWithoutCount = TeamBookingsParamsBase;

const buildWhereClauseForActiveBookings = ({
  eventTypeId,
  startDate,
  endDate,
  users,
  virtualQueuesData,
  includeNoShowInRRCalculation = false,
  rrTimestampBasis,
}: {
  eventTypeId: number;
  startDate?: Date;
  endDate?: Date;
  users: { id: number; email: string }[];
  virtualQueuesData: {
    chosenRouteId: string;
    fieldOptionData: {
      fieldId: string;
      selectedOptionIds: string | number | string[];
    };
  } | null;
  includeNoShowInRRCalculation: boolean;
  rrTimestampBasis: RRTimestampBasis;
}): Prisma.BookingWhereInput => ({
  OR: [
    {
      userId: {
        in: users.map((user) => user.id),
      },
      ...(!includeNoShowInRRCalculation
        ? {
            OR: [{ noShowHost: false }, { noShowHost: null }],
          }
        : {}),
    },
    {
      attendees: {
        some: {
          email: {
            in: users.map((user) => user.email),
          },
        },
      },
    },
  ],
  ...(!includeNoShowInRRCalculation ? { attendees: { some: { noShow: false } } } : {}),
  status: BookingStatus.ACCEPTED,
  eventTypeId,
  ...(startDate || endDate
    ? rrTimestampBasis === RRTimestampBasis.CREATED_AT
      ? {
          createdAt: {
            ...(startDate ? { gte: startDate } : {}),
            ...(endDate ? { lte: endDate } : {}),
          },
        }
      : {
          startTime: {
            ...(startDate ? { gte: startDate } : {}),
            ...(endDate ? { lte: endDate } : {}),
          },
        }
    : {}),
  ...(virtualQueuesData
    ? {
        routedFromRoutingFormReponse: {
          chosenRouteId: virtualQueuesData.chosenRouteId,
        },
      }
    : {}),
});

export class BookingRepository {
  constructor(private prismaClient: PrismaClient) {}

  async getBookingAttendees(bookingId: number) {
    return await this.prismaClient.attendee.findMany({
      where: {
        bookingId,
      },
    });
  }

  async getBookingWithEventTypeTeamId({ bookingId }: { bookingId: number }) {
    return await this.prismaClient.booking.findUnique({
      where: {
        id: bookingId,
      },
      select: {
        userId: true,
        eventType: {
          select: {
            teamId: true,
          },
        },
      },
    });
  }

  async findByUidIncludeEventType({ bookingUid }: { bookingUid: string }) {
    return await this.prismaClient.booking.findUnique({
      where: {
        uid: bookingUid,
      },
      select: {
        userId: true,
        user: {
          select: {
            id: true,
            email: true,
          },
        },
        attendees: {
          select: {
            email: true,
          },
        },
        eventType: {
          select: {
            teamId: true,
            parent: {
              select: {
                teamId: true,
              },
            },
            hosts: {
              select: {
                userId: true,
                user: {
                  select: {
                    email: true,
                  },
                },
              },
            },
            users: {
              select: {
                id: true,
                email: true,
              },
            },
          },
        },
      },
    });
  }

  async findByIdIncludeEventType({ bookingId }: { bookingId: number }) {
    return await this.prismaClient.booking.findUnique({
      where: {
        id: bookingId,
      },
      select: {
        userId: true,
        user: {
          select: {
            id: true,
            email: true,
          },
        },
        attendees: {
          select: {
            email: true,
          },
        },
        eventType: {
          select: {
            teamId: true,
            parent: {
              select: {
                teamId: true,
              },
            },
            hosts: {
              select: {
                userId: true,
                user: {
                  select: {
                    email: true,
                  },
                },
              },
            },
            users: {
              select: {
                id: true,
                email: true,
              },
            },
          },
        },
      },
    });
  }

  async findFirstBookingByReschedule({ originalBookingUid }: { originalBookingUid: string }) {
    return await this.prismaClient.booking.findFirst({
      where: {
        fromReschedule: originalBookingUid,
      },
      select: {
        uid: true,
      },
    });
  }

  async findReschedulerByUid({ uid }: { uid: string }) {
    return await this.prismaClient.booking.findUnique({
      where: {
        uid,
      },
      select: {
        rescheduledBy: true,
        uid: true,
      },
    });
  }

  async findByUidIncludeReport({ bookingUid }: { bookingUid: string }) {
    return await this.prismaClient.booking.findUnique({
      where: {
        uid: bookingUid,
      },
      select: {
        id: true,
        uid: true,
        startTime: true,
        status: true,
        recurringEventId: true,
        attendees: {
          select: {
            email: true,
          },
        },
        seatsReferences: {
          select: {
            referenceUid: true,
            attendee: {
              select: {
                email: true,
              },
            },
          },
        },
        report: {
          select: {
            id: true,
          },
        },
      },
    });
  }

  async getActiveRecurringBookingsFromDate({
    recurringEventId,
    fromDate,
  }: {
    recurringEventId: string;
    fromDate: Date;
  }) {
    return await this.prismaClient.booking.findMany({
      where: {
        recurringEventId,
        startTime: { gte: fromDate },
        status: { in: [BookingStatus.ACCEPTED, BookingStatus.PENDING] },
      },
      select: { id: true, uid: true },
      orderBy: { startTime: "asc" },
    });
  }

  private async _findAllExistingBookingsForEventTypeBetween({
    eventTypeId,
    seatedEvent = false,
    startDate,
    endDate,
    userIdAndEmailMap,
  }: {
    startDate: Date;
    endDate: Date;
    eventTypeId?: number | null;
    seatedEvent?: boolean;
    userIdAndEmailMap: Map<number, string>;
  }) {
    const sharedQuery = {
      startTime: { lte: endDate },
      endTime: { gte: startDate },
      status: {
        in: [BookingStatus.ACCEPTED],
      },
    };

    const bookingsSelect = {
      id: true,
      uid: true,
      userId: true,
      startTime: true,
      endTime: true,
      title: true,
      attendees: true,
      eventType: {
        select: {
          id: true,
          onlyShowFirstAvailableSlot: true,
          afterEventBuffer: true,
          beforeEventBuffer: true,
          seatsPerTimeSlot: true,
          requiresConfirmationWillBlockSlot: true,
          requiresConfirmation: true,
          allowReschedulingPastBookings: true,
          hideOrganizerEmail: true,
        },
      },
      ...(seatedEvent && {
        _count: {
          select: {
            seatsReferences: true,
          },
        },
      }),
    } satisfies Prisma.BookingSelect;

    const currentBookingsAllUsersQueryOne = this.prismaClient.booking.findMany({
      where: {
        ...sharedQuery,
        userId: {
          in: Array.from(userIdAndEmailMap.keys()),
        },
      },
      select: bookingsSelect,
    });

    const currentBookingsAllUsersQueryTwo = this.prismaClient.booking.findMany({
      where: {
        ...sharedQuery,
        attendees: {
          some: {
            email: {
              in: Array.from(userIdAndEmailMap.values()),
            },
          },
        },
      },
      select: bookingsSelect,
    });

    const currentBookingsAllUsersQueryThree = eventTypeId
      ? this.prismaClient.booking.findMany({
          where: {
            startTime: { lte: endDate },
            endTime: { gte: startDate },
            eventType: {
              id: eventTypeId,
              requiresConfirmation: true,
              requiresConfirmationWillBlockSlot: true,
            },
            status: {
              in: [BookingStatus.PENDING],
            },
          },
          select: bookingsSelect,
        })
      : [];

    const [resultOne, resultTwo, resultThree] = await Promise.all([
      currentBookingsAllUsersQueryOne,
      currentBookingsAllUsersQueryTwo,
      currentBookingsAllUsersQueryThree,
    ]);
    // Prevent duplicate booking records when the organizer books his own event type.
    //
    // *Three is about PENDING, so will never overlap
    // with the other two, which are about ACCEPTED. But ACCEPTED affects *One & *Two
    // and WILL result in a duplicate booking if the organizer books himself.
    const resultTwoWithOrganizersRemoved = resultTwo.filter((booking) => {
      if (!booking.userId) return true;
      const organizerEmail = userIdAndEmailMap.get(booking.userId);
      return !booking.attendees.some((attendee) => attendee.email === organizerEmail);
    });

    return [...resultOne, ...resultTwoWithOrganizersRemoved, ...resultThree];
  }

  findAllExistingBookingsForEventTypeBetween = withReporting(
    this._findAllExistingBookingsForEventTypeBetween.bind(this),
    "findAllExistingBookingsForEventTypeBetween"
  );

  async getAllBookingsForRoundRobin({
    users,
    eventTypeId,
    startDate,
    endDate,
    virtualQueuesData,
    includeNoShowInRRCalculation,
    rrTimestampBasis,
  }: {
    users: { id: number; email: string }[];
    eventTypeId: number;
    startDate?: Date;
    endDate?: Date;
    virtualQueuesData: {
      chosenRouteId: string;
      fieldOptionData: {
        fieldId: string;
        selectedOptionIds: string | number | string[];
      };
    } | null;
    includeNoShowInRRCalculation: boolean;
    rrTimestampBasis: RRTimestampBasis;
  }) {
    const allBookings = await this.prismaClient.booking.findMany({
      where: buildWhereClauseForActiveBookings({
        eventTypeId,
        startDate,
        endDate,
        users,
        virtualQueuesData,
        includeNoShowInRRCalculation,
        rrTimestampBasis,
      }),
      select: {
        id: true,
        attendees: true,
        userId: true,
        createdAt: true,
        status: true,
        startTime: true,
        routedFromRoutingFormReponse: true,
      },
      orderBy: {
        createdAt: "desc",
      },
    });

    let queueBookings = allBookings;

    if (virtualQueuesData) {
      queueBookings = allBookings.filter((booking) => {
        const responses = booking.routedFromRoutingFormReponse;
        const fieldId = virtualQueuesData.fieldOptionData.fieldId;
        const selectedOptionIds = virtualQueuesData.fieldOptionData.selectedOptionIds;

        const response = responses?.response as FormResponse;

        const responseValue = response[fieldId].value;

        if (Array.isArray(responseValue) && Array.isArray(selectedOptionIds)) {
          //check if all values are the same (this only support 'all in' not 'any in')
          return (
            responseValue.length === selectedOptionIds.length &&
            responseValue.every((value, index) => value === selectedOptionIds[index])
          );
        } else {
          return responseValue === selectedOptionIds;
        }
      });
    }
    return queueBookings;
  }

  async findBookingByUid({ bookingUid }: { bookingUid: string }) {
    return await this.prismaClient.booking.findUnique({
      where: {
        uid: bookingUid,
      },
      select: bookingMinimalSelect,
    });
  }

  async findFirstBookingFromResponse({ responseId }: { responseId: number }) {
    const booking = await this.prismaClient.booking.findFirst({
      where: {
        routedFromRoutingFormReponse: {
          id: responseId,
        },
      },
      select: {
        id: true,
      },
    });

    return booking;
  }

  async findBookingByUidWithEventType({ bookingUid }: { bookingUid: string }) {
    return await this.prismaClient.booking.findUnique({
      where: {
        uid: bookingUid,
      },
      include: {
        eventType: true,
      },
    });
  }

  async findByIdIncludeUserAndAttendees(bookingId: number) {
    return await this.prismaClient.booking.findUnique({
      where: {
        id: bookingId,
      },
      select: {
        ...bookingMinimalSelect,
        eventType: {
          select: {
            title: true,
          },
        },
        user: {
          select: {
            id: true,
            username: true,
          },
        },
        attendees: {
          select: {
            name: true,
            email: true,
            phoneNumber: true,
          },
          // Ascending order ensures that the first attendee in the list is the booker and others are guests
          // See why it is important https://github.com/calcom/cal.com/pull/20935
          // TODO: Ideally we should return `booker` property directly from the booking
          orderBy: {
            id: "asc",
          },
        },
      },
    });
  }

  async findBookingIncludeCalVideoSettingsAndReferences({ bookingUid }: { bookingUid: string }) {
    return await this.prismaClient.booking.findUnique({
      where: {
        uid: bookingUid,
      },
      select: {
        ...bookingMinimalSelect,
        uid: true,
        description: true,
        isRecorded: true,
        eventType: {
          select: {
            id: true,
            hideOrganizerEmail: true,
            hosts: {
              select: {
                userId: true,
                user: {
                  select: {
                    email: true,
                  },
                },
              },
            },
            users: {
              select: {
                id: true,
                email: true,
              },
            },
            calVideoSettings: {
              select: {
                disableRecordingForGuests: true,
                disableRecordingForOrganizer: true,
                enableAutomaticTranscription: true,
                enableAutomaticRecordingForOrganizer: true,
                disableTranscriptionForGuests: true,
                disableTranscriptionForOrganizer: true,
                redirectUrlOnExit: true,
                requireEmailForGuests: true,
              },
            },
          },
        },
        user: {
          select: {
            id: true,
            timeZone: true,
            name: true,
            email: true,
            username: true,
          },
        },
        references: {
          select: {
            id: true,
            uid: true,
            type: true,
            meetingUrl: true,
            meetingPassword: true,
          },
          where: {
            type: "daily_video",
            deleted: null,
          },
          orderBy: {
            id: "asc",
          },
        },
      },
    });
  }

  async findBookingForMeetingEndedPage({ bookingUid }: { bookingUid: string }) {
    return await this.prismaClient.booking.findUnique({
      where: {
        uid: bookingUid,
      },
      select: {
        ...bookingMinimalSelect,
        uid: true,
      },
    });
  }

  async findBookingByUidAndUserId({ bookingUid, userId }: { bookingUid: string; userId: number }) {
    return await this.prismaClient.booking.findFirst({
      where: {
        uid: bookingUid,
        OR: [
          { userId: userId },
          {
            eventType: {
              hosts: {
                some: {
                  userId,
                },
              },
            },
          },
          {
            eventType: {
              users: {
                some: {
                  id: userId,
                },
              },
            },
          },
          {
            eventType: {
              team: {
                members: {
                  some: {
                    userId,
                    accepted: true,
                    role: {
                      in: ["ADMIN", "OWNER"],
                    },
                  },
                },
              },
            },
          },
          {
            eventType: {
              parent: {
                team: {
                  members: {
                    some: {
                      userId,
                      accepted: true,
                      role: {
                        in: ["ADMIN", "OWNER"],
                      },
                    },
                  },
                },
              },
            },
          },
        ],
      },
    });
  }

  async updateLocationById({
    where: { id },
    data: { location, metadata, referencesToCreate, responses, iCalSequence },
  }: {
    where: { id: number };
    data: {
      location: string;
      metadata: Record<string, unknown>;
      referencesToCreate: Prisma.BookingReferenceCreateInput[];
      responses?: Record<string, unknown>;
      iCalSequence?: number;
    };
  }) {
    await this.prismaClient.booking.update({
      where: {
        id,
      },
      data: {
        location,
        // FIXME: metadata is untyped
        metadata: metadata as unknown as Prisma.InputJsonValue,
        // FIXME: responses is untyped
        ...(responses && { responses: responses as unknown as Prisma.InputJsonValue }),
        ...(iCalSequence !== undefined && { iCalSequence }),
        references: {
          create: referencesToCreate,
        },
      },
    });
  }

  async getAllAcceptedTeamBookingsOfUser(params: TeamBookingsParamsWithCount): Promise<number>;

  async getAllAcceptedTeamBookingsOfUser(params: TeamBookingsParamsWithoutCount): Promise<Array<Booking>>;

  async getAllAcceptedTeamBookingsOfUser(params: TeamBookingsParamsBase) {
    const { user, teamId, startDate, endDate, excludedUid, shouldReturnCount, includeManagedEvents } = params;

    const baseWhere: Prisma.BookingWhereInput = {
      status: BookingStatus.ACCEPTED,
      startTime: {
        gte: startDate,
      },
      endTime: {
        lte: endDate,
      },
      ...(excludedUid && {
        uid: {
          not: excludedUid,
        },
      }),
    };

    const whereCollectiveRoundRobinOwner: Prisma.BookingWhereInput = {
      ...baseWhere,
      userId: user.id,
      eventType: {
        teamId,
      },
    };

    const whereCollectiveRoundRobinBookingsAttendee: Prisma.BookingWhereInput = {
      ...baseWhere,
      attendees: {
        some: {
          email: user.email,
        },
      },
      eventType: {
        teamId,
      },
    };

    const whereManagedBookings: Prisma.BookingWhereInput = {
      ...baseWhere,
      userId: user.id,
      eventType: {
        parent: {
          teamId,
        },
      },
    };

    if (shouldReturnCount) {
      const collectiveRoundRobinBookingsOwner = await this.prismaClient.booking.count({
        where: whereCollectiveRoundRobinOwner,
      });

      const collectiveRoundRobinBookingsAttendee = await this.prismaClient.booking.count({
        where: whereCollectiveRoundRobinBookingsAttendee,
      });

      let managedBookings = 0;

      if (includeManagedEvents) {
        managedBookings = await this.prismaClient.booking.count({
          where: whereManagedBookings,
        });
      }

      const totalNrOfBooking =
        collectiveRoundRobinBookingsOwner + collectiveRoundRobinBookingsAttendee + managedBookings;

      return totalNrOfBooking;
    }
    const collectiveRoundRobinBookingsOwner = await this.prismaClient.booking.findMany({
      where: whereCollectiveRoundRobinOwner,
    });

    const collectiveRoundRobinBookingsAttendee = await this.prismaClient.booking.findMany({
      where: whereCollectiveRoundRobinBookingsAttendee,
    });

    let managedBookings: typeof collectiveRoundRobinBookingsAttendee = [];

    if (includeManagedEvents) {
      managedBookings = await this.prismaClient.booking.findMany({
        where: whereManagedBookings,
      });
    }

    return [
      ...collectiveRoundRobinBookingsOwner,
      ...collectiveRoundRobinBookingsAttendee,
      ...managedBookings,
    ];
  }

  async findOriginalRescheduledBooking(uid: string, seatsEventType?: boolean) {
    return await this.prismaClient.booking.findFirst({
      where: {
        uid: uid,
        status: {
          in: [BookingStatus.ACCEPTED, BookingStatus.CANCELLED, BookingStatus.PENDING],
        },
      },
      include: {
        attendees: {
          select: {
            name: true,
            email: true,
            locale: true,
            timeZone: true,
            phoneNumber: true,
            ...(seatsEventType && { bookingSeat: true, id: true }),
          },
        },
        user: {
          select: {
            id: true,
            name: true,
            username: true,
            email: true,
            locale: true,
            timeZone: true,
            timeFormat: true,
            destinationCalendar: true,
            credentials: {
              select: credentialForCalendarServiceSelect,
            },
          },
        },
        destinationCalendar: true,
        payment: true,
        references: true,
        workflowReminders: true,
      },
    });
  }

  async getAllAcceptedTeamBookingsOfUsers(params: TeamBookingsMultipleUsersParamsWithCount): Promise<number>;

  async getAllAcceptedTeamBookingsOfUsers(
    params: TeamBookingsMultipleUsersParamsWithoutCount
  ): Promise<Array<Booking>>;

  async getAllAcceptedTeamBookingsOfUsers(params: TeamBookingsMultipleUsersParamsBase) {
    const { users, teamId, startDate, endDate, excludedUid, shouldReturnCount, includeManagedEvents } =
      params;

    const baseWhere: Prisma.BookingWhereInput = {
      status: BookingStatus.ACCEPTED,
      startTime: {
        gte: startDate,
      },
      endTime: {
        lte: endDate,
      },
      ...(excludedUid && {
        uid: {
          not: excludedUid,
        },
      }),
    };

    const userIds = users.map((user) => user.id);
    const userEmails = users.map((user) => user.email);

    const whereCollectiveRoundRobinOwner: Prisma.BookingWhereInput = {
      ...baseWhere,
      userId: {
        in: userIds,
      },
      eventType: {
        teamId,
      },
    };

    const whereCollectiveRoundRobinBookingsAttendee: Prisma.BookingWhereInput = {
      ...baseWhere,
      attendees: {
        some: {
          email: {
            in: userEmails,
          },
        },
      },
      eventType: {
        teamId,
      },
    };

    const whereManagedBookings: Prisma.BookingWhereInput = {
      ...baseWhere,
      userId: {
        in: userIds,
      },
      eventType: {
        parent: {
          teamId,
        },
      },
    };

    if (shouldReturnCount) {
      const collectiveRoundRobinBookingsOwner = await this.prismaClient.booking.count({
        where: whereCollectiveRoundRobinOwner,
      });

      const collectiveRoundRobinBookingsAttendee = await this.prismaClient.booking.count({
        where: whereCollectiveRoundRobinBookingsAttendee,
      });

      let managedBookings = 0;

      if (includeManagedEvents) {
        managedBookings = await this.prismaClient.booking.count({
          where: whereManagedBookings,
        });
      }

      const totalNrOfBooking =
        collectiveRoundRobinBookingsOwner + collectiveRoundRobinBookingsAttendee + managedBookings;

      return totalNrOfBooking;
    }

    const collectiveRoundRobinBookingsOwner = await this.prismaClient.booking.findMany({
      where: whereCollectiveRoundRobinOwner,
    });

    const collectiveRoundRobinBookingsAttendee = await this.prismaClient.booking.findMany({
      where: whereCollectiveRoundRobinBookingsAttendee,
    });

    let managedBookings: typeof collectiveRoundRobinBookingsAttendee = [];

    if (includeManagedEvents) {
      managedBookings = await this.prismaClient.booking.findMany({
        where: whereManagedBookings,
      });
    }

    return [
      ...collectiveRoundRobinBookingsOwner,
      ...collectiveRoundRobinBookingsAttendee,
      ...managedBookings,
    ];
  }

  async getValidBookingFromEventTypeForAttendee({
    eventTypeId,
    bookerEmail,
    bookerPhoneNumber,
    startTime,
    filterForUnconfirmed,
  }: {
    eventTypeId: number;
    bookerEmail?: string;
    bookerPhoneNumber?: string;
    startTime: Date;
    filterForUnconfirmed?: boolean;
  }) {
    return await this.prismaClient.booking.findFirst({
      where: {
        eventTypeId,
        attendees: {
          some: {
            email: bookerEmail,
            phoneNumber: bookerPhoneNumber,
          },
        },
        startTime,
        status: filterForUnconfirmed ? BookingStatus.PENDING : BookingStatus.ACCEPTED,
      },
      include: {
        attendees: true,
        references: true,
        user: true,
        payment: true,
      },
    });
  }

  async countBookingsByEventTypeAndDateRange({
    eventTypeId,
    startDate,
    endDate,
    excludedUid,
  }: {
    eventTypeId: number;
    startDate: Date;
    endDate: Date;
    excludedUid?: string;
  }) {
    return await this.prismaClient.booking.count({
      where: {
        status: BookingStatus.ACCEPTED,
        eventTypeId,
        startTime: {
          gte: startDate,
        },
        endTime: {
          lte: endDate,
        },
        uid: {
          not: excludedUid,
        },
      },
    });
  }

  async findAcceptedBookingByEventTypeId({
    eventTypeId,
    dateFrom,
    dateTo,
  }: {
    eventTypeId?: number;
    dateFrom: string;
    dateTo: string;
  }) {
    return this.prismaClient.booking.findMany({
      where: {
        eventTypeId,
        startTime: {
          gte: dateFrom,
          lte: dateTo,
        },
        status: BookingStatus.ACCEPTED,
      },
      select: {
        uid: true,
        startTime: true,
        attendees: {
          select: {
            email: true,
          },
        },
      },
    });
  }

  async getTotalBookingDuration({
    eventId,
    startDate,
    endDate,
    rescheduleUid,
  }: {
    eventId: number;
    startDate: Date;
    endDate: Date;
    rescheduleUid?: string;
  }) {
    let totalBookingTime;

    if (rescheduleUid) {
      [totalBookingTime] = await this.prismaClient.$queryRaw<[{ totalMinutes: number | null }]>`
      SELECT SUM(EXTRACT(EPOCH FROM ("endTime" - "startTime")) / 60) as "totalMinutes"
      FROM "Booking"
      WHERE "status" = 'accepted'
        AND "eventTypeId" = ${eventId}
        AND "startTime" >= ${startDate}
        AND "endTime" <= ${endDate}
        AND "uid" != ${rescheduleUid};
    `;
    } else {
      [totalBookingTime] = await this.prismaClient.$queryRaw<[{ totalMinutes: number | null }]>`
      SELECT SUM(EXTRACT(EPOCH FROM ("endTime" - "startTime")) / 60) as "totalMinutes"
      FROM "Booking"
      WHERE "status" = 'accepted'
        AND "eventTypeId" = ${eventId}
        AND "startTime" >= ${startDate}
        AND "endTime" <= ${endDate};
    `;
    }
    return totalBookingTime.totalMinutes ?? 0;
  }

  async findOriginalRescheduledBookingUserId({ rescheduleUid }: { rescheduleUid: string }) {
    return await this.prismaClient.booking.findFirst({
      where: {
        uid: rescheduleUid,
        status: {
          in: [BookingStatus.ACCEPTED, BookingStatus.CANCELLED, BookingStatus.PENDING],
        },
      },
      select: {
        userId: true,
        attendees: {
          select: {
            email: true,
          },
        },
      },
    });
  }

  async getBookingForPaymentProcessing(bookingId: number) {
    return await this.prismaClient.booking.findUnique({
      where: {
        id: bookingId,
      },
      select: {
        id: true,
        uid: true,
        title: true,
        startTime: true,
        endTime: true,
        userPrimaryEmail: true,
        status: true,
        eventTypeId: true,
        userId: true,
        attendees: {
          select: {
            name: true,
            email: true,
            timeZone: true,
            locale: true,
          },
        },
        eventType: {
          select: {
            title: true,
            hideOrganizerEmail: true,
            teamId: true,
            metadata: true,
          },
        },
        payment: {
          select: {
            id: true,
            amount: true,
            currency: true,
            paymentOption: true,
            appId: true,
            success: true,
            data: true,
          },
        },
      },
    });
  }

  async getBookingForCalEventBuilder(bookingId: number) {
    return await this.prismaClient.booking.findUnique({
      where: { id: bookingId },
      select: {
        uid: true,
        title: true,
        startTime: true,
        endTime: true,
        description: true,
        customInputs: true,
        responses: true,
        metadata: true,
        location: true,
        iCalUID: true,
        iCalSequence: true,
        oneTimePassword: true,
        attendees: {
          select: {
            name: true,
            email: true,
            timeZone: true,
            locale: true,
            phoneNumber: true,
          },
        },
        user: {
          // Organizer
          select: {
            id: true,
            name: true,
            email: true,
            username: true,
            timeZone: true,
            locale: true,
            timeFormat: true,
            destinationCalendar: true,
            profiles: { select: { organizationId: true } },
          },
        },
        // destination calendar of the Organizer
        destinationCalendar: true,
        eventType: {
          select: {
            id: true,
            slug: true,
            description: true,
            hideCalendarNotes: true,
            hideCalendarEventDetails: true,
            hideOrganizerEmail: true,
            schedulingType: true,
            seatsPerTimeSlot: true,
            seatsShowAttendees: true,
            seatsShowAvailabilityCount: true,
            customReplyToEmail: true,
            disableRescheduling: true,
            disableCancelling: true,
            requiresConfirmation: true,
            recurringEvent: true,
            bookingFields: true,
            metadata: true,
            eventName: true,
            team: {
              select: {
                id: true,
                name: true,
                parentId: true,
                members: {
                  select: {
                    user: {
                      select: {
                        id: true,
                        name: true,
                        email: true,
                        username: true,
                        timeZone: true,
                        locale: true,
                        timeFormat: true,
                      },
                    },
                  },
                },
              },
            },
            users: {
              select: {
                id: true,
                name: true,
                email: true,
                username: true,
                timeZone: true,
                locale: true,
                timeFormat: true,
                destinationCalendar: true,
              },
            },
            hosts: {
              select: {
                userId: true,
                isFixed: true,
                user: {
                  select: {
                    id: true,
                    name: true,
                    email: true,
                    username: true,
                    timeZone: true,
                    locale: true,
                    timeFormat: true,
                    destinationCalendar: true,
                  },
                },
              },
            },
            workflows: {
              select: {
                workflow: {
                  select: {
                    id: true,
                  },
                },
              },
            },
          },
        },
        references: {
          select: {
            type: true,
            meetingId: true,
            meetingPassword: true,
            meetingUrl: true,
          },
          where: {
            type: {
              endsWith: "_video",
            },
          },
        },
        seatsReferences: {
          select: {
            id: true,
            referenceUid: true,
            attendee: { select: { id: true, email: true, phoneNumber: true } },
          },
        },
      },
    });
  }
  async findByIdIncludeDestinationCalendar(bookingId: number) {
    return await this.prismaClient.booking.findUnique({
      where: {
        id: bookingId,
      },
      include: {
        attendees: true,
        eventType: true,
        destinationCalendar: true,
        references: true,
        user: {
          include: {
            destinationCalendar: true,
            credentials: true,
          },
        },
      },
    });
  }

  async findByIdForReassignment(bookingId: number) {
    return await this.prismaClient.booking.findUnique({
      where: {
        id: bookingId,
      },
      select: {
        id: true,
        uid: true,
        eventTypeId: true,
        userId: true,
        startTime: true,
        endTime: true,
      },
    });
  }

  async findByIdWithAttendeesPaymentAndReferences(bookingId: number) {
    return await this.prismaClient.booking.findUnique({
      where: { id: bookingId },
      select: {
        id: true,
        uid: true,
        title: true,
        description: true,
        customInputs: true,
        responses: true,
        startTime: true,
        endTime: true,
        metadata: true,
        status: true,
        location: true,
        smsReminderNumber: true,
        iCalUID: true,
        iCalSequence: true,
        eventTypeId: true,
        userId: true,
        attendees: {
          select: {
            name: true,
            email: true,
            timeZone: true,
            locale: true,
            phoneNumber: true,
          },
          orderBy: {
            id: "asc",
          },
        },
        user: {
          select: {
            id: true,
            username: true,
            email: true,
            name: true,
            timeZone: true,
            locale: true,
            timeFormat: true,
          },
        },
        payment: {
          select: {
            id: true,
          },
        },
        references: {
          select: {
            uid: true,
            type: true,
            meetingUrl: true,
            meetingId: true,
            meetingPassword: true,
            externalCalendarId: true,
            credentialId: true,
            thirdPartyRecurringEventId: true,
            delegationCredentialId: true,
          },
        },
        eventType: true,
        workflowReminders: {
          select: {
            id: true,
            referenceId: true,
            method: true,
          },
        },
      },
    });
  }

  async updateBookingAttendees({
    bookingId,
    newAttendees,
    updatedResponses,
  }: {
    bookingId: number;
    newAttendees: { name: string; email: string; timeZone: string; locale: string | null }[];
    updatedResponses: Prisma.InputJsonValue;
  }) {
    return await this.prismaClient.booking.update({
      where: {
        id: bookingId,
      },
      include: {
        attendees: true,
      },
      data: {
        attendees: {
          createMany: {
            data: newAttendees,
          },
        },
        responses: updatedResponses,
      },
    });
  }

<<<<<<< HEAD

  /**
   * Cancels a booking as part of the Managed Event reassignment flow.
   * Callers only pass domain data; repository handles persistence details.
   */
  async cancelBookingForManagedEventReassignment({
    bookingId,
    cancellationReason,
    metadata,
    tx,
  }: {
    bookingId: number;
    cancellationReason: string;
    metadata?: Record<string, unknown> | null;
    tx?: Omit<PrismaClient, "$connect" | "$disconnect" | "$on" | "$transaction" | "$use" | "$extends">;
  }): Promise<ManagedEventCancellationResult> {
    const client = tx ?? this.prismaClient;
    return client.booking.update({
      where: { id: bookingId },
      data: {
        cancellationReason,
        metadata: metadata as unknown as Prisma.InputJsonValue,
        status: BookingStatus.CANCELLED,
=======
  findByUidIncludeEventTypeAndReferences({ bookingUid }: { bookingUid: string }) {
    return this.prismaClient.booking.findUniqueOrThrow({
      where: {
        uid: bookingUid,
>>>>>>> 1ab4b9df
      },
      select: {
        id: true,
        uid: true,
<<<<<<< HEAD
        metadata: true,
        status: true,
      },
    });
  }

  /**
   * Creates a booking specifically for Managed Event reassignment flows.
   * Encapsulates the select shape so callers don't deal with Prisma selections.
   */
  async createBookingForManagedEventReassignment(
    params: ManagedEventReassignmentCreateParams
  ): Promise<ManagedEventReassignmentCreatedBooking> {
    const {
      uid,
      userId,
      userPrimaryEmail,
      title,
      description,
      startTime,
      endTime,
      status,
      location,
      smsReminderNumber,
      responses,
      customInputs,
      metadata,
      idempotencyKey,
      eventTypeId,
      attendees,
      paymentId,
      iCalUID,
      iCalSequence,
      tx,
    } = params;
    const client = tx ?? this.prismaClient;
    return client.booking.create({
      data: {
        uid,
        userPrimaryEmail,
        title,
        description,
        startTime,
        endTime,
        status,
        location,
        smsReminderNumber,
        responses: responses ?? undefined,
        customInputs: customInputs as unknown as Prisma.InputJsonValue ?? undefined,
        metadata: metadata as unknown as Prisma.InputJsonValue ?? undefined,
        idempotencyKey,
        iCalUID,
        iCalSequence,
        eventType: {
          connect: { id: eventTypeId },
        },
        user: {
          connect: { id: userId },
        },
        attendees: {
          createMany: {
            data: attendees.map((attendee) => ({
              name: attendee.name,
              email: attendee.email,
              timeZone: attendee.timeZone,
              locale: attendee.locale,
              phoneNumber: attendee.phoneNumber ?? null,
            })),
          },
        },
        payment: paymentId ? { connect: { id: paymentId } } : undefined,
      },
      select: {
        id: true,
        uid: true,
=======
        userId: true,
        status: true,
        user: {
          select: {
            id: true,
            email: true,
          },
        },
>>>>>>> 1ab4b9df
        title: true,
        description: true,
        startTime: true,
        endTime: true,
<<<<<<< HEAD
        location: true,
        metadata: true,
        responses: true,
        iCalUID: true,
        iCalSequence: true,
        smsReminderNumber: true,
        attendees: {
          select: {
            name: true,
            email: true,
            timeZone: true,
            locale: true,
          },
          orderBy: {
            id: "asc" as const,
          },
        },
      },
    });
  }

  /**
   * Wraps the cancel+create operations for managed events in a single transaction.
   */
  async ManagedEventReassignmentTransaction({
    bookingId,
    cancellationReason,
    metadata,
    newBookingPlan,
  }: {
    bookingId: number;
    cancellationReason: string;
    metadata?: Record<string, unknown> | null;
    newBookingPlan: Omit<ManagedEventReassignmentCreateParams, "tx">;
  }): Promise<{
    newBooking: ManagedEventReassignmentCreatedBooking;
    cancelledBooking: ManagedEventCancellationResult;
  }> {
    return this.prismaClient.$transaction(async (tx) => {
      const cancelledBooking = await this.cancelBookingForManagedEventReassignment({
        bookingId,
        cancellationReason,
        metadata,
        tx,
      });

      const newBooking = await this.createBookingForManagedEventReassignment({
        ...newBookingPlan,
        tx,
      });

      return { newBooking, cancelledBooking };
    });
  }

  async findByIdForTargetEventTypeSearch(bookingId: number) {
    return this.prismaClient.booking.findUnique({
      where: { id: bookingId },
      select: {
        eventTypeId: true,
        userId: true,
        startTime: true,
        endTime: true,
      },
    });
  }

  async findByIdForWithUserIdAndEventTypeId(bookingId: number) {
    return this.prismaClient.booking.findUnique({
      where: { id: bookingId },
      select: {
        id: true,
        eventTypeId: true,
        userId: true,
      },
    });
  }

  async findByIdForReassignmentValidation(bookingId: number) {
    return this.prismaClient.booking.findUnique({
      where: { id: bookingId },
      select: {
        id: true,
        status: true,
        recurringEventId: true,
        startTime: true,
        endTime: true,
=======
        eventTypeId: true,
        userPrimaryEmail: true,
        eventType: {
          select: {
            teamId: true,
            parentId: true,
            slug: true,
            hideOrganizerEmail: true,
            customReplyToEmail: true,
            bookingFields: true,
            metadata: true,
            team: {
              select: {
                id: true,
                name: true,
                parentId: true,
              },
            },
          },
        },
        location: true,
        attendees: true,
        references: true,
        customInputs: true,
        dynamicEventSlugRef: true,
        dynamicGroupSlugRef: true,
        destinationCalendar: true,
        smsReminderNumber: true,
        workflowReminders: true,
        responses: true,
        iCalUID: true,
      },
    });
  }

  async updateBookingStatus({
    bookingId,
    status,
    cancellationReason,
    cancelledBy,
    rescheduledBy,
    rescheduled,
  }: {
    bookingId: number;
    status?: BookingStatus;
    cancellationReason?: string;
    cancelledBy?: string;
    rescheduledBy?: string;
    rescheduled?: boolean;
  }) {
    return await this.prismaClient.booking.update({
      where: {
        id: bookingId,
      },
      data: {
        ...(status !== undefined && { status }),
        ...(rescheduled !== undefined && { rescheduled }),
        ...(cancellationReason !== undefined && { cancellationReason }),
        ...(cancelledBy !== undefined && { cancelledBy }),
        ...(rescheduledBy !== undefined && { rescheduledBy }),
        updatedAt: new Date().toISOString(),
>>>>>>> 1ab4b9df
      },
    });
  }
}<|MERGE_RESOLUTION|>--- conflicted
+++ resolved
@@ -1536,8 +1536,92 @@
       },
     });
   }
-
-<<<<<<< HEAD
+  
+  findByUidIncludeEventTypeAndReferences({ bookingUid }: { bookingUid: string }) {
+    return this.prismaClient.booking.findUniqueOrThrow({
+      where: {
+        uid: bookingUid,
+      },
+      select: {
+        id: true,
+        uid: true,
+        userId: true,
+        status: true,
+        user: {
+          select: {
+            id: true,
+            email: true,
+          },
+        },
+        title: true,
+        description: true,
+        startTime: true,
+        endTime: true,
+        eventTypeId: true,
+        userPrimaryEmail: true,
+        eventType: {
+          select: {
+            teamId: true,
+            parentId: true,
+            slug: true,
+            hideOrganizerEmail: true,
+            customReplyToEmail: true,
+            bookingFields: true,
+            metadata: true,
+            team: {
+              select: {
+                id: true,
+                name: true,
+                parentId: true,
+              },
+            },
+          },
+        },
+        location: true,
+        attendees: true,
+        references: true,
+        customInputs: true,
+        dynamicEventSlugRef: true,
+        dynamicGroupSlugRef: true,
+        destinationCalendar: true,
+        smsReminderNumber: true,
+        workflowReminders: true,
+        responses: true,
+        iCalUID: true,
+      },
+    });
+  }
+  
+  async updateBookingStatus({
+    bookingId,
+    status,
+    cancellationReason,
+    cancelledBy,
+    rescheduledBy,
+    rescheduled,
+  }: {
+    bookingId: number;
+    status?: BookingStatus;
+    cancellationReason?: string;
+    cancelledBy?: string;
+    rescheduledBy?: string;
+    rescheduled?: boolean;
+  }) {
+    return await this.prismaClient.booking.update({
+      where: {
+        id: bookingId,
+      },
+      data: {
+        ...(status !== undefined && { status }),
+        ...(rescheduled !== undefined && { rescheduled }),
+        ...(cancellationReason !== undefined && { cancellationReason }),
+        ...(cancelledBy !== undefined && { cancelledBy }),
+        ...(rescheduledBy !== undefined && { rescheduledBy }),
+        updatedAt: new Date().toISOString(),
+      },
+    });
+  }
+
 
   /**
    * Cancels a booking as part of the Managed Event reassignment flow.
@@ -1561,17 +1645,10 @@
         cancellationReason,
         metadata: metadata as unknown as Prisma.InputJsonValue,
         status: BookingStatus.CANCELLED,
-=======
-  findByUidIncludeEventTypeAndReferences({ bookingUid }: { bookingUid: string }) {
-    return this.prismaClient.booking.findUniqueOrThrow({
-      where: {
-        uid: bookingUid,
->>>>>>> 1ab4b9df
       },
       select: {
         id: true,
         uid: true,
-<<<<<<< HEAD
         metadata: true,
         status: true,
       },
@@ -1647,21 +1724,10 @@
       select: {
         id: true,
         uid: true,
-=======
-        userId: true,
-        status: true,
-        user: {
-          select: {
-            id: true,
-            email: true,
-          },
-        },
->>>>>>> 1ab4b9df
         title: true,
         description: true,
         startTime: true,
         endTime: true,
-<<<<<<< HEAD
         location: true,
         metadata: true,
         responses: true,
@@ -1749,69 +1815,6 @@
         recurringEventId: true,
         startTime: true,
         endTime: true,
-=======
-        eventTypeId: true,
-        userPrimaryEmail: true,
-        eventType: {
-          select: {
-            teamId: true,
-            parentId: true,
-            slug: true,
-            hideOrganizerEmail: true,
-            customReplyToEmail: true,
-            bookingFields: true,
-            metadata: true,
-            team: {
-              select: {
-                id: true,
-                name: true,
-                parentId: true,
-              },
-            },
-          },
-        },
-        location: true,
-        attendees: true,
-        references: true,
-        customInputs: true,
-        dynamicEventSlugRef: true,
-        dynamicGroupSlugRef: true,
-        destinationCalendar: true,
-        smsReminderNumber: true,
-        workflowReminders: true,
-        responses: true,
-        iCalUID: true,
-      },
-    });
-  }
-
-  async updateBookingStatus({
-    bookingId,
-    status,
-    cancellationReason,
-    cancelledBy,
-    rescheduledBy,
-    rescheduled,
-  }: {
-    bookingId: number;
-    status?: BookingStatus;
-    cancellationReason?: string;
-    cancelledBy?: string;
-    rescheduledBy?: string;
-    rescheduled?: boolean;
-  }) {
-    return await this.prismaClient.booking.update({
-      where: {
-        id: bookingId,
-      },
-      data: {
-        ...(status !== undefined && { status }),
-        ...(rescheduled !== undefined && { rescheduled }),
-        ...(cancellationReason !== undefined && { cancellationReason }),
-        ...(cancelledBy !== undefined && { cancelledBy }),
-        ...(rescheduledBy !== undefined && { rescheduledBy }),
-        updatedAt: new Date().toISOString(),
->>>>>>> 1ab4b9df
       },
     });
   }
