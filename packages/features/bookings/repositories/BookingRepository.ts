--- conflicted
+++ resolved
@@ -654,7 +654,6 @@
       select: bookingsSelect,
     });
 
-<<<<<<< HEAD
     // host-owned PENDING bookings
     const pendingAndBlockingBookingsWhereUserIsOrganizer = this.prismaClient.booking.findMany({
       where: {
@@ -702,30 +701,6 @@
       bookingsWhereUserIsAttendee,
       pendingAndBlockingBookingsWhereUserIsOrganizer,
       pendingAndBlockingBookingsWhereUserIsAttendee,
-=======
-    const currentBookingsAllUsersQueryThree = eventTypeId
-      ? this.prismaClient.booking.findMany({
-        where: {
-          startTime: { lte: endDate },
-          endTime: { gte: startDate },
-          eventType: {
-            id: eventTypeId,
-            requiresConfirmation: true,
-            requiresConfirmationWillBlockSlot: true,
-          },
-          status: {
-            in: [BookingStatus.PENDING],
-          },
-        },
-        select: bookingsSelect,
-      })
-      : [];
-
-    const [resultOne, resultTwo, resultThree] = await Promise.all([
-      currentBookingsAllUsersQueryOne,
-      currentBookingsAllUsersQueryTwo,
-      currentBookingsAllUsersQueryThree,
->>>>>>> 593ed461
     ]);
     // Prevent duplicate booking records when the organizer books his own event type.
     //
