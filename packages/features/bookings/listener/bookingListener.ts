--- conflicted
+++ resolved
@@ -1,309 +1,17 @@
-import type { Prisma } from "@prisma/client";
-
-<<<<<<< HEAD
-import type { EventNameObjectType } from "@calcom/core/event";
-import type { getAllCredentials } from "@calcom/features/bookings/lib/getAllCredentialsForUsersOnEvent/getAllCredentials";
-import type { getEventTypesFromDB } from "@calcom/features/bookings/lib/handleNewBooking/getEventTypesFromDB";
 import tasker from "@calcom/features/tasker";
-import type { CalendarEvent, AppsStatus } from "@calcom/types/Calendar";
 
 import bookingCreated from "./lib/bookingCreated";
-=======
-import { metadata as GoogleMeetMetadata } from "@calcom/app-store/googlevideo/_metadata";
-import { MeetLocationType } from "@calcom/app-store/locations";
-import { DailyLocationType } from "@calcom/app-store/locations";
-import EventManager from "@calcom/core/EventManager";
-import monitorCallbackAsync from "@calcom/core/sentryWrapper";
-import dayjs from "@calcom/dayjs";
-import { scheduleMandatoryReminder } from "@calcom/ee/workflows/lib/reminders/scheduleMandatoryReminder";
-import { sendScheduledEmailsAndSMS } from "@calcom/emails";
-import { refreshCredentials } from "@calcom/features/bookings/lib/getAllCredentialsForUsersOnEvent/refreshCredentials";
-import { handleAppsStatus } from "@calcom/features/bookings/lib/handleNewBooking/handleAppsStatus";
-import { scheduleNoShowTriggers } from "@calcom/features/bookings/lib/handleNewBooking/scheduleNoShowTriggers";
-import { handleWebhookTrigger } from "@calcom/features/bookings/lib/handleWebhookTrigger";
-import {
-  allowDisablingAttendeeConfirmationEmails,
-  allowDisablingHostConfirmationEmails,
-} from "@calcom/features/ee/workflows/lib/allowDisablingStandardEmails";
-import { scheduleWorkflowReminders } from "@calcom/features/ee/workflows/lib/reminders/reminderScheduler";
-import getWebhooks from "@calcom/features/webhooks/lib/getWebhooks";
-import type { GetSubscriberOptions } from "@calcom/features/webhooks/lib/getWebhooks";
-import { scheduleTrigger } from "@calcom/features/webhooks/lib/scheduleTrigger";
-import type { EventTypeInfo, EventPayloadType } from "@calcom/features/webhooks/lib/sendPayload";
-import { getVideoCallUrlFromCalEvent } from "@calcom/lib/CalEventParser";
-import getOrgIdFromMemberOrTeamId from "@calcom/lib/getOrgIdFromMemberOrTeamId";
-import logger from "@calcom/lib/logger";
-import { getPiiFreeCalendarEvent } from "@calcom/lib/piiFreeData";
-import { safeStringify } from "@calcom/lib/safeStringify";
-import prisma from "@calcom/prisma";
-import { WebhookTriggerEvents } from "@calcom/prisma/enums";
-import { EventTypeMetaDataSchema, bookingMetadataSchema } from "@calcom/prisma/zod-utils";
-import { getAllWorkflowsFromEventType } from "@calcom/trpc/server/routers/viewer/workflows/util";
-import type { AdditionalInformation } from "@calcom/types/Calendar";
-
 import type { BookingListenerCreateInput } from "./types";
->>>>>>> ae1c99ed
 
 class BookingListener {
-  static async create({
-    evt,
-    allCredentials,
-    organizerUser,
-    eventType,
-    tOrganizer,
-    booking,
-    eventNameObject,
-    teamId,
-    platformClientId,
-    bookerUrl,
-<<<<<<< HEAD
-  }: {
-    evt: CalendarEvent;
-    allCredentials: Awaited<ReturnType<typeof getAllCredentials>>;
-    organizerUser: {
-      id: number;
-      email: string;
-      destinationCalendar: DestinationCalendar | null;
-      username: string | null;
-    };
-    eventType: Awaited<ReturnType<typeof getEventTypesFromDB>>;
-    tOrganizer: TFunction;
-    booking: {
-      id: number;
-      startTime: Date;
-      endTime: Date;
-      location?: string | null;
-      appsStatus?: AppsStatus[];
-      iCalUID: string | null;
-      description: string | null;
-      customInputs: Prisma.JsonValue | null;
-      metadata: Prisma.JsonValue | null;
-      smsReminderNumber?: string | null;
-    };
-    eventNameObject: EventNameObjectType;
-    teamId?: number | null;
-    platformClientId?: string;
-    bookerUrl: string;
-  }) {
+  static async create(bookingListenerCreateInput: BookingListenerCreateInput) {
     console.log("🚀 ~ BookingListener ~ TRIGGER_PROJECT_ID:", process.env.TRIGGER_PROJECT_ID);
     if (process.env.TRIGGER_PROJECT_ID) {
       await tasker.create("bookingListener-create", { bookingId: booking.id });
       return;
-=======
-  }: BookingListenerCreateInput) {
-    const log = logger.getSubLogger({ prefix: ["[BookingListener.create]"] });
-    const eventTypeMetadata = EventTypeMetaDataSchema.parse(eventType?.metadata || {});
-
-    // Handle apps & creating booking references
-    const credentials = await monitorCallbackAsync(refreshCredentials, allCredentials);
-
-    const eventManager = new EventManager({ ...organizerUser, credentials }, eventTypeMetadata?.apps ?? {});
-
-    const { results, referencesToCreate } = await eventManager.create(evt);
-
-    // TODO check if this is needed
-    // if (evt.location) {
-    //     booking.location = evt.location;
-    // }
-
-    // TODO check if this is needed
-    // This gets overridden when creating the event - to check if notes have been hidden or not. We just reset this back
-    // to the default description when we are sending the emails.
-    // evt.description = eventType.description;
-
-    let videoCallUrl = evt.videoCallData && evt.videoCallData.url ? evt.videoCallData.url : null;
-
-    if (results.length > 0 && results.every((res) => !res.success)) {
-      const error = {
-        errorCode: "BookingCreatingMeetingFailed",
-        message: "Booking failed",
-      };
-
-      log.error(
-        `EventManager.create failure in some of the integrations ${organizerUser.username}`,
-        safeStringify({ error, results })
-      );
-    }
-    const additionalInformation: AdditionalInformation = {};
-
-    if (results.length) {
-      // Handle Google Meet results
-      // We use the original booking location since the evt location changes to daily
-      if (evt.location === MeetLocationType) {
-        const googleMeetResult = {
-          appName: GoogleMeetMetadata.name,
-          type: "conferencing",
-          uid: results[0].uid,
-          originalEvent: results[0].originalEvent,
-        };
-
-        // Find index of google_calendar inside createManager.referencesToCreate
-        const googleCalIndex = referencesToCreate.findIndex((ref) => ref.type === "google_calendar");
-        const googleCalResult = results[googleCalIndex];
-
-        if (!googleCalResult) {
-          log.warn("Google Calendar not installed but using Google Meet as location");
-          results.push({
-            ...googleMeetResult,
-            success: false,
-            calWarnings: [tOrganizer("google_meet_warning")],
-          });
-        }
-
-        if (googleCalResult?.createdEvent?.hangoutLink) {
-          results.push({
-            ...googleMeetResult,
-            success: true,
-          });
-
-          // Add google_meet to referencesToCreate in the same index as google_calendar
-          referencesToCreate[googleCalIndex] = {
-            ...referencesToCreate[googleCalIndex],
-            meetingUrl: googleCalResult.createdEvent.hangoutLink,
-          };
-
-          // Also create a new referenceToCreate with type video for google_meet
-          referencesToCreate.push({
-            type: "google_meet_video",
-            meetingUrl: googleCalResult.createdEvent.hangoutLink,
-            uid: googleCalResult.uid,
-            credentialId: referencesToCreate[googleCalIndex].credentialId,
-          });
-        } else if (googleCalResult && !googleCalResult.createdEvent?.hangoutLink) {
-          results.push({
-            ...googleMeetResult,
-            success: false,
-          });
-        }
-      }
-      // TODO: Handle created event metadata more elegantly
-      additionalInformation.hangoutLink = results[0].createdEvent?.hangoutLink;
-      additionalInformation.conferenceData = results[0].createdEvent?.conferenceData;
-      additionalInformation.entryPoints = results[0].createdEvent?.entryPoints;
-      evt.appsStatus = handleAppsStatus(results, booking);
-      videoCallUrl = additionalInformation.hangoutLink || evt.location || videoCallUrl;
-
-      if (evt.iCalUID !== booking.iCalUID) {
-        // The eventManager could change the iCalUID. At this point we can update the DB record
-        await prisma.booking.update({
-          where: {
-            id: booking.id,
-          },
-          data: {
-            iCalUID: evt.iCalUID || booking.iCalUID,
-          },
-        });
-      }
     }
 
-    await prisma.bookingReference.createMany({
-      data: referencesToCreate,
-    });
-
-    const bookingMetadata = bookingMetadataSchema.parse(booking?.metadata || {});
-
-    const workflows = await getAllWorkflowsFromEventType(
-      {
-        ...eventType,
-        metadata: eventType.metadata as Prisma.JsonValue,
-      },
-      organizerUser.id
-    );
-
-    if (bookingMetadata?.noEmail !== true) {
-      let isHostConfirmationEmailsDisabled = false;
-      let isAttendeeConfirmationEmailDisabled = false;
-
-      isHostConfirmationEmailsDisabled =
-        eventTypeMetadata?.disableStandardEmails?.confirmation?.host || false;
-      isAttendeeConfirmationEmailDisabled =
-        eventTypeMetadata?.disableStandardEmails?.confirmation?.attendee || false;
-
-      if (isHostConfirmationEmailsDisabled) {
-        isHostConfirmationEmailsDisabled = allowDisablingHostConfirmationEmails(workflows);
-      }
-
-      if (isAttendeeConfirmationEmailDisabled) {
-        isAttendeeConfirmationEmailDisabled = allowDisablingAttendeeConfirmationEmails(workflows);
-      }
-
-      log.debug(
-        "Emails: Sending scheduled emails for booking confirmation",
-        safeStringify({
-          calEvent: getPiiFreeCalendarEvent(evt),
-        })
-      );
-
-      await monitorCallbackAsync(
-        sendScheduledEmailsAndSMS,
-        {
-          ...evt,
-          additionalInformation,
-          additionalNotes: booking.description,
-          customInputs: booking.customInputs as Prisma.JsonObject,
-        },
-        eventNameObject,
-        isHostConfirmationEmailsDisabled,
-        isAttendeeConfirmationEmailDisabled,
-        eventTypeMetadata
-      );
-    }
-
-    const triggerForUser = !teamId || (teamId && eventType.parentId);
-    const organizerUserId = triggerForUser ? organizerUser.id : null;
-    const orgId = await getOrgIdFromMemberOrTeamId({ memberId: organizerUserId, teamId });
-
-    const subscriberOptionsMeetingEnded = {
-      userId: triggerForUser ? organizerUser.id : null,
-      eventTypeId: eventType.id,
-      triggerEvent: WebhookTriggerEvents.MEETING_ENDED,
-      teamId,
-      orgId,
-      oAuthClientId: platformClientId,
-    };
-
-    const subscriberOptionsMeetingStarted = {
-      userId: triggerForUser ? organizerUser.id : null,
-      eventTypeId: eventType.id,
-      triggerEvent: WebhookTriggerEvents.MEETING_STARTED,
-      teamId,
-      orgId,
-      oAuthClientId: platformClientId,
-    };
-
-    const subscribersMeetingEnded = await monitorCallbackAsync(getWebhooks, subscriberOptionsMeetingEnded);
-    const subscribersMeetingStarted = await monitorCallbackAsync(
-      getWebhooks,
-      subscriberOptionsMeetingStarted
-    );
-
-    const deleteWebhookScheduledTriggerPromise: Promise<unknown> = Promise.resolve();
-    const scheduleTriggerPromises = [];
-
-    for (const subscriber of subscribersMeetingEnded) {
-      scheduleTriggerPromises.push(
-        scheduleTrigger({
-          booking,
-          subscriberUrl: subscriber.subscriberUrl,
-          subscriber,
-          triggerEvent: WebhookTriggerEvents.MEETING_ENDED,
-        })
-      );
->>>>>>> ae1c99ed
-    }
-
-    await bookingCreated({
-      evt,
-      allCredentials,
-      organizerUser,
-      eventType,
-      tOrganizer,
-      booking,
-      eventNameObject,
-      teamId,
-      platformClientId,
-      bookerUrl,
-    });
+    await bookingCreated(bookingListenerCreateInput);
   }
 }
 
