--- conflicted
+++ resolved
@@ -8,9 +8,6 @@
 import { BookingRepository } from "@calcom/lib/server/repository/booking";
 import { prisma } from "@calcom/prisma";
 import { WebhookTriggerEvents } from "@calcom/prisma/client";
-<<<<<<< HEAD
-import type { TNoShowSchema } from "@calcom/trpc/server/routers/publicViewer/noShow.handler";
-=======
 import type { TNoShowInputSchema } from "@calcom/trpc/server/routers/loggedInViewer/markNoShow.schema";
 
 const buildResultPayload = async (
@@ -20,7 +17,6 @@
   t: TFunction
 ) => {
   const attendees = await updateAttendees(bookingUid, attendeeEmails, inputAttendees);
->>>>>>> 829dd937
 
   if (attendees.length === 1) {
     const [attendee] = attendees;
@@ -44,41 +40,10 @@
   console.error("Failed to update no-show status", failedMessage.join(","));
 };
 
-<<<<<<< HEAD
-const handleMarkNoShow = async ({ bookingUid, attendees, noShowHost }: TNoShowSchema) => {
-  const responsePayload: ResponsePayload = {
-    attendees: [],
-    noShowHost: false,
-    message: "Failed to update no-show status",
-    messageKey: undefined,
-  };
-  try {
-    const attendeeEmails = attendees?.map((attendee) => attendee.email) || [];
-    if (attendees && attendeeEmails.length > 0) {
-      const allAttendees = await prisma.attendee.findMany({
-        where: {
-          AND: [
-            {
-              booking: {
-                uid: bookingUid,
-              },
-              email: {
-                in: attendeeEmails,
-              },
-            },
-          ],
-        },
-        select: {
-          id: true,
-          email: true,
-        },
-      });
-=======
 class ResponsePayload {
   attendees: { email: string; noShow: boolean }[];
   noShowHost: boolean;
   message: string;
->>>>>>> 829dd937
 
   constructor() {
     this.attendees = [];
