import { type TFunction } from "i18next";

import { workflowSelect } from "@calcom/features/ee/workflows/lib/getAllWorkflows";
import type { ExtendedCalendarEvent } from "@calcom/features/ee/workflows/lib/reminders/reminderScheduler";
import { WebhookService } from "@calcom/features/webhooks/lib/WebhookService";
import { getBookerBaseUrl } from "@calcom/lib/getBookerUrl/server";
import getOrgIdFromMemberOrTeamId from "@calcom/lib/getOrgIdFromMemberOrTeamId";
import { HttpError } from "@calcom/lib/http-error";
import logger from "@calcom/lib/logger";
import { getTranslation } from "@calcom/lib/server/i18n";
import { BookingRepository } from "@calcom/lib/server/repository/booking";
import { WorkflowService } from "@calcom/lib/server/service/workflows";
import { getTimeFormatStringFromUserTimeFormat } from "@calcom/lib/timeFormat";
import { prisma } from "@calcom/prisma";
import { WebhookTriggerEvents, WorkflowTriggerEvents } from "@calcom/prisma/enums";
import { bookingMetadataSchema, type PlatformClientParams } from "@calcom/prisma/zod-utils";
import type { TNoShowInputSchema } from "@calcom/trpc/server/routers/loggedInViewer/markNoShow.schema";
import { getAllWorkflowsFromEventType } from "@calcom/trpc/server/routers/viewer/workflows/util";

import handleSendingAttendeeNoShowDataToApps from "./noShow/handleSendingAttendeeNoShowDataToApps";

export type NoShowAttendees = { email: string; noShow: boolean }[];

const buildResultPayload = async (
  bookingUid: string,
  attendeeEmails: string[],
  inputAttendees: NonNullable<TNoShowInputSchema["attendees"]>,
  t: TFunction
) => {
  const attendees = await updateAttendees(bookingUid, attendeeEmails, inputAttendees);

  if (attendees.length === 1) {
    const [attendee] = attendees;
    return {
      message: t(attendee.noShow ? "x_marked_as_no_show" : "x_unmarked_as_no_show", {
        x: attendee.email ?? "User",
      }),
      attendees: [attendee],
    };
  }
  return {
    message: t("no_show_updated"),
    attendees: attendees,
  };
};

const logFailedResults = (results: PromiseSettledResult<any>[]) => {
  const failed = results.filter((x) => x.status === "rejected") as PromiseRejectedResult[];
  if (failed.length < 1) return;
  const failedMessage = failed.map((r) => r.reason);
  console.error("Failed to update no-show status", failedMessage.join(","));
};

class ResponsePayload {
  attendees: NoShowAttendees;
  noShowHost: boolean;
  message: string;

  constructor() {
    this.attendees = [];
    this.noShowHost = false;
    this.message = "";
  }

  setAttendees(attendees: { email: string; noShow: boolean }[]) {
    this.attendees = attendees;
  }

  setNoShowHost(noShowHost: boolean) {
    this.noShowHost = noShowHost;
  }

  setMessage(message: string) {
    this.message = message;
  }

  getPayload() {
    return {
      attendees: this.attendees,
      noShowHost: this.noShowHost,
      message: this.message,
    };
  }
}

const handleMarkNoShow = async ({
  bookingUid,
  attendees,
  noShowHost,
  userId,
  locale,
  platformClientParams,
}: TNoShowInputSchema & {
  userId?: number;
  locale?: string;
  platformClientParams?: PlatformClientParams;
}) => {
  const responsePayload = new ResponsePayload();
  const t = await getTranslation(locale ?? "en", "common");

  try {
    const attendeeEmails = attendees?.map((attendee) => attendee.email) || [];

    if (attendees && attendeeEmails.length > 0) {
      await assertCanAccessBooking(bookingUid, userId);

      const payload = await buildResultPayload(bookingUid, attendeeEmails, attendees, t);

      const { webhooks, bookingId } = await getWebhooksService(
        bookingUid,
        platformClientParams?.platformClientId
      );

      await webhooks.sendPayload({
        ...payload,
        /** We send webhook message pre-translated, on client we already handle this */
        bookingUid,
        bookingId,
        ...(platformClientParams ? platformClientParams : {}),
      });

      const booking = await prisma.booking.findUnique({
        where: { uid: bookingUid },
        select: {
          startTime: true,
          endTime: true,
          title: true,
          metadata: true,
          uid: true,
          location: true,
          destinationCalendar: true,
          smsReminderNumber: true,
          userPrimaryEmail: true,
          eventType: {
            select: {
              id: true,
              hideOrganizerEmail: true,
              customReplyToEmail: true,
              schedulingType: true,
              slug: true,
              title: true,
              metadata: true,
              parentId: true,
              teamId: true,
<<<<<<< HEAD
=======
              hosts: {
                select: {
                  user: {
                    select: {
                      email: true,
                      destinationCalendar: {
                        select: {
                          primaryEmail: true,
                        },
                      },
                    },
                  },
                },
              },
>>>>>>> 3bbba9c6
              parent: {
                select: {
                  teamId: true,
                },
              },
              workflows: {
                select: {
                  workflow: {
                    select: workflowSelect,
                  },
                },
              },
              owner: {
                select: {
                  hideBranding: true,
                  email: true,
                  name: true,
                  timeZone: true,
                  locale: true,
                },
              },
              team: {
                select: {
                  parentId: true,
                  name: true,
                  id: true,
                },
              },
            },
          },
          attendees: {
            select: {
              email: true,
              name: true,
              timeZone: true,
              locale: true,
              phoneNumber: true,
            },
          },
          user: {
            select: {
              id: true,
              email: true,
              name: true,
              destinationCalendar: true,
              timeZone: true,
              locale: true,
              username: true,
              timeFormat: true,
            },
          },
        },
      });

      if (booking?.eventType) {
        const workflows = await getAllWorkflowsFromEventType(booking.eventType, userId);

        if (workflows.length > 0) {
          const tOrganizer = await getTranslation(booking.user?.locale ?? "en", "common");
          // Cache translations to avoid requesting multiple times.
          const translations = new Map();
          const attendeesListPromises = booking.attendees.map(async (attendee) => {
            const locale = attendee.locale ?? "en";
            let translate = translations.get(locale);
            if (!translate) {
              translate = await getTranslation(locale, "common");
              translations.set(locale, translate);
            }
            return {
              name: attendee.name,
              email: attendee.email,
              timeZone: attendee.timeZone,
              phoneNumber: attendee.phoneNumber,
              language: {
                translate,
                locale,
              },
            };
          });
          const attendeesList = await Promise.all(attendeesListPromises);
          try {
            const organizer = booking.user || booking.eventType.owner;
            const parsedMetadata = bookingMetadataSchema.safeParse(booking.metadata);
<<<<<<< HEAD
            const bookerUrl = await getBookerBaseUrl(booking.eventType?.team?.parentId ?? null);
=======
            const metadata =
              parsedMetadata.success && parsedMetadata.data?.videoCallUrl
                ? { videoCallUrl: parsedMetadata.data.videoCallUrl }
                : undefined;
            const bookerUrl = await getBookerBaseUrl(booking.eventType?.team?.parentId ?? null);
            const destinationCalendar = booking.destinationCalendar
              ? [booking.destinationCalendar]
              : booking.user?.destinationCalendar
              ? [booking.user?.destinationCalendar]
              : [];
            const team = !!booking.eventType?.team
              ? {
                  name: booking.eventType.team.name,
                  id: booking.eventType.team.id,
                  members: [],
                }
              : undefined;

>>>>>>> 3bbba9c6
            const calendarEvent: ExtendedCalendarEvent = {
              type: booking.eventType.slug,
              title: booking.title,
              startTime: booking.startTime.toISOString(),
              endTime: booking.endTime.toISOString(),
              organizer: {
                id: booking.user?.id,
                email: booking?.userPrimaryEmail || booking.user?.email || "Email-less",
                name: booking.user?.name || "Nameless",
                username: booking.user?.username || undefined,
                timeZone: organizer?.timeZone || "UTC",
                timeFormat: getTimeFormatStringFromUserTimeFormat(booking.user?.timeFormat),
                language: {
                  translate: tOrganizer,
                  locale: booking.user?.locale ?? "en",
                },
              },
              attendees: attendeesList,
              uid: booking.uid,
              location: booking.location || "",
              eventType: {
                slug: booking.eventType.slug,
                schedulingType: booking.eventType.schedulingType,
<<<<<<< HEAD
                hosts: [],
              },
              destinationCalendar: booking.destinationCalendar
                ? [booking.destinationCalendar]
                : booking.user?.destinationCalendar
                ? [booking.user?.destinationCalendar]
                : [],
              bookerUrl,
              ...(parsedMetadata.success && parsedMetadata.data?.videoCallUrl
                ? { metadata: { videoCallUrl: parsedMetadata.data.videoCallUrl } }
                : {}),
=======
                hosts: booking.eventType.hosts,
              },
              destinationCalendar,
              bookerUrl,
              metadata,
>>>>>>> 3bbba9c6
              rescheduleReason: null,
              cancellationReason: null,
              hideOrganizerEmail: booking.eventType?.hideOrganizerEmail,
              eventTypeId: booking.eventType?.id,
              customReplyToEmail: booking.eventType?.customReplyToEmail,
<<<<<<< HEAD
              team: !!booking.eventType?.team
                ? {
                    name: booking.eventType.team.name,
                    id: booking.eventType.team.id,
                    members: [],
                  }
                : undefined,
=======
              team,
>>>>>>> 3bbba9c6
            };

            await WorkflowService.scheduleWorkflowsFilteredByTriggerEvent({
              workflows,
              smsReminderNumber: booking.smsReminderNumber,
              hideBranding: booking.eventType.owner?.hideBranding,
              calendarEvent,
              triggers: [WorkflowTriggerEvents.BOOKING_NO_SHOW_UPDATED],
            });
          } catch (error) {
            logger.error("Error while scheduling workflow reminders for booking no-show updated", error);
          }
        }
      }

      responsePayload.setAttendees(payload.attendees);
      responsePayload.setMessage(payload.message);

      await handleSendingAttendeeNoShowDataToApps(bookingUid, attendees);
    }

    if (noShowHost) {
      await prisma.booking.update({
        where: {
          uid: bookingUid,
        },
        data: {
          noShowHost: true,
        },
      });

      responsePayload.setNoShowHost(true);
      responsePayload.setMessage(t("booking_no_show_updated"));
    }

    return responsePayload.getPayload();
  } catch (error) {
    if (error instanceof Error) {
      logger.error(error.message);
    }
    throw new HttpError({ statusCode: 500, message: "Failed to update no-show status" });
  }
};

const updateAttendees = async (
  bookingUid: string,
  attendeeEmails: string[],
  attendees: NonNullable<TNoShowInputSchema["attendees"]>
) => {
  const allAttendees = await prisma.attendee.findMany({
    where: {
      AND: [
        {
          booking: {
            uid: bookingUid,
          },
          email: {
            in: attendeeEmails,
          },
        },
      ],
    },
    select: {
      id: true,
      email: true,
    },
  });

  const allAttendeesMap = allAttendees.reduce((acc, attendee) => {
    acc[attendee.email] = attendee;
    return acc;
  }, {} as Record<string, { id: number; email: string }>);

  const updatePromises = attendees.map((attendee) => {
    const attendeeToUpdate = allAttendeesMap[attendee.email];
    if (!attendeeToUpdate) return;
    return prisma.attendee.update({
      where: { id: attendeeToUpdate.id },
      data: { noShow: attendee.noShow },
    });
  });

  const results = await Promise.allSettled(updatePromises);
  logFailedResults(results);

  return results
    .filter((x) => x.status === "fulfilled")
    .map((x) => (x as PromiseFulfilledResult<{ noShow: boolean; email: string }>).value)
    .map((x) => ({ email: x.email, noShow: x.noShow }));
};

const getWebhooksService = async (bookingUid: string, platformClientId?: string) => {
  const booking = await prisma.booking.findUnique({
    where: { uid: bookingUid },
    select: {
      id: true,
      eventType: {
        select: {
          id: true,
          teamId: true,
          userId: true,
        },
      },
    },
  });

  const orgId = await getOrgIdFromMemberOrTeamId({
    memberId: booking?.eventType?.userId,
    teamId: booking?.eventType?.teamId,
  });
  const webhooks = await WebhookService.init({
    teamId: booking?.eventType?.teamId,
    userId: booking?.eventType?.userId,
    eventTypeId: booking?.eventType?.id,
    orgId,
    triggerEvent: WebhookTriggerEvents.BOOKING_NO_SHOW_UPDATED,
    oAuthClientId: platformClientId,
  });

  return { webhooks, bookingId: booking?.id };
};

const assertCanAccessBooking = async (bookingUid: string, userId?: number) => {
  if (!userId) throw new HttpError({ statusCode: 401 });

  const bookingRepo = new BookingRepository(prisma);
  const booking = await bookingRepo.findBookingByUidAndUserId({ bookingUid, userId });

  if (!booking)
    throw new HttpError({ statusCode: 403, message: "You are not allowed to access this booking" });

  const isUpcoming = new Date(booking.endTime) >= new Date();
  const isOngoing = isUpcoming && new Date() >= new Date(booking.startTime);
  const isBookingInPast = new Date(booking.endTime) < new Date();
  if (!isBookingInPast && !isOngoing) {
    throw new HttpError({
      statusCode: 403,
      message: "Cannot mark no-show before the meeting has started.",
    });
  }
};

export default handleMarkNoShow;<|MERGE_RESOLUTION|>--- conflicted
+++ resolved
@@ -142,8 +142,6 @@
               metadata: true,
               parentId: true,
               teamId: true,
-<<<<<<< HEAD
-=======
               hosts: {
                 select: {
                   user: {
@@ -158,7 +156,6 @@
                   },
                 },
               },
->>>>>>> 3bbba9c6
               parent: {
                 select: {
                   teamId: true,
@@ -242,9 +239,6 @@
           try {
             const organizer = booking.user || booking.eventType.owner;
             const parsedMetadata = bookingMetadataSchema.safeParse(booking.metadata);
-<<<<<<< HEAD
-            const bookerUrl = await getBookerBaseUrl(booking.eventType?.team?.parentId ?? null);
-=======
             const metadata =
               parsedMetadata.success && parsedMetadata.data?.videoCallUrl
                 ? { videoCallUrl: parsedMetadata.data.videoCallUrl }
@@ -263,7 +257,6 @@
                 }
               : undefined;
 
->>>>>>> 3bbba9c6
             const calendarEvent: ExtendedCalendarEvent = {
               type: booking.eventType.slug,
               title: booking.title,
@@ -287,41 +280,17 @@
               eventType: {
                 slug: booking.eventType.slug,
                 schedulingType: booking.eventType.schedulingType,
-<<<<<<< HEAD
-                hosts: [],
-              },
-              destinationCalendar: booking.destinationCalendar
-                ? [booking.destinationCalendar]
-                : booking.user?.destinationCalendar
-                ? [booking.user?.destinationCalendar]
-                : [],
-              bookerUrl,
-              ...(parsedMetadata.success && parsedMetadata.data?.videoCallUrl
-                ? { metadata: { videoCallUrl: parsedMetadata.data.videoCallUrl } }
-                : {}),
-=======
                 hosts: booking.eventType.hosts,
               },
               destinationCalendar,
               bookerUrl,
               metadata,
->>>>>>> 3bbba9c6
               rescheduleReason: null,
               cancellationReason: null,
               hideOrganizerEmail: booking.eventType?.hideOrganizerEmail,
               eventTypeId: booking.eventType?.id,
               customReplyToEmail: booking.eventType?.customReplyToEmail,
-<<<<<<< HEAD
-              team: !!booking.eventType?.team
-                ? {
-                    name: booking.eventType.team.name,
-                    id: booking.eventType.team.id,
-                    members: [],
-                  }
-                : undefined,
-=======
               team,
->>>>>>> 3bbba9c6
             };
 
             await WorkflowService.scheduleWorkflowsFilteredByTriggerEvent({
