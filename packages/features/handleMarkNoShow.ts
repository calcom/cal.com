import { type TFunction } from "i18next";

import { WebhookService } from "@calcom/features/webhooks/lib/WebhookService";
import { BOOKED_WITH_SMS_EMAIL } from "@calcom/lib/constants";
import getOrgIdFromMemberOrTeamId from "@calcom/lib/getOrgIdFromMemberOrTeamId";
import { HttpError } from "@calcom/lib/http-error";
import logger from "@calcom/lib/logger";
import { getTranslation } from "@calcom/lib/server/i18n";
import { BookingRepository } from "@calcom/lib/server/repository/booking";
import { prisma } from "@calcom/prisma";
import { WebhookTriggerEvents } from "@calcom/prisma/client";
import type { TNoShowInputSchema } from "@calcom/trpc/server/routers/loggedInViewer/markNoShow.schema";

const buildResultPayload = async (
  bookingUid: string,
  attendeeEmails: string[],
  inputAttendees: NonNullable<TNoShowInputSchema["attendees"]>,
  t: TFunction
) => {
  const attendees = await updateAttendees(bookingUid, attendeeEmails, inputAttendees);

  if (attendees.length === 1) {
    const [attendee] = attendees;
    return {
      message: t(attendee.noShow ? "x_marked_as_no_show" : "x_unmarked_as_no_show", {
        x: attendee.email ?? "User",
      }),
      attendees: [attendee],
    };
  }
  return {
    message: t("no_show_updated"),
    attendees: attendees,
  };
};

const logFailedResults = (results: PromiseSettledResult<any>[]) => {
  const failed = results.filter((x) => x.status === "rejected") as PromiseRejectedResult[];
  if (failed.length < 1) return;
  const failedMessage = failed.map((r) => r.reason);
  console.error("Failed to update no-show status", failedMessage.join(","));
};

class ResponsePayload {
  attendees: { email: string; noShow: boolean }[];
  noShowHost: boolean;
  message: string;

<<<<<<< HEAD
      // Filter out attendees that don't have an email address. (TODO: support phone number later)
      const allAttendeesMap = allAttendees
        .filter(
          (attendee): attendee is { id: number; email: string } =>
            attendee.email !== null && attendee.email !== BOOKED_WITH_SMS_EMAIL
        )
        .reduce((acc, attendee) => {
          acc[attendee.email] = attendee;
          return acc;
        }, {} as Record<string, { id: number; email: string }>);

      const updatePromises = attendees.map((attendee) => {
        const attendeeToUpdate = allAttendeesMap[attendee.email];
        if (!attendeeToUpdate) return;
        return prisma.attendee.update({
          where: { id: attendeeToUpdate.id },
          data: { noShow: attendee.noShow },
        });
      });
=======
  constructor() {
    this.attendees = [];
    this.noShowHost = false;
    this.message = "";
  }
>>>>>>> 3eaf84e9

  setAttendees(attendees: { email: string; noShow: boolean }[]) {
    this.attendees = attendees;
  }

  setNoShowHost(noShowHost: boolean) {
    this.noShowHost = noShowHost;
  }

  setMessage(message: string) {
    this.message = message;
  }

  getPayload() {
    return {
      attendees: this.attendees,
      noShowHost: this.noShowHost,
      message: this.message,
    };
  }
}

const handleMarkNoShow = async ({
  bookingUid,
  attendees,
  noShowHost,
  userId,
  locale,
}: TNoShowInputSchema & { userId?: number; locale?: string }) => {
  const responsePayload = new ResponsePayload();
  const t = await getTranslation(locale ?? "en", "common");

  try {
    const attendeeEmails = attendees?.map((attendee) => attendee.email) || [];

    if (attendees && attendeeEmails.length > 0) {
      await assertCanAccessBooking(bookingUid, userId);

      const payload = await buildResultPayload(bookingUid, attendeeEmails, attendees, t);

      const { webhooks, bookingId } = await getWebhooksService(bookingUid);

      await webhooks.sendPayload({
        ...payload,
        /** We send webhook message pre-translated, on client we already handle this */
        // @ts-expect-error payload is too booking specific, we need to refactor this
        bookingUid,
        bookingId,
      });

      responsePayload.setAttendees(payload.attendees);
      responsePayload.setMessage(payload.message);
    }

    if (noShowHost) {
      await prisma.booking.update({
        where: {
          uid: bookingUid,
        },
        data: {
          noShowHost: true,
        },
      });

      responsePayload.setNoShowHost(true);
      responsePayload.setMessage(t("booking_no_show_updated"));
    }

    return responsePayload.getPayload();
  } catch (error) {
    if (error instanceof Error) {
      logger.error(error.message);
    }
    throw new HttpError({ statusCode: 500, message: "Failed to update no-show status" });
  }
};

const updateAttendees = async (
  bookingUid: string,
  attendeeEmails: string[],
  attendees: NonNullable<TNoShowInputSchema["attendees"]>
) => {
  const allAttendees = await prisma.attendee.findMany({
    where: {
      AND: [
        {
          booking: {
            uid: bookingUid,
          },
          email: {
            in: attendeeEmails,
          },
        },
      ],
    },
    select: {
      id: true,
      email: true,
    },
  });

  const allAttendeesMap = allAttendees.reduce((acc, attendee) => {
    acc[attendee.email] = attendee;
    return acc;
  }, {} as Record<string, { id: number; email: string }>);

  const updatePromises = attendees.map((attendee) => {
    const attendeeToUpdate = allAttendeesMap[attendee.email];
    if (!attendeeToUpdate) return;
    return prisma.attendee.update({
      where: { id: attendeeToUpdate.id },
      data: { noShow: attendee.noShow },
    });
  });

  const results = await Promise.allSettled(updatePromises);
  logFailedResults(results);

  return results
    .filter((x) => x.status === "fulfilled")
    .map((x) => (x as PromiseFulfilledResult<{ noShow: boolean; email: string }>).value)
    .map((x) => ({ email: x.email, noShow: x.noShow }));
};

const getWebhooksService = async (bookingUid: string) => {
  const booking = await prisma.booking.findUnique({
    where: { uid: bookingUid },
    select: {
      id: true,
      eventType: {
        select: {
          id: true,
          teamId: true,
          userId: true,
        },
      },
    },
  });

  const orgId = await getOrgIdFromMemberOrTeamId({
    memberId: booking?.eventType?.userId,
    teamId: booking?.eventType?.teamId,
  });
  const webhooks = await new WebhookService({
    teamId: booking?.eventType?.teamId,
    userId: booking?.eventType?.userId,
    eventTypeId: booking?.eventType?.id,
    orgId,
    triggerEvent: WebhookTriggerEvents.BOOKING_NO_SHOW_UPDATED,
  });

  return { webhooks, bookingId: booking?.id };
};

const assertCanAccessBooking = async (bookingUid: string, userId?: number) => {
  if (!userId) throw new HttpError({ statusCode: 401 });

  const booking = await BookingRepository.findBookingByUidAndUserId({ bookingUid, userId });

  if (!booking)
    throw new HttpError({ statusCode: 403, message: "You are not allowed to access this booking" });
};

export default handleMarkNoShow;<|MERGE_RESOLUTION|>--- conflicted
+++ resolved
@@ -46,33 +46,11 @@
   noShowHost: boolean;
   message: string;
 
-<<<<<<< HEAD
-      // Filter out attendees that don't have an email address. (TODO: support phone number later)
-      const allAttendeesMap = allAttendees
-        .filter(
-          (attendee): attendee is { id: number; email: string } =>
-            attendee.email !== null && attendee.email !== BOOKED_WITH_SMS_EMAIL
-        )
-        .reduce((acc, attendee) => {
-          acc[attendee.email] = attendee;
-          return acc;
-        }, {} as Record<string, { id: number; email: string }>);
-
-      const updatePromises = attendees.map((attendee) => {
-        const attendeeToUpdate = allAttendeesMap[attendee.email];
-        if (!attendeeToUpdate) return;
-        return prisma.attendee.update({
-          where: { id: attendeeToUpdate.id },
-          data: { noShow: attendee.noShow },
-        });
-      });
-=======
   constructor() {
     this.attendees = [];
     this.noShowHost = false;
     this.message = "";
   }
->>>>>>> 3eaf84e9
 
   setAttendees(attendees: { email: string; noShow: boolean }[]) {
     this.attendees = attendees;
@@ -173,11 +151,17 @@
       email: true,
     },
   });
-
-  const allAttendeesMap = allAttendees.reduce((acc, attendee) => {
-    acc[attendee.email] = attendee;
-    return acc;
-  }, {} as Record<string, { id: number; email: string }>);
+  
+        // Filter out attendees that don't have an email address. (TODO: support phone number later)
+  const allAttendeesMap = allAttendees
+        .filter(
+          (attendee): attendee is { id: number; email: string } =>
+            attendee.email !== null && attendee.email !== BOOKED_WITH_SMS_EMAIL
+        )
+   .reduce((acc, attendee) => {
+          acc[attendee.email] = attendee;
+       return acc;
+   }, {} as Record<string, { id: number; email: string }>);
 
   const updatePromises = attendees.map((attendee) => {
     const attendeeToUpdate = allAttendeesMap[attendee.email];
