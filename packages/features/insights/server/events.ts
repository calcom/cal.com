import type { Dayjs } from "@calcom/dayjs";
import dayjs from "@calcom/dayjs";
import { readonlyPrisma as prisma } from "@calcom/prisma";
import { Prisma } from "@calcom/prisma/client";

import type { RawDataInput } from "./raw-data.schema";

type TimeViewType = "week" | "month" | "year" | "day";

type StatusAggregate = {
  completed: number;
  rescheduled: number;
  cancelled: number;
  noShowHost: number;
  noShowGuests: number;
  _all: number;
  uncompleted: number;
};

type AggregateResult = {
  [date: string]: StatusAggregate;
};

// Recursive function to convert a JSON condition object into SQL
// Helper type guard function to check if value has 'in' property
function isInCondition(value: any): value is { in: any[] } {
  return typeof value === "object" && value !== null && "in" in value && Array.isArray(value.in);
}

// Helper type guard function to check if value has 'gte' property
function isGteCondition(value: any): value is { gte: any } {
  return typeof value === "object" && value !== null && "gte" in value;
}

// Helper type guard function to check if value has 'lte' property
function isLteCondition(value: any): value is { lte: any } {
  return typeof value === "object" && value !== null && "lte" in value;
}

function buildSqlCondition(condition: any): string {
  if (Array.isArray(condition.OR)) {
    return `(${condition.OR.map(buildSqlCondition).join(" OR ")})`;
  } else if (Array.isArray(condition.AND)) {
    return `(${condition.AND.map(buildSqlCondition).join(" AND ")})`;
  } else {
    const clauses: string[] = [];
    for (const [key, value] of Object.entries(condition)) {
      if (isInCondition(value)) {
        const valuesList = value.in.map((v) => `'${v}'`).join(", ");
        clauses.push(`"${key}" IN (${valuesList})`);
      } else if (isGteCondition(value)) {
        clauses.push(`"${key}" >= '${value.gte}'`);
      } else if (isLteCondition(value)) {
        clauses.push(`"${key}" <= '${value.lte}'`);
      } else {
        const formattedValue = typeof value === "string" ? `'${value}'` : value;
        clauses.push(`"${key}" = ${formattedValue}`);
      }
    }
    return clauses.join(" AND ");
  }
}

export interface DateRange {
  startDate: string;
  endDate: string;
  formattedDate: string;
}

export interface GetDateRangesParams {
  startDate: string;
  endDate: string;
  timeZone: string;
  timeView: "day" | "week" | "month" | "year";
  weekStart: "Sunday" | "Monday" | "Tuesday" | "Wednesday" | "Thursday" | "Friday" | "Saturday";
}

class EventsInsights {
  static countGroupedByStatusForRanges = async (
    whereConditional: Prisma.BookingTimeStatusDenormalizedWhereInput,
    startDate: Dayjs,
    endDate: Dayjs,
    dateRanges: DateRange[],
    timeZone: string
  ): Promise<AggregateResult> => {
    const formattedStartDate = dayjs(startDate).format("YYYY-MM-DD HH:mm:ss");
    const formattedEndDate = dayjs(endDate).format("YYYY-MM-DD HH:mm:ss");
    const whereClause = buildSqlCondition(whereConditional);

    const data = await prisma.$queryRaw<
      {
        date: Date;
        bookingsCount: number;
        timeStatus: string;
        noShowHost: boolean;
        noShowGuests: number;
      }[]
    >`
    SELECT
      "date",
      CAST(COUNT(*) AS INTEGER) AS "bookingsCount",
      CAST(COUNT(CASE WHEN "isNoShowGuest" = true THEN 1 END) AS INTEGER) AS "noShowGuests",
      "timeStatus",
      "noShowHost"
    FROM (
      SELECT
        DATE("createdAt" AT TIME ZONE ${timeZone}) as "date",
        "a"."noShow" AS "isNoShowGuest",
        "timeStatus",
        "noShowHost"
      FROM
        "BookingTimeStatusDenormalized"
      JOIN
        "Attendee" "a" ON "a"."bookingId" = "BookingTimeStatusDenormalized"."id"
      WHERE
        "createdAt" BETWEEN ${formattedStartDate}::timestamp AND ${formattedEndDate}::timestamp
        AND ${Prisma.raw(whereClause)}
    ) AS bookings
    GROUP BY
      "date",
      "timeStatus",
      "noShowHost"
    ORDER BY
      "date";
  `;

    const aggregate: AggregateResult = {};

    // Initialize all date ranges with zero counts
    dateRanges.forEach(({ formattedDate }) => {
      aggregate[formattedDate] = {
        completed: 0,
        rescheduled: 0,
        cancelled: 0,
        noShowHost: 0,
        noShowGuests: 0,
        _all: 0,
        uncompleted: 0,
      };
    });

    // Process the raw data
    data.forEach(({ date, bookingsCount, timeStatus, noShowHost, noShowGuests }) => {
      // Find which date range this date belongs to
      const dateRange = dateRanges.find((range) =>
        dayjs(date).isBetween(range.startDate, range.endDate, null, "[]")
      );

      if (!dateRange) return;

      const formattedDate = dateRange.formattedDate;
      const statusKey = timeStatus as keyof StatusAggregate;

      // Add to the specific status count
      aggregate[formattedDate][statusKey] += Number(bookingsCount);

      // Add to the total count (_all)
      aggregate[formattedDate]["_all"] += Number(bookingsCount);

      // Track no-show host counts separately
      if (noShowHost) {
        aggregate[formattedDate]["noShowHost"] += Number(bookingsCount);
      }

      // Track no-show guests explicitly
      aggregate[formattedDate]["noShowGuests"] += noShowGuests;
    });

    return aggregate;
  };

  static getTotalNoShowGuests = async (where: Prisma.BookingTimeStatusDenormalizedWhereInput) => {
    const bookings = await prisma.bookingTimeStatusDenormalized.findMany({
      where,
      select: {
        id: true,
      },
    });

    const { _count: totalNoShowGuests } = await prisma.attendee.aggregate({
      where: {
        bookingId: {
          in: bookings.map((booking) => booking.id),
        },
        noShow: true,
      },
      _count: true,
    });

    return totalNoShowGuests;
  };

  static countGroupedByStatus = async (where: Prisma.BookingTimeStatusDenormalizedWhereInput) => {
    const data = await prisma.bookingTimeStatusDenormalized.groupBy({
      where,
      by: ["timeStatus", "noShowHost"],
      _count: {
        _all: true,
      },
    });

    return data.reduce(
      (aggregate: { [x: string]: number }, item) => {
        if (typeof item.timeStatus === "string" && item) {
          aggregate[item.timeStatus] += item?._count?._all ?? 0;
          aggregate["_all"] += item?._count?._all ?? 0;

          if (item.noShowHost) {
            aggregate["noShowHost"] += item?._count?._all ?? 0;
          }
        }
        return aggregate;
      },
      {
        completed: 0,
        rescheduled: 0,
        cancelled: 0,
        noShowHost: 0,
        _all: 0,
      }
    );
  };

  static getAverageRating = async (whereConditional: Prisma.BookingTimeStatusDenormalizedWhereInput) => {
    return await prisma.bookingTimeStatusDenormalized.aggregate({
      _avg: {
        rating: true,
      },
      where: {
        ...whereConditional,
        rating: {
          not: null, // Exclude null ratings
        },
      },
    });
  };

  static getTotalCSAT = async (whereConditional: Prisma.BookingTimeStatusDenormalizedWhereInput) => {
    const result = await prisma.bookingTimeStatusDenormalized.findMany({
      where: {
        ...whereConditional,
        rating: {
          not: null,
        },
      },
      select: { rating: true },
    });

    const totalResponses = result.length;
    const satisfactoryResponses = result.filter((item) => item.rating && item.rating > 3).length;
    const csat = totalResponses > 0 ? (satisfactoryResponses / totalResponses) * 100 : 0;

    return csat;
  };

  static getTimeView = (startDate: string, endDate: string) => {
    const diff = dayjs(endDate).diff(dayjs(startDate), "day");
    if (diff > 365) {
      return "year";
    } else if (diff > 90) {
      return "month";
    } else if (diff > 30) {
      return "week";
    } else {
      return "day";
    }
  };

  static getPercentage = (actualMetric: number, previousMetric: number) => {
    const differenceActualVsPrevious = actualMetric - previousMetric;
    if (differenceActualVsPrevious === 0) {
      return 0;
    }
    const result = (differenceActualVsPrevious * 100) / previousMetric;

    if (isNaN(result) || !isFinite(result)) {
      return 0;
    }

    return result;
  };

  static getDateRanges({
    startDate: _startDate,
    endDate: _endDate,
    timeZone,
    timeView,
    weekStart,
  }: GetDateRangesParams): DateRange[] {
    if (!["day", "week", "month", "year"].includes(timeView)) {
      return [];
    }

    const startDate = dayjs(_startDate).tz(timeZone);
    const endDate = dayjs(_endDate).tz(timeZone);
    const ranges: DateRange[] = [];
    let currentStartDate = startDate;

    while (currentStartDate.isBefore(endDate)) {
      let currentEndDate = currentStartDate.endOf(timeView).tz(timeZone);

      // Adjust week boundaries based on weekStart parameter
      if (timeView === "week") {
        const weekStartNum =
          {
            Sunday: 0,
            Monday: 1,
            Tuesday: 2,
            Wednesday: 3,
            Thursday: 4,
            Friday: 5,
            Saturday: 6,
          }[weekStart] ?? 0;

        currentEndDate = currentEndDate.add(weekStartNum, "day");
        if (currentEndDate.subtract(7, "day").isAfter(currentStartDate)) {
          currentEndDate = currentEndDate.subtract(7, "day");
        }
      }

      if (currentEndDate.isAfter(endDate)) {
        currentEndDate = endDate;
        ranges.push({
          startDate: currentStartDate.toISOString(),
          endDate: currentEndDate.toISOString(),
          formattedDate: this.formatPeriod({
            start: currentStartDate,
            end: currentEndDate,
            timeView,
            wholeStart: startDate,
            wholeEnd: endDate,
          }),
        });
        break;
      }

      ranges.push({
        startDate: currentStartDate.toISOString(),
        endDate: currentEndDate.toISOString(),
        formattedDate: this.formatPeriod({
          start: currentStartDate,
          end: currentEndDate,
          timeView,
          wholeStart: startDate,
          wholeEnd: endDate,
        }),
      });

      currentStartDate = currentEndDate.add(1, "day").startOf("day").tz(timeZone);
    }

    return ranges;
  }

  static formatPeriod({
    start,
    end,
    timeView,
    wholeStart,
    wholeEnd,
  }: {
    start: dayjs.Dayjs;
    end: dayjs.Dayjs;
    timeView: TimeViewType;
    wholeStart: dayjs.Dayjs;
    wholeEnd: dayjs.Dayjs;
  }): string {
    const omitYear = wholeStart.year() === wholeEnd.year();

    switch (timeView) {
      case "day":
        const shouldShowMonth = wholeStart.isSame(start, "day") || start.date() === 1;

        if (shouldShowMonth) {
          return omitYear ? start.format("MMM D") : start.format("MMM D, YYYY");
        } else {
          return omitYear ? start.format("D") : start.format("D, YYYY");
        }
      case "week":
        const startFormat = "MMM D";
        let endFormat = "MMM D";
        if (start.format("MMM") === end.format("MMM")) {
          endFormat = "D";
        }

        if (start.format("YYYY") !== end.format("YYYY")) {
          return `${start.format(`${startFormat} , YYYY`)} - ${end.format(`${endFormat}, YYYY`)}`;
        }

        if (omitYear) {
          return `${start.format(startFormat)} - ${end.format(endFormat)}`;
        } else {
          return `${start.format(startFormat)} - ${end.format(endFormat)}, ${end.format("YYYY")}`;
        }
      case "month":
        return omitYear ? start.format("MMM") : start.format("MMM YYYY");
      case "year":
        return start.format("YYYY");
      default:
        return "";
    }
  }

  static getCsvData = async (
    props: RawDataInput & {
      organizationId: number | null;
      isOrgAdminOrOwner: boolean | null;
    }
  ) => {
    // Obtain the where conditional
    const whereConditional = await this.obtainWhereConditionalForDownload(props);
    const limit = props.limit ?? 100; // Default batch size
    const offset = props.offset ?? 0;

    const totalCountPromise = prisma.bookingTimeStatusDenormalized.count({
      where: whereConditional,
    });

    const csvDataPromise = prisma.bookingTimeStatusDenormalized.findMany({
      select: {
        id: true,
        uid: true,
        title: true,
        createdAt: true,
        timeStatus: true,
        eventTypeId: true,
        eventLength: true,
        startTime: true,
        endTime: true,
        paid: true,
        userEmail: true,
        userUsername: true,
        rating: true,
        ratingFeedback: true,
        noShowHost: true,
      },
      where: whereConditional,
      skip: offset,
      take: limit,
    });

    const [totalCount, csvData] = await Promise.all([totalCountPromise, csvDataPromise]);

    const uids = csvData.filter((b) => b.uid !== null).map((b) => b.uid as string);

    if (uids.length === 0) {
      return { data: csvData, total: totalCount };
    }

    const bookings = await prisma.booking.findMany({
      where: {
        uid: {
          in: uids,
        },
      },
      select: {
        uid: true,
        attendees: {
          select: {
            name: true,
            email: true,
            noShow: true,
          },
        },
        seatsReferences: {
          select: {
            attendee: {
              select: {
                name: true,
                email: true,
                noShow: true,
              },
            },
          },
        },
      },
    });

    const bookingMap = new Map(
      bookings.map((booking) => {
        const attendeeList =
          booking.seatsReferences.length > 0
            ? booking.seatsReferences.map((ref) => ref.attendee)
            : booking.attendees;

        // List all no-show guests (name and email)
        const noShowGuests = attendeeList
          .filter((attendee) => attendee?.noShow)
          .map((attendee) => (attendee ? `${attendee.name} (${attendee.email})` : null))
          .filter(Boolean) // remove null values
          .join("; ");

        const formattedAttendees = attendeeList
          .map((attendee) => (attendee ? `${attendee.name} (${attendee.email})` : null))
          .filter(Boolean);

        return [
          booking.uid,
          { attendeeList: formattedAttendees, noShowGuest: attendeeList[0]?.noShow || false },
        ];
      })
    );

    const maxAttendees = Math.max(
      ...Array.from(bookingMap.values()).map((data) => data.attendeeList.length),
      0
    );

    const finalBookingMap = new Map(
      Array.from(bookingMap.entries()).map(([uid, data]) => {
        const attendeeFields: Record<string, string | null> = {};

        for (let i = 1; i <= maxAttendees; i++) {
          attendeeFields[`attendee${i}`] = data.attendeeList[i - 1] || null;
        }

        return [
          uid,
          {
<<<<<<< HEAD
            noShowGuests,
            attendee1: formattedAttendees[0] || null,
            attendee2: formattedAttendees[1] || null,
            attendee3: formattedAttendees[2] || null,
=======
            noShowGuest: data.noShowGuest,
            ...attendeeFields,
>>>>>>> b599ce49
          },
        ];
      })
    );

    const data = csvData.map((bookingTimeStatus) => {
      if (!bookingTimeStatus.uid) {
        // should not be reached because we filtered above
        const nullAttendeeFields: Record<string, null> = {};
        for (let i = 1; i <= maxAttendees; i++) {
          nullAttendeeFields[`attendee${i}`] = null;
        }

        return {
          ...bookingTimeStatus,
<<<<<<< HEAD
          noShowGuests: null,
          attendee1: null,
          attendee2: null,
          attendee3: null,
=======
          noShowGuest: false,
          ...nullAttendeeFields,
>>>>>>> b599ce49
        };
      }

      const attendeeData = finalBookingMap.get(bookingTimeStatus.uid);

      if (!attendeeData) {
        const nullAttendeeFields: Record<string, null> = {};
        for (let i = 1; i <= maxAttendees; i++) {
          nullAttendeeFields[`attendee${i}`] = null;
        }

        return {
          ...bookingTimeStatus,
<<<<<<< HEAD
          noShowGuests: null,
          attendee1: null,
          attendee2: null,
          attendee3: null,
=======
          noShowGuest: false,
          ...nullAttendeeFields,
>>>>>>> b599ce49
        };
      }

      return {
        ...bookingTimeStatus,
<<<<<<< HEAD
        noShowGuests: attendeeData.noShowGuests,
        attendee1: attendeeData.attendee1,
        attendee2: attendeeData.attendee2,
        attendee3: attendeeData.attendee3,
=======
        noShowGuest: attendeeData.noShowGuest,
        ...Object.fromEntries(Object.entries(attendeeData).filter(([key]) => key.startsWith("attendee"))),
>>>>>>> b599ce49
      };
    });

    return { data, total: totalCount };
  };

  /*
   * This is meant to be used for all functions inside insights router,
   * but it's currently used only for CSV download.
   * Ideally we should have a view that have all of this data
   * The order where will be from the most specific to the least specific
   * starting from the top will be:
   * - memberUserId
   * - eventTypeId
   * - userId
   * - teamId
   * Generics will be:
   * - isAll
   * - startDate
   * - endDate
   * @param props
   * @returns
   */
  static obtainWhereConditionalForDownload = async (
    props: RawDataInput & { organizationId: number | null; isOrgAdminOrOwner: boolean | null }
  ) => {
    const {
      startDate,
      endDate,
      teamId,
      userId,
      memberUserId,
      isAll,
      eventTypeId,
      organizationId,
      isOrgAdminOrOwner,
    } = props;

    // Obtain the where conditional
    let whereConditional: Prisma.BookingTimeStatusDenormalizedWhereInput = {};

    if (startDate && endDate) {
      whereConditional.createdAt = {
        gte: dayjs(startDate).toISOString(),
        lte: dayjs(endDate).toISOString(),
      };
    }

    if (eventTypeId) {
      whereConditional["eventTypeId"] = eventTypeId;
    }
    if (memberUserId) {
      whereConditional["userId"] = memberUserId;
    }
    if (userId) {
      whereConditional["teamId"] = null;
      whereConditional["userId"] = userId;
    }

    if (isAll && isOrgAdminOrOwner && organizationId) {
      const teamsFromOrg = await prisma.team.findMany({
        where: {
          parentId: organizationId,
        },
        select: {
          id: true,
        },
      });
      if (teamsFromOrg.length === 0) {
        return {};
      }
      const teamIds: number[] = [organizationId, ...teamsFromOrg.map((t) => t.id)];
      const usersFromOrg = await prisma.membership.findMany({
        where: {
          teamId: {
            in: teamIds,
          },
          accepted: true,
        },
        select: {
          userId: true,
        },
      });
      const userIdsFromOrg = usersFromOrg.map((u) => u.userId);
      whereConditional = {
        ...whereConditional,
        OR: [
          {
            userId: {
              in: userIdsFromOrg,
            },
            isTeamBooking: false,
          },
          {
            teamId: {
              in: teamIds,
            },
            isTeamBooking: true,
          },
        ],
      };
    }

    if (teamId && !isAll) {
      const usersFromTeam = await prisma.membership.findMany({
        where: {
          teamId: teamId,
          accepted: true,
        },
        select: {
          userId: true,
        },
      });
      const userIdsFromTeam = usersFromTeam.map((u) => u.userId);
      whereConditional = {
        ...whereConditional,
        OR: [
          {
            teamId,
            isTeamBooking: true,
          },
          {
            userId: {
              in: userIdsFromTeam,
            },
            isTeamBooking: false,
          },
        ],
      };
    }

    return whereConditional;
  };

  static userIsOwnerAdminOfTeam = async ({
    sessionUserId,
    teamId,
  }: {
    sessionUserId: number;
    teamId: number;
  }) => {
    const isOwnerAdminOfTeam = await prisma.membership.findUnique({
      where: {
        userId_teamId: {
          userId: sessionUserId,
          teamId,
        },
        accepted: true,
        role: {
          in: ["OWNER", "ADMIN"],
        },
      },
    });

    return !!isOwnerAdminOfTeam;
  };

  static userIsOwnerAdminOfParentTeam = async ({
    sessionUserId,
    teamId,
  }: {
    sessionUserId: number;
    teamId: number;
  }) => {
    const team = await prisma.team.findFirst({
      select: {
        parentId: true,
      },
      where: {
        id: teamId,
      },
    });

    if (!team || team.parentId === null) {
      return false;
    }

    const isOwnerAdminOfParentTeam = await prisma.membership.findUnique({
      where: {
        userId_teamId: {
          userId: sessionUserId,
          teamId: team.parentId,
        },
        accepted: true,
        role: {
          in: ["OWNER", "ADMIN"],
        },
      },
    });

    return !!isOwnerAdminOfParentTeam;
  };
}

export { EventsInsights };<|MERGE_RESOLUTION|>--- conflicted
+++ resolved
@@ -517,15 +517,8 @@
         return [
           uid,
           {
-<<<<<<< HEAD
             noShowGuests,
-            attendee1: formattedAttendees[0] || null,
-            attendee2: formattedAttendees[1] || null,
-            attendee3: formattedAttendees[2] || null,
-=======
-            noShowGuest: data.noShowGuest,
             ...attendeeFields,
->>>>>>> b599ce49
           },
         ];
       })
@@ -541,15 +534,8 @@
 
         return {
           ...bookingTimeStatus,
-<<<<<<< HEAD
           noShowGuests: null,
-          attendee1: null,
-          attendee2: null,
-          attendee3: null,
-=======
-          noShowGuest: false,
           ...nullAttendeeFields,
->>>>>>> b599ce49
         };
       }
 
@@ -563,29 +549,15 @@
 
         return {
           ...bookingTimeStatus,
-<<<<<<< HEAD
           noShowGuests: null,
-          attendee1: null,
-          attendee2: null,
-          attendee3: null,
-=======
-          noShowGuest: false,
           ...nullAttendeeFields,
->>>>>>> b599ce49
         };
       }
 
       return {
         ...bookingTimeStatus,
-<<<<<<< HEAD
         noShowGuests: attendeeData.noShowGuests,
-        attendee1: attendeeData.attendee1,
-        attendee2: attendeeData.attendee2,
-        attendee3: attendeeData.attendee3,
-=======
-        noShowGuest: attendeeData.noShowGuest,
         ...Object.fromEntries(Object.entries(attendeeData).filter(([key]) => key.startsWith("attendee"))),
->>>>>>> b599ce49
       };
     });
 
