import type { Prisma } from "@prisma/client";
import md5 from "md5";
import { z } from "zod";

import dayjs from "@calcom/dayjs";
import {
  rawDataInputSchema,
  routingFormResponsesInputSchema,
} from "@calcom/features/insights/server/raw-data.schema";
import { randomString } from "@calcom/lib/random";
import type { readonlyPrisma } from "@calcom/prisma";
import { BookingStatus } from "@calcom/prisma/enums";
import authedProcedure from "@calcom/trpc/server/procedures/authedProcedure";
import { router } from "@calcom/trpc/server/trpc";

import { TRPCError } from "@trpc/server";

import { EventsInsights } from "./events";
import { RoutingEventsInsights } from "./routing-events";
import { VirtualQueuesInsights } from "./virtual-queues";

const UserBelongsToTeamInput = z.object({
  teamId: z.coerce.number().optional().nullable(),
  isAll: z.boolean().optional(),
});

type BuildBaseWhereConditionCtxType = {
  userIsOwnerAdminOfParentTeam: boolean;
  userOrganizationId: number | null;
  insightsDb: typeof readonlyPrisma;
};

interface BuildBaseWhereConditionType {
  teamId?: number | null;
  eventTypeId?: number;
  memberUserId?: number;
  userId?: number;
  isAll?: boolean;
  ctx: BuildBaseWhereConditionCtxType;
}

const bookingStatusSchema = z.enum(["NO_BOOKING", ...Object.values(BookingStatus)]).optional();

const buildBaseWhereCondition = async ({
  teamId,
  eventTypeId,
  memberUserId,
  userId,
  isAll,
  ctx,
}: BuildBaseWhereConditionType): Promise<{
  whereCondition: Prisma.BookingTimeStatusWhereInput;
  isEmptyResponse?: boolean;
}> => {
  let whereCondition: Prisma.BookingTimeStatusWhereInput = {};
  // EventType Filter
  if (eventTypeId) whereCondition.OR = [{ eventTypeId }, { eventParentId: eventTypeId }];
  // User/Member filter
  if (memberUserId) whereCondition.userId = memberUserId;
  if (userId) {
    whereCondition.teamId = null;
    whereCondition.userId = userId;
  }
  // organization-wide queries condition
  if (isAll && ctx.userIsOwnerAdminOfParentTeam && ctx.userOrganizationId) {
    const teamsFromOrg = await ctx.insightsDb.team.findMany({
      where: {
        parentId: ctx.userOrganizationId,
      },
      select: {
        id: true,
      },
    });
    if (teamsFromOrg.length === 0) return { whereCondition, isEmptyResponse: true };

    const teamConditional = {
      id: {
        in: [ctx.userOrganizationId, ...teamsFromOrg.map((t) => t.id)],
      },
    };
    const usersFromOrg = await ctx.insightsDb.membership.findMany({
      where: {
        team: teamConditional,
        accepted: true,
      },
      select: {
        userId: true,
      },
    });
    const userIdsFromOrg = usersFromOrg.map((u) => u.userId);
    whereCondition = {
      ...whereCondition,
      OR: [
        {
          teamId: {
            in: [ctx.userOrganizationId, ...teamsFromOrg.map((t) => t.id)],
          },
          isTeamBooking: true,
        },
        {
          userId: {
            in: userIdsFromOrg,
          },
          isTeamBooking: false,
        },
      ],
    };
  }

  if (teamId && !isAll && !eventTypeId) {
    const usersFromTeam = await ctx.insightsDb.membership.findMany({
      where: {
        teamId: teamId,
        accepted: true,
      },
      select: {
        userId: true,
      },
    });
    const userIdsFromTeam = usersFromTeam.map((u) => u.userId);
    whereCondition = {
      ...whereCondition,
      OR: [
        {
          teamId,
          isTeamBooking: true,
        },
        {
          userId: {
            in: userIdsFromTeam,
          },
          isTeamBooking: false,
        },
      ],
    };
  }
  return { whereCondition };
};

const buildHashMapForUsers = <
  T extends { avatarUrl: string | null; id: number; username: string | null; [key: string]: unknown }
>(
  usersFromTeam: T[]
) => {
  const userHashMap = new Map<number | null, Omit<T, "avatarUrl"> & { avatarUrl: string }>();
  usersFromTeam.forEach((user) => {
    userHashMap.set(user.id, {
      ...user,
      // TODO: Use AVATAR_FALLBACK when avatar.png endpoint is fased out
      avatarUrl: user.avatarUrl || `/${user.username}/avatar.png`,
    });
  });
  return userHashMap;
};

const userBelongsToTeamProcedure = authedProcedure.use(async ({ ctx, next, getRawInput }) => {
  const parse = UserBelongsToTeamInput.safeParse(await getRawInput());
  if (!parse.success) {
    throw new TRPCError({ code: "BAD_REQUEST" });
  }

  // If teamId is provided, check if user belongs to team
  // If teamId is not provided, check if user belongs to any team

  const membershipWhereConditional: Prisma.MembershipWhereInput = {
    userId: ctx.user.id,
    accepted: true,
  };

  if (parse.data.teamId) {
    membershipWhereConditional["teamId"] = parse.data.teamId;
  }

  const membership = await ctx.insightsDb.membership.findFirst({
    where: membershipWhereConditional,
  });

  let isOwnerAdminOfParentTeam = false;

  // Probably we couldn't find a membership because the user is not a direct member of the team
  // So that would mean ctx.user.organization is present
  if ((parse.data.isAll && ctx.user.organizationId) || (!membership && ctx.user.organizationId)) {
    //Look for membership type in organizationId
    if (!membership && ctx.user.organizationId && parse.data.teamId) {
      const isChildTeamOfOrg = await ctx.insightsDb.team.findFirst({
        where: {
          id: parse.data.teamId,
          parentId: ctx.user.organizationId,
        },
      });
      if (!isChildTeamOfOrg) {
        throw new TRPCError({ code: "UNAUTHORIZED" });
      }
    }

    const membershipOrg = await ctx.insightsDb.membership.findFirst({
      where: {
        userId: ctx.user.id,
        teamId: ctx.user.organizationId,
        accepted: true,
        role: {
          in: ["OWNER", "ADMIN"],
        },
      },
    });
    if (!membershipOrg) {
      throw new TRPCError({ code: "UNAUTHORIZED" });
    }
    isOwnerAdminOfParentTeam = true;
  }

  return next({
    ctx: {
      user: {
        ...ctx.user,
        isOwnerAdminOfParentTeam,
      },
    },
  });
});

const userSelect = {
  id: true,
  name: true,
  email: true,
  username: true,
  avatarUrl: true,
};

const emptyResponseEventsByStatus = {
  empty: true,
  created: {
    count: 0,
    deltaPrevious: 0,
  },
  completed: {
    count: 0,
    deltaPrevious: 0,
  },
  rescheduled: {
    count: 0,
    deltaPrevious: 0,
  },
  cancelled: {
    count: 0,
    deltaPrevious: 0,
  },
  rating: {
    count: 0,
    deltaPrevious: 0,
  },
  no_show: {
    count: 0,
    deltaPrevious: 0,
  },
  no_show_guest: {
    count: 0,
    deltaPrevious: 0,
  },
  csat: {
    count: 0,
    deltaPrevious: 0,
  },
  previousRange: {
    startDate: dayjs().toISOString(),
    endDate: dayjs().toISOString(),
  },
};

export interface IResultTeamList {
  id: number;
  slug: string | null;
  name: string | null;
  logoUrl: string | null;
  userId?: number;
  isOrg?: boolean;
}

const BATCH_SIZE = 1000; // Adjust based on your needs

export const insightsRouter = router({
  eventsByStatus: userBelongsToTeamProcedure.input(rawDataInputSchema).query(async ({ ctx, input }) => {
    const { teamId, startDate, endDate, eventTypeId, memberUserId, userId, isAll } = input;
    if (userId && userId !== ctx.user.id) {
      throw new TRPCError({ code: "UNAUTHORIZED" });
    }

    const r = await buildBaseWhereCondition({
      teamId,
      eventTypeId: eventTypeId ?? undefined,
      memberUserId: memberUserId ?? undefined,
      userId: userId ?? undefined,
      isAll: isAll ?? false,
      ctx: {
        userIsOwnerAdminOfParentTeam: ctx.user.isOwnerAdminOfParentTeam,
        userOrganizationId: ctx.user.organizationId,
        insightsDb: ctx.insightsDb,
      },
    });

    const { whereCondition: whereConditional } = r;

    const baseWhereCondition = {
      ...whereConditional,
      createdAt: {
        gte: dayjs(startDate).startOf("day").toDate(),
        lte: dayjs(endDate).endOf("day").toDate(),
      },
    };

    const startTimeEndTimeDiff = dayjs(endDate).diff(dayjs(startDate), "day");

    const lastPeriodStartDate = dayjs(startDate).subtract(startTimeEndTimeDiff, "day");
    const lastPeriodEndDate = dayjs(endDate).subtract(startTimeEndTimeDiff, "day");

    const lastPeriodBaseCondition = {
      ...whereConditional,
      createdAt: {
        gte: lastPeriodStartDate.toDate(),
        lte: lastPeriodEndDate.toDate(),
      },
    };

    const [
      countGroupedByStatus,
      totalRatingsAggregate,
      totalCSAT,
      totalNoShowGuests,
      lastPeriodCountGroupedByStatus,
      lastPeriodTotalRatingsAggregate,
      lastPeriodTotalCSAT,
      lastPeriodTotalNoShowGuests,
    ] = await Promise.all([
      EventsInsights.countGroupedByStatus(baseWhereCondition),
      EventsInsights.getAverageRating(baseWhereCondition),
      EventsInsights.getTotalCSAT(baseWhereCondition),
      EventsInsights.getTotalNoShowGuests(baseWhereCondition),
      EventsInsights.countGroupedByStatus(lastPeriodBaseCondition),
      EventsInsights.getAverageRating(lastPeriodBaseCondition),
      EventsInsights.getTotalCSAT(lastPeriodBaseCondition),
      EventsInsights.getTotalNoShowGuests(lastPeriodBaseCondition),
    ]);

    const baseBookingsCount = countGroupedByStatus["_all"];
    const totalCompleted = countGroupedByStatus["completed"];
    const totalRescheduled = countGroupedByStatus["rescheduled"];
    const totalCancelled = countGroupedByStatus["cancelled"];
    const totalNoShow = countGroupedByStatus["noShowHost"];

    const averageRating = totalRatingsAggregate._avg.rating
      ? parseFloat(totalRatingsAggregate._avg.rating.toFixed(1))
      : 0;

    const lastPeriodBaseBookingsCount = lastPeriodCountGroupedByStatus["_all"];
    const lastPeriodTotalRescheduled = lastPeriodCountGroupedByStatus["rescheduled"];
    const lastPeriodTotalCancelled = lastPeriodCountGroupedByStatus["cancelled"];
    const lastPeriodTotalNoShow = lastPeriodCountGroupedByStatus["noShowHost"];

    const lastPeriodAverageRating = lastPeriodTotalRatingsAggregate._avg.rating
      ? parseFloat(lastPeriodTotalRatingsAggregate._avg.rating.toFixed(1))
      : 0;

    const result = {
      empty: false,
      created: {
        count: baseBookingsCount,
        deltaPrevious: EventsInsights.getPercentage(baseBookingsCount, lastPeriodBaseBookingsCount),
      },
      completed: {
        count: totalCompleted,
        deltaPrevious: EventsInsights.getPercentage(
          baseBookingsCount - totalCancelled - totalRescheduled,
          lastPeriodBaseBookingsCount - lastPeriodTotalCancelled - lastPeriodTotalRescheduled
        ),
      },
      rescheduled: {
        count: totalRescheduled,
        deltaPrevious: EventsInsights.getPercentage(totalRescheduled, lastPeriodTotalRescheduled),
      },
      cancelled: {
        count: totalCancelled,
        deltaPrevious: EventsInsights.getPercentage(totalCancelled, lastPeriodTotalCancelled),
      },
      no_show: {
        count: totalNoShow,
        deltaPrevious: EventsInsights.getPercentage(totalNoShow, lastPeriodTotalNoShow),
      },
      no_show_guest: {
        count: totalNoShowGuests,
        deltaPrevious: EventsInsights.getPercentage(totalNoShowGuests, lastPeriodTotalNoShowGuests),
      },
      rating: {
        count: averageRating,
        deltaPrevious: EventsInsights.getPercentage(averageRating, lastPeriodAverageRating),
      },
      csat: {
        count: totalCSAT,
        deltaPrevious: EventsInsights.getPercentage(totalCSAT, lastPeriodTotalCSAT),
      },
      previousRange: {
        startDate: lastPeriodStartDate.format("YYYY-MM-DD"),
        endDate: lastPeriodEndDate.format("YYYY-MM-DD"),
      },
    };
    if (
      result.created.count === 0 &&
      result.completed.count === 0 &&
      result.rescheduled.count === 0 &&
      result.cancelled.count === 0 &&
      result.no_show.count === 0 &&
      result.no_show_guest.count === 0 &&
      result.rating.count === 0
    ) {
      return emptyResponseEventsByStatus;
    }

    return result;
  }),
  eventsTimeline: userBelongsToTeamProcedure
    .input(
      rawDataInputSchema.extend({
        timeView: z.enum(["week", "month", "year", "day"]),
      })
    )
    .query(async ({ ctx, input }) => {
      const {
        teamId,
        eventTypeId,
        memberUserId,
        isAll,
        startDate: startDateString,
        endDate: endDateString,
        timeView: inputTimeView,
        userId: selfUserId,
      } = input;

      // Convert to UTC without shifting the time zone
      let startDate = dayjs.utc(startDateString).startOf("day");
      let endDate = dayjs.utc(endDateString).endOf("day");

      if (selfUserId && ctx.user?.id !== selfUserId) {
        throw new TRPCError({ code: "UNAUTHORIZED" });
      }

      if (!teamId && !selfUserId) {
        return [];
      }

      let timeView = inputTimeView;

      // Adjust the timeView if the range is less than 14 days
      if (timeView === "week" && endDate.diff(startDate, "day") < 14) {
        timeView = "day";
      }

      // Align startDate to the Monday of the week if timeView is 'week'
      if (timeView === "week") {
        startDate = startDate.day(1); // Set startDate to Monday
        endDate = endDate.day(1).add(6, "day").endOf("day"); // Set endDate to Sunday of the same week
      }

      const r = await buildBaseWhereCondition({
        teamId,
        eventTypeId: eventTypeId ?? undefined,
        memberUserId: memberUserId ?? undefined,
        userId: selfUserId ?? undefined,
        isAll: isAll ?? false,
        ctx: {
          userIsOwnerAdminOfParentTeam: ctx.user.isOwnerAdminOfParentTeam,
          userOrganizationId: ctx.user.organizationId,
          insightsDb: ctx.insightsDb,
        },
      });

      const { whereCondition: whereConditional } = r;
      const timeline = await EventsInsights.getTimeLine(timeView, startDate, endDate);

      if (!timeline) {
        return [];
      }

      const dateFormat: string = timeView === "year" ? "YYYY" : timeView === "month" ? "MMM YYYY" : "ll";

      // Align date ranges consistently with weeks starting on Monday
      const dateRanges = timeline.map((date) => {
        let startOfRange = dayjs.utc(date).startOf(timeView);
        let endOfRange = dayjs.utc(date).endOf(timeView);

        if (timeView === "week") {
          startOfRange = dayjs.utc(date).day(1); // Start at Monday in UTC
          endOfRange = startOfRange.add(6, "day").endOf("day"); // End at Sunday in UTC
        }

        return {
          startDate: startOfRange.toISOString(),
          endDate: endOfRange.toISOString(),
          formattedDate: startOfRange.format(dateFormat), // Align formatted date for consistency
        };
      });
      // Fetch counts grouped by status for the entire range
      const countsByStatus = await EventsInsights.countGroupedByStatusForRanges(
        whereConditional,
        startDate,
        endDate,
        timeView
      );
      const result = dateRanges.map(({ formattedDate }) => {
        const EventData = {
          Month: formattedDate,
          Created: 0,
          Completed: 0,
          Rescheduled: 0,
          Cancelled: 0,
          "No-Show (Host)": 0,
          "No-Show (Guest)": 0,
        };

        const countsForDateRange = countsByStatus[formattedDate];

        if (countsForDateRange) {
          EventData["Created"] = countsForDateRange["_all"] || 0;
          EventData["Completed"] = countsForDateRange["completed"] || 0;
          EventData["Rescheduled"] = countsForDateRange["rescheduled"] || 0;
          EventData["Cancelled"] = countsForDateRange["cancelled"] || 0;
          EventData["No-Show (Host)"] = countsForDateRange["noShowHost"] || 0;
          EventData["No-Show (Guest)"] = countsForDateRange["noShowGuests"] || 0;
        }
        return EventData;
      });

      return result;
    }),
  popularEventTypes: userBelongsToTeamProcedure.input(rawDataInputSchema).query(async ({ ctx, input }) => {
    const { teamId, startDate, endDate, memberUserId, userId, isAll, eventTypeId } = input;

    const user = ctx.user;

    if (userId && user?.id !== userId) {
      throw new TRPCError({ code: "UNAUTHORIZED" });
    }

    if (!teamId && !userId) {
      return [];
    }

    const r = await buildBaseWhereCondition({
      teamId,
      eventTypeId: eventTypeId ?? undefined,
      memberUserId: memberUserId ?? undefined,
      userId: userId ?? undefined,
      isAll: isAll ?? false,
      ctx: {
        userIsOwnerAdminOfParentTeam: ctx.user.isOwnerAdminOfParentTeam,
        userOrganizationId: ctx.user.organizationId,
        insightsDb: ctx.insightsDb,
      },
    });

    let { whereCondition: bookingWhere } = r;

    bookingWhere = {
      ...bookingWhere,
      createdAt: {
        gte: dayjs(startDate).toISOString(),
        lte: dayjs(endDate).toISOString(),
      },
    };

    const bookingsFromSelected = await ctx.insightsDb.bookingTimeStatus.groupBy({
      by: ["eventTypeId"],
      where: bookingWhere,
      _count: {
        id: true,
      },
      orderBy: {
        _count: {
          id: "desc",
        },
      },
      take: 10,
    });

    const eventTypeIds = bookingsFromSelected
      .filter((booking) => typeof booking.eventTypeId === "number")
      .map((booking) => booking.eventTypeId);

    const eventTypeWhereConditional: Prisma.EventTypeWhereInput = {
      id: {
        in: eventTypeIds as number[],
      },
    };

    const eventTypesFrom = await ctx.insightsDb.eventType.findMany({
      select: {
        id: true,
        title: true,
        teamId: true,
        userId: true,
        slug: true,
        users: {
          select: {
            username: true,
          },
        },
        team: {
          select: {
            slug: true,
          },
        },
      },
      where: eventTypeWhereConditional,
    });

    const eventTypeHashMap: Map<
      number,
      Prisma.EventTypeGetPayload<{
        select: {
          id: true;
          title: true;
          teamId: true;
          userId: true;
          slug: true;
          users: {
            select: {
              username: true;
            };
          };
          team: {
            select: {
              slug: true;
            };
          };
        };
      }>
    > = new Map();
    eventTypesFrom.forEach((eventType) => {
      eventTypeHashMap.set(eventType.id, eventType);
    });

    const result = bookingsFromSelected.map((booking) => {
      const eventTypeSelected = eventTypeHashMap.get(booking.eventTypeId ?? 0);
      if (!eventTypeSelected) {
        return {};
      }

      let eventSlug = "";
      if (eventTypeSelected.userId) {
        eventSlug = `${eventTypeSelected?.users[0]?.username}/${eventTypeSelected?.slug}`;
      }
      if (eventTypeSelected?.team && eventTypeSelected?.team?.slug) {
        eventSlug = `${eventTypeSelected.team.slug}/${eventTypeSelected.slug}`;
      }
      return {
        eventTypeId: booking.eventTypeId,
        eventTypeName: eventSlug,
        count: booking._count.id,
      };
    });

    return result;
  }),
  averageEventDuration: userBelongsToTeamProcedure.input(rawDataInputSchema).query(async ({ ctx, input }) => {
    const {
      teamId,
      startDate: startDateString,
      endDate: endDateString,
      memberUserId,
      userId,
      eventTypeId,
      isAll,
    } = input;

    if (userId && ctx.user?.id !== userId) {
      throw new TRPCError({ code: "UNAUTHORIZED" });
    }

    if (!teamId && !userId) {
      return [];
    }

    const startDate = dayjs.utc(startDateString).startOf("day");
    const endDate = dayjs.utc(endDateString).endOf("day");

    const { whereCondition: whereConditional } = await buildBaseWhereCondition({
      teamId,
      eventTypeId: eventTypeId ?? undefined,
      memberUserId: memberUserId ?? undefined,
      userId: userId ?? undefined,
      isAll: isAll ?? false,
      ctx: {
        userIsOwnerAdminOfParentTeam: ctx.user.isOwnerAdminOfParentTeam,
        userOrganizationId: ctx.user.organizationId,
        insightsDb: ctx.insightsDb,
      },
    });

    const timeView = EventsInsights.getTimeView("week", startDate, endDate);
    const timeLine = await EventsInsights.getTimeLine("week", startDate, endDate);

    if (!timeLine) {
      return [];
    }

    const startOfEndOf = timeView === "year" ? "year" : timeView === "month" ? "month" : "week";

    const allBookings = await ctx.insightsDb.bookingTimeStatus.findMany({
      select: {
        eventLength: true,
        createdAt: true,
      },
      where: {
        ...whereConditional,
        createdAt: {
          gte: startDate.toDate(),
          lte: endDate.toDate(),
        },
      },
    });

    const resultMap = new Map<string, { totalDuration: number; count: number }>();

    for (const date of timeLine) {
      resultMap.set(dayjs(date).startOf(startOfEndOf).format("ll"), { totalDuration: 0, count: 0 });
    }

    for (const booking of allBookings) {
      const periodStart = dayjs(booking.createdAt).startOf(startOfEndOf).format("ll");
      if (resultMap.has(periodStart)) {
        const current = resultMap.get(periodStart)!;
        current.totalDuration += booking.eventLength || 0;
        current.count += 1;
      }
    }

    const result = Array.from(resultMap.entries()).map(([date, { totalDuration, count }]) => ({
      Date: date,
      Average: count > 0 ? totalDuration / count : 0,
    }));

    return result;
  }),
  membersWithMostBookings: userBelongsToTeamProcedure
    .input(rawDataInputSchema)
    .query(async ({ ctx, input }) => {
      const { teamId, startDate, endDate, eventTypeId, isAll, userId, memberUserId } = input;

      if (!teamId) {
        return [];
      }
      const user = ctx.user;

      const r = await buildBaseWhereCondition({
        teamId,
        eventTypeId: eventTypeId ?? undefined,
        memberUserId: memberUserId ?? undefined,
        userId: userId ?? undefined,
        isAll: isAll ?? false,
        ctx: {
          userIsOwnerAdminOfParentTeam: ctx.user.isOwnerAdminOfParentTeam,
          userOrganizationId: ctx.user.organizationId,
          insightsDb: ctx.insightsDb,
        },
      });

      let { whereCondition: bookingWhere } = r;

      bookingWhere = {
        ...bookingWhere,
        createdAt: {
          gte: dayjs(startDate).startOf("day").toDate(),
          lte: dayjs(endDate).endOf("day").toDate(),
        },
      };

      const bookingsFromTeam = await ctx.insightsDb.bookingTimeStatus.groupBy({
        by: ["userId"],
        where: bookingWhere,
        _count: {
          id: true,
        },
        orderBy: {
          _count: {
            id: "desc",
          },
        },
        take: 10,
      });

      const userIds = bookingsFromTeam.reduce((userIds: number[], booking) => {
        if (typeof booking.userId === "number" && !userIds.includes(booking.userId)) {
          userIds.push(booking.userId);
        }
        return userIds;
      }, []);

      if (userIds.length === 0) {
        return [];
      }

      const usersFromTeam = await ctx.insightsDb.user.findMany({
        where: {
          id: {
            in: userIds,
          },
        },
        select: userSelect,
      });

      const userHashMap = buildHashMapForUsers(usersFromTeam);

      const result = bookingsFromTeam.map((booking) => {
        return {
          userId: booking.userId,
          // We know with 100% certainty that userHashMap.get(...) will retrieve a user
          // eslint-disable-next-line @typescript-eslint/no-non-null-assertion
          user: userHashMap.get(booking.userId)!,
          emailMd5: md5(user?.email),
          count: booking._count.id,
        };
      });

      return result;
    }),
  membersWithLeastBookings: userBelongsToTeamProcedure
    .input(rawDataInputSchema)
    .query(async ({ ctx, input }) => {
      const { teamId, startDate, endDate, eventTypeId, isAll, userId, memberUserId } = input;
      if (!teamId) {
        return [];
      }
      const user = ctx.user;

      const r = await buildBaseWhereCondition({
        teamId,
        eventTypeId: eventTypeId ?? undefined,
        memberUserId: memberUserId ?? undefined,
        userId: userId ?? undefined,
        isAll: isAll ?? false,
        ctx: {
          userIsOwnerAdminOfParentTeam: ctx.user.isOwnerAdminOfParentTeam,
          userOrganizationId: ctx.user.organizationId,
          insightsDb: ctx.insightsDb,
        },
      });

      let { whereCondition: bookingWhere } = r;

      bookingWhere = {
        ...bookingWhere,
        createdAt: {
          gte: dayjs(startDate).startOf("day").toDate(),
          lte: dayjs(endDate).endOf("day").toDate(),
        },
      };

      const bookingsFromTeam = await ctx.insightsDb.bookingTimeStatus.groupBy({
        by: ["userId"],
        where: bookingWhere,
        _count: {
          id: true,
        },
        orderBy: {
          _count: {
            id: "asc",
          },
        },
        take: 10,
      });

      const userIds = bookingsFromTeam.reduce((userIds: number[], booking) => {
        if (typeof booking.userId === "number" && !userIds.includes(booking.userId)) {
          userIds.push(booking.userId);
        }
        return userIds;
      }, []);

      if (userIds.length === 0) {
        return [];
      }
      const usersFromTeam = await ctx.insightsDb.user.findMany({
        where: {
          id: {
            in: userIds,
          },
        },
        select: userSelect,
      });

      const userHashMap = buildHashMapForUsers(usersFromTeam);

      const result = bookingsFromTeam.map((booking) => ({
        userId: booking.userId,
        // We know with 100% certainty that userHashMap.get(...) will retrieve a user
        // eslint-disable-next-line @typescript-eslint/no-non-null-assertion
        user: userHashMap.get(booking.userId)!,
        emailMd5: md5(user?.email),
        count: booking._count.id,
      }));

      return result;
    }),
  teamListForUser: authedProcedure.query(async ({ ctx }) => {
    const user = ctx.user;

    // Fetch user data
    const userData = await ctx.insightsDb.user.findUnique({
      where: {
        id: user.id,
      },
      select: userSelect,
    });

    if (!userData) {
      return [];
    }

    // Validate if user belongs to org as admin/owner
    if (user.organizationId && user.organization.isOrgAdmin) {
      const teamsAndOrg = await ctx.insightsDb.team.findMany({
        where: {
          OR: [{ parentId: user.organizationId }, { id: user.organizationId }],
        },
        select: {
          id: true,
          slug: true,
          name: true,
          logoUrl: true,
        },
      });
      const teamsFromOrg = teamsAndOrg.filter((team) => team.id !== user.organizationId);
      const orgTeam = teamsAndOrg.find((team) => team.id === user.organizationId);
      if (!orgTeam) {
        return [];
      }

      const result: IResultTeamList[] = [
        {
          ...orgTeam,
          isOrg: true,
        },
        ...teamsFromOrg,
      ];

      return result;
    }

    // Look if user it's admin/owner in multiple teams
    const belongsToTeams = await ctx.insightsDb.membership.findMany({
      where: {
        team: {
          slug: { not: null },
        },
        accepted: true,
        userId: user.id,
        OR: [
          {
            role: "ADMIN",
          },
          {
            role: "OWNER",
          },
        ],
      },
      include: {
        team: {
          select: {
            id: true,
            name: true,
            logoUrl: true,
            slug: true,
            metadata: true,
          },
        },
      },
    });

    if (belongsToTeams.length === 0) {
      return [];
    }

    const result: IResultTeamList[] = belongsToTeams.map((membership) => {
      return { ...membership.team };
    });

    return result;
  }),
  userList: authedProcedure
    .input(
      z.object({
        teamId: z.number().optional(),
        isAll: z.boolean().nullable(),
      })
    )
    .query(async ({ ctx, input }) => {
      const user = ctx.user;
      const { teamId, isAll } = input;

      if (isAll && user.organizationId && user.organization.isOrgAdmin) {
        const usersInTeam = await ctx.insightsDb.membership.findMany({
          where: {
            team: {
              parentId: user.organizationId,
            },
          },
          include: {
            user: {
              select: userSelect,
            },
          },
          distinct: ["userId"],
        });
        return usersInTeam.map((membership) => membership.user);
      }

      if (!teamId) {
        return [];
      }

      const membership = await ctx.insightsDb.membership.findFirst({
        where: {
          userId: user.id,
          teamId,
          accepted: true,
        },
        include: {
          user: {
            select: userSelect,
          },
        },
      });
      if (!membership) {
        return [];
      }
      const isMember = membership && membership.role === "MEMBER";
      // If user is not admin, return himself only
      if (isMember) {
        return [membership.user];
      }

      const usersInTeam = await ctx.insightsDb.membership.findMany({
        where: {
          teamId,
          accepted: true,
        },
        include: {
          user: {
            select: userSelect,
          },
        },
        distinct: ["userId"],
      });

      return usersInTeam.map((membership) => membership.user);
    }),
  eventTypeList: userBelongsToTeamProcedure
    .input(
      z.object({
        teamId: z.coerce.number().nullish(),
        userId: z.coerce.number().nullish(),
        isAll: z.boolean().optional(),
      })
    )
    .query(async ({ ctx, input }) => {
      const { prisma, user } = ctx;
      const { teamId, userId, isAll } = input;

      if (!teamId && !userId) {
        return [];
      }

      const membershipWhereConditional: Prisma.MembershipWhereInput = {};

      let childrenTeamIds: number[] = [];

      if (isAll && teamId && user.organizationId && user.isOwnerAdminOfParentTeam) {
        const childTeams = await prisma.team.findMany({
          where: {
            parentId: user.organizationId,
          },
          select: {
            id: true,
          },
        });
        if (childTeams.length > 0) {
          childrenTeamIds = childTeams.map((team) => team.id);
        }
        membershipWhereConditional["teamId"] = {
          in: [user.organizationId, ...childrenTeamIds],
        };
      }

      if (teamId && !isAll) {
        membershipWhereConditional["teamId"] = teamId;
        membershipWhereConditional["userId"] = user.id;
      }
      if (userId) {
        membershipWhereConditional["userId"] = userId;
      }

      // I'm not using unique here since when userId comes from input we should look for every
      // event type that user owns
      const membership = await prisma.membership.findFirst({
        where: membershipWhereConditional,
      });

      if (!membership && !user.isOwnerAdminOfParentTeam) {
        throw new Error("User is not part of a team/org");
      }

      const eventTypeWhereConditional: Prisma.EventTypeWhereInput = {};
      if (isAll && childrenTeamIds.length > 0 && user.organizationId && user.isOwnerAdminOfParentTeam) {
        eventTypeWhereConditional["teamId"] = {
          in: [user.organizationId, ...childrenTeamIds],
        };
      }
      if (teamId && !isAll) {
        eventTypeWhereConditional["teamId"] = teamId;
      }
      if (userId) {
        eventTypeWhereConditional["userId"] = userId;
      }
      let eventTypeResult: Prisma.EventTypeGetPayload<{
        select: {
          id: true;
          slug: true;
          teamId: true;
          title: true;
          team: {
            select: {
              name: true;
            };
          };
        };
      }>[] = [];

      let isMember = membership?.role === "MEMBER";
      if (user.isOwnerAdminOfParentTeam) {
        isMember = false;
      }
      if (isMember) {
        eventTypeWhereConditional["OR"] = [
          { userId: user.id },
          { users: { some: { id: user.id } } },
          // @TODO this is not working as expected
          // hosts: { some: { id: user.id } },
        ];
      }
      eventTypeResult = await prisma.eventType.findMany({
        select: {
          id: true,
          slug: true,
          title: true,
          teamId: true,
          team: {
            select: {
              name: true,
            },
          },
        },
        where: eventTypeWhereConditional,
      });

      return eventTypeResult;
    }),
  recentRatings: userBelongsToTeamProcedure.input(rawDataInputSchema).query(async ({ ctx, input }) => {
    const { teamId, startDate, endDate, eventTypeId, isAll, userId, memberUserId } = input;
    if (!teamId) {
      return [];
    }
    const user = ctx.user;

    const r = await buildBaseWhereCondition({
      teamId,
      eventTypeId: eventTypeId ?? undefined,
      memberUserId: memberUserId ?? undefined,
      userId: userId ?? undefined,
      isAll: isAll ?? false,
      ctx: {
        userIsOwnerAdminOfParentTeam: ctx.user.isOwnerAdminOfParentTeam,
        userOrganizationId: ctx.user.organizationId,
        insightsDb: ctx.insightsDb,
      },
    });

    let { whereCondition: bookingWhere } = r;

    bookingWhere = {
      ...bookingWhere,
      teamId,
      eventTypeId,
      createdAt: {
        gte: dayjs(startDate).startOf("day").toDate(),
        lte: dayjs(endDate).endOf("day").toDate(),
      },
      ratingFeedback: { not: null },
    };

    if (isAll && user.isOwnerAdminOfParentTeam) {
      delete bookingWhere.teamId;
      const teamsFromOrg = await ctx.insightsDb.team.findMany({
        where: {
          parentId: user?.organizationId,
        },
        select: {
          id: true,
        },
      });
      const usersFromTeam = await ctx.insightsDb.membership.findMany({
        where: {
          teamId: {
            in: teamsFromOrg.map((t) => t.id),
          },
          accepted: true,
        },
        select: {
          userId: true,
        },
      });

      bookingWhere["OR"] = [
        ...(bookingWhere.OR || []),
        {
          teamId: {
            in: teamsFromOrg.map((t) => t.id),
          },
          isTeamBooking: true,
        },
        {
          userId: {
            in: usersFromTeam.map((u) => u.userId),
          },
          isTeamBooking: false,
        },
      ];
    }

    const bookingsFromTeam = await ctx.insightsDb.bookingTimeStatus.findMany({
      where: bookingWhere,
      orderBy: {
        endTime: "desc",
      },
      select: {
        userId: true,
        rating: true,
        ratingFeedback: true,
      },
      take: 10,
    });

    const userIds = bookingsFromTeam.reduce((userIds: number[], booking) => {
      if (!!booking.userId && !userIds.includes(booking.userId)) {
        userIds.push(booking.userId);
      }
      return userIds;
    }, []);

    if (userIds.length === 0) {
      return [];
    }
    const usersFromTeam = await ctx.insightsDb.user.findMany({
      where: {
        id: {
          in: userIds,
        },
      },
      select: userSelect,
    });

    const userHashMap = buildHashMapForUsers(usersFromTeam);

    const result = bookingsFromTeam.map((booking) => ({
      userId: booking.userId,
      // We know with 100% certainty that userHashMap.get(...) will retrieve a user
      // eslint-disable-next-line @typescript-eslint/no-non-null-assertion
      user: userHashMap.get(booking.userId)!,
      emailMd5: md5(user?.email),
      rating: booking.rating,
      feedback: booking.ratingFeedback,
    }));

    return result;
  }),
  membersWithMostNoShow: userBelongsToTeamProcedure
    .input(rawDataInputSchema)
    .query(async ({ ctx, input }) => {
      const { teamId, startDate, endDate, eventTypeId, isAll, userId, memberUserId } = input;
      if (!teamId) {
        return [];
      }
      const user = ctx.user;
      const r = await buildBaseWhereCondition({
        teamId,
        eventTypeId: eventTypeId ?? undefined,
        memberUserId: memberUserId ?? undefined,
        userId: userId ?? undefined,
        isAll: isAll ?? false,
        ctx: {
          userIsOwnerAdminOfParentTeam: ctx.user.isOwnerAdminOfParentTeam,
          userOrganizationId: ctx.user.organizationId,
          insightsDb: ctx.insightsDb,
        },
      });
      let { whereCondition: bookingWhere } = r;

      bookingWhere = {
        ...bookingWhere,
        teamId,
        eventTypeId,
        createdAt: {
          gte: dayjs(startDate).startOf("day").toDate(),
          lte: dayjs(endDate).endOf("day").toDate(),
        },
        noShowHost: true,
      };

      const bookingsFromTeam = await ctx.insightsDb.bookingTimeStatus.groupBy({
        by: ["userId"],
        where: bookingWhere,
        _count: {
          id: true,
        },
        orderBy: {
          _count: {
            id: "asc",
          },
        },
        take: 10,
      });

      const userIds = bookingsFromTeam.reduce((userIds: number[], booking) => {
        if (typeof booking.userId === "number" && !userIds.includes(booking.userId)) {
          userIds.push(booking.userId);
        }
        return userIds;
      }, []);

      if (userIds.length === 0) {
        return [];
      }
      const usersFromTeam = await ctx.insightsDb.user.findMany({
        where: {
          id: {
            in: userIds,
          },
        },
        select: userSelect,
      });

      const userHashMap = buildHashMapForUsers(usersFromTeam);

      const result = bookingsFromTeam.map((booking) => ({
        userId: booking.userId,
        // We know with 100% certainty that userHashMap.get(...) will retrieve a user
        // eslint-disable-next-line @typescript-eslint/no-non-null-assertion
        user: userHashMap.get(booking.userId)!,
        emailMd5: md5(user?.email),
        count: booking._count.id,
      }));

      return result;
    }),
  membersWithHighestRatings: userBelongsToTeamProcedure
    .input(rawDataInputSchema)
    .query(async ({ ctx, input }) => {
      const { teamId, startDate, endDate, eventTypeId, isAll, memberUserId, userId } = input;
      if (!teamId) {
        return [];
      }
      const user = ctx.user;

      const r = await buildBaseWhereCondition({
        teamId,
        eventTypeId: eventTypeId ?? undefined,
        memberUserId: memberUserId ?? undefined,
        userId: userId ?? undefined,
        isAll: isAll ?? false,
        ctx: {
          userIsOwnerAdminOfParentTeam: ctx.user.isOwnerAdminOfParentTeam,
          userOrganizationId: ctx.user.organizationId,
          insightsDb: ctx.insightsDb,
        },
      });
      let { whereCondition: bookingWhere } = r;

      bookingWhere = {
        teamId,
        eventTypeId,
        createdAt: {
          gte: dayjs(startDate).startOf("day").toDate(),
          lte: dayjs(endDate).endOf("day").toDate(),
        },
        rating: { not: null },
      };

      const bookingsFromTeam = await ctx.insightsDb.bookingTimeStatus.groupBy({
        by: ["userId"],
        where: bookingWhere,
        _avg: {
          rating: true,
        },
        orderBy: {
          _avg: {
            rating: "desc",
          },
        },
        take: 10,
      });

      const userIds = bookingsFromTeam.reduce((userIds: number[], booking) => {
        if (typeof booking.userId === "number" && !userIds.includes(booking.userId)) {
          userIds.push(booking.userId);
        }
        return userIds;
      }, []);

      if (userIds.length === 0) {
        return [];
      }
      const usersFromTeam = await ctx.insightsDb.user.findMany({
        where: {
          id: {
            in: userIds,
          },
        },
        select: userSelect,
      });

      const userHashMap = buildHashMapForUsers(usersFromTeam);

      const result = bookingsFromTeam.map((booking) => ({
        userId: booking.userId,
        // We know with 100% certainty that userHashMap.get(...) will retrieve a user
        // eslint-disable-next-line @typescript-eslint/no-non-null-assertion
        user: userHashMap.get(booking.userId)!,
        emailMd5: md5(user?.email),
        averageRating: booking._avg.rating,
      }));

      return result;
    }),
  membersWithLowestRatings: userBelongsToTeamProcedure
    .input(rawDataInputSchema)
    .query(async ({ ctx, input }) => {
      const { teamId, startDate, endDate, eventTypeId, isAll, memberUserId, userId } = input;
      if (!teamId) {
        return [];
      }
      const user = ctx.user;

      const r = await buildBaseWhereCondition({
        teamId,
        eventTypeId: eventTypeId ?? undefined,
        memberUserId: memberUserId ?? undefined,
        userId: userId ?? undefined,
        isAll: isAll ?? false,
        ctx: {
          userIsOwnerAdminOfParentTeam: ctx.user.isOwnerAdminOfParentTeam,
          userOrganizationId: ctx.user.organizationId,
          insightsDb: ctx.insightsDb,
        },
      });

      let { whereCondition: bookingWhere } = r;
      bookingWhere = {
        teamId,
        eventTypeId,
        createdAt: {
          gte: dayjs(startDate).startOf("day").toDate(),
          lte: dayjs(endDate).endOf("day").toDate(),
        },
        rating: { not: null },
      };

      const bookingsFromTeam = await ctx.insightsDb.bookingTimeStatus.groupBy({
        by: ["userId"],
        where: bookingWhere,
        _avg: {
          rating: true,
        },
        orderBy: {
          _avg: {
            rating: "asc",
          },
        },
        take: 10,
      });

      const userIds = bookingsFromTeam.reduce((userIds: number[], booking) => {
        if (typeof booking.userId === "number" && !userIds.includes(booking.userId)) {
          userIds.push(booking.userId);
        }
        return userIds;
      }, []);

      if (userIds.length === 0) {
        return [];
      }
      const usersFromTeam = await ctx.insightsDb.user.findMany({
        where: {
          id: {
            in: userIds,
          },
        },
        select: userSelect,
      });

      const userHashMap = buildHashMapForUsers(usersFromTeam);

      const result = bookingsFromTeam.map((booking) => ({
        userId: booking.userId,
        // We know with 100% certainty that userHashMap.get(...) will retrieve a user
        // eslint-disable-next-line @typescript-eslint/no-non-null-assertion
        user: userHashMap.get(booking.userId)!,
        emailMd5: md5(user?.email),
        averageRating: booking._avg.rating,
      }));

      return result;
    }),
  rawData: userBelongsToTeamProcedure.input(rawDataInputSchema).query(async ({ ctx, input }) => {
    const { startDate, endDate, teamId, userId, memberUserId, isAll, eventTypeId } = input;

    const isOrgAdminOrOwner = ctx.user.isOwnerAdminOfParentTeam;
    try {
      // Get the data
      const csvData = await EventsInsights.getCsvData({
        startDate,
        endDate,
        teamId,
        userId,
        memberUserId,
        isAll,
        isOrgAdminOrOwner,
        eventTypeId,
        organizationId: ctx.user.organizationId || null,
      });

      const csvAsString = EventsInsights.objectToCsv(csvData);
      const downloadAs = `Insights-${dayjs(startDate).format("YYYY-MM-DD")}-${dayjs(endDate).format(
        "YYYY-MM-DD"
      )}-${randomString(10)}.csv`;

      return { data: csvAsString, filename: downloadAs };
    } catch (e) {
      throw new TRPCError({ code: "INTERNAL_SERVER_ERROR" });
    }
    return { data: "", filename: "" };
  }),

  getRoutingFormsForFilters: userBelongsToTeamProcedure
    .input(z.object({ userId: z.number().optional(), teamId: z.number().optional(), isAll: z.boolean() }))
    .query(async ({ ctx, input }) => {
      const { userId, teamId, isAll } = input;
      return await RoutingEventsInsights.getRoutingFormsForFilters({
        userId: ctx.user.id,
        teamId,
        isAll,
        organizationId: ctx.user.organizationId ?? undefined,
      });
    }),
  routingFormsByStatus: userBelongsToTeamProcedure
    .input(routingFormResponsesInputSchema)
    .query(async ({ ctx, input }) => {
      return await RoutingEventsInsights.getRoutingFormStats({
        teamId: input.teamId,
        startDate: input.startDate,
        endDate: input.endDate,
        isAll: input.isAll,
        organizationId: ctx.user.organizationId ?? null,
        routingFormId: input.routingFormId,
        cursor: input.cursor,
        userId: ctx.user.id,
        memberUserIds: input.memberUserIds,
        limit: input.limit,
        columnFilters: input.columnFilters,
        sorting: input.sorting,
      });
    }),
  routingFormResponses: userBelongsToTeamProcedure
    .input(routingFormResponsesInputSchema)
    .query(async ({ ctx, input }) => {
      return await RoutingEventsInsights.getRoutingFormPaginatedResponses({
        teamId: input.teamId,
        startDate: input.startDate,
        endDate: input.endDate,
        isAll: input.isAll,
        organizationId: ctx.user.organizationId ?? null,
        routingFormId: input.routingFormId,
        cursor: input.cursor,
        userId: ctx.user.id,
        memberUserIds: input.memberUserIds,
        limit: input.limit,
        columnFilters: input.columnFilters,
        sorting: input.sorting,
      });
    }),
  routingFormResponsesForDownload: userBelongsToTeamProcedure
    .input(routingFormResponsesInputSchema)
    .query(async ({ ctx, input }) => {
      return await RoutingEventsInsights.getRoutingFormPaginatedResponsesForDownload({
        teamId: input.teamId,
        startDate: input.startDate,
        endDate: input.endDate,
        isAll: input.isAll,
        organizationId: ctx.user.organizationId ?? null,
        routingFormId: input.routingFormId,
        cursor: input.cursor,
        userId: ctx.user.id,
        memberUserIds: input.memberUserIds,
        limit: input.limit ?? BATCH_SIZE,
        columnFilters: input.columnFilters,
        sorting: input.sorting,
      });
    }),
  getRoutingFormFieldOptions: userBelongsToTeamProcedure
    .input(
      z.object({
        userId: z.number().optional(),
        teamId: z.number().optional(),
        isAll: z.boolean(),
        routingFormId: z.string().optional(),
      })
    )
    .query(async ({ input, ctx }) => {
      const options = await RoutingEventsInsights.getRoutingFormFieldOptions({
        ...input,
        userId: ctx.user.id,
        organizationId: ctx.user.organizationId ?? null,
      });
      return options;
    }),
  failedBookingsByField: userBelongsToTeamProcedure
    .input(
      z.object({
        userId: z.number().optional(),
        teamId: z.number().optional(),
        isAll: z.boolean(),
        routingFormId: z.string().optional(),
      })
    )
    .query(async ({ ctx, input }) => {
      return await RoutingEventsInsights.getFailedBookingsByRoutingFormGroup({
        ...input,
        userId: ctx.user.id,
        organizationId: ctx.user.organizationId ?? null,
      });
    }),
  routingFormResponsesHeaders: userBelongsToTeamProcedure
    .input(
      z.object({
        userId: z.number().optional(),
        teamId: z.number().optional(),
        isAll: z.boolean(),
        routingFormId: z.string().optional(),
      })
    )
    .query(async ({ ctx, input }) => {
      const headers = await RoutingEventsInsights.getRoutingFormHeaders({
        userId: ctx.user.id,
        teamId: input.teamId ?? null,
        isAll: input.isAll,
        organizationId: ctx.user.organizationId ?? null,
        routingFormId: input.routingFormId ?? null,
      });

      return headers || [];
    }),
<<<<<<< HEAD
  rawRoutingData: userBelongsToTeamProcedure
    .input(
      rawDataInputSchema.extend({
        routingFormId: z.string().optional(),
        bookingStatus: bookingStatusSchema,
        fieldFilter: z
          .object({
            fieldId: z.string(),
            optionId: z.string(),
          })
          .optional(),
        cursor: z.number().optional(),
      })
    )
    .query(async ({ ctx, input }) => {
      const {
        teamId,
        startDate,
        endDate,
        userId,
        memberUserId,
        isAll,
        routingFormId,
        bookingStatus,
        fieldFilter,
        cursor,
      } = input;

      if (!teamId && !userId) {
        return { data: [], hasMore: false, nextCursor: null };
      }

      try {
        const csvData = await RoutingEventsInsights.getRawData({
          teamId,
          startDate,
          endDate,
          userId: ctx.user.id,
          memberUserId,
          isAll: isAll ?? false,
          organizationId: ctx.user.organizationId,
          routingFormId,
          bookingStatus,
          fieldFilter,
          take: BATCH_SIZE,
          skip: cursor || 0,
        });

        const hasMore = csvData.length === BATCH_SIZE;
        const nextCursor = hasMore ? (cursor || 0) + BATCH_SIZE : null;

        return {
          data: csvData,
          hasMore,
          nextCursor,
        };
      } catch (e) {
        throw new TRPCError({ code: "INTERNAL_SERVER_ERROR" });
      }
    }),
=======
>>>>>>> 0522af0c
  routedToPerPeriod: userBelongsToTeamProcedure
    .input(
      rawDataInputSchema.extend({
        period: z.enum(["perDay", "perWeek", "perMonth"]),
        cursor: z
          .object({
            userCursor: z.number().optional(),
            periodCursor: z.string().optional(),
          })
          .optional(),
        routingFormId: z.string().optional(),
        limit: z.number().optional(),
        searchQuery: z.string().optional(),
      })
    )
    .query(async ({ ctx, input }) => {
      const { teamId, userId, startDate, endDate, period, cursor, limit, isAll, routingFormId, searchQuery } =
        input;

      return await RoutingEventsInsights.routedToPerPeriod({
        userId: ctx.user.id,
        teamId: teamId ?? null,
        startDate,
        endDate,
        period,
        cursor: cursor?.periodCursor,
        userCursor: cursor?.userCursor,
        limit,
        isAll: isAll ?? false,
        organizationId: ctx.user.organizationId ?? null,
        routingFormId: routingFormId ?? null,
        searchQuery: searchQuery,
      });
    }),
  routedToPerPeriodCsv: userBelongsToTeamProcedure
    .input(
      rawDataInputSchema.extend({
        period: z.enum(["perDay", "perWeek", "perMonth"]),
        searchQuery: z.string().optional(),
        routingFormId: z.string().optional(),
      })
    )
    .query(async ({ ctx, input }) => {
      const { startDate, endDate } = input;
      try {
        const csvData = await RoutingEventsInsights.routedToPerPeriodCsv({
          userId: ctx.user.id,
          teamId: input.teamId ?? null,
          startDate,
          endDate,
          isAll: input.isAll ?? false,
          organizationId: ctx.user.organizationId ?? null,
          routingFormId: input.routingFormId ?? null,
          period: input.period,
          searchQuery: input.searchQuery,
        });

        const csvString = RoutingEventsInsights.objectToCsv(csvData);
        const downloadAs = `routed-to-${input.period}-${dayjs(startDate).format("YYYY-MM-DD")}-${dayjs(
          endDate
        ).format("YYYY-MM-DD")}.csv`;

        return { data: csvString, filename: downloadAs };
      } catch (e) {
        throw new TRPCError({ code: "INTERNAL_SERVER_ERROR" });
      }
    }),
  getUserRelevantTeamRoutingForms: authedProcedure.query(async ({ ctx }) => {
    try {
      const routingForms = await VirtualQueuesInsights.getUserRelevantTeamRoutingForms({
        userId: ctx.user.id,
      });

      return routingForms;
    } catch (e) {
      throw new TRPCError({ code: "INTERNAL_SERVER_ERROR" });
    }
  }),
});<|MERGE_RESOLUTION|>--- conflicted
+++ resolved
@@ -1665,69 +1665,6 @@
 
       return headers || [];
     }),
-<<<<<<< HEAD
-  rawRoutingData: userBelongsToTeamProcedure
-    .input(
-      rawDataInputSchema.extend({
-        routingFormId: z.string().optional(),
-        bookingStatus: bookingStatusSchema,
-        fieldFilter: z
-          .object({
-            fieldId: z.string(),
-            optionId: z.string(),
-          })
-          .optional(),
-        cursor: z.number().optional(),
-      })
-    )
-    .query(async ({ ctx, input }) => {
-      const {
-        teamId,
-        startDate,
-        endDate,
-        userId,
-        memberUserId,
-        isAll,
-        routingFormId,
-        bookingStatus,
-        fieldFilter,
-        cursor,
-      } = input;
-
-      if (!teamId && !userId) {
-        return { data: [], hasMore: false, nextCursor: null };
-      }
-
-      try {
-        const csvData = await RoutingEventsInsights.getRawData({
-          teamId,
-          startDate,
-          endDate,
-          userId: ctx.user.id,
-          memberUserId,
-          isAll: isAll ?? false,
-          organizationId: ctx.user.organizationId,
-          routingFormId,
-          bookingStatus,
-          fieldFilter,
-          take: BATCH_SIZE,
-          skip: cursor || 0,
-        });
-
-        const hasMore = csvData.length === BATCH_SIZE;
-        const nextCursor = hasMore ? (cursor || 0) + BATCH_SIZE : null;
-
-        return {
-          data: csvData,
-          hasMore,
-          nextCursor,
-        };
-      } catch (e) {
-        throw new TRPCError({ code: "INTERNAL_SERVER_ERROR" });
-      }
-    }),
-=======
->>>>>>> 0522af0c
   routedToPerPeriod: userBelongsToTeamProcedure
     .input(
       rawDataInputSchema.extend({
