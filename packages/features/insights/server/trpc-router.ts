import { z } from "zod";

import dayjs from "@calcom/dayjs";
import {
  insightsRoutingServiceInputSchema,
  insightsRoutingServicePaginatedInputSchema,
  routingRepositoryBaseInputSchema,
  routedToPerPeriodInputSchema,
  routedToPerPeriodCsvInputSchema,
  bookingRepositoryBaseInputSchema,
} from "@calcom/features/insights/server/raw-data.schema";
import { getInsightsBookingService } from "@calcom/lib/di/containers/InsightsBooking";
import { getInsightsRoutingService } from "@calcom/lib/di/containers/InsightsRouting";
import type { PrismaClient } from "@calcom/prisma";
<<<<<<< HEAD
import type { Prisma } from "@calcom/prisma/client";
=======
>>>>>>> e86d6169
import authedProcedure from "@calcom/trpc/server/procedures/authedProcedure";
import { router } from "@calcom/trpc/server/trpc";

import { TRPCError } from "@trpc/server";

import { hasInsightsPermission } from "./hasInsightsPermission";
import { getTimeView, getDateRanges, type GetDateRangesParams } from "./insightsDateUtils";
import { RoutingEventsInsights } from "./routing-events";
import { VirtualQueuesInsights } from "./virtual-queues";

const UserBelongsToTeamInput = z.object({
  teamId: z.coerce.number().optional().nullable(),
  isAll: z.boolean().optional(),
});

<<<<<<< HEAD
=======
type BuildBaseWhereConditionCtxType = {
  userIsOwnerAdminOfParentTeam: boolean;
  userOrganizationId: number | null;
  insightsDb: PrismaClient;
};

interface BuildBaseWhereConditionType {
  teamId?: number | null;
  eventTypeId?: number;
  memberUserId?: number;
  userId?: number;
  isAll?: boolean;
  ctx: BuildBaseWhereConditionCtxType;
}

export const buildBaseWhereCondition = async ({
  teamId,
  eventTypeId,
  memberUserId,
  userId,
  isAll,
  ctx,
}: BuildBaseWhereConditionType): Promise<{
  whereCondition: Prisma.BookingTimeStatusDenormalizedWhereInput;
}> => {
  const conditions: Prisma.BookingTimeStatusDenormalizedWhereInput[] = [];

  // EventType Filter
  if (eventTypeId) {
    conditions.push({
      OR: [{ eventTypeId }, { eventParentId: eventTypeId }],
    });
  }

  // User/Member filter
  if (memberUserId) {
    conditions.push({ userId: memberUserId });
  }

  if (userId) {
    conditions.push({
      teamId: null,
      userId: userId,
    });
  }

  // organization-wide queries condition
  if (isAll && ctx.userIsOwnerAdminOfParentTeam && ctx.userOrganizationId) {
    const teamsFromOrg = await ctx.insightsDb.team.findMany({
      where: {
        parentId: ctx.userOrganizationId,
      },
      select: {
        id: true,
      },
    });

    const teamIds = [ctx.userOrganizationId, ...teamsFromOrg.map((t) => t.id)];
    const usersFromOrg =
      teamsFromOrg.length > 0
        ? await ctx.insightsDb.membership.findMany({
            where: {
              team: {
                id: {
                  in: teamIds,
                },
              },
              accepted: true,
            },
            select: {
              userId: true,
            },
          })
        : [];

    conditions.push({
      OR: [
        {
          teamId: {
            in: teamIds,
          },
          isTeamBooking: true,
        },
        ...(usersFromOrg.length > 0
          ? [
              {
                userId: {
                  in: usersFromOrg.map((u) => u.userId),
                },
                isTeamBooking: false,
              },
            ]
          : []),
      ],
    });
  }

  // Team-specific queries condition
  if (!isAll && teamId) {
    const usersFromTeam = await ctx.insightsDb.membership.findMany({
      where: {
        teamId: teamId,
        accepted: true,
      },
      select: {
        userId: true,
      },
    });
    const userIdsFromTeam = usersFromTeam.map((u) => u.userId);

    conditions.push({
      OR: [
        {
          teamId,
          isTeamBooking: true,
        },
        {
          userId: {
            in: userIdsFromTeam,
          },
          isTeamBooking: false,
        },
      ],
    });
  }

  let whereCondition: Prisma.BookingTimeStatusDenormalizedWhereInput = {};

  if (conditions.length === 1) {
    whereCondition = conditions[0];
  } else if (conditions.length > 1) {
    whereCondition = { AND: conditions };
  }

  return {
    whereCondition:
      Object.keys(whereCondition).length === 0
        ? { id: -1 } // Ensure no data is returned for invalid parameters
        : whereCondition,
  };
};

>>>>>>> e86d6169
const userBelongsToTeamProcedure = authedProcedure.use(async ({ ctx, next, getRawInput }) => {
  const parse = UserBelongsToTeamInput.safeParse(await getRawInput());
  if (!parse.success) {
    throw new TRPCError({ code: "BAD_REQUEST" });
  }

  // If teamId is provided, check if user belongs to team
  // If teamId is not provided, check if user belongs to any team

  const membershipWhereConditional: Prisma.MembershipWhereInput = {
    userId: ctx.user.id,
    accepted: true,
  };

  if (parse.data.teamId) {
    membershipWhereConditional["teamId"] = parse.data.teamId;
  }

  const membership = await ctx.insightsDb.membership.findFirst({
    where: membershipWhereConditional,
  });

  let isOwnerAdminOfParentTeam = false;

  // Probably we couldn't find a membership because the user is not a direct member of the team
  // So that would mean ctx.user.organization is present
  if ((parse.data.isAll && ctx.user.organizationId) || (!membership && ctx.user.organizationId)) {
    //Look for membership type in organizationId
    if (!membership && ctx.user.organizationId && parse.data.teamId) {
      const isChildTeamOfOrg = await ctx.insightsDb.team.findFirst({
        where: {
          id: parse.data.teamId,
          parentId: ctx.user.organizationId,
        },
      });
      if (!isChildTeamOfOrg) {
        throw new TRPCError({ code: "UNAUTHORIZED" });
      }
    }

    const membershipOrg = await ctx.insightsDb.membership.findFirst({
      where: {
        userId: ctx.user.id,
        teamId: ctx.user.organizationId,
        accepted: true,
        role: {
          in: ["OWNER", "ADMIN"],
        },
      },
    });
    if (!membershipOrg) {
      throw new TRPCError({ code: "UNAUTHORIZED" });
    }
    isOwnerAdminOfParentTeam = true;
  }

  return next({
    ctx: {
      user: {
        ...ctx.user,
        isOwnerAdminOfParentTeam,
      },
    },
  });
});

const insightsPbacProcedure = userBelongsToTeamProcedure.use(async ({ ctx, next }) => {
  const hasPermission = await hasInsightsPermission({
    userId: ctx.user.id,
    organizationId: ctx.user.organizationId,
  });

  if (!hasPermission) {
    throw new TRPCError({ code: "UNAUTHORIZED" });
  }

  return next({
    ctx,
  });
});

const userSelect = {
  id: true,
  name: true,
  email: true,
  username: true,
  avatarUrl: true,
};

const emptyResponseBookingKPIStats = {
  empty: true,
  created: {
    count: 0,
    deltaPrevious: 0,
  },
  completed: {
    count: 0,
    deltaPrevious: 0,
  },
  rescheduled: {
    count: 0,
    deltaPrevious: 0,
  },
  cancelled: {
    count: 0,
    deltaPrevious: 0,
  },
  rating: {
    count: 0,
    deltaPrevious: 0,
  },
  no_show: {
    count: 0,
    deltaPrevious: 0,
  },
  no_show_guest: {
    count: 0,
    deltaPrevious: 0,
  },
  csat: {
    count: 0,
    deltaPrevious: 0,
  },
  previousRange: {
    startDate: dayjs().toISOString(),
    endDate: dayjs().toISOString(),
  },
};

export interface IResultTeamList {
  id: number;
  slug: string | null;
  name: string | null;
  logoUrl: string | null;
  userId?: number;
  isOrg?: boolean;
}

/**
 * Helper function to create InsightsBookingService with standardized parameters
 */
function createInsightsBookingService(
  ctx: { user: { id: number; organizationId: number | null } },
  input: z.infer<typeof bookingRepositoryBaseInputSchema>,
  dateTarget: "createdAt" | "startTime" = "createdAt"
) {
  const { scope, selectedTeamId, startDate, endDate, columnFilters } = input;
  return getInsightsBookingService({
    options: {
      scope,
      userId: ctx.user.id,
      orgId: ctx.user.organizationId ?? 0,
      ...(selectedTeamId && { teamId: selectedTeamId }),
    },
    filters: {
      ...(columnFilters && { columnFilters }),
      dateRange: {
        target: dateTarget,
        startDate,
        endDate,
      },
    },
  });
}

function createInsightsRoutingService(
  ctx: { insightsDb: PrismaClient; user: { id: number; organizationId: number | null } },
  input: z.infer<typeof routingRepositoryBaseInputSchema>
) {
  return getInsightsRoutingService({
    options: {
      scope: input.scope,
      teamId: input.selectedTeamId,
      userId: ctx.user.id,
      orgId: ctx.user.organizationId,
    },
    filters: {
      startDate: input.startDate,
      endDate: input.endDate,
      columnFilters: input.columnFilters,
    },
  });
}

export const insightsRouter = router({
  bookingKPIStats: insightsPbacProcedure
    .input(bookingRepositoryBaseInputSchema)
    .query(async ({ ctx, input }) => {
      const currentPeriodService = createInsightsBookingService(ctx, input);

      // Get current period stats
      const currentStats = await currentPeriodService.getBookingStats();

      // Calculate previous period dates and create service for previous period
      const previousPeriodDates = currentPeriodService.calculatePreviousPeriodDates();
      const previousPeriodService = createInsightsBookingService(ctx, {
        ...input,
        startDate: previousPeriodDates.startDate,
        endDate: previousPeriodDates.endDate,
      });

      // Get previous period stats
      const previousStats = await previousPeriodService.getBookingStats();

      // Helper function to calculate percentage change
      const getPercentage = (current: number, previous: number): number => {
        if (previous === 0) return current > 0 ? 100 : 0;
        return ((current - previous) / previous) * 100;
      };

      // Calculate percentages and CSAT
      const currentCSAT =
        currentStats.total_ratings > 0
          ? (currentStats.ratings_above_3 / currentStats.total_ratings) * 100
          : 0;
      const previousCSAT =
        previousStats.total_ratings > 0
          ? (previousStats.ratings_above_3 / previousStats.total_ratings) * 100
          : 0;

      const currentRating = currentStats.avg_rating ? parseFloat(currentStats.avg_rating.toFixed(1)) : 0;
      const previousRating = previousStats.avg_rating ? parseFloat(previousStats.avg_rating.toFixed(1)) : 0;

      // Check if all metrics are zero for empty state
      const isEmpty =
        currentStats.total_bookings === 0 &&
        currentStats.completed_bookings === 0 &&
        currentStats.rescheduled_bookings === 0 &&
        currentStats.cancelled_bookings === 0 &&
        currentStats.no_show_host_bookings === 0 &&
        currentStats.no_show_guests === 0 &&
        currentRating === 0;

      if (isEmpty) {
        return emptyResponseBookingKPIStats;
      }

      return {
        empty: false,
        created: {
          count: currentStats.total_bookings,
          deltaPrevious: getPercentage(currentStats.total_bookings, previousStats.total_bookings),
        },
        completed: {
          count: currentStats.completed_bookings,
          deltaPrevious: getPercentage(
            currentStats.total_bookings - currentStats.cancelled_bookings - currentStats.rescheduled_bookings,
            previousStats.total_bookings -
              previousStats.cancelled_bookings -
              previousStats.rescheduled_bookings
          ),
        },
        rescheduled: {
          count: currentStats.rescheduled_bookings,
          deltaPrevious: getPercentage(currentStats.rescheduled_bookings, previousStats.rescheduled_bookings),
        },
        cancelled: {
          count: currentStats.cancelled_bookings,
          deltaPrevious: getPercentage(currentStats.cancelled_bookings, previousStats.cancelled_bookings),
        },
        no_show: {
          count: currentStats.no_show_host_bookings,
          deltaPrevious: getPercentage(
            currentStats.no_show_host_bookings,
            previousStats.no_show_host_bookings
          ),
        },
        no_show_guest: {
          count: currentStats.no_show_guests,
          deltaPrevious: getPercentage(currentStats.no_show_guests, previousStats.no_show_guests),
        },
        rating: {
          count: currentRating,
          deltaPrevious: getPercentage(currentRating, previousRating),
        },
        csat: {
          count: currentCSAT,
          deltaPrevious: getPercentage(currentCSAT, previousCSAT),
        },
        previousRange: {
          startDate: previousPeriodDates.formattedStartDate,
          endDate: previousPeriodDates.formattedEndDate,
        },
      };
    }),
  eventTrends: insightsPbacProcedure.input(bookingRepositoryBaseInputSchema).query(async ({ ctx, input }) => {
    const { startDate, endDate, timeZone } = input;

    // Calculate timeView and dateRanges
    const timeView = getTimeView(startDate, endDate);
    const dateRanges = getDateRanges({
      startDate,
      endDate,
      timeView,
      timeZone,
      weekStart: ctx.user.weekStart,
    });

    const insightsBookingService = createInsightsBookingService(ctx, input);
    try {
      return await insightsBookingService.getEventTrendsStats({
        timeZone,
        dateRanges,
      });
    } catch (e) {
      throw new TRPCError({ code: "INTERNAL_SERVER_ERROR" });
    }
  }),
  popularEvents: insightsPbacProcedure
    .input(bookingRepositoryBaseInputSchema)
    .query(async ({ input, ctx }) => {
      const insightsBookingService = createInsightsBookingService(ctx, input);

      try {
        return await insightsBookingService.getPopularEventsStats();
      } catch (e) {
        throw new TRPCError({ code: "INTERNAL_SERVER_ERROR" });
      }
    }),
  averageEventDuration: insightsPbacProcedure
    .input(bookingRepositoryBaseInputSchema)
    .query(async ({ ctx, input }) => {
      const { startDate, endDate, timeZone } = input;

      const insightsBookingService = createInsightsBookingService(ctx, input);

      try {
        const timeView = getTimeView(startDate, endDate);
        const dateRanges = getDateRanges({
          startDate,
          endDate,
          timeView,
          timeZone,
          weekStart: ctx.user.weekStart as GetDateRangesParams["weekStart"],
        });

        if (!dateRanges.length) {
          return [];
        }

        const startOfEndOf = timeView === "year" ? "year" : timeView === "month" ? "month" : "week";

        const allBookings = await insightsBookingService.findAll({
          select: {
            eventLength: true,
            createdAt: true,
          },
        });

        const resultMap = new Map<string, { totalDuration: number; count: number }>();

        // Initialize the map with all date ranges
        for (const range of dateRanges) {
          resultMap.set(dayjs(range.startDate).format("ll"), { totalDuration: 0, count: 0 });
        }

        for (const booking of allBookings) {
          const periodStart = dayjs(booking.createdAt).startOf(startOfEndOf).format("ll");
          if (resultMap.has(periodStart)) {
            const current = resultMap.get(periodStart);
            if (!current) continue;
            current.totalDuration += booking.eventLength || 0;
            current.count += 1;
          }
        }

        const result = Array.from(resultMap.entries()).map(([date, { totalDuration, count }]) => ({
          Date: date,
          Average: count > 0 ? totalDuration / count : 0,
        }));

        return result;
      } catch (e) {
        throw new TRPCError({ code: "INTERNAL_SERVER_ERROR" });
      }
    }),
  membersWithMostCancelledBookings: insightsPbacProcedure
    .input(bookingRepositoryBaseInputSchema)
    .query(async ({ input, ctx }) => {
      const insightsBookingService = createInsightsBookingService(ctx, input);

      try {
        return await insightsBookingService.getMembersStatsWithCount("cancelled", "DESC");
      } catch (e) {
        throw new TRPCError({ code: "INTERNAL_SERVER_ERROR" });
      }
    }),
  membersWithMostCompletedBookings: insightsPbacProcedure
    .input(bookingRepositoryBaseInputSchema)
    .query(async ({ input, ctx }) => {
      const insightsBookingService = createInsightsBookingService(ctx, input, "startTime");

      try {
        return await insightsBookingService.getMembersStatsWithCount("accepted", "DESC");
      } catch (e) {
        throw new TRPCError({ code: "INTERNAL_SERVER_ERROR" });
      }
    }),
  membersWithLeastCompletedBookings: insightsPbacProcedure
    .input(bookingRepositoryBaseInputSchema)
    .query(async ({ input, ctx }) => {
      const insightsBookingService = createInsightsBookingService(ctx, input, "startTime");

      try {
        return await insightsBookingService.getMembersStatsWithCount("accepted", "ASC");
      } catch (e) {
        throw new TRPCError({ code: "INTERNAL_SERVER_ERROR" });
      }
    }),
  membersWithMostBookings: insightsPbacProcedure
    .input(bookingRepositoryBaseInputSchema)
    .query(async ({ input, ctx }) => {
      const insightsBookingService = createInsightsBookingService(ctx, input);

      try {
        return await insightsBookingService.getMembersStatsWithCount("all", "DESC");
      } catch (e) {
        throw new TRPCError({ code: "INTERNAL_SERVER_ERROR" });
      }
    }),
  membersWithLeastBookings: insightsPbacProcedure
    .input(bookingRepositoryBaseInputSchema)
    .query(async ({ input, ctx }) => {
      const insightsBookingService = createInsightsBookingService(ctx, input);

      try {
        return await insightsBookingService.getMembersStatsWithCount("all", "ASC");
      } catch (e) {
        throw new TRPCError({ code: "INTERNAL_SERVER_ERROR" });
      }
    }),
  teamListForUser: authedProcedure.query(async ({ ctx }) => {
    const user = ctx.user;

    // Fetch user data
    const userData = await ctx.insightsDb.user.findUnique({
      where: {
        id: user.id,
      },
      select: userSelect,
    });

    if (!userData) {
      return [];
    }

    // Validate if user belongs to org as admin/owner
    if (user.organizationId && user.organization.isOrgAdmin) {
      const teamsAndOrg = await ctx.insightsDb.team.findMany({
        where: {
          OR: [{ parentId: user.organizationId }, { id: user.organizationId }],
        },
        select: {
          id: true,
          slug: true,
          name: true,
          logoUrl: true,
        },
      });
      const teamsFromOrg = teamsAndOrg.filter((team) => team.id !== user.organizationId);
      const orgTeam = teamsAndOrg.find((team) => team.id === user.organizationId);
      if (!orgTeam) {
        return [];
      }

      const result: IResultTeamList[] = [
        {
          ...orgTeam,
          isOrg: true,
        },
        ...teamsFromOrg,
      ];

      return result;
    }

    // Look if user it's admin/owner in multiple teams
    const belongsToTeams = await ctx.insightsDb.membership.findMany({
      where: {
        team: {
          slug: { not: null },
        },
        accepted: true,
        userId: user.id,
        OR: [
          {
            role: "ADMIN",
          },
          {
            role: "OWNER",
          },
        ],
      },
      include: {
        team: {
          select: {
            id: true,
            name: true,
            logoUrl: true,
            slug: true,
            metadata: true,
          },
        },
      },
    });

    if (belongsToTeams.length === 0) {
      return [];
    }

    const result: IResultTeamList[] = belongsToTeams.map((membership) => {
      return { ...membership.team };
    });

    return result;
  }),
  userList: authedProcedure
    .input(
      z.object({
        teamId: z.number().optional(),
        isAll: z.boolean().nullable(),
      })
    )
    .query(async ({ ctx, input }) => {
      const user = ctx.user;
      const { teamId, isAll } = input;

      if (isAll && user.organizationId && user.organization.isOrgAdmin) {
        const usersInTeam = await ctx.insightsDb.membership.findMany({
          where: {
            team: {
              parentId: user.organizationId,
            },
          },
          include: {
            user: {
              select: userSelect,
            },
          },
          distinct: ["userId"],
        });
        return usersInTeam.map((membership) => membership.user);
      }

      if (!teamId) {
        return [];
      }

      const membership = await ctx.insightsDb.membership.findFirst({
        where: {
          userId: user.id,
          teamId,
          accepted: true,
        },
        include: {
          user: {
            select: userSelect,
          },
        },
      });
      if (!membership) {
        return [];
      }
      const isMember = membership && membership.role === "MEMBER";
      // If user is not admin, return himself only
      if (isMember) {
        return [membership.user];
      }

      const usersInTeam = await ctx.insightsDb.membership.findMany({
        where: {
          teamId,
          accepted: true,
        },
        include: {
          user: {
            select: userSelect,
          },
        },
        distinct: ["userId"],
      });

      return usersInTeam.map((membership) => membership.user);
    }),
  eventTypeList: insightsPbacProcedure
    .input(
      z.object({
        teamId: z.coerce.number().nullish(),
        userId: z.coerce.number().nullish(),
        isAll: z.boolean().optional(),
      })
    )
    .query(async ({ ctx, input }) => {
      const { prisma, user } = ctx;
      const { teamId, userId, isAll } = input;

      const eventTypeList = await getEventTypeList({
        prisma,
        teamId,
        userId,
        isAll,
        user: {
          id: user.id,
          organizationId: user.organizationId,
          isOwnerAdminOfParentTeam: user.isOwnerAdminOfParentTeam,
        },
      });

      return eventTypeList;
    }),
  recentRatings: insightsPbacProcedure
    .input(bookingRepositoryBaseInputSchema)
    .query(async ({ ctx, input }) => {
      const insightsBookingService = createInsightsBookingService(ctx, input);
      return await insightsBookingService.getRecentRatingsStats();
    }),
  membersWithMostNoShow: insightsPbacProcedure
    .input(bookingRepositoryBaseInputSchema)
    .query(async ({ input, ctx }) => {
      const insightsBookingService = createInsightsBookingService(ctx, input);

      try {
        return await insightsBookingService.getMembersStatsWithCount("noShow", "DESC");
      } catch (e) {
        throw new TRPCError({ code: "INTERNAL_SERVER_ERROR" });
      }
    }),
  membersWithHighestRatings: insightsPbacProcedure
    .input(bookingRepositoryBaseInputSchema)
    .query(async ({ ctx, input }) => {
      const insightsBookingService = createInsightsBookingService(ctx, input);
      return await insightsBookingService.getMembersRatingStats("DESC");
    }),
  membersWithLowestRatings: insightsPbacProcedure
    .input(bookingRepositoryBaseInputSchema)
    .query(async ({ ctx, input }) => {
      const insightsBookingService = createInsightsBookingService(ctx, input);
      return await insightsBookingService.getMembersRatingStats("ASC");
    }),
  rawData: insightsPbacProcedure
    .input(
      bookingRepositoryBaseInputSchema.extend({
        limit: z.number().max(100).optional(),
        offset: z.number().optional(),
      })
    )
    .query(async ({ ctx, input }) => {
      const { limit, offset } = input;

      const insightsBookingService = createInsightsBookingService(ctx, input);

      try {
        return await insightsBookingService.getCsvData({
          limit: limit ?? 100,
          offset: offset ?? 0,
        });
      } catch (e) {
        throw new TRPCError({ code: "INTERNAL_SERVER_ERROR" });
      }
    }),

  getRoutingFormsForFilters: insightsPbacProcedure
    .input(z.object({ userId: z.number().optional(), teamId: z.number().optional(), isAll: z.boolean() }))
    .query(async ({ ctx, input }) => {
      const { teamId, isAll } = input;
      return await RoutingEventsInsights.getRoutingFormsForFilters({
        userId: ctx.user.id,
        teamId,
        isAll,
        organizationId: ctx.user.organizationId ?? undefined,
      });
    }),
  routingFormsByStatus: insightsPbacProcedure
    .input(insightsRoutingServiceInputSchema)
    .query(async ({ ctx, input }) => {
      const insightsRoutingService = createInsightsRoutingService(ctx, input);
      return await insightsRoutingService.getRoutingFormStats();
    }),
  routingFormResponses: insightsPbacProcedure
    .input(insightsRoutingServicePaginatedInputSchema)
    .query(async ({ ctx, input }) => {
      const insightsRoutingService = createInsightsRoutingService(ctx, input);
      return await insightsRoutingService.getTableData({
        sorting: input.sorting,
        limit: input.limit,
        offset: input.offset,
      });
    }),
  routingFormResponsesForDownload: insightsPbacProcedure
    .input(insightsRoutingServicePaginatedInputSchema)
    .query(async ({ ctx, input }) => {
      const headersPromise = RoutingEventsInsights.getRoutingFormHeaders({
        userId: ctx.user.id,
        teamId: input.selectedTeamId,
        isAll: input.scope === "org",
        organizationId: ctx.user.organizationId,
        routingFormId: (input.columnFilters || []).find((filter) => filter.id === "formId")?.value?.data as
          | string
          | undefined,
      });

      const insightsRoutingService = createInsightsRoutingService(ctx, input);
      const dataPromise = insightsRoutingService.getTableData({
        sorting: input.sorting,
        limit: input.limit,
        offset: input.offset,
      });

      return await RoutingEventsInsights.getRoutingFormPaginatedResponsesForDownload({
        headersPromise,
        dataPromise,
      });
    }),
  getRoutingFormFieldOptions: insightsPbacProcedure
    .input(
      z.object({
        userId: z.number().optional(),
        teamId: z.number().optional(),
        isAll: z.boolean(),
        routingFormId: z.string().optional(),
      })
    )
    .query(async ({ input, ctx }) => {
      const options = await RoutingEventsInsights.getRoutingFormFieldOptions({
        ...input,
        userId: ctx.user.id,
        organizationId: ctx.user.organizationId ?? null,
      });
      return options;
    }),
  failedBookingsByField: insightsPbacProcedure
    .input(insightsRoutingServiceInputSchema)
    .query(async ({ ctx, input }) => {
      const insightsRoutingService = createInsightsRoutingService(ctx, input);
      try {
        return await insightsRoutingService.getFailedBookingsByFieldData();
      } catch (e) {
        throw new TRPCError({ code: "INTERNAL_SERVER_ERROR" });
      }
    }),
  routingFormResponsesHeaders: insightsPbacProcedure
    .input(
      z.object({
        userId: z.number().optional(),
        teamId: z.number().optional(),
        isAll: z.boolean(),
        routingFormId: z.string().optional(),
      })
    )
    .query(async ({ ctx, input }) => {
      const headers = await RoutingEventsInsights.getRoutingFormHeaders({
        userId: ctx.user.id,
        teamId: input.teamId ?? null,
        isAll: input.isAll,
        organizationId: ctx.user.organizationId ?? null,
        routingFormId: input.routingFormId ?? null,
      });

      return headers || [];
    }),
  routedToPerPeriod: insightsPbacProcedure
    .input(routedToPerPeriodInputSchema)
    .query(async ({ ctx, input }) => {
      const { period, limit, searchQuery, ...rest } = input;

      try {
        const insightsRoutingService = createInsightsRoutingService(ctx, rest);
        return await insightsRoutingService.getRoutedToPerPeriodData({
          period,
          limit,
          searchQuery,
        });
      } catch (e) {
        throw new TRPCError({ code: "INTERNAL_SERVER_ERROR" });
      }
    }),
  routedToPerPeriodCsv: insightsPbacProcedure
    .input(routedToPerPeriodCsvInputSchema)
    .query(async ({ ctx, input }) => {
      const { period, searchQuery, ...rest } = input;
      try {
        const insightsRoutingService = createInsightsRoutingService(ctx, rest);

        const csvData = await insightsRoutingService.getRoutedToPerPeriodCsvData({
          period,
          searchQuery,
        });

        const csvString = objectToCsv(csvData);
        const downloadAs = `routed-to-${period}-${dayjs(rest.startDate).format("YYYY-MM-DD")}-${dayjs(
          rest.endDate
        ).format("YYYY-MM-DD")}.csv`;

        return { data: csvString, filename: downloadAs };
      } catch (e) {
        throw new TRPCError({ code: "INTERNAL_SERVER_ERROR" });
      }
    }),
  getUserRelevantTeamRoutingForms: authedProcedure.query(async ({ ctx }) => {
    try {
      const routingForms = await VirtualQueuesInsights.getUserRelevantTeamRoutingForms({
        userId: ctx.user.id,
      });

      return routingForms;
    } catch (e) {
      throw new TRPCError({ code: "INTERNAL_SERVER_ERROR" });
    }
  }),
  getRoutingFunnelData: insightsPbacProcedure
    .input(routingRepositoryBaseInputSchema)
    .query(async ({ ctx, input }) => {
      const timeView = getTimeView(input.startDate, input.endDate);
      const dateRanges = getDateRanges({
        startDate: input.startDate,
        endDate: input.endDate,
        timeZone: ctx.user.timeZone,
        timeView,
        weekStart: ctx.user.weekStart,
      });
      const insightsRoutingService = createInsightsRoutingService(ctx, input);
      try {
        return await insightsRoutingService.getRoutingFunnelData(dateRanges);
      } catch (e) {
        throw new TRPCError({ code: "INTERNAL_SERVER_ERROR" });
      }
    }),
  bookingsByHourStats: insightsPbacProcedure
    .input(bookingRepositoryBaseInputSchema)
    .query(async ({ ctx, input }) => {
      const { timeZone } = input;
      const insightsBookingService = createInsightsBookingService(ctx, input, "startTime");

      try {
        return await insightsBookingService.getBookingsByHourStats({
          timeZone,
        });
      } catch (e) {
        throw new TRPCError({ code: "INTERNAL_SERVER_ERROR" });
      }
    }),
  recentNoShowGuests: insightsPbacProcedure
    .input(bookingRepositoryBaseInputSchema)
    .query(async ({ ctx, input }) => {
      const insightsBookingService = createInsightsBookingService(ctx, input, "startTime");

      try {
        return await insightsBookingService.getRecentNoShowGuests();
      } catch (e) {
        throw new TRPCError({ code: "INTERNAL_SERVER_ERROR" });
      }
    }),
});

export async function getEventTypeList({
  prisma,
  teamId,
  userId,
  isAll,
  user,
}: {
  prisma: PrismaClient;
  teamId: number | null | undefined;
  userId: number | null | undefined;
  isAll: boolean | undefined;
  user: {
    id: number;
    organizationId: number | null;
    isOwnerAdminOfParentTeam: boolean;
  };
}) {
  if (!teamId && !userId && !isAll) {
    return [];
  }

  const membershipWhereConditional: Prisma.MembershipWhereInput = {};
  let childrenTeamIds: number[] = [];

  if (userId && !teamId && !isAll) {
    const eventTypeResult = await prisma.eventType.findMany({
      select: {
        id: true,
        slug: true,
        title: true,
        teamId: true,
        userId: true,
        team: {
          select: {
            name: true,
          },
        },
      },
      where: {
        userId: user.id,
        teamId: null,
      },
    });

    return eventTypeResult;
  }

  if (isAll && user.organizationId && user.isOwnerAdminOfParentTeam) {
    const childTeams = await prisma.team.findMany({
      where: {
        parentId: user.organizationId,
      },
      select: {
        id: true,
      },
    });

    if (childTeams.length > 0) {
      childrenTeamIds = childTeams.map((team) => team.id);
    }

    const eventTypeResult = await prisma.eventType.findMany({
      select: {
        id: true,
        slug: true,
        title: true,
        teamId: true,
        userId: true,
        team: {
          select: {
            name: true,
          },
        },
      },
      where: {
        OR: [
          {
            teamId: {
              in: [user.organizationId, ...childrenTeamIds],
            },
          },
          {
            userId: user.id,
            teamId: null,
          },
        ],
      },
    });

    return eventTypeResult;
  }

  if (teamId && !isAll) {
    membershipWhereConditional["teamId"] = teamId;
    membershipWhereConditional["userId"] = user.id;
  }

  // I'm not using unique here since when userId comes from input we should look for every
  // event type that user owns
  const membership = await prisma.membership.findFirst({
    where: membershipWhereConditional,
  });

  if (!membership && !user.isOwnerAdminOfParentTeam) {
    throw new Error("User is not part of a team/org");
  }

  const eventTypeWhereConditional: Prisma.EventTypeWhereInput = {};

  if (teamId && !isAll) {
    eventTypeWhereConditional["teamId"] = teamId;
  }

  let isMember = membership?.role === "MEMBER";
  if (user.isOwnerAdminOfParentTeam) {
    isMember = false;
  }

  if (isMember) {
    eventTypeWhereConditional["OR"] = [{ userId: user.id }, { users: { some: { id: user.id } } }];
    // @TODO this is not working as expected
    // hosts: { some: { id: user.id } },
  }

  const eventTypeResult = await prisma.eventType.findMany({
    select: {
      id: true,
      slug: true,
      title: true,
      teamId: true,
      userId: true,
      team: {
        select: {
          name: true,
        },
      },
    },
    where: eventTypeWhereConditional,
  });

  return eventTypeResult;
}

function objectToCsv(data: Record<string, string>[]) {
  if (!data.length) return "";

  const headers = Object.keys(data[0]);
  const csvRows = [
    headers.join(","),
    ...data.map((row) =>
      headers
        .map((header) => {
          const value = row[header]?.toString() || "";
          // Escape quotes and wrap in quotes if contains comma or newline
          return value.includes(",") || value.includes("\n") || value.includes('"')
            ? `"${value.replace(/"/g, '""')}"` // escape double quotes
            : value;
        })
        .join(",")
    ),
  ];

  return csvRows.join("\n");
}<|MERGE_RESOLUTION|>--- conflicted
+++ resolved
@@ -12,10 +12,7 @@
 import { getInsightsBookingService } from "@calcom/lib/di/containers/InsightsBooking";
 import { getInsightsRoutingService } from "@calcom/lib/di/containers/InsightsRouting";
 import type { PrismaClient } from "@calcom/prisma";
-<<<<<<< HEAD
 import type { Prisma } from "@calcom/prisma/client";
-=======
->>>>>>> e86d6169
 import authedProcedure from "@calcom/trpc/server/procedures/authedProcedure";
 import { router } from "@calcom/trpc/server/trpc";
 
@@ -31,8 +28,6 @@
   isAll: z.boolean().optional(),
 });
 
-<<<<<<< HEAD
-=======
 type BuildBaseWhereConditionCtxType = {
   userIsOwnerAdminOfParentTeam: boolean;
   userOrganizationId: number | null;
@@ -175,7 +170,6 @@
   };
 };
 
->>>>>>> e86d6169
 const userBelongsToTeamProcedure = authedProcedure.use(async ({ ctx, next, getRawInput }) => {
   const parse = UserBelongsToTeamInput.safeParse(await getRawInput());
   if (!parse.success) {
