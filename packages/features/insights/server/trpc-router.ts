--- conflicted
+++ resolved
@@ -27,136 +27,6 @@
 
 const bookingStatusSchema = z.enum(["NO_BOOKING", ...Object.values(BookingStatus)]).optional();
 
-<<<<<<< HEAD
-=======
-export const buildBaseWhereCondition = async ({
-  teamId,
-  eventTypeId,
-  memberUserId,
-  userId,
-  isAll,
-  ctx,
-}: BuildBaseWhereConditionType): Promise<{
-  whereCondition: Prisma.BookingTimeStatusDenormalizedWhereInput;
-}> => {
-  const conditions: Prisma.BookingTimeStatusDenormalizedWhereInput[] = [];
-
-  // EventType Filter
-  if (eventTypeId) {
-    conditions.push({
-      OR: [{ eventTypeId }, { eventParentId: eventTypeId }],
-    });
-  }
-
-  // User/Member filter
-  if (memberUserId) {
-    conditions.push({ userId: memberUserId });
-  }
-
-  if (userId) {
-    conditions.push({
-      teamId: null,
-      userId: userId,
-    });
-  }
-
-  // organization-wide queries condition
-  if (isAll && ctx.userIsOwnerAdminOfParentTeam && ctx.userOrganizationId) {
-    const teamsFromOrg = await ctx.insightsDb.team.findMany({
-      where: {
-        parentId: ctx.userOrganizationId,
-      },
-      select: {
-        id: true,
-      },
-    });
-
-    const teamIds = [ctx.userOrganizationId, ...teamsFromOrg.map((t) => t.id)];
-    const usersFromOrg =
-      teamsFromOrg.length > 0
-        ? await ctx.insightsDb.membership.findMany({
-            where: {
-              team: {
-                id: {
-                  in: teamIds,
-                },
-              },
-              accepted: true,
-            },
-            select: {
-              userId: true,
-            },
-          })
-        : [];
-
-    conditions.push({
-      OR: [
-        {
-          teamId: {
-            in: teamIds,
-          },
-          isTeamBooking: true,
-        },
-        ...(usersFromOrg.length > 0
-          ? [
-              {
-                userId: {
-                  in: usersFromOrg.map((u) => u.userId),
-                },
-                isTeamBooking: false,
-              },
-            ]
-          : []),
-      ],
-    });
-  }
-
-  // Team-specific queries condition
-  if (!isAll && teamId) {
-    const usersFromTeam = await ctx.insightsDb.membership.findMany({
-      where: {
-        teamId: teamId,
-        accepted: true,
-      },
-      select: {
-        userId: true,
-      },
-    });
-    const userIdsFromTeam = usersFromTeam.map((u) => u.userId);
-
-    conditions.push({
-      OR: [
-        {
-          teamId,
-          isTeamBooking: true,
-        },
-        {
-          userId: {
-            in: userIdsFromTeam,
-          },
-          isTeamBooking: false,
-        },
-      ],
-    });
-  }
-
-  let whereCondition: Prisma.BookingTimeStatusDenormalizedWhereInput = {};
-
-  if (conditions.length === 1) {
-    whereCondition = conditions[0];
-  } else if (conditions.length > 1) {
-    whereCondition = { AND: conditions };
-  }
-
-  return {
-    whereCondition:
-      Object.keys(whereCondition).length === 0
-        ? { id: -1 } // Ensure no data is returned for invalid parameters
-        : whereCondition,
-  };
-};
-
->>>>>>> 6d970d0b
 const buildHashMapForUsers = <
   T extends { avatarUrl: string | null; id: number; username: string | null; [key: string]: unknown }
 >(
