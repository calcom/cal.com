import type { Prisma } from "@prisma/client";
import md5 from "md5";
import { z } from "zod";

import dayjs from "@calcom/dayjs";
import { ZColumnFilter } from "@calcom/features/data-table";
import { rawDataInputSchema } from "@calcom/features/insights/server/raw-data.schema";
import { randomString } from "@calcom/lib/random";
import type { readonlyPrisma } from "@calcom/prisma";
import { BookingStatus } from "@calcom/prisma/enums";
import authedProcedure from "@calcom/trpc/server/procedures/authedProcedure";
import { router } from "@calcom/trpc/server/trpc";

import { TRPCError } from "@trpc/server";

import { EventsInsights } from "./events";
import { RoutingEventsInsights } from "./routing-events";

const UserBelongsToTeamInput = z.object({
  teamId: z.coerce.number().optional().nullable(),
  isAll: z.boolean().optional(),
});

type BuildBaseWhereConditionCtxType = {
  userIsOwnerAdminOfParentTeam: boolean;
  userOrganizationId: number | null;
  insightsDb: typeof readonlyPrisma;
};

interface BuildBaseWhereConditionType {
  teamId?: number | null;
  eventTypeId?: number;
  memberUserId?: number;
  userId?: number;
  isAll?: boolean;
  ctx: BuildBaseWhereConditionCtxType;
}

const bookingStatusSchema = z.enum(["NO_BOOKING", ...Object.values(BookingStatus)]).optional();

const buildBaseWhereCondition = async ({
  teamId,
  eventTypeId,
  memberUserId,
  userId,
  isAll,
  ctx,
}: BuildBaseWhereConditionType): Promise<{
  whereCondition: Prisma.BookingTimeStatusWhereInput;
  isEmptyResponse?: boolean;
}> => {
  let whereCondition: Prisma.BookingTimeStatusWhereInput = {};
  // EventType Filter
  if (eventTypeId) whereCondition.OR = [{ eventTypeId }, { eventParentId: eventTypeId }];
  // User/Member filter
  if (memberUserId) whereCondition.userId = memberUserId;
  if (userId) {
    whereCondition.teamId = null;
    whereCondition.userId = userId;
  }
  // organization-wide queries condition
  if (isAll && ctx.userIsOwnerAdminOfParentTeam && ctx.userOrganizationId) {
    const teamsFromOrg = await ctx.insightsDb.team.findMany({
      where: {
        parentId: ctx.userOrganizationId,
      },
      select: {
        id: true,
      },
    });
    if (teamsFromOrg.length === 0) return { whereCondition, isEmptyResponse: true };

    const teamConditional = {
      id: {
        in: [ctx.userOrganizationId, ...teamsFromOrg.map((t) => t.id)],
      },
    };
    const usersFromOrg = await ctx.insightsDb.membership.findMany({
      where: {
        team: teamConditional,
        accepted: true,
      },
      select: {
        userId: true,
      },
    });
    const userIdsFromOrg = usersFromOrg.map((u) => u.userId);
    whereCondition = {
      ...whereCondition,
      OR: [
        {
          teamId: {
            in: [ctx.userOrganizationId, ...teamsFromOrg.map((t) => t.id)],
          },
          isTeamBooking: true,
        },
        {
          userId: {
            in: userIdsFromOrg,
          },
          isTeamBooking: false,
        },
      ],
    };
  }

  if (teamId && !isAll && !eventTypeId) {
    const usersFromTeam = await ctx.insightsDb.membership.findMany({
      where: {
        teamId: teamId,
        accepted: true,
      },
      select: {
        userId: true,
      },
    });
    const userIdsFromTeam = usersFromTeam.map((u) => u.userId);
    whereCondition = {
      ...whereCondition,
      OR: [
        {
          teamId,
          isTeamBooking: true,
        },
        {
          userId: {
            in: userIdsFromTeam,
          },
          isTeamBooking: false,
        },
      ],
    };
  }
  return { whereCondition };
};

const buildHashMapForUsers = <
  T extends { avatarUrl: string | null; id: number; username: string | null; [key: string]: unknown }
>(
  usersFromTeam: T[]
) => {
  const userHashMap = new Map<number | null, Omit<T, "avatarUrl"> & { avatarUrl: string }>();
  usersFromTeam.forEach((user) => {
    userHashMap.set(user.id, {
      ...user,
      // TODO: Use AVATAR_FALLBACK when avatar.png endpoint is fased out
      avatarUrl: user.avatarUrl || `/${user.username}/avatar.png`,
    });
  });
  return userHashMap;
};

const userBelongsToTeamProcedure = authedProcedure.use(async ({ ctx, next, getRawInput }) => {
  const parse = UserBelongsToTeamInput.safeParse(await getRawInput());
  if (!parse.success) {
    throw new TRPCError({ code: "BAD_REQUEST" });
  }

  // If teamId is provided, check if user belongs to team
  // If teamId is not provided, check if user belongs to any team

  const membershipWhereConditional: Prisma.MembershipWhereInput = {
    userId: ctx.user.id,
    accepted: true,
  };

  if (parse.data.teamId) {
    membershipWhereConditional["teamId"] = parse.data.teamId;
  }

  const membership = await ctx.insightsDb.membership.findFirst({
    where: membershipWhereConditional,
  });

  let isOwnerAdminOfParentTeam = false;
  // Probably we couldn't find a membership because the user is not a direct member of the team
  // So that would mean ctx.user.organization is present
  if ((parse.data.isAll && ctx.user.organizationId) || (!membership && ctx.user.organizationId)) {
    //Look for membership type in organizationId
    const membershipOrg = await ctx.insightsDb.membership.findFirst({
      where: {
        userId: ctx.user.id,
        teamId: ctx.user.organizationId,
        accepted: true,
        role: {
          in: ["OWNER", "ADMIN"],
        },
      },
    });
    if (!membershipOrg) {
      throw new TRPCError({ code: "UNAUTHORIZED" });
    }
    isOwnerAdminOfParentTeam = true;
  }

  return next({
    ctx: {
      user: {
        ...ctx.user,
        isOwnerAdminOfParentTeam,
      },
    },
  });
});

const userSelect = {
  id: true,
  name: true,
  email: true,
  username: true,
  avatarUrl: true,
};

const emptyResponseEventsByStatus = {
  empty: true,
  created: {
    count: 0,
    deltaPrevious: 0,
  },
  completed: {
    count: 0,
    deltaPrevious: 0,
  },
  rescheduled: {
    count: 0,
    deltaPrevious: 0,
  },
  cancelled: {
    count: 0,
    deltaPrevious: 0,
  },
  rating: {
    count: 0,
    deltaPrevious: 0,
  },
  no_show: {
    count: 0,
    deltaPrevious: 0,
  },
  no_show_guest: {
    count: 0,
    deltaPrevious: 0,
  },
  csat: {
    count: 0,
    deltaPrevious: 0,
  },
  previousRange: {
    startDate: dayjs().toISOString(),
    endDate: dayjs().toISOString(),
  },
};

export interface IResultTeamList {
  id: number;
  slug: string | null;
  name: string | null;
  logoUrl: string | null;
  userId?: number;
  isOrg?: boolean;
}

const BATCH_SIZE = 1000; // Adjust based on your needs

export const insightsRouter = router({
  eventsByStatus: userBelongsToTeamProcedure.input(rawDataInputSchema).query(async ({ ctx, input }) => {
    const { teamId, startDate, endDate, eventTypeId, memberUserId, userId, isAll } = input;
    if (userId && userId !== ctx.user.id) {
      throw new TRPCError({ code: "UNAUTHORIZED" });
    }

    const r = await buildBaseWhereCondition({
      teamId,
      eventTypeId: eventTypeId ?? undefined,
      memberUserId: memberUserId ?? undefined,
      userId: userId ?? undefined,
      isAll: isAll ?? false,
      ctx: {
        userIsOwnerAdminOfParentTeam: ctx.user.isOwnerAdminOfParentTeam,
        userOrganizationId: ctx.user.organizationId,
        insightsDb: ctx.insightsDb,
      },
    });

    const { whereCondition: whereConditional } = r;

    const baseWhereCondition = {
      ...whereConditional,
      createdAt: {
        gte: dayjs(startDate).startOf("day").toDate(),
        lte: dayjs(endDate).endOf("day").toDate(),
      },
    };

    const startTimeEndTimeDiff = dayjs(endDate).diff(dayjs(startDate), "day");

    const lastPeriodStartDate = dayjs(startDate).subtract(startTimeEndTimeDiff, "day");
    const lastPeriodEndDate = dayjs(endDate).subtract(startTimeEndTimeDiff, "day");

    const lastPeriodBaseCondition = {
      ...whereConditional,
      createdAt: {
        gte: lastPeriodStartDate.toDate(),
        lte: lastPeriodEndDate.toDate(),
      },
    };

    const [
      countGroupedByStatus,
      totalRatingsAggregate,
      totalCSAT,
      totalNoShowGuests,
      lastPeriodCountGroupedByStatus,
      lastPeriodTotalRatingsAggregate,
      lastPeriodTotalCSAT,
      lastPeriodTotalNoShowGuests,
    ] = await Promise.all([
      EventsInsights.countGroupedByStatus(baseWhereCondition),
      EventsInsights.getAverageRating(baseWhereCondition),
      EventsInsights.getTotalCSAT(baseWhereCondition),
      EventsInsights.getTotalNoShowGuests(baseWhereCondition),
      EventsInsights.countGroupedByStatus(lastPeriodBaseCondition),
      EventsInsights.getAverageRating(lastPeriodBaseCondition),
      EventsInsights.getTotalCSAT(lastPeriodBaseCondition),
      EventsInsights.getTotalNoShowGuests(lastPeriodBaseCondition),
    ]);

    const baseBookingsCount = countGroupedByStatus["_all"];
    const totalCompleted = countGroupedByStatus["completed"];
    const totalRescheduled = countGroupedByStatus["rescheduled"];
    const totalCancelled = countGroupedByStatus["cancelled"];
    const totalNoShow = countGroupedByStatus["noShowHost"];

    const averageRating = totalRatingsAggregate._avg.rating
      ? parseFloat(totalRatingsAggregate._avg.rating.toFixed(1))
      : 0;

    const lastPeriodBaseBookingsCount = lastPeriodCountGroupedByStatus["_all"];
    const lastPeriodTotalRescheduled = lastPeriodCountGroupedByStatus["rescheduled"];
    const lastPeriodTotalCancelled = lastPeriodCountGroupedByStatus["cancelled"];
    const lastPeriodTotalNoShow = lastPeriodCountGroupedByStatus["noShowHost"];

    const lastPeriodAverageRating = lastPeriodTotalRatingsAggregate._avg.rating
      ? parseFloat(lastPeriodTotalRatingsAggregate._avg.rating.toFixed(1))
      : 0;

    const result = {
      empty: false,
      created: {
        count: baseBookingsCount,
        deltaPrevious: EventsInsights.getPercentage(baseBookingsCount, lastPeriodBaseBookingsCount),
      },
      completed: {
        count: totalCompleted,
        deltaPrevious: EventsInsights.getPercentage(
          baseBookingsCount - totalCancelled - totalRescheduled,
          lastPeriodBaseBookingsCount - lastPeriodTotalCancelled - lastPeriodTotalRescheduled
        ),
      },
      rescheduled: {
        count: totalRescheduled,
        deltaPrevious: EventsInsights.getPercentage(totalRescheduled, lastPeriodTotalRescheduled),
      },
      cancelled: {
        count: totalCancelled,
        deltaPrevious: EventsInsights.getPercentage(totalCancelled, lastPeriodTotalCancelled),
      },
      no_show: {
        count: totalNoShow,
        deltaPrevious: EventsInsights.getPercentage(totalNoShow, lastPeriodTotalNoShow),
      },
      no_show_guest: {
        count: totalNoShowGuests,
        deltaPrevious: EventsInsights.getPercentage(totalNoShowGuests, lastPeriodTotalNoShowGuests),
      },
      rating: {
        count: averageRating,
        deltaPrevious: EventsInsights.getPercentage(averageRating, lastPeriodAverageRating),
      },
      csat: {
        count: totalCSAT,
        deltaPrevious: EventsInsights.getPercentage(totalCSAT, lastPeriodTotalCSAT),
      },
      previousRange: {
        startDate: lastPeriodStartDate.format("YYYY-MM-DD"),
        endDate: lastPeriodEndDate.format("YYYY-MM-DD"),
      },
    };
    if (
      result.created.count === 0 &&
      result.completed.count === 0 &&
      result.rescheduled.count === 0 &&
      result.cancelled.count === 0 &&
      result.no_show.count === 0 &&
      result.no_show_guest.count === 0 &&
      result.rating.count === 0
    ) {
      return emptyResponseEventsByStatus;
    }

    return result;
  }),
  eventsTimeline: userBelongsToTeamProcedure
    .input(
      rawDataInputSchema.extend({
        timeView: z.enum(["week", "month", "year", "day"]),
      })
    )
    .query(async ({ ctx, input }) => {
      const {
        teamId,
        eventTypeId,
        memberUserId,
        isAll,
        startDate: startDateString,
        endDate: endDateString,
        timeView: inputTimeView,
        userId: selfUserId,
      } = input;

      // Convert to UTC without shifting the time zone
      let startDate = dayjs.utc(startDateString).startOf("day");
      let endDate = dayjs.utc(endDateString).endOf("day");

      if (selfUserId && ctx.user?.id !== selfUserId) {
        throw new TRPCError({ code: "UNAUTHORIZED" });
      }

      if (!teamId && !selfUserId) {
        return [];
      }

      let timeView = inputTimeView;

      // Adjust the timeView if the range is less than 14 days
      if (timeView === "week" && endDate.diff(startDate, "day") < 14) {
        timeView = "day";
      }

      // Align startDate to the Monday of the week if timeView is 'week'
      if (timeView === "week") {
        startDate = startDate.day(1); // Set startDate to Monday
        endDate = endDate.day(1).add(6, "day").endOf("day"); // Set endDate to Sunday of the same week
      }

      const r = await buildBaseWhereCondition({
        teamId,
        eventTypeId: eventTypeId ?? undefined,
        memberUserId: memberUserId ?? undefined,
        userId: selfUserId ?? undefined,
        isAll: isAll ?? false,
        ctx: {
          userIsOwnerAdminOfParentTeam: ctx.user.isOwnerAdminOfParentTeam,
          userOrganizationId: ctx.user.organizationId,
          insightsDb: ctx.insightsDb,
        },
      });

      const { whereCondition: whereConditional } = r;
      const timeline = await EventsInsights.getTimeLine(timeView, startDate, endDate);

      if (!timeline) {
        return [];
      }

      const dateFormat: string = timeView === "year" ? "YYYY" : timeView === "month" ? "MMM YYYY" : "ll";

      // Align date ranges consistently with weeks starting on Monday
      const dateRanges = timeline.map((date) => {
        let startOfRange = dayjs.utc(date).startOf(timeView);
        let endOfRange = dayjs.utc(date).endOf(timeView);

        if (timeView === "week") {
          startOfRange = dayjs.utc(date).day(1); // Start at Monday in UTC
          endOfRange = startOfRange.add(6, "day").endOf("day"); // End at Sunday in UTC
        }

        return {
          startDate: startOfRange.toISOString(),
          endDate: endOfRange.toISOString(),
          formattedDate: startOfRange.format(dateFormat), // Align formatted date for consistency
        };
      });
      // Fetch counts grouped by status for the entire range
      const countsByStatus = await EventsInsights.countGroupedByStatusForRanges(
        whereConditional,
        startDate,
        endDate,
        timeView
      );
      const result = dateRanges.map(({ formattedDate }) => {
        const EventData = {
          Month: formattedDate,
          Created: 0,
          Completed: 0,
          Rescheduled: 0,
          Cancelled: 0,
          "No-Show (Host)": 0,
          "No-Show (Guest)": 0,
        };

        const countsForDateRange = countsByStatus[formattedDate];

        if (countsForDateRange) {
          EventData["Created"] = countsForDateRange["_all"] || 0;
          EventData["Completed"] = countsForDateRange["completed"] || 0;
          EventData["Rescheduled"] = countsForDateRange["rescheduled"] || 0;
          EventData["Cancelled"] = countsForDateRange["cancelled"] || 0;
          EventData["No-Show (Host)"] = countsForDateRange["noShowHost"] || 0;
          EventData["No-Show (Guest)"] = countsForDateRange["noShowGuests"] || 0;
        }
        return EventData;
      });

      return result;
    }),
  popularEventTypes: userBelongsToTeamProcedure.input(rawDataInputSchema).query(async ({ ctx, input }) => {
    const { teamId, startDate, endDate, memberUserId, userId, isAll, eventTypeId } = input;

    const user = ctx.user;

    if (userId && user?.id !== userId) {
      throw new TRPCError({ code: "UNAUTHORIZED" });
    }

    if (!teamId && !userId) {
      return [];
    }

    const r = await buildBaseWhereCondition({
      teamId,
      eventTypeId: eventTypeId ?? undefined,
      memberUserId: memberUserId ?? undefined,
      userId: userId ?? undefined,
      isAll: isAll ?? false,
      ctx: {
        userIsOwnerAdminOfParentTeam: ctx.user.isOwnerAdminOfParentTeam,
        userOrganizationId: ctx.user.organizationId,
        insightsDb: ctx.insightsDb,
      },
    });

    let { whereCondition: bookingWhere } = r;

    bookingWhere = {
      ...bookingWhere,
      createdAt: {
        gte: dayjs(startDate).toISOString(),
        lte: dayjs(endDate).toISOString(),
      },
    };

    const bookingsFromSelected = await ctx.insightsDb.bookingTimeStatus.groupBy({
      by: ["eventTypeId"],
      where: bookingWhere,
      _count: {
        id: true,
      },
      orderBy: {
        _count: {
          id: "desc",
        },
      },
      take: 10,
    });

    const eventTypeIds = bookingsFromSelected
      .filter((booking) => typeof booking.eventTypeId === "number")
      .map((booking) => booking.eventTypeId);

    const eventTypeWhereConditional: Prisma.EventTypeWhereInput = {
      id: {
        in: eventTypeIds as number[],
      },
    };

    const eventTypesFrom = await ctx.insightsDb.eventType.findMany({
      select: {
        id: true,
        title: true,
        teamId: true,
        userId: true,
        slug: true,
        users: {
          select: {
            username: true,
          },
        },
        team: {
          select: {
            slug: true,
          },
        },
      },
      where: eventTypeWhereConditional,
    });

    const eventTypeHashMap: Map<
      number,
      Prisma.EventTypeGetPayload<{
        select: {
          id: true;
          title: true;
          teamId: true;
          userId: true;
          slug: true;
          users: {
            select: {
              username: true;
            };
          };
          team: {
            select: {
              slug: true;
            };
          };
        };
      }>
    > = new Map();
    eventTypesFrom.forEach((eventType) => {
      eventTypeHashMap.set(eventType.id, eventType);
    });

    const result = bookingsFromSelected.map((booking) => {
      const eventTypeSelected = eventTypeHashMap.get(booking.eventTypeId ?? 0);
      if (!eventTypeSelected) {
        return {};
      }

      let eventSlug = "";
      if (eventTypeSelected.userId) {
        eventSlug = `${eventTypeSelected?.users[0]?.username}/${eventTypeSelected?.slug}`;
      }
      if (eventTypeSelected?.team && eventTypeSelected?.team?.slug) {
        eventSlug = `${eventTypeSelected.team.slug}/${eventTypeSelected.slug}`;
      }
      return {
        eventTypeId: booking.eventTypeId,
        eventTypeName: eventSlug,
        count: booking._count.id,
      };
    });

    return result;
  }),
  averageEventDuration: userBelongsToTeamProcedure.input(rawDataInputSchema).query(async ({ ctx, input }) => {
    const {
      teamId,
      startDate: startDateString,
      endDate: endDateString,
      memberUserId,
      userId,
      eventTypeId,
      isAll,
    } = input;

    if (userId && ctx.user?.id !== userId) {
      throw new TRPCError({ code: "UNAUTHORIZED" });
    }

    if (!teamId && !userId) {
      return [];
    }

    const startDate = dayjs.utc(startDateString).startOf("day");
    const endDate = dayjs.utc(endDateString).endOf("day");

    const { whereCondition: whereConditional } = await buildBaseWhereCondition({
      teamId,
      eventTypeId: eventTypeId ?? undefined,
      memberUserId: memberUserId ?? undefined,
      userId: userId ?? undefined,
      isAll: isAll ?? false,
      ctx: {
        userIsOwnerAdminOfParentTeam: ctx.user.isOwnerAdminOfParentTeam,
        userOrganizationId: ctx.user.organizationId,
        insightsDb: ctx.insightsDb,
      },
    });

    const timeView = EventsInsights.getTimeView("week", startDate, endDate);
    const timeLine = await EventsInsights.getTimeLine("week", startDate, endDate);

    if (!timeLine) {
      return [];
    }

    const startOfEndOf = timeView === "year" ? "year" : timeView === "month" ? "month" : "week";

    const allBookings = await ctx.insightsDb.bookingTimeStatus.findMany({
      select: {
        eventLength: true,
        createdAt: true,
      },
      where: {
        ...whereConditional,
        createdAt: {
          gte: startDate.toDate(),
          lte: endDate.toDate(),
        },
      },
    });

    const resultMap = new Map<string, { totalDuration: number; count: number }>();

    for (const date of timeLine) {
      resultMap.set(dayjs(date).startOf(startOfEndOf).format("ll"), { totalDuration: 0, count: 0 });
    }

    for (const booking of allBookings) {
      const periodStart = dayjs(booking.createdAt).startOf(startOfEndOf).format("ll");
      if (resultMap.has(periodStart)) {
        const current = resultMap.get(periodStart)!;
        current.totalDuration += booking.eventLength || 0;
        current.count += 1;
      }
    }

    const result = Array.from(resultMap.entries()).map(([date, { totalDuration, count }]) => ({
      Date: date,
      Average: count > 0 ? totalDuration / count : 0,
    }));

    return result;
  }),
  membersWithMostBookings: userBelongsToTeamProcedure
    .input(rawDataInputSchema)
    .query(async ({ ctx, input }) => {
      const { teamId, startDate, endDate, eventTypeId, isAll, userId, memberUserId } = input;

      if (!teamId) {
        return [];
      }
      const user = ctx.user;

      const r = await buildBaseWhereCondition({
        teamId,
        eventTypeId: eventTypeId ?? undefined,
        memberUserId: memberUserId ?? undefined,
        userId: userId ?? undefined,
        isAll: isAll ?? false,
        ctx: {
          userIsOwnerAdminOfParentTeam: ctx.user.isOwnerAdminOfParentTeam,
          userOrganizationId: ctx.user.organizationId,
          insightsDb: ctx.insightsDb,
        },
      });

      let { whereCondition: bookingWhere } = r;

      bookingWhere = {
        ...bookingWhere,
        createdAt: {
          gte: dayjs(startDate).startOf("day").toDate(),
          lte: dayjs(endDate).endOf("day").toDate(),
        },
      };

      const bookingsFromTeam = await ctx.insightsDb.bookingTimeStatus.groupBy({
        by: ["userId"],
        where: bookingWhere,
        _count: {
          id: true,
        },
        orderBy: {
          _count: {
            id: "desc",
          },
        },
        take: 10,
      });

      const userIds = bookingsFromTeam.reduce((userIds: number[], booking) => {
        if (typeof booking.userId === "number" && !userIds.includes(booking.userId)) {
          userIds.push(booking.userId);
        }
        return userIds;
      }, []);

      if (userIds.length === 0) {
        return [];
      }

      const usersFromTeam = await ctx.insightsDb.user.findMany({
        where: {
          id: {
            in: userIds,
          },
        },
        select: userSelect,
      });

      const userHashMap = buildHashMapForUsers(usersFromTeam);

      const result = bookingsFromTeam.map((booking) => {
        return {
          userId: booking.userId,
          // We know with 100% certainty that userHashMap.get(...) will retrieve a user
          // eslint-disable-next-line @typescript-eslint/no-non-null-assertion
          user: userHashMap.get(booking.userId)!,
          emailMd5: md5(user?.email),
          count: booking._count.id,
        };
      });

      return result;
    }),
  membersWithLeastBookings: userBelongsToTeamProcedure
    .input(rawDataInputSchema)
    .query(async ({ ctx, input }) => {
      const { teamId, startDate, endDate, eventTypeId, isAll, userId, memberUserId } = input;
      if (!teamId) {
        return [];
      }
      const user = ctx.user;

      const r = await buildBaseWhereCondition({
        teamId,
        eventTypeId: eventTypeId ?? undefined,
        memberUserId: memberUserId ?? undefined,
        userId: userId ?? undefined,
        isAll: isAll ?? false,
        ctx: {
          userIsOwnerAdminOfParentTeam: ctx.user.isOwnerAdminOfParentTeam,
          userOrganizationId: ctx.user.organizationId,
          insightsDb: ctx.insightsDb,
        },
      });

      let { whereCondition: bookingWhere } = r;

      bookingWhere = {
        ...bookingWhere,
        createdAt: {
          gte: dayjs(startDate).startOf("day").toDate(),
          lte: dayjs(endDate).endOf("day").toDate(),
        },
      };

      const bookingsFromTeam = await ctx.insightsDb.bookingTimeStatus.groupBy({
        by: ["userId"],
        where: bookingWhere,
        _count: {
          id: true,
        },
        orderBy: {
          _count: {
            id: "asc",
          },
        },
        take: 10,
      });

      const userIds = bookingsFromTeam.reduce((userIds: number[], booking) => {
        if (typeof booking.userId === "number" && !userIds.includes(booking.userId)) {
          userIds.push(booking.userId);
        }
        return userIds;
      }, []);

      if (userIds.length === 0) {
        return [];
      }
      const usersFromTeam = await ctx.insightsDb.user.findMany({
        where: {
          id: {
            in: userIds,
          },
        },
        select: userSelect,
      });

      const userHashMap = buildHashMapForUsers(usersFromTeam);

      const result = bookingsFromTeam.map((booking) => ({
        userId: booking.userId,
        // We know with 100% certainty that userHashMap.get(...) will retrieve a user
        // eslint-disable-next-line @typescript-eslint/no-non-null-assertion
        user: userHashMap.get(booking.userId)!,
        emailMd5: md5(user?.email),
        count: booking._count.id,
      }));

      return result;
    }),
  teamListForUser: authedProcedure.query(async ({ ctx }) => {
    const user = ctx.user;

    // Fetch user data
    const userData = await ctx.insightsDb.user.findUnique({
      where: {
        id: user.id,
      },
      select: userSelect,
    });

    if (!userData) {
      return [];
    }

    const membershipConditional: Prisma.MembershipWhereInput = {
      team: {
        slug: { not: null },
      },
      accepted: true,
      userId: user.id,
      OR: [
        {
          role: "ADMIN",
        },
        {
          role: "OWNER",
        },
      ],
    };

    // Validate if user belongs to org as admin/owner
    if (user.organizationId && user.organization.isOrgAdmin) {
      const teamsFromOrg = await ctx.insightsDb.team.findMany({
        where: {
          parentId: user.organizationId,
        },
        select: {
          id: true,
          slug: true,
          name: true,
          logoUrl: true,
        },
      });
      const orgTeam = await ctx.insightsDb.team.findUnique({
        where: {
          id: user.organizationId,
        },
        select: {
          id: true,
          slug: true,
          name: true,
          logoUrl: true,
        },
      });
      if (!orgTeam) {
        return [];
      }

      const result: IResultTeamList[] = [
        {
          id: orgTeam.id,
          slug: orgTeam.slug,
          name: orgTeam.name,
          logoUrl: orgTeam.logoUrl,
          isOrg: true,
        },
        ...teamsFromOrg.map(
          (team: Prisma.TeamGetPayload<{ select: { id: true; slug: true; name: true; logoUrl: true } }>) => {
            return {
              ...team,
            };
          }
        ),
      ];

      return result;
    }

    // Look if user it's admin/owner in multiple teams
    const belongsToTeams = await ctx.insightsDb.membership.findMany({
      where: membershipConditional,
      include: {
        team: {
          select: {
            id: true,
            name: true,
            logoUrl: true,
            slug: true,
            metadata: true,
          },
        },
      },
    });

    if (belongsToTeams.length === 0) {
      return [];
    }

    const result: IResultTeamList[] = belongsToTeams.map((membership) => {
      return { ...membership.team };
    });

    return result;
  }),
  userList: userBelongsToTeamProcedure
    .input(
      z.object({
        teamId: z.coerce.number().nullable(),
        isAll: z.boolean().nullable(),
      })
    )
    .query(async ({ ctx, input }) => {
      const user = ctx.user;
      const { teamId, isAll } = input;

      if (!teamId) {
        return [];
      }

      if (isAll && user.organizationId && user.isOwnerAdminOfParentTeam) {
        const usersInTeam = await ctx.insightsDb.membership.findMany({
          where: {
            team: {
              parentId: user.organizationId,
            },
          },
          include: {
            user: {
              select: userSelect,
            },
          },
          distinct: ["userId"],
        });
        return usersInTeam.map((membership) => membership.user);
      }

      const membership = await ctx.insightsDb.membership.findFirst({
        where: {
          userId: user.id,
          teamId,
          accepted: true,
        },
        include: {
          user: {
            select: userSelect,
          },
        },
      });
      if (!membership) {
        return [];
      }
      const isMember = membership && membership.role === "MEMBER";
      // If user is not admin, return himself only
      if (isMember) {
        return [membership.user];
      }

      const usersInTeam = await ctx.insightsDb.membership.findMany({
        where: {
          teamId,
          accepted: true,
        },
        include: {
          user: {
            select: userSelect,
          },
        },
        distinct: ["userId"],
      });

      return usersInTeam.map((membership) => membership.user);
    }),
  eventTypeList: userBelongsToTeamProcedure
    .input(
      z.object({
        teamId: z.coerce.number().nullish(),
        userId: z.coerce.number().nullish(),
        isAll: z.boolean().optional(),
      })
    )
    .query(async ({ ctx, input }) => {
      const { prisma, user } = ctx;
      const { teamId, userId, isAll } = input;

      if (!teamId && !userId) {
        return [];
      }

      const membershipWhereConditional: Prisma.MembershipWhereInput = {};

      let childrenTeamIds: number[] = [];

      if (isAll && teamId && user.organizationId && user.isOwnerAdminOfParentTeam) {
        const childTeams = await prisma.team.findMany({
          where: {
            parentId: user.organizationId,
          },
          select: {
            id: true,
          },
        });
        if (childTeams.length > 0) {
          childrenTeamIds = childTeams.map((team) => team.id);
        }
        membershipWhereConditional["teamId"] = {
          in: [user.organizationId, ...childrenTeamIds],
        };
      }

      if (teamId && !isAll) {
        membershipWhereConditional["teamId"] = teamId;
        membershipWhereConditional["userId"] = user.id;
      }
      if (userId) {
        membershipWhereConditional["userId"] = userId;
      }

      // I'm not using unique here since when userId comes from input we should look for every
      // event type that user owns
      const membership = await prisma.membership.findFirst({
        where: membershipWhereConditional,
      });

      if (!membership && !user.isOwnerAdminOfParentTeam) {
        throw new Error("User is not part of a team/org");
      }

      const eventTypeWhereConditional: Prisma.EventTypeWhereInput = {};
      if (isAll && childrenTeamIds.length > 0 && user.organizationId && user.isOwnerAdminOfParentTeam) {
        eventTypeWhereConditional["teamId"] = {
          in: [user.organizationId, ...childrenTeamIds],
        };
      }
      if (teamId && !isAll) {
        eventTypeWhereConditional["teamId"] = teamId;
      }
      if (userId) {
        eventTypeWhereConditional["userId"] = userId;
      }
      let eventTypeResult: Prisma.EventTypeGetPayload<{
        select: {
          id: true;
          slug: true;
          teamId: true;
          title: true;
          team: {
            select: {
              name: true;
            };
          };
        };
      }>[] = [];

      let isMember = membership?.role === "MEMBER";
      if (user.isOwnerAdminOfParentTeam) {
        isMember = false;
      }
      if (isMember) {
        eventTypeWhereConditional["OR"] = [
          { userId: user.id },
          { users: { some: { id: user.id } } },
          // @TODO this is not working as expected
          // hosts: { some: { id: user.id } },
        ];
      }
      eventTypeResult = await prisma.eventType.findMany({
        select: {
          id: true,
          slug: true,
          title: true,
          teamId: true,
          team: {
            select: {
              name: true,
            },
          },
        },
        where: eventTypeWhereConditional,
      });

      return eventTypeResult;
    }),
  recentRatings: userBelongsToTeamProcedure.input(rawDataInputSchema).query(async ({ ctx, input }) => {
    const { teamId, startDate, endDate, eventTypeId, isAll, userId, memberUserId } = input;
    if (!teamId) {
      return [];
    }
    const user = ctx.user;

    const r = await buildBaseWhereCondition({
      teamId,
      eventTypeId: eventTypeId ?? undefined,
      memberUserId: memberUserId ?? undefined,
      userId: userId ?? undefined,
      isAll: isAll ?? false,
      ctx: {
        userIsOwnerAdminOfParentTeam: ctx.user.isOwnerAdminOfParentTeam,
        userOrganizationId: ctx.user.organizationId,
        insightsDb: ctx.insightsDb,
      },
    });

    let { whereCondition: bookingWhere } = r;

    bookingWhere = {
      ...bookingWhere,
      teamId,
      eventTypeId,
      createdAt: {
        gte: dayjs(startDate).startOf("day").toDate(),
        lte: dayjs(endDate).endOf("day").toDate(),
      },
      ratingFeedback: { not: null },
    };

    if (isAll && user.isOwnerAdminOfParentTeam) {
      delete bookingWhere.teamId;
      const teamsFromOrg = await ctx.insightsDb.team.findMany({
        where: {
          parentId: user?.organizationId,
        },
        select: {
          id: true,
        },
      });
      const usersFromTeam = await ctx.insightsDb.membership.findMany({
        where: {
          teamId: {
            in: teamsFromOrg.map((t) => t.id),
          },
          accepted: true,
        },
        select: {
          userId: true,
        },
      });

      bookingWhere["OR"] = [
        ...(bookingWhere.OR || []),
        {
          teamId: {
            in: teamsFromOrg.map((t) => t.id),
          },
          isTeamBooking: true,
        },
        {
          userId: {
            in: usersFromTeam.map((u) => u.userId),
          },
          isTeamBooking: false,
        },
      ];
    }

    const bookingsFromTeam = await ctx.insightsDb.bookingTimeStatus.findMany({
      where: bookingWhere,
      orderBy: {
        endTime: "desc",
      },
      select: {
        userId: true,
        rating: true,
        ratingFeedback: true,
      },
      take: 10,
    });

    const userIds = bookingsFromTeam.reduce((userIds: number[], booking) => {
      if (!!booking.userId && !userIds.includes(booking.userId)) {
        userIds.push(booking.userId);
      }
      return userIds;
    }, []);

    if (userIds.length === 0) {
      return [];
    }
    const usersFromTeam = await ctx.insightsDb.user.findMany({
      where: {
        id: {
          in: userIds,
        },
      },
      select: userSelect,
    });

    const userHashMap = buildHashMapForUsers(usersFromTeam);

    const result = bookingsFromTeam.map((booking) => ({
      userId: booking.userId,
      // We know with 100% certainty that userHashMap.get(...) will retrieve a user
      // eslint-disable-next-line @typescript-eslint/no-non-null-assertion
      user: userHashMap.get(booking.userId)!,
      emailMd5: md5(user?.email),
      rating: booking.rating,
      feedback: booking.ratingFeedback,
    }));

    return result;
  }),
  membersWithMostNoShow: userBelongsToTeamProcedure
    .input(rawDataInputSchema)
    .query(async ({ ctx, input }) => {
      const { teamId, startDate, endDate, eventTypeId, isAll, userId, memberUserId } = input;
      if (!teamId) {
        return [];
      }
      const user = ctx.user;
      const r = await buildBaseWhereCondition({
        teamId,
        eventTypeId: eventTypeId ?? undefined,
        memberUserId: memberUserId ?? undefined,
        userId: userId ?? undefined,
        isAll: isAll ?? false,
        ctx: {
          userIsOwnerAdminOfParentTeam: ctx.user.isOwnerAdminOfParentTeam,
          userOrganizationId: ctx.user.organizationId,
          insightsDb: ctx.insightsDb,
        },
      });
      let { whereCondition: bookingWhere } = r;

      bookingWhere = {
        ...bookingWhere,
        teamId,
        eventTypeId,
        createdAt: {
          gte: dayjs(startDate).startOf("day").toDate(),
          lte: dayjs(endDate).endOf("day").toDate(),
        },
        noShowHost: true,
      };

      const bookingsFromTeam = await ctx.insightsDb.bookingTimeStatus.groupBy({
        by: ["userId"],
        where: bookingWhere,
        _count: {
          id: true,
        },
        orderBy: {
          _count: {
            id: "asc",
          },
        },
        take: 10,
      });

      const userIds = bookingsFromTeam.reduce((userIds: number[], booking) => {
        if (typeof booking.userId === "number" && !userIds.includes(booking.userId)) {
          userIds.push(booking.userId);
        }
        return userIds;
      }, []);

      if (userIds.length === 0) {
        return [];
      }
      const usersFromTeam = await ctx.insightsDb.user.findMany({
        where: {
          id: {
            in: userIds,
          },
        },
        select: userSelect,
      });

      const userHashMap = buildHashMapForUsers(usersFromTeam);

      const result = bookingsFromTeam.map((booking) => ({
        userId: booking.userId,
        // We know with 100% certainty that userHashMap.get(...) will retrieve a user
        // eslint-disable-next-line @typescript-eslint/no-non-null-assertion
        user: userHashMap.get(booking.userId)!,
        emailMd5: md5(user?.email),
        count: booking._count.id,
      }));

      return result;
    }),
  membersWithHighestRatings: userBelongsToTeamProcedure
    .input(rawDataInputSchema)
    .query(async ({ ctx, input }) => {
      const { teamId, startDate, endDate, eventTypeId, isAll, memberUserId, userId } = input;
      if (!teamId) {
        return [];
      }
      const user = ctx.user;

      const r = await buildBaseWhereCondition({
        teamId,
        eventTypeId: eventTypeId ?? undefined,
        memberUserId: memberUserId ?? undefined,
        userId: userId ?? undefined,
        isAll: isAll ?? false,
        ctx: {
          userIsOwnerAdminOfParentTeam: ctx.user.isOwnerAdminOfParentTeam,
          userOrganizationId: ctx.user.organizationId,
          insightsDb: ctx.insightsDb,
        },
      });
      let { whereCondition: bookingWhere } = r;

      bookingWhere = {
        teamId,
        eventTypeId,
        createdAt: {
          gte: dayjs(startDate).startOf("day").toDate(),
          lte: dayjs(endDate).endOf("day").toDate(),
        },
        rating: { not: null },
      };

      const bookingsFromTeam = await ctx.insightsDb.bookingTimeStatus.groupBy({
        by: ["userId"],
        where: bookingWhere,
        _avg: {
          rating: true,
        },
        orderBy: {
          _avg: {
            rating: "desc",
          },
        },
        take: 10,
      });

      const userIds = bookingsFromTeam.reduce((userIds: number[], booking) => {
        if (typeof booking.userId === "number" && !userIds.includes(booking.userId)) {
          userIds.push(booking.userId);
        }
        return userIds;
      }, []);

      if (userIds.length === 0) {
        return [];
      }
      const usersFromTeam = await ctx.insightsDb.user.findMany({
        where: {
          id: {
            in: userIds,
          },
        },
        select: userSelect,
      });

      const userHashMap = buildHashMapForUsers(usersFromTeam);

      const result = bookingsFromTeam.map((booking) => ({
        userId: booking.userId,
        // We know with 100% certainty that userHashMap.get(...) will retrieve a user
        // eslint-disable-next-line @typescript-eslint/no-non-null-assertion
        user: userHashMap.get(booking.userId)!,
        emailMd5: md5(user?.email),
        averageRating: booking._avg.rating,
      }));

      return result;
    }),
  membersWithLowestRatings: userBelongsToTeamProcedure
    .input(rawDataInputSchema)
    .query(async ({ ctx, input }) => {
      const { teamId, startDate, endDate, eventTypeId, isAll, memberUserId, userId } = input;
      if (!teamId) {
        return [];
      }
      const user = ctx.user;

      const r = await buildBaseWhereCondition({
        teamId,
        eventTypeId: eventTypeId ?? undefined,
        memberUserId: memberUserId ?? undefined,
        userId: userId ?? undefined,
        isAll: isAll ?? false,
        ctx: {
          userIsOwnerAdminOfParentTeam: ctx.user.isOwnerAdminOfParentTeam,
          userOrganizationId: ctx.user.organizationId,
          insightsDb: ctx.insightsDb,
        },
      });

      let { whereCondition: bookingWhere } = r;
      bookingWhere = {
        teamId,
        eventTypeId,
        createdAt: {
          gte: dayjs(startDate).startOf("day").toDate(),
          lte: dayjs(endDate).endOf("day").toDate(),
        },
        rating: { not: null },
      };

      const bookingsFromTeam = await ctx.insightsDb.bookingTimeStatus.groupBy({
        by: ["userId"],
        where: bookingWhere,
        _avg: {
          rating: true,
        },
        orderBy: {
          _avg: {
            rating: "asc",
          },
        },
        take: 10,
      });

      const userIds = bookingsFromTeam.reduce((userIds: number[], booking) => {
        if (typeof booking.userId === "number" && !userIds.includes(booking.userId)) {
          userIds.push(booking.userId);
        }
        return userIds;
      }, []);

      if (userIds.length === 0) {
        return [];
      }
      const usersFromTeam = await ctx.insightsDb.user.findMany({
        where: {
          id: {
            in: userIds,
          },
        },
        select: userSelect,
      });

      const userHashMap = buildHashMapForUsers(usersFromTeam);

      const result = bookingsFromTeam.map((booking) => ({
        userId: booking.userId,
        // We know with 100% certainty that userHashMap.get(...) will retrieve a user
        // eslint-disable-next-line @typescript-eslint/no-non-null-assertion
        user: userHashMap.get(booking.userId)!,
        emailMd5: md5(user?.email),
        averageRating: booking._avg.rating,
      }));

      return result;
    }),
  rawData: userBelongsToTeamProcedure.input(rawDataInputSchema).query(async ({ ctx, input }) => {
    const { startDate, endDate, teamId, userId, memberUserId, isAll, eventTypeId } = input;

    const isOrgAdminOrOwner = ctx.user.isOwnerAdminOfParentTeam;
    try {
      // Get the data
      const csvData = await EventsInsights.getCsvData({
        startDate,
        endDate,
        teamId,
        userId,
        memberUserId,
        isAll,
        isOrgAdminOrOwner,
        eventTypeId,
        organizationId: ctx.user.organizationId || null,
      });

      const csvAsString = EventsInsights.objectToCsv(csvData);
      const downloadAs = `Insights-${dayjs(startDate).format("YYYY-MM-DD")}-${dayjs(endDate).format(
        "YYYY-MM-DD"
      )}-${randomString(10)}.csv`;

      return { data: csvAsString, filename: downloadAs };
    } catch (e) {
      throw new TRPCError({ code: "INTERNAL_SERVER_ERROR" });
    }
    return { data: "", filename: "" };
  }),

  getRoutingFormsForFilters: userBelongsToTeamProcedure
    .input(z.object({ userId: z.number().optional(), teamId: z.number().optional(), isAll: z.boolean() }))
    .query(async ({ ctx, input }) => {
      const { userId, teamId, isAll } = input;
      return await RoutingEventsInsights.getRoutingFormsForFilters({
        userId,
        teamId,
        isAll,
        organizationId: ctx.user.organizationId ?? undefined,
      });
    }),
  routingFormsByStatus: userBelongsToTeamProcedure
    .input(
      rawDataInputSchema.extend({
        routingFormId: z.string().optional(),
        bookingStatus: bookingStatusSchema,
        fieldFilter: z
          .object({
            fieldId: z.string(),
            optionId: z.string(),
          })
          .optional(),
      })
    )
    .query(async ({ ctx, input }) => {
      const { startDate, endDate } = input;

      const stats = await RoutingEventsInsights.getRoutingFormStats({
        teamId: input.teamId ?? null,
        startDate,
        endDate,
        isAll: input.isAll ?? false,
        organizationId: ctx.user.organizationId ?? null,
        routingFormId: input.routingFormId ?? null,
        userId: input.userId ?? null,
        memberUserId: input.memberUserId ?? null,
        bookingStatus: input.bookingStatus ?? null,
        fieldFilter: input.fieldFilter ?? null,
      });

      return stats;
    }),
  routingFormResponses: userBelongsToTeamProcedure
    .input(
      rawDataInputSchema.extend({
        routingFormId: z.string().optional(),
        cursor: z.number().optional(),
        limit: z.number().optional(),
        columnFilters: z.array(ZColumnFilter),
      })
    )
    .query(async ({ ctx, input }) => {
      const { startDate, endDate } = input;
      return await RoutingEventsInsights.getRoutingFormPaginatedResponses({
        teamId: input.teamId ?? null,
        startDate,
        endDate,
        isAll: input.isAll ?? false,
        organizationId: ctx.user.organizationId ?? null,
        routingFormId: input.routingFormId ?? null,
        cursor: input.cursor,
        userId: input.userId ?? null,
        memberUserId: input.memberUserId ?? null,
        limit: input.limit,
        columnFilters: input.columnFilters,
      });
    }),
  getRoutingFormFieldOptions: userBelongsToTeamProcedure
    .input(
      z.object({
        userId: z.number().optional(),
        teamId: z.number().optional(),
        isAll: z.boolean(),
        routingFormId: z.string().optional(),
      })
    )
    .query(async ({ input, ctx }) => {
      const options = await RoutingEventsInsights.getRoutingFormFieldOptions({
        ...input,
        organizationId: ctx.user.organizationId ?? null,
      });
      return options;
    }),
  failedBookingsByField: userBelongsToTeamProcedure
    .input(
      z.object({
        userId: z.number().optional(),
        teamId: z.number().optional(),
        isAll: z.boolean(),
        routingFormId: z.string().optional(),
      })
    )
    .query(async ({ ctx, input }) => {
      return await RoutingEventsInsights.getFailedBookingsByRoutingFormGroup({
        ...input,
        organizationId: ctx.user.organizationId ?? null,
      });
    }),
  routingFormResponsesHeaders: userBelongsToTeamProcedure
    .input(
      z.object({
        userId: z.number().optional(),
        teamId: z.number().optional(),
        isAll: z.boolean(),
        routingFormId: z.string().optional(),
      })
    )
    .query(async ({ ctx, input }) => {
<<<<<<< HEAD
      return await RoutingEventsInsights.getRoutingFormHeaders({
        userId: input.userId ?? null,
=======
      const headers = await RoutingEventsInsights.getRoutingFormHeaders({
>>>>>>> 79d488fa
        teamId: input.teamId ?? null,
        isAll: input.isAll,
        organizationId: ctx.user.organizationId ?? null,
        routingFormId: input.routingFormId ?? null,
      });

      return headers || [];
    }),
  rawRoutingData: userBelongsToTeamProcedure
    .input(
      rawDataInputSchema.extend({
        routingFormId: z.string().optional(),
        bookingStatus: bookingStatusSchema,
        fieldFilter: z
          .object({
            fieldId: z.string(),
            optionId: z.string(),
          })
          .optional(),
        cursor: z.number().optional(),
      })
    )
    .query(async ({ ctx, input }) => {
      const {
        teamId,
        startDate,
        endDate,
        userId,
        memberUserId,
        isAll,
        routingFormId,
        bookingStatus,
        fieldFilter,
        cursor,
      } = input;

      if (!teamId && !userId) {
        return { data: [], hasMore: false, nextCursor: null };
      }

      try {
        const csvData = await RoutingEventsInsights.getRawData({
          teamId,
          startDate,
          endDate,
          userId,
          memberUserId,
          isAll: isAll ?? false,
          organizationId: ctx.user.organizationId,
          routingFormId,
          bookingStatus,
          fieldFilter,
          take: BATCH_SIZE,
          skip: cursor || 0,
        });

        const hasMore = csvData.length === BATCH_SIZE;
        const nextCursor = hasMore ? (cursor || 0) + BATCH_SIZE : null;

        return {
          data: csvData,
          hasMore,
          nextCursor,
        };
      } catch (e) {
        throw new TRPCError({ code: "INTERNAL_SERVER_ERROR" });
      }
    }),
  routedToPerPeriod: userBelongsToTeamProcedure
    .input(
      rawDataInputSchema.extend({
        period: z.enum(["perDay", "perWeek", "perMonth"]),
        cursor: z
          .object({
            userCursor: z.number().optional(),
            periodCursor: z.string().optional(),
          })
          .optional(),
        routingFormId: z.string().optional(),
        limit: z.number().optional(),
        searchQuery: z.string().optional(),
      })
    )
    .query(async ({ ctx, input }) => {
      const { teamId, userId, startDate, endDate, period, cursor, limit, isAll, routingFormId, searchQuery } =
        input;

      return await RoutingEventsInsights.routedToPerPeriod({
        userId: userId ?? null,
        teamId: teamId ?? null,
        startDate,
        endDate,
        period,
        cursor: cursor?.periodCursor,
        userCursor: cursor?.userCursor,
        limit,
        isAll: isAll ?? false,
        organizationId: ctx.user.organizationId ?? null,
        routingFormId: routingFormId ?? null,
        searchQuery: searchQuery,
      });
    }),
  routedToPerPeriodCsv: userBelongsToTeamProcedure
    .input(
      rawDataInputSchema.extend({
        period: z.enum(["perDay", "perWeek", "perMonth"]),
        searchQuery: z.string().optional(),
        routingFormId: z.string().optional(),
      })
    )
    .query(async ({ ctx, input }) => {
      const { startDate, endDate } = input;
      try {
        const csvData = await RoutingEventsInsights.routedToPerPeriodCsv({
          userId: input.userId ?? null,
          teamId: input.teamId ?? null,
          startDate,
          endDate,
          isAll: input.isAll ?? false,
          organizationId: ctx.user.organizationId ?? null,
          routingFormId: input.routingFormId ?? null,
          period: input.period,
          searchQuery: input.searchQuery,
        });

        const csvString = RoutingEventsInsights.objectToCsv(csvData);
        const downloadAs = `routed-to-${input.period}-${dayjs(startDate).format("YYYY-MM-DD")}-${dayjs(
          endDate
        ).format("YYYY-MM-DD")}.csv`;

        return { data: csvString, filename: downloadAs };
      } catch (e) {
        throw new TRPCError({ code: "INTERNAL_SERVER_ERROR" });
      }
    }),
});<|MERGE_RESOLUTION|>--- conflicted
+++ resolved
@@ -1659,12 +1659,8 @@
       })
     )
     .query(async ({ ctx, input }) => {
-<<<<<<< HEAD
-      return await RoutingEventsInsights.getRoutingFormHeaders({
+      const headers = await RoutingEventsInsights.getRoutingFormHeaders({
         userId: input.userId ?? null,
-=======
-      const headers = await RoutingEventsInsights.getRoutingFormHeaders({
->>>>>>> 79d488fa
         teamId: input.teamId ?? null,
         isAll: input.isAll,
         organizationId: ctx.user.organizationId ?? null,
