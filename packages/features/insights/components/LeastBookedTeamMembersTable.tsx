--- conflicted
+++ resolved
@@ -11,11 +11,7 @@
 export const LeastBookedTeamMembersTable = () => {
   const { t } = useLocale();
   const { filter } = useFilterContext();
-<<<<<<< HEAD
-  const { dateRange, selectedEventTypeId, selectedTeamId: teamId, isOrg } = filter;
-=======
   const { dateRange, selectedEventTypeId, selectedTeamId: teamId, isAll } = filter;
->>>>>>> 31dadd89
   const [startDate, endDate] = dateRange;
 
   const { data, isSuccess, isLoading } = trpc.viewer.insights.membersWithLeastBookings.useQuery(
@@ -24,11 +20,7 @@
       endDate: endDate.toISOString(),
       teamId,
       eventTypeId: selectedEventTypeId ?? undefined,
-<<<<<<< HEAD
-      isOrg,
-=======
       isAll,
->>>>>>> 31dadd89
     },
     {
       staleTime: 30000,
