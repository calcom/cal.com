"use client";

import { useCopy } from "@calcom/lib/hooks/useCopy";
import { useLocale } from "@calcom/lib/hooks/useLocale";
import { trpc } from "@calcom/trpc";
import { Button } from "@calcom/ui/components/button";
import { showToast } from "@calcom/ui/components/toast";

import { useInsightsBookingParameters } from "../../hooks/useInsightsBookingParameters";
import { ChartCard, ChartCardItem } from "../ChartCard";

export const RecentNoShowGuestsChart = () => {
  const { t } = useLocale();
  const { copyToClipboard, isCopied } = useCopy();
  const insightsBookingParams = useInsightsBookingParameters();
  const timeZone = insightsBookingParams.timeZone;

  const { data, isSuccess, isPending, isError } = trpc.viewer.insights.recentNoShowGuests.useQuery(
    insightsBookingParams,
    {
      staleTime: 180000,
      refetchOnWindowFocus: false,
      trpc: {
        context: { skipBatch: true },
      },
    }
  );

  const handleCopyEmail = (email: string) => {
    copyToClipboard(email);
    showToast(t("email_copied"), "success");
  };

  return (
    <ChartCard
      title={t("recent_no_show_guests")}
      titleTooltip={t("recent_no_show_guests_tooltip")}
<<<<<<< HEAD
      className="h-full"
      isPending={isPending}
      isError={isError}>
      {isSuccess && data ? (
        <div className="h-full">
          <div className="sm:max-h-[30.6rem] sm:overflow-y-auto">
            {data.map((item) => (
              <ChartCardItem key={item.bookingId}>
                <div className="flex w-full items-center justify-between">
                  <div className="flex gap-2">
                    <div className="bg-subtle h-16 w-[2px] shrink-0 rounded-sm" />
                    <div className="flex flex-col space-y-1">
                      <p className="text-sm font-medium">{item.guestName}</p>
                      <div className="text-subtle text-sm leading-tight">
                        <p>{item.eventTypeName}</p>
                        <p>
                          {Intl.DateTimeFormat(undefined, {
                            timeZone,
                            dateStyle: "medium",
                            timeStyle: "short",
                          }).format(new Date(item.startTime))}
                        </p>
                      </div>
=======
      className="h-full">
      <div className="h-full">
        <div className="sm:max-h-[30.6rem] sm:overflow-y-auto">
          {data.map((item) => (
            <ChartCardItem key={item.bookingId}>
              <div className="flex w-full items-center justify-between">
                <div className="flex gap-2">
                  <div className="bg-subtle h-16 w-[2px] shrink-0 rounded-sm" />
                  <div className="flex flex-col stack-y-1">
                    <p className="text-sm font-medium">{item.guestName}</p>
                    <div className="text-subtle text-sm leading-tight">
                      <p>{item.eventTypeName}</p>
                      <p>
                        {Intl.DateTimeFormat(undefined, {
                          timeZone,
                          dateStyle: "medium",
                          timeStyle: "short",
                        }).format(new Date(item.startTime))}
                      </p>
>>>>>>> a09dfe37
                    </div>
                  </div>
                  <Button
                    color="minimal"
                    size="sm"
                    StartIcon={isCopied ? "clipboard-check" : "clipboard"}
                    onClick={() => handleCopyEmail(item.guestEmail)}>
                    {!isCopied ? t("email") : t("copied")}
                  </Button>
                </div>
              </ChartCardItem>
            ))}
          </div>
          {data.length === 0 && (
            <div className="flex h-60 text-center">
              <p className="m-auto text-sm font-light">{t("insights_no_data_found_for_filter")}</p>
            </div>
          )}
        </div>
      ) : null}
    </ChartCard>
  );
};<|MERGE_RESOLUTION|>--- conflicted
+++ resolved
@@ -35,7 +35,6 @@
     <ChartCard
       title={t("recent_no_show_guests")}
       titleTooltip={t("recent_no_show_guests_tooltip")}
-<<<<<<< HEAD
       className="h-full"
       isPending={isPending}
       isError={isError}>
@@ -47,7 +46,7 @@
                 <div className="flex w-full items-center justify-between">
                   <div className="flex gap-2">
                     <div className="bg-subtle h-16 w-[2px] shrink-0 rounded-sm" />
-                    <div className="flex flex-col space-y-1">
+                    <div className="flex flex-col stack-y-1">
                       <p className="text-sm font-medium">{item.guestName}</p>
                       <div className="text-subtle text-sm leading-tight">
                         <p>{item.eventTypeName}</p>
@@ -59,27 +58,6 @@
                           }).format(new Date(item.startTime))}
                         </p>
                       </div>
-=======
-      className="h-full">
-      <div className="h-full">
-        <div className="sm:max-h-[30.6rem] sm:overflow-y-auto">
-          {data.map((item) => (
-            <ChartCardItem key={item.bookingId}>
-              <div className="flex w-full items-center justify-between">
-                <div className="flex gap-2">
-                  <div className="bg-subtle h-16 w-[2px] shrink-0 rounded-sm" />
-                  <div className="flex flex-col stack-y-1">
-                    <p className="text-sm font-medium">{item.guestName}</p>
-                    <div className="text-subtle text-sm leading-tight">
-                      <p>{item.eventTypeName}</p>
-                      <p>
-                        {Intl.DateTimeFormat(undefined, {
-                          timeZone,
-                          dateStyle: "medium",
-                          timeStyle: "short",
-                        }).format(new Date(item.startTime))}
-                      </p>
->>>>>>> a09dfe37
                     </div>
                   </div>
                   <Button
