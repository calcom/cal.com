"use client";

import { Fragment, useMemo, type ReactNode } from "react";

import classNames from "@calcom/ui/classNames";
import { PanelCard } from "@calcom/ui/components/card";
import { Tooltip } from "@calcom/ui/components/tooltip";

type PanelCardProps = React.ComponentProps<typeof PanelCard>;

type LegendItem = {
  label: string;
  color: string; // hex format
};

export type LegendSize = "sm" | "default";

export function ChartCard({
  legend,
  legendSize,
<<<<<<< HEAD
  ...panelCardProps
}: PanelCardProps & {
  legend?: Array<LegendItem>;
  legendSize?: LegendSize;
=======
  enabledLegend,
  onSeriesToggle,
  children,
  className,
  titleTooltip,
}: {
  title: string | ReactNode;
  subtitle?: string;
  cta?: { label: string; onClick: () => void };
  legend?: Array<LegendItem>;
  legendSize?: LegendSize;
  enabledLegend?: Array<LegendItem>;
  onSeriesToggle?: (label: string) => void;
  className?: string;
  titleTooltip?: string;
  children: ReactNode;
>>>>>>> e530ad54
}) {
  const legendComponent =
    legend && legend.length > 0 ? (
      <Legend items={legend} size={legendSize} enabledItems={enabledLegend} onItemToggle={onSeriesToggle} />
    ) : null;

  return (
    <PanelCard
      {...panelCardProps}
      headerContent={
        panelCardProps.headerContent ? (
          <div className="flex items-center gap-2">
            {panelCardProps.headerContent}
            {legendComponent}
          </div>
        ) : (
          legendComponent
        )
      }>
      {panelCardProps.children}
    </PanelCard>
  );
}

export function ChartCardItem({
  count,
  className,
  children,
}: {
  count?: number | string;
  className?: string;
  children: ReactNode;
}) {
  return (
    <div
      className={classNames(
        "text-default border-muted flex items-center justify-between border-b px-3 py-3.5 last:border-b-0",
        className
      )}>
      <div className="grow text-sm font-medium">{children}</div>
      {count !== undefined && <div className="text-sm font-medium">{count}</div>}
    </div>
  );
}

function Legend({
  items,
  size = "default",
  enabledItems,
  onItemToggle,
}: {
  items: LegendItem[];
  size?: LegendSize;
  enabledItems?: LegendItem[];
  onItemToggle?: (label: string) => void;
}) {
  const enabledSet = useMemo(() => new Set((enabledItems ?? []).map((i) => i.label)), [enabledItems]);
  const isClickable = Boolean(onItemToggle);

  return (
    <div className="bg-default flex items-center gap-2 rounded-lg px-1.5 py-1">
      {items.map((item, index) => {
        const isEnabled = enabledItems ? enabledSet.has(item.label) : true;

        return (
          <Fragment key={item.label}>
            <button
              type="button"
              className={classNames(
                "relative flex items-center gap-2 rounded-md px-1.5 py-0.5 transition-opacity",
                isClickable && "cursor-pointer hover:bg-gray-100",
                !isEnabled && "opacity-25"
              )}
              style={{ backgroundColor: `${item.color}33` }}
              aria-pressed={isClickable ? isEnabled : undefined}
              aria-label={`Toggle ${item.label}`}
              disabled={!isClickable}
              onClick={isClickable ? () => onItemToggle?.(item.label) : undefined}>
              <div className="h-2 w-2 rounded-full" style={{ backgroundColor: item.color }} />
              <Tooltip content={item.label}>
                <span
                  className={classNames(
                    "text-default truncate py-0.5 text-sm font-medium leading-none",
                    size === "sm" ? "w-16" : ""
                  )}>
                  {item.label}
                </span>
              </Tooltip>
            </button>
            {index < items.length - 1 && <div className="bg-muted h-5 w-[1px]" />}
          </Fragment>
        );
      })}
    </div>
  );
}<|MERGE_RESOLUTION|>--- conflicted
+++ resolved
@@ -18,29 +18,14 @@
 export function ChartCard({
   legend,
   legendSize,
-<<<<<<< HEAD
+  enabledLegend,
+  onSeriesToggle,
   ...panelCardProps
 }: PanelCardProps & {
   legend?: Array<LegendItem>;
   legendSize?: LegendSize;
-=======
-  enabledLegend,
-  onSeriesToggle,
-  children,
-  className,
-  titleTooltip,
-}: {
-  title: string | ReactNode;
-  subtitle?: string;
-  cta?: { label: string; onClick: () => void };
-  legend?: Array<LegendItem>;
-  legendSize?: LegendSize;
   enabledLegend?: Array<LegendItem>;
   onSeriesToggle?: (label: string) => void;
-  className?: string;
-  titleTooltip?: string;
-  children: ReactNode;
->>>>>>> e530ad54
 }) {
   const legendComponent =
     legend && legend.length > 0 ? (
