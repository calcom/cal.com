import { Title } from "@tremor/react";

import { useLocale } from "@calcom/lib/hooks/useLocale";
import { trpc } from "@calcom/trpc";

import { useFilterContext } from "../context/provider";
import { CardInsights } from "./Card";
import { LoadingInsight } from "./LoadingInsights";
import { TotalBookingUsersTable } from "./TotalBookingUsersTable";

export const MostBookedTeamMembersTable = () => {
  const { t } = useLocale();
  const { filter } = useFilterContext();
<<<<<<< HEAD
  const { dateRange, selectedEventTypeId, isOrg } = filter;
=======
  const { dateRange, selectedEventTypeId, isAll } = filter;
>>>>>>> 31dadd89
  const [startDate, endDate] = dateRange;
  const { selectedTeamId: teamId } = filter;

  const { data, isSuccess, isLoading } = trpc.viewer.insights.membersWithMostBookings.useQuery(
    {
      startDate: startDate.toISOString(),
      endDate: endDate.toISOString(),
      teamId,
      eventTypeId: selectedEventTypeId ?? undefined,
<<<<<<< HEAD
      isOrg,
=======
      isAll,
>>>>>>> 31dadd89
    },
    {
      staleTime: 30000,
      trpc: {
        context: { skipBatch: true },
      },
    }
  );

  if (isLoading) return <LoadingInsight />;

  if (!isSuccess || !startDate || !endDate || !teamId) return null;

  return (
    <CardInsights className="shadow-none">
      <Title className="text-emphasis">{t("most_booked_members")}</Title>
      <TotalBookingUsersTable data={data} />
    </CardInsights>
  );
};<|MERGE_RESOLUTION|>--- conflicted
+++ resolved
@@ -11,11 +11,7 @@
 export const MostBookedTeamMembersTable = () => {
   const { t } = useLocale();
   const { filter } = useFilterContext();
-<<<<<<< HEAD
-  const { dateRange, selectedEventTypeId, isOrg } = filter;
-=======
   const { dateRange, selectedEventTypeId, isAll } = filter;
->>>>>>> 31dadd89
   const [startDate, endDate] = dateRange;
   const { selectedTeamId: teamId } = filter;
 
@@ -25,11 +21,7 @@
       endDate: endDate.toISOString(),
       teamId,
       eventTypeId: selectedEventTypeId ?? undefined,
-<<<<<<< HEAD
-      isOrg,
-=======
       isAll,
->>>>>>> 31dadd89
     },
     {
       staleTime: 30000,
