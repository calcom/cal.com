--- conflicted
+++ resolved
@@ -118,17 +118,10 @@
         <DataTableWrapper<RoutingFormTableRow>
           table={table}
           isPending={isPending}
-<<<<<<< HEAD
-          hasNextPage={hasNextPage}
-          fetchNextPage={fetchNextPage}
-          isFetching={isFetching}
-          paginationMode="infinite"
           rowClassName="min-h-14"
-=======
           paginationMode="standard"
           totalRowCount={data?.total}
           LoaderView={<DataTableSkeleton columns={4} columnWidths={[200, 200, 250, 250]} />}
->>>>>>> bd92b89b
           ToolbarLeft={
             <>
               <OrgTeamsFilter />
