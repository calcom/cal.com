"use client";

import { keepPreviousData } from "@tanstack/react-query";
import {
  useReactTable,
  getCoreRowModel,
  getFilteredRowModel,
  getSortedRowModel,
  createColumnHelper,
} from "@tanstack/react-table";
import Link from "next/link";
import { useRef, useMemo, useId } from "react";
import { z } from "zod";

import dayjs from "@calcom/dayjs";
import type { FilterValue, ExternalFilter } from "@calcom/features/data-table";
import {
  DataTableProvider,
  DataTable,
  DataTableSkeleton,
  DataTableFilters,
  useFetchMoreOnBottomReached,
  useColumnFilters,
  multiSelectFilter,
  textFilter,
  dataTableFilter,
  convertToTitleCase,
  useDataTable,
} from "@calcom/features/data-table";
import classNames from "@calcom/lib/classNames";
import { useCopy } from "@calcom/lib/hooks/useCopy";
import { useLocale } from "@calcom/lib/hooks/useLocale";
import { BookingStatus } from "@calcom/prisma/enums";
import { RoutingFormFieldType } from "@calcom/routing-forms/lib/FieldTypes";
import { trpc, type RouterOutputs } from "@calcom/trpc";
import {
  Badge,
  Avatar,
  Icon,
  HoverCard,
  HoverCardContent,
  HoverCardTrigger,
  type BadgeProps,
  HoverCardPortal,
} from "@calcom/ui";

import { useFilterContext } from "../context/provider";
import { ClearFilters } from "../filters/ClearFilters";
import { DateSelect } from "../filters/DateSelect";
import { RoutingDownload } from "../filters/Download";
import { RoutingFormFilterList } from "../filters/RoutingFormFilterList";
import { TeamAndSelfList } from "../filters/TeamAndSelfList";
import { UserListInTeam } from "../filters/UserListInTeam";
import { RoutingKPICards } from "./RoutingKPICards";

type RoutingFormResponse = RouterOutputs["viewer"]["insights"]["routingFormResponses"]["data"][number];

type RoutingFormTableRow = {
  id: number;
  formName: string;
  createdAt: Date;
  routedToBooking: RoutingFormResponse["routedToBooking"];
  [key: string]: any;
};

type FieldCellValue = { label: string; value: string };

const ZResponseValue = z.object({
  label: z.string(),
  value: z.string(),
});

const ZResponseValues = z.array(ZResponseValue);

type ResponseValues = FieldCellValue[];

function CellWithOverflowX({ children, className }: { children: React.ReactNode; className?: string }) {
  return (
    <div className={classNames("group relative max-w-[200px]", className)}>
      <div
        className="no-scrollbar flex gap-1 overflow-x-auto whitespace-nowrap"
        ref={(el) => {
          // Only add shadow if the scroll width is greater than 200px
          if (!el) return;
          const nextElement = el.nextElementSibling;
          if (!nextElement) return;

          if (el.scrollWidth > 200) {
            nextElement.classList.remove("hidden");
          } else {
            nextElement.classList.add("hidden");
          }
        }}>
        {children}
      </div>
      <div className="from-default absolute right-0 top-0 hidden h-full w-8 bg-gradient-to-l to-transparent " />
    </div>
  );
}

// Upper case the first letter of each word and replace underscores with spaces
function bookingStatusToText(status: BookingStatus) {
  return status
    .toLowerCase()
    .replace(/_/g, " ")
    .replace(/\b\w/g, (c) => c.toUpperCase());
}

function BookedByCell({
  attendees,
  rowId,
}: {
  attendees: { email: string; timeZone: string }[] | undefined;
  rowId: number;
}) {
  const cellId = useId();
  if (!attendees || attendees.length === 0) return <div className="min-w-[200px]" />;

  return (
    <div className="flex min-w-[200px] flex-wrap gap-1">
      {attendees.map((attendee) => (
        <CellWithOverflowX key={`${cellId}-${attendee.email}-${rowId}`} className="w-[200px]">
          <Badge variant="gray" className="whitespace-nowrap">
            {attendee.email}
          </Badge>
        </CellWithOverflowX>
      ))}
    </div>
  );
}

function ResponseValueCell({ values, rowId }: { values: ResponseValues; rowId: number }) {
  const cellId = useId();
  if (values.length === 0) return <div className="h-6 w-[200px]" />;

  return (
    <CellWithOverflowX className="flex w-[200px] gap-1">
      {values.length > 2 ? (
        <>
          {values.slice(0, 2).map((value, i: number) => (
            <Badge key={`${cellId}-${i}-${rowId}`} variant="gray">
              {value.label}
            </Badge>
          ))}
          <HoverCard>
            <HoverCardTrigger>
              <Badge variant="gray">+{values.length - 2}</Badge>
            </HoverCardTrigger>
            <HoverCardPortal>
              <HoverCardContent side="bottom" align="start" className="w-fit">
                <div className="flex flex-col gap-1">
                  {values.slice(2).map((value, i: number) => (
                    <span key={`${cellId}-overflow-${i}-${rowId}`} className="text-default text-sm">
                      {value.label}
                    </span>
                  ))}
                </div>
              </HoverCardContent>
            </HoverCardPortal>
          </HoverCard>
        </>
      ) : (
        values.map((value, i: number) => (
          <Badge key={`${cellId}-${i}-${rowId}`} variant="gray">
            {value.label}
          </Badge>
        ))
      )}
    </CellWithOverflowX>
  );
}

function BookingStatusBadge({ booking }: { booking: RoutingFormResponse["routedToBooking"] }) {
  let badgeVariant: BadgeProps["variant"] = "success";

  if (!booking) return null;

  switch (booking.status) {
    case BookingStatus.REJECTED:
    case BookingStatus.AWAITING_HOST:
    case BookingStatus.PENDING:
    case BookingStatus.CANCELLED:
      badgeVariant = "warning";
      break;
  }

  return <Badge variant={badgeVariant}>{bookingStatusToText(booking.status)}</Badge>;
}

function BookingAtCell({
  booking,
  rowId,
  copyToClipboard,
  t,
}: {
  booking: RoutingFormResponse["routedToBooking"];
  rowId: number;
  copyToClipboard: (text: string) => void;
  t: (key: string) => string;
}) {
  const cellId = useId();

  if (!booking || !booking.user) {
    return <div className="w-[250px]" />;
  }

  return (
    <HoverCard>
      <HoverCardTrigger asChild>
        <div className="flex items-center gap-2" key={`${cellId}-booking-${rowId}`}>
          <Avatar size="xs" imageSrc={booking.user.avatarUrl ?? ""} alt={booking.user.name ?? ""} />
          <Link href={`/booking/${booking.uid}`}>
            <Badge variant="gray">{dayjs(booking.createdAt).format("MMM D, YYYY HH:mm")}</Badge>
          </Link>
        </div>
      </HoverCardTrigger>
      <HoverCardPortal>
        <HoverCardContent>
          <div className="flex flex-col">
            <div className="flex items-center gap-2">
              <Avatar size="sm" imageSrc={booking.user.avatarUrl ?? ""} alt={booking.user.name ?? ""} />
              <div>
                <p className="text-sm font-medium">{booking.user.name}</p>
                <p className="group/booking_status_email text-subtle flex items-center text-xs">
                  <span className="truncate">{booking.user.email}</span>
                  <button
                    className="invisible ml-2 group-hover/booking_status_email:visible"
                    onClick={(e) => {
                      e.preventDefault();
                      e.stopPropagation();
                      copyToClipboard(booking.user?.email ?? "");
                    }}>
                    <Icon name="copy" />
                  </button>
                </p>
              </div>
            </div>
            <div className="text-emphasis mt-4 flex items-center gap-2 text-xs">
              <span>Status:</span>
              <BookingStatusBadge booking={booking} />
            </div>
          </div>
        </HoverCardContent>
      </HoverCardPortal>
    </HoverCard>
  );
}

export type RoutingFormTableType = ReturnType<typeof useReactTable<RoutingFormTableRow>>;

export function RoutingFormResponsesTable() {
  return (
    <DataTableProvider>
      <RoutingFormResponsesTableContent />
    </DataTableProvider>
  );
}

export function RoutingFormResponsesTableContent({
  children,
}: {
  children?: React.ReactNode | ((table: RoutingFormTableType) => React.ReactNode);
}) {
  const { t } = useLocale();
  const { filter } = useFilterContext();
  const tableContainerRef = useRef<HTMLDivElement>(null);
<<<<<<< HEAD
  const { copyToClipboard, isCopied } = useCopy();

  const {
    dateRange,
    selectedTeamId,
    isAll,
    initialConfig,
    selectedRoutingFormId,
    selectedMemberUserId,
    selectedUserId,
    selectedBookingStatus,
    selectedRoutingFormFilter,
  } = filter;
=======
  const { copyToClipboard } = useCopy();

  const { dateRange, selectedTeamId, isAll, initialConfig, selectedRoutingFormId, selectedMemberUserId } =
    filter;
>>>>>>> 79d488fa
  const initialConfigIsReady = !!(initialConfig?.teamId || initialConfig?.userId || initialConfig?.isAll);
  const [startDate, endDate] = dateRange;

  const columnFilters = useColumnFilters();

  const { data: headers, isLoading: isHeadersLoading } =
    trpc.viewer.insights.routingFormResponsesHeaders.useQuery(
      {
        userId: selectedUserId ?? undefined,
        teamId: selectedTeamId ?? undefined,
        isAll: isAll ?? false,
        routingFormId: selectedRoutingFormId ?? undefined,
      },
      {
        enabled: initialConfigIsReady,
      }
    );

  const { data, fetchNextPage, isFetching, hasNextPage, isLoading } =
    trpc.viewer.insights.routingFormResponses.useInfiniteQuery(
      {
        teamId: selectedTeamId,
        startDate: startDate.toISOString(),
        endDate: endDate.toISOString(),
        userId: selectedUserId ?? undefined,
        memberUserId: selectedMemberUserId ?? undefined,
        isAll: isAll ?? false,
        routingFormId: selectedRoutingFormId ?? undefined,
        columnFilters,
        limit: 30,
      },
      {
        getNextPageParam: (lastPage) => lastPage.nextCursor,
        placeholderData: keepPreviousData,
        trpc: {
          context: { skipBatch: true },
        },
        enabled: initialConfigIsReady,
      }
    );

  const flatData = useMemo(() => data?.pages?.flatMap((page) => page.data) ?? [], [data]);
  const totalDBRowCount = data?.pages?.[0]?.total ?? 0;
  const totalFetched = flatData.length;

  const processedData = useMemo(() => {
    if (isHeadersLoading) return [];
    return flatData.map((response) => {
      const row: RoutingFormTableRow = {
        id: response.id,
        formName: response.form.name,
        formId: response.form.id,
        createdAt: response.createdAt,
        routedToBooking: response.routedToBooking,
      };

      Object.entries(response.response).forEach(([fieldId, field]) => {
        const fieldHeader = (headers || []).find((h) => h.id === fieldId);

        if (fieldHeader?.options) {
          if (Array.isArray(field.value)) {
            // Map the IDs to their corresponding labels for array values
            const labels = field.value
              .map((id) => {
                const option = fieldHeader.options?.find((opt) => opt.id === id);
                if (!option) {
                  return undefined;
                }
                return { label: option.label, value: option.id };
              })
              .filter(Boolean);
            row[fieldId] = labels;
          } else {
            // Handle single value case
            const option = fieldHeader.options?.find((opt) => opt.id === field.value);
            if (option) {
              row[fieldId] = { label: option.label, value: option.id };
            }
          }
        } else {
          row[fieldId] = field.value;
        }
      });

      return row;
    });
  }, [flatData, headers, isHeadersLoading]);

  const statusOrder: Record<BookingStatus, number> = {
    [BookingStatus.ACCEPTED]: 1,
    [BookingStatus.PENDING]: 2,
    [BookingStatus.AWAITING_HOST]: 3,
    [BookingStatus.CANCELLED]: 4,
    [BookingStatus.REJECTED]: 5,
  };

  const columnHelper = createColumnHelper<RoutingFormTableRow>();

  const columns = useMemo(
    () => [
      columnHelper.accessor("routedToBooking", {
        id: "bookedBy",
        header: t("routing_form_insights_booked_by"),
        size: 200,
        enableColumnFilter: false,
        cell: (info) => {
          const row = info.row.original;
          return <BookedByCell attendees={row.routedToBooking?.attendees || []} rowId={row.id} />;
        },
      }),

      ...((headers || []).map((fieldHeader) => {
        const isText = [
          RoutingFormFieldType.TEXT,
          RoutingFormFieldType.EMAIL,
          RoutingFormFieldType.PHONE,
          RoutingFormFieldType.TEXTAREA,
        ].includes(fieldHeader.type as RoutingFormFieldType);

        const isNumber = fieldHeader.type === RoutingFormFieldType.NUMBER;

        const isSingleSelect = fieldHeader.type === RoutingFormFieldType.SINGLE_SELECT;
        const isMultiSelect = fieldHeader.type === RoutingFormFieldType.MULTI_SELECT;

        const filterType = isSingleSelect
          ? "single_select"
          : isNumber
          ? "number"
          : isText
          ? "text"
          : "multi_select";

        return columnHelper.accessor(fieldHeader.id, {
          id: fieldHeader.id,
          header: convertToTitleCase(fieldHeader.label),
          size: 200,
          cell: (info) => {
            const values = info.getValue();
            if (isMultiSelect) {
              const result = ZResponseValues.safeParse(values);
              return (
                result.success && <ResponseValueCell values={result.data} rowId={info.row.original.id} />
              );
            } else if (isSingleSelect) {
              const result = ZResponseValue.safeParse(values);
              return (
                result.success && <ResponseValueCell values={[result.data]} rowId={info.row.original.id} />
              );
            } else if (typeof values !== "object") {
              return (
                <div className="truncate">
                  <span title={values}>{values}</span>
                </div>
              );
            } else {
              return null;
            }
          },
          meta: {
            filter: { type: filterType },
          },
          filterFn: (row, id, filterValue: FilterValue) => {
            let cellValue: unknown;

            if (Array.isArray(fieldHeader.options)) {
              cellValue = Array.isArray(row.original[id])
                ? row.original[id].map((item: FieldCellValue) => item.value)
                : row.original[id].value;
            } else {
              cellValue = row.original[id];
            }

            return dataTableFilter(cellValue, filterValue);
          },
        });
      }) ?? []),
      columnHelper.accessor("routedToBooking", {
        id: "bookingStatus",
        header: t("routing_form_insights_booking_status"),
        size: 250,
        cell: (info) => (
          <div className="max-w-[250px]">
            <BookingStatusBadge booking={info.getValue()} />
          </div>
        ),
        meta: {
          filter: { type: "multi_select", icon: "circle" },
        },
        filterFn: (row, id, filterValue) => {
          return multiSelectFilter(row.original.routedToBooking?.status, filterValue);
        },
        sortingFn: (rowA, rowB) => {
          const statusA = rowA.original.routedToBooking?.status;
          const statusB = rowB.original.routedToBooking?.status;
          // Default to highest number (5) + 1 for null/undefined values to sort them last
          const orderA = statusA ? statusOrder[statusA] : 6;
          const orderB = statusB ? statusOrder[statusB] : 6;
          return orderA - orderB;
        },
      }),
      columnHelper.accessor("routedToBooking", {
        id: "bookingAt",
        header: t("routing_form_insights_booking_at"),
        size: 250,
        enableColumnFilter: false,
        cell: (info) => (
          <div className="max-w-[250px]">
            <BookingAtCell
              booking={info.getValue()}
              rowId={info.row.original.id}
              copyToClipboard={copyToClipboard}
              t={t}
            />
          </div>
        ),
      }),
      columnHelper.accessor("routedToBooking", {
        id: "assignmentReason",
        header: t("routing_form_insights_assignment_reason"),
        size: 250,
        meta: {
          filter: { type: "text" },
        },
        cell: (info) => {
          const assignmentReason = info.getValue()?.assignmentReason;
          return (
            <div className="max-w-[250px]">
              {assignmentReason && assignmentReason.length > 0 ? assignmentReason[0].reasonString : ""}
            </div>
          );
        },
        filterFn: (row, id, filterValue) => {
          return textFilter(row.original.routedToBooking?.assignmentReason?.[0]?.reasonString, filterValue);
        },
      }),
      columnHelper.accessor("createdAt", {
        id: "submittedAt",
        header: t("routing_form_insights_submitted_at"),
        size: 250,
        enableColumnFilter: false,
        cell: (info) => (
          <div className="whitespace-nowrap">
            <Badge variant="gray">{dayjs(info.getValue()).format("MMM D, YYYY HH:mm")}</Badge>
          </div>
        ),
      }),
    ],
    [headers, t, copyToClipboard]
  );

  const table = useReactTable<RoutingFormTableRow>({
    data: processedData,
    columns,
    getCoreRowModel: getCoreRowModel(),
    getFilteredRowModel: getFilteredRowModel(),
    getSortedRowModel: getSortedRowModel(),
    defaultColumn: {
      size: 200,
    },
    state: {
      columnFilters,
    },
    getFacetedUniqueValues: (_, columnId) => () => {
      if (!headers) {
        return new Map();
      }

      const fieldHeader = headers.find((h) => h.id === columnId);
      if (fieldHeader?.options) {
        return new Map(fieldHeader.options.map((option) => [{ label: option.label, value: option.id }, 1]));
      } else if (columnId === "bookingStatus") {
        return new Map(
          Object.keys(BookingStatus).map((status) => [
            { value: status, label: bookingStatusToText(status as BookingStatus) },
            1,
          ])
        );
      }
      return new Map();
    },
  });

  const fetchMoreOnBottomReached = useFetchMoreOnBottomReached({
    tableContainerRef,
    hasNextPage,
    fetchNextPage,
    isFetching,
  });

  const { removeDisplayedExternalFilter } = useDataTable();

  const externalFilters = useMemo<ExternalFilter[]>(
    () => [
      {
        key: "memberUserId",
        titleKey: "people",
        component: () => (
          <UserListInTeam
            showOnlyWhenSelectedInContext={false}
            onClear={() => removeDisplayedExternalFilter("memberUserId")}
          />
        ),
      },
    ],
    [removeDisplayedExternalFilter]
  );

  if (isHeadersLoading || ((isFetching || isLoading) && !data)) {
    return <DataTableSkeleton columns={4} columnWidths={[200, 200, 250, 250]} />;
  }

  return (
    <div className="flex-1">
      <DataTable
        table={table}
        tableContainerRef={tableContainerRef}
        onScroll={(e) => {
          if (hasNextPage) {
            fetchMoreOnBottomReached(e.target as HTMLDivElement);
          }
        }}
        enableColumnResizing={true}
        isPending={isFetching && !data}>
        <div className="header mb-4">
          <div className="flex flex-wrap items-start gap-2">
            <TeamAndSelfList omitOrg={true} className="mb-0" />
            <DataTableFilters.AddFilterButton table={table} externalFilters={externalFilters} />
            <RoutingFormFilterList showOnlyWhenSelectedInContext={false} />
            <DataTableFilters.ActiveFilters table={table} externalFilters={externalFilters} />
            <ClearFilters />
            <div className="grow" />
            <DateSelect />
            <RoutingDownload />
            <DataTableFilters.ColumnVisibilityButton table={table} />
          </div>
          <RoutingKPICards />
        </div>
      </DataTable>
    </div>
  );
}<|MERGE_RESOLUTION|>--- conflicted
+++ resolved
@@ -264,8 +264,7 @@
   const { t } = useLocale();
   const { filter } = useFilterContext();
   const tableContainerRef = useRef<HTMLDivElement>(null);
-<<<<<<< HEAD
-  const { copyToClipboard, isCopied } = useCopy();
+  const { copyToClipboard } = useCopy();
 
   const {
     dateRange,
@@ -278,12 +277,6 @@
     selectedBookingStatus,
     selectedRoutingFormFilter,
   } = filter;
-=======
-  const { copyToClipboard } = useCopy();
-
-  const { dateRange, selectedTeamId, isAll, initialConfig, selectedRoutingFormId, selectedMemberUserId } =
-    filter;
->>>>>>> 79d488fa
   const initialConfigIsReady = !!(initialConfig?.teamId || initialConfig?.userId || initialConfig?.isAll);
   const [startDate, endDate] = dateRange;
 
