--- conflicted
+++ resolved
@@ -281,12 +281,8 @@
         routingFormId: selectedRoutingFormId ?? undefined,
         bookingStatus: selectedBookingStatus ?? undefined,
         fieldFilter: selectedRoutingFormFilter ?? undefined,
-<<<<<<< HEAD
         columnFilters,
-        limit: 10,
-=======
         limit: 30,
->>>>>>> 4eac6c75
       },
       {
         getNextPageParam: (lastPage) => lastPage.nextCursor,
