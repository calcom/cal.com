--- conflicted
+++ resolved
@@ -18,11 +18,7 @@
     selectedTimeView = "week",
     dateRange,
     selectedEventTypeId,
-<<<<<<< HEAD
-    isOrg,
-=======
     isAll,
->>>>>>> 31dadd89
   } = filter;
   const [startDate, endDate] = dateRange;
 
@@ -40,11 +36,7 @@
       teamId: selectedTeamId ?? undefined,
       eventTypeId: selectedEventTypeId ?? undefined,
       userId: selectedUserId ?? undefined,
-<<<<<<< HEAD
-      isOrg,
-=======
       isAll,
->>>>>>> 31dadd89
     },
     {
       staleTime: 30000,
