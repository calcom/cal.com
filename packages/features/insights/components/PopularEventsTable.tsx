import { Table, TableBody, TableCell, TableRow, Text, Title } from "@tremor/react";

import { useLocale } from "@calcom/lib/hooks/useLocale";
import { trpc } from "@calcom/trpc";

import { useFilterContext } from "../context/provider";
import { CardInsights } from "./Card";
import { LoadingInsight } from "./LoadingInsights";

export const PopularEventsTable = () => {
  const { t } = useLocale();
  const { filter } = useFilterContext();
<<<<<<< HEAD
  const { dateRange, selectedMemberUserId, selectedUserId, isOrg } = filter;
=======
  const { dateRange, selectedMemberUserId, selectedUserId, isAll } = filter;
>>>>>>> 31dadd89
  const [startDate, endDate] = dateRange;
  const { selectedTeamId: teamId } = filter;

  const { data, isSuccess, isLoading } = trpc.viewer.insights.popularEventTypes.useQuery(
    {
      startDate: startDate.toISOString(),
      endDate: endDate.toISOString(),
      teamId: teamId ?? undefined,
      userId: selectedUserId ?? undefined,
      memberUserId: selectedMemberUserId ?? undefined,
<<<<<<< HEAD
      isOrg,
=======
      isAll,
>>>>>>> 31dadd89
    },
    {
      staleTime: 30000,
      trpc: {
        context: { skipBatch: true },
      },
    }
  );

  if (isLoading) return <LoadingInsight />;

  if (!isSuccess || !startDate || !endDate || (!teamId && !selectedUserId)) return null;

  return (
    <CardInsights>
      <Title className="text-emphasis">{t("popular_events")}</Title>
      <Table className="mt-5">
        <TableBody>
          {data.map((item) => (
            <TableRow key={item.eventTypeId}>
              <TableCell className="text-default">{item.eventTypeName}</TableCell>
              <TableCell>
                <Text className="text-default text-right">
                  <strong>{item.count}</strong>
                </Text>
              </TableCell>
            </TableRow>
          ))}
        </TableBody>
      </Table>
      {data.length === 0 && (
        <div className="flex h-60 text-center">
          <p className="m-auto text-sm font-light">{t("insights_no_data_found_for_filter")}</p>
        </div>
      )}
    </CardInsights>
  );
};<|MERGE_RESOLUTION|>--- conflicted
+++ resolved
@@ -10,11 +10,7 @@
 export const PopularEventsTable = () => {
   const { t } = useLocale();
   const { filter } = useFilterContext();
-<<<<<<< HEAD
-  const { dateRange, selectedMemberUserId, selectedUserId, isOrg } = filter;
-=======
   const { dateRange, selectedMemberUserId, selectedUserId, isAll } = filter;
->>>>>>> 31dadd89
   const [startDate, endDate] = dateRange;
   const { selectedTeamId: teamId } = filter;
 
@@ -25,11 +21,7 @@
       teamId: teamId ?? undefined,
       userId: selectedUserId ?? undefined,
       memberUserId: selectedMemberUserId ?? undefined,
-<<<<<<< HEAD
-      isOrg,
-=======
       isAll,
->>>>>>> 31dadd89
     },
     {
       staleTime: 30000,
