import { Table, TableBody, TableCell, TableRow, Text, Title } from "@tremor/react";

import { useLocale } from "@calcom/lib/hooks/useLocale";
import { trpc } from "@calcom/trpc";

import { useFilterContext } from "../context/provider";
import { CardInsights } from "./Card";
import { LoadingInsight } from "./LoadingInsights";

export const PopularEventsTable = () => {
  const { t } = useLocale();
  const { filter } = useFilterContext();
  const { dateRange, selectedMemberUserId, selectedUserId } = filter;
  const [startDate, endDate] = dateRange;
  const { selectedTeamId: teamId } = filter;

  const { data, isSuccess, isLoading } = trpc.viewer.insights.popularEventTypes.useQuery({
    startDate: startDate.toISOString(),
    endDate: endDate.toISOString(),
    teamId: teamId ?? undefined,
    userId: selectedUserId ?? undefined,
    memberUserId: selectedMemberUserId ?? undefined,
  });

  if (isLoading) return <LoadingInsight />;

  if (!isSuccess || !startDate || !endDate || (!teamId && !selectedUserId)) return null;

  return (
    <CardInsights>
      <Title className="text-emphasis">{t("popular_events")}</Title>
      <Table className="mt-5">
        <TableBody>
          {data.map((item) => (
            <TableRow key={item.eventTypeId}>
<<<<<<< HEAD
              <TableCell className="text-default">{item.eventTypeName}</TableCell>
              <TableCell>
                <Text className="text-default">
=======
              <TableCell>{item.eventTypeName}</TableCell>
              <TableCell className="text-right">
                <Text>
>>>>>>> e7f917ba
                  <strong>{item.count}</strong>
                </Text>
              </TableCell>
            </TableRow>
          ))}
        </TableBody>
      </Table>
      {data.length === 0 && (
        <div className="flex h-60 text-center">
          <p className="m-auto text-sm font-light">{t("insights_no_data_found_for_filter")}</p>
        </div>
      )}
    </CardInsights>
  );
};<|MERGE_RESOLUTION|>--- conflicted
+++ resolved
@@ -33,15 +33,9 @@
         <TableBody>
           {data.map((item) => (
             <TableRow key={item.eventTypeId}>
-<<<<<<< HEAD
               <TableCell className="text-default">{item.eventTypeName}</TableCell>
               <TableCell>
                 <Text className="text-default">
-=======
-              <TableCell>{item.eventTypeName}</TableCell>
-              <TableCell className="text-right">
-                <Text>
->>>>>>> e7f917ba
                   <strong>{item.count}</strong>
                 </Text>
               </TableCell>
