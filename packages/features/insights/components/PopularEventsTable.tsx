import { Table, TableBody, TableCell, TableRow, Text, Title } from "@tremor/react";

import { useLocale } from "@calcom/lib/hooks/useLocale";
import { trpc } from "@calcom/trpc";

import { useFilterContext } from "../context/provider";
import { CardInsights } from "./Card";

export const PopularEventsTable = () => {
  const { t } = useLocale();
  const { filter } = useFilterContext();
  const { dateRange, selectedMemberUserId, selectedUserId } = filter;
  const [startDate, endDate] = dateRange;
  const { selectedTeamId: teamId } = filter;

  const { data, isSuccess } = trpc.viewer.insights.popularEventTypes.useQuery({
    startDate: startDate.toISOString(),
    endDate: endDate.toISOString(),
    teamId: teamId ?? undefined,
    userId: selectedUserId ?? undefined,
    memberUserId: selectedMemberUserId ?? undefined,
  });

<<<<<<< HEAD
  if (!isSuccess || !startDate || !endDate || !teamId || data?.length === 0) return null;
=======
  if (!isSuccess || !startDate || !endDate || (!teamId && !selectedUserId) || data?.length === 0) return null;
>>>>>>> 6ba24398

  return (
    <CardInsights>
      <Title>{t("popular_events")}</Title>
      <Table className="mt-5">
        <TableBody>
          {data.map((item) => (
            <TableRow key={item.eventTypeId}>
              <TableCell>{item.eventTypeName}</TableCell>
<<<<<<< HEAD
              <TableCell className="text-right">
=======
              <TableCell>
>>>>>>> 6ba24398
                <Text>
                  <strong>{item.count}</strong>
                </Text>
              </TableCell>
            </TableRow>
          ))}
        </TableBody>
      </Table>
    </CardInsights>
  );
};<|MERGE_RESOLUTION|>--- conflicted
+++ resolved
@@ -21,11 +21,7 @@
     memberUserId: selectedMemberUserId ?? undefined,
   });
 
-<<<<<<< HEAD
-  if (!isSuccess || !startDate || !endDate || !teamId || data?.length === 0) return null;
-=======
   if (!isSuccess || !startDate || !endDate || (!teamId && !selectedUserId) || data?.length === 0) return null;
->>>>>>> 6ba24398
 
   return (
     <CardInsights>
@@ -35,11 +31,7 @@
           {data.map((item) => (
             <TableRow key={item.eventTypeId}>
               <TableCell>{item.eventTypeName}</TableCell>
-<<<<<<< HEAD
               <TableCell className="text-right">
-=======
-              <TableCell>
->>>>>>> 6ba24398
                 <Text>
                   <strong>{item.count}</strong>
                 </Text>
