--- conflicted
+++ resolved
@@ -6,11 +6,8 @@
 import { useFilterContext } from "../context/provider";
 import { valueFormatter } from "../lib/valueFormatter";
 import { CardInsights } from "./Card";
-<<<<<<< HEAD
 import { LineChart } from "./LineChart";
-=======
 import { LoadingInsight } from "./LoadingInsights";
->>>>>>> e7f917ba
 
 export const AverageEventDurationChart = () => {
   const { t } = useLocale();
@@ -33,20 +30,9 @@
   const isNoData = (data && data.length === 0) || data.every((item) => item["Average"] === 0);
   return (
     <CardInsights>
-<<<<<<< HEAD
       <Title className="text-emphasis">{t("average_event_duration")}</Title>
-      <LineChart
-        className="mt-4 h-80"
-        data={data}
-        index="Date"
-        categories={["Average"]}
-        colors={["blue"]}
-        valueFormatter={valueFormatter}
-      />
-=======
-      <Title>{t("average_event_duration")}</Title>
       {isNoData && (
-        <div className="flex h-60 text-center">
+        <div className="text-default flex h-60 text-center">
           <p className="m-auto text-sm font-light">{t("insights_no_data_found_for_filter")}</p>
         </div>
       )}
@@ -60,7 +46,6 @@
           valueFormatter={valueFormatter}
         />
       )}
->>>>>>> e7f917ba
     </CardInsights>
   );
 };