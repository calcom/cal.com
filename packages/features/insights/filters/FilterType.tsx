--- conflicted
+++ resolved
@@ -1,8 +1,4 @@
 import { useLocale } from "@calcom/lib/hooks/useLocale";
-<<<<<<< HEAD
-import { Select } from "@calcom/ui";
-import { Plus } from "@calcom/ui/components/icon";
-=======
 import type { SVGComponent } from "@calcom/types/SVGComponent";
 import {
   Dropdown,
@@ -13,7 +9,6 @@
   Tooltip,
 } from "@calcom/ui";
 import { Plus, Link, User, Check } from "@calcom/ui/components/icon";
->>>>>>> 31dadd89
 
 import { useFilterContext } from "../context/provider";
 
@@ -47,23 +42,6 @@
     : null;
 
   return (
-<<<<<<< HEAD
-    <Select<Option>
-      options={filterOptions}
-      value={filterValue}
-      defaultValue={filterValue}
-      onChange={(newValue) => {
-        if (newValue) {
-          // This can multiple values, but for now we only want to have one filter active at a time
-          setSelectedFilter([newValue.value]);
-        }
-      }}
-      className="flex-2 w-full min-w-[180px] sm:max-w-[180px] lg:max-w-[150px]"
-      placeholder={
-        <div className="text-emphasis flex">
-          <Plus className="mr-2 h-4 w-4" />
-          <p>{t("add_filter")}</p>
-=======
     <Dropdown>
       <DropdownMenuTrigger asChild>
         <div className="hover:border-emphasis border-default text-default hover:text-emphasis mb-4 flex h-9 max-h-72 items-center justify-between whitespace-nowrap rounded-md border px-3 py-2 text-sm hover:cursor-pointer focus:border-neutral-300 focus:outline-none focus:ring-2 focus:ring-neutral-800 focus:ring-offset-1">
@@ -71,7 +49,6 @@
           <Tooltip content={t("add_filter")}>
             <div>{t("add_filter")}</div>
           </Tooltip>
->>>>>>> 31dadd89
         </div>
       </DropdownMenuTrigger>
       <DropdownMenuContent className="w-44">
