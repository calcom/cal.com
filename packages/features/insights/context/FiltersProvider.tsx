--- conflicted
+++ resolved
@@ -10,27 +10,17 @@
 export function FiltersProvider({ children }: { children: React.ReactNode }) {
   // useRouter to get initial values from query params
   const router = useRouter();
-<<<<<<< HEAD
-  const { startTime, endTime, teamId, userId, eventTypeId, filter } = router.query;
-=======
   const { startTime, endTime, teamId, userId, eventTypeId, filter, memberUserId } = router.query;
->>>>>>> 6ba24398
   const querySchema = z.object({
     startTime: z.string().optional(),
     endTime: z.string().optional(),
     teamId: z.coerce.number().optional(),
     userId: z.coerce.number().optional(),
-<<<<<<< HEAD
-=======
     memberUserId: z.coerce.number().optional(),
->>>>>>> 6ba24398
     eventTypeId: z.coerce.number().optional(),
     filter: z.enum(["event-type", "user"]).optional(),
   });
 
-<<<<<<< HEAD
-  let startTimeParsed, endTimeParsed, teamIdParsed, userIdParsed, eventTypeIdParsed, filterParsed;
-=======
   let startTimeParsed,
     endTimeParsed,
     teamIdParsed,
@@ -38,7 +28,6 @@
     eventTypeIdParsed,
     filterParsed,
     memberUserIdParsed;
->>>>>>> 6ba24398
 
   const safe = querySchema.safeParse({
     startTime,
@@ -47,10 +36,7 @@
     userId,
     eventTypeId,
     filter,
-<<<<<<< HEAD
-=======
     memberUserId,
->>>>>>> 6ba24398
   });
 
   if (!safe.success) {
@@ -62,10 +48,7 @@
     userIdParsed = safe.data.userId;
     eventTypeIdParsed = safe.data.eventTypeId;
     filterParsed = safe.data.filter;
-<<<<<<< HEAD
-=======
     memberUserIdParsed = safe.data.memberUserId;
->>>>>>> 6ba24398
   }
 
   // TODO: Sync insight filters with URL parameters
@@ -74,12 +57,9 @@
   const [selectedUserId, setSelectedUserId] = useState<FilterContextType["filter"]["selectedUserId"]>(
     userIdParsed || null
   );
-<<<<<<< HEAD
-=======
   const [selectedMemberUserId, setSelectedMemberUserId] = useState<
     FilterContextType["filter"]["selectedMemberUserId"]
   >(memberUserIdParsed || null);
->>>>>>> 6ba24398
   const [selectedTeamId, setSelectedTeamId] = useState<FilterContextType["filter"]["selectedTeamId"]>(
     teamIdParsed || null
   );
@@ -112,12 +92,8 @@
         },
         setSelectedFilter: (filter) => {
           setSelectedFilter(filter);
-<<<<<<< HEAD
-          const userId = filter?.[0] === "user" ? selectedUserId : undefined;
-=======
           const userId =
             filter?.[0] === "user" ? selectedMemberUserId : selectedUserId ? selectedUserId : undefined;
->>>>>>> 6ba24398
           const eventTypeId = filter?.[0] === "event-type" ? selectedEventTypeId : undefined;
           router.push({
             query: {
@@ -139,36 +115,22 @@
           });
         },
         setSelectedTimeView: (selectedTimeView) => setSelectedTimeView(selectedTimeView),
-<<<<<<< HEAD
-        setSelectedUserId: (selectedUserId) => {
-          setSelectedUserId(selectedUserId);
-          router.push({
-            query: {
-              ...router.query,
-              userId: selectedUserId,
-=======
         setSelectedMemberUserId: (selectedMemberUserId) => {
           setSelectedMemberUserId(selectedMemberUserId);
           router.push({
             query: {
               ...router.query,
               memberUserId: selectedMemberUserId,
->>>>>>> 6ba24398
             },
           });
         },
         setSelectedTeamId: (selectedTeamId) => {
           setSelectedTeamId(selectedTeamId);
-<<<<<<< HEAD
-=======
           setSelectedUserId(null);
->>>>>>> 6ba24398
           router.push({
             query: {
               ...router.query,
               teamId: selectedTeamId,
-<<<<<<< HEAD
-=======
               userId: null,
               eventTypeId: null,
             },
@@ -186,7 +148,6 @@
               teamId: null,
               eventTypeId: null,
               memberUserId: null,
->>>>>>> 6ba24398
             },
           });
         },
