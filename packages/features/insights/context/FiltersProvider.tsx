import { useRouter } from "next/router";
import { useState } from "react";
import { z } from "zod";

import dayjs from "@calcom/dayjs";

import type { FilterContextType } from "./provider";
import { FilterProvider } from "./provider";

export function FiltersProvider({ children }: { children: React.ReactNode }) {
  // useRouter to get initial values from query params
  const router = useRouter();
  const { startTime, endTime, teamId, userId, eventTypeId, filter, memberUserId } = router.query;
  const querySchema = z.object({
    startTime: z.string().optional(),
    endTime: z.string().optional(),
    teamId: z.coerce.number().optional(),
    userId: z.coerce.number().optional(),
    memberUserId: z.coerce.number().optional(),
    eventTypeId: z.coerce.number().optional(),
    filter: z.enum(["event-type", "user"]).optional(),
  });

  let startTimeParsed,
    endTimeParsed,
    teamIdParsed: number | undefined,
    userIdParsed,
    eventTypeIdParsed,
    filterParsed,
    memberUserIdParsed;

  const safe = querySchema.safeParse({
    startTime,
    endTime,
    teamId,
    userId,
    eventTypeId,
    filter,
    memberUserId,
  });

  if (!safe.success) {
    console.error("Failed to parse query params");
  } else {
    startTimeParsed = safe.data.startTime;
    endTimeParsed = safe.data.endTime;
    teamIdParsed = safe.data.teamId;
    userIdParsed = safe.data.userId;
    eventTypeIdParsed = safe.data.eventTypeId;
    filterParsed = safe.data.filter;
    memberUserIdParsed = safe.data.memberUserId;
  }

<<<<<<< HEAD
  // TODO: Sync insight filters with URL parameters
  const [selectedTimeView, setSelectedTimeView] =
    useState<FilterContextType["filter"]["selectedTimeView"]>("week");
  const [selectedUserId, setSelectedUserId] = useState<FilterContextType["filter"]["selectedUserId"]>(
    userIdParsed || null
  );
  const [selectedMemberUserId, setSelectedMemberUserId] = useState<
    FilterContextType["filter"]["selectedMemberUserId"]
  >(memberUserIdParsed || null);
  const [selectedTeamId, setSelectedTeamId] = useState<FilterContextType["filter"]["selectedTeamId"]>(
    teamIdParsed || null
  );
  const [selectedEventTypeId, setSelectedEventTypeId] = useState<
    FilterContextType["filter"]["selectedEventTypeId"]
  >(eventTypeIdParsed || null);
  const [selectedFilter, setSelectedFilter] = useState<FilterContextType["filter"]["selectedFilter"]>(
    filterParsed ? [filterParsed] : null
  );
  const [isOrg, setIsOrg] = useState<FilterContextType["filter"]["isOrg"]>(false);

  const [selectedTeamName, setSelectedTeamName] =
    useState<FilterContextType["filter"]["selectedTeamName"]>(null);
  const [dateRange, setDateRange] = useState<FilterContextType["filter"]["dateRange"]>([
    startTimeParsed ? dayjs(startTimeParsed) : dayjs().subtract(1, "month"),
    endTimeParsed ? dayjs(endTimeParsed) : dayjs(),
    "t",
  ]);
  const [initialConfig, setInitialConfig] = useState<FilterContextType["filter"]["initialConfig"]>({
    userId: null,
    teamId: null,
    isOrg: false,
=======
  const [configFilters, setConfigFilters] = useState<Partial<FilterContextType["filter"]>>({
    dateRange: [
      startTimeParsed ? dayjs(startTimeParsed) : dayjs().subtract(1, "month"),
      endTimeParsed ? dayjs(endTimeParsed) : dayjs(),
      "t",
    ],
    selectedTimeView: "week",
    selectedUserId: userIdParsed || null,
    selectedMemberUserId: memberUserIdParsed || null,
    selectedTeamId: teamIdParsed || null,
    selectedTeamName: null,
    selectedEventTypeId: eventTypeIdParsed || null,
    selectedFilter: filterParsed ? [filterParsed] : null,
    isAll: false,
    initialConfig: {
      userId: null,
      teamId: null,
      isAll: false,
    },
>>>>>>> 31dadd89
  });

  const {
    dateRange,
    selectedTimeView,
    selectedMemberUserId,
    selectedTeamId,
    selectedUserId,
    selectedEventTypeId,
    selectedFilter,
    selectedTeamName,
    isAll,
    initialConfig,
  } = configFilters;
  return (
    <FilterProvider
      value={{
        filter: {
          dateRange,
          selectedTimeView,
          selectedMemberUserId,
          selectedTeamId,
          selectedUserId,
          selectedTeamName,
          selectedEventTypeId,
          selectedFilter,
<<<<<<< HEAD
          isOrg,
          initialConfig,
        },
        setSelectedFilter: (filter) => {
          setSelectedFilter(filter);
          const userId =
            filter?.[0] === "user" ? selectedMemberUserId : selectedUserId ? selectedUserId : undefined;
          const eventTypeId = filter?.[0] === "event-type" ? selectedEventTypeId : undefined;
          const memberUserId = filter?.[0] === "user" ? selectedMemberUserId : undefined;
          router.push({
            query: {
              ...router.query,
              filter: filter?.[0],
              memberUserId,
              eventTypeId,
              userId,
            },
          });
        },
        setDateRange: (dateRange) => {
          setDateRange(dateRange);
          router.push({
            query: {
              ...router.query,
              startTime: dateRange[0].toISOString(),
              endTime: dateRange[1].toISOString(),
            },
          });
        },
        setSelectedTimeView: (selectedTimeView) => setSelectedTimeView(selectedTimeView),
        setSelectedMemberUserId: (selectedMemberUserId) => {
          setSelectedMemberUserId(selectedMemberUserId);
          const { userId, eventTypeId, ...rest } = router.query;
          router.push({
            query: {
              ...rest,
              memberUserId: selectedMemberUserId,
            },
          });
        },
        setSelectedTeamId: (selectedTeamId) => {
          setSelectedTeamId(selectedTeamId);
          setSelectedUserId(null);
          setSelectedMemberUserId(null);
          setSelectedEventTypeId(null);
          const { teamId, eventTypeId, memberUserId, ...rest } = router.query;
          router.push({
            query: {
              ...rest,
              teamId: selectedTeamId,
            },
          });
        },
        setSelectedUserId: (selectedUserId) => {
          setSelectedUserId(selectedUserId);
          setSelectedTeamId(null);
          setSelectedTeamName(null);
          setSelectedEventTypeId(null);
          const { teamId, eventTypeId, memberUserId, ...rest } = router.query;
          router.push({
            query: {
              ...rest,
              userId: selectedUserId,
            },
=======
          isAll,
          initialConfig,
        },
        setConfigFilters: (newConfigFilters) => {
          setConfigFilters({
            ...configFilters,
            ...newConfigFilters,
>>>>>>> 31dadd89
          });

          const {
            selectedMemberUserId,
            selectedTeamId,
            selectedUserId,
            selectedEventTypeId,
            selectedFilter,
            isAll,
            dateRange,
          } = newConfigFilters;
          const [startTime, endTime] = dateRange || [null, null];

          const mergedQueryParams = {
            ...(router.query || {}),
            ...(selectedMemberUserId !== undefined && { memberUserId: selectedMemberUserId }),
            ...(selectedTeamId !== undefined && { teamId: selectedTeamId }),
            ...(selectedUserId !== undefined && { userId: selectedUserId }),
            ...(selectedEventTypeId !== undefined && { eventTypeId: selectedEventTypeId }),
            ...(selectedFilter !== undefined &&
              selectedFilter &&
              selectedFilter?.length > 0 && { filter: selectedFilter[0] }),
            ...(isAll !== undefined && { isAll }),
            ...(startTime !== undefined && startTime && { startTime: startTime.toISOString() }),
            ...(endTime !== undefined && endTime && { endTime: endTime.toISOString() }),
          };

          router.push({
            query: mergedQueryParams,
          });
        },
        setIsOrg: (isOrg) => setIsOrg(isOrg),
        setInitialConfig: (initialConfig) => {
          setInitialConfig(initialConfig);
        },
        clearFilters: () => {
<<<<<<< HEAD
          setSelectedTeamName(null);
          setSelectedEventTypeId(null);
          setSelectedMemberUserId(null);
          setSelectedFilter(null);
          const { teamId, eventTypeId, memberUserId, filter, ...rest } = router.query;
          const query: { teamId?: number; userId?: number } = {};

          query.teamId = initialConfig.teamId ? initialConfig.teamId : undefined;
          query.userId = initialConfig.userId ? initialConfig.userId : undefined;
          setSelectedTeamId(initialConfig.teamId);
          setSelectedUserId(initialConfig.userId);
          setIsOrg(initialConfig.isOrg);
=======
          const { initialConfig } = configFilters;

          const teamId = initialConfig?.teamId ? initialConfig.teamId : undefined;
          const userId = initialConfig?.userId ? initialConfig.userId : undefined;
          setConfigFilters({
            selectedEventTypeId: null,
            selectedFilter: null,
            selectedMemberUserId: null,
            selectedTeamId: teamId,
            selectedTeamName: null,
            selectedTimeView: "week",
            selectedUserId: userId,
            isAll: !!initialConfig?.isAll,
            dateRange: [dayjs().subtract(1, "month"), dayjs(), "t"],
            initialConfig,
          });
>>>>>>> 31dadd89

          router.push({
            query: {
              ...(teamId && { teamId: teamId }),
              ...(userId && { userId: userId }),
            },
          });
        },
      }}>
      {children}
    </FilterProvider>
  );
}<|MERGE_RESOLUTION|>--- conflicted
+++ resolved
@@ -51,39 +51,6 @@
     memberUserIdParsed = safe.data.memberUserId;
   }
 
-<<<<<<< HEAD
-  // TODO: Sync insight filters with URL parameters
-  const [selectedTimeView, setSelectedTimeView] =
-    useState<FilterContextType["filter"]["selectedTimeView"]>("week");
-  const [selectedUserId, setSelectedUserId] = useState<FilterContextType["filter"]["selectedUserId"]>(
-    userIdParsed || null
-  );
-  const [selectedMemberUserId, setSelectedMemberUserId] = useState<
-    FilterContextType["filter"]["selectedMemberUserId"]
-  >(memberUserIdParsed || null);
-  const [selectedTeamId, setSelectedTeamId] = useState<FilterContextType["filter"]["selectedTeamId"]>(
-    teamIdParsed || null
-  );
-  const [selectedEventTypeId, setSelectedEventTypeId] = useState<
-    FilterContextType["filter"]["selectedEventTypeId"]
-  >(eventTypeIdParsed || null);
-  const [selectedFilter, setSelectedFilter] = useState<FilterContextType["filter"]["selectedFilter"]>(
-    filterParsed ? [filterParsed] : null
-  );
-  const [isOrg, setIsOrg] = useState<FilterContextType["filter"]["isOrg"]>(false);
-
-  const [selectedTeamName, setSelectedTeamName] =
-    useState<FilterContextType["filter"]["selectedTeamName"]>(null);
-  const [dateRange, setDateRange] = useState<FilterContextType["filter"]["dateRange"]>([
-    startTimeParsed ? dayjs(startTimeParsed) : dayjs().subtract(1, "month"),
-    endTimeParsed ? dayjs(endTimeParsed) : dayjs(),
-    "t",
-  ]);
-  const [initialConfig, setInitialConfig] = useState<FilterContextType["filter"]["initialConfig"]>({
-    userId: null,
-    teamId: null,
-    isOrg: false,
-=======
   const [configFilters, setConfigFilters] = useState<Partial<FilterContextType["filter"]>>({
     dateRange: [
       startTimeParsed ? dayjs(startTimeParsed) : dayjs().subtract(1, "month"),
@@ -103,7 +70,6 @@
       teamId: null,
       isAll: false,
     },
->>>>>>> 31dadd89
   });
 
   const {
@@ -130,72 +96,6 @@
           selectedTeamName,
           selectedEventTypeId,
           selectedFilter,
-<<<<<<< HEAD
-          isOrg,
-          initialConfig,
-        },
-        setSelectedFilter: (filter) => {
-          setSelectedFilter(filter);
-          const userId =
-            filter?.[0] === "user" ? selectedMemberUserId : selectedUserId ? selectedUserId : undefined;
-          const eventTypeId = filter?.[0] === "event-type" ? selectedEventTypeId : undefined;
-          const memberUserId = filter?.[0] === "user" ? selectedMemberUserId : undefined;
-          router.push({
-            query: {
-              ...router.query,
-              filter: filter?.[0],
-              memberUserId,
-              eventTypeId,
-              userId,
-            },
-          });
-        },
-        setDateRange: (dateRange) => {
-          setDateRange(dateRange);
-          router.push({
-            query: {
-              ...router.query,
-              startTime: dateRange[0].toISOString(),
-              endTime: dateRange[1].toISOString(),
-            },
-          });
-        },
-        setSelectedTimeView: (selectedTimeView) => setSelectedTimeView(selectedTimeView),
-        setSelectedMemberUserId: (selectedMemberUserId) => {
-          setSelectedMemberUserId(selectedMemberUserId);
-          const { userId, eventTypeId, ...rest } = router.query;
-          router.push({
-            query: {
-              ...rest,
-              memberUserId: selectedMemberUserId,
-            },
-          });
-        },
-        setSelectedTeamId: (selectedTeamId) => {
-          setSelectedTeamId(selectedTeamId);
-          setSelectedUserId(null);
-          setSelectedMemberUserId(null);
-          setSelectedEventTypeId(null);
-          const { teamId, eventTypeId, memberUserId, ...rest } = router.query;
-          router.push({
-            query: {
-              ...rest,
-              teamId: selectedTeamId,
-            },
-          });
-        },
-        setSelectedUserId: (selectedUserId) => {
-          setSelectedUserId(selectedUserId);
-          setSelectedTeamId(null);
-          setSelectedTeamName(null);
-          setSelectedEventTypeId(null);
-          const { teamId, eventTypeId, memberUserId, ...rest } = router.query;
-          router.push({
-            query: {
-              ...rest,
-              userId: selectedUserId,
-            },
-=======
           isAll,
           initialConfig,
         },
@@ -203,7 +103,6 @@
           setConfigFilters({
             ...configFilters,
             ...newConfigFilters,
->>>>>>> 31dadd89
           });
 
           const {
@@ -235,25 +134,7 @@
             query: mergedQueryParams,
           });
         },
-        setIsOrg: (isOrg) => setIsOrg(isOrg),
-        setInitialConfig: (initialConfig) => {
-          setInitialConfig(initialConfig);
-        },
         clearFilters: () => {
-<<<<<<< HEAD
-          setSelectedTeamName(null);
-          setSelectedEventTypeId(null);
-          setSelectedMemberUserId(null);
-          setSelectedFilter(null);
-          const { teamId, eventTypeId, memberUserId, filter, ...rest } = router.query;
-          const query: { teamId?: number; userId?: number } = {};
-
-          query.teamId = initialConfig.teamId ? initialConfig.teamId : undefined;
-          query.userId = initialConfig.userId ? initialConfig.userId : undefined;
-          setSelectedTeamId(initialConfig.teamId);
-          setSelectedUserId(initialConfig.userId);
-          setIsOrg(initialConfig.isOrg);
-=======
           const { initialConfig } = configFilters;
 
           const teamId = initialConfig?.teamId ? initialConfig.teamId : undefined;
@@ -270,7 +151,6 @@
             dateRange: [dayjs().subtract(1, "month"), dayjs(), "t"],
             initialConfig,
           });
->>>>>>> 31dadd89
 
           router.push({
             query: {
