import type { GroupBase, Props, SingleValue, SingleValueProps, OptionProps } from "react-select";
import { components } from "react-select";

import type { EventLocationType } from "@calcom/app-store/locations";
import { useIsPlatform } from "@calcom/atoms/monorepo";
import { classNames } from "@calcom/lib";
import invertLogoOnDark from "@calcom/lib/invertLogoOnDark";
import { Select, Icon } from "@calcom/ui";

export type LocationSelectCustomClassNames = {
  optionIcon?: string;
  optionLabel?: string;
  optionWrapper?: string;
  groupLabel?: string;
  selectWrapper?: string;
};

export type LocationOption = {
  label: string;
  value: EventLocationType["type"];
  icon?: string;
  disabled?: boolean;
  address?: string;
  credentialId?: number;
  teamName?: string;
  customClassNames?: LocationSelectCustomClassNames;
};

export type SingleValueLocationOption = SingleValue<LocationOption>;

export type GroupOptionType = GroupBase<LocationOption>;

const OptionWithIcon = ({
  icon,
  label,
  value,
  customClassNames,
}: {
  icon?: string;
  label: string;
  value: string;
  customClassNames?: LocationSelectCustomClassNames;
}) => {
  const isPlatform = useIsPlatform();

  const getIconFromValue = (value: string) => {
    switch (value) {
      case "phone":
        return <Icon name="phone" className={classNames("h-3.5 w-3.5", customClassNames?.optionIcon)} />;
      case "userPhone":
        return <Icon name="phone" className={classNames("h-3.5 w-3.5", customClassNames?.optionIcon)} />;
      case "inPerson":
        return <Icon name="map-pin" className={classNames("h-3.5 w-3.5", customClassNames?.optionIcon)} />;
      case "attendeeInPerson":
        return <Icon name="map-pin" className={classNames("h-3.5 w-3.5", customClassNames?.optionIcon)} />;
      case "link":
        return <Icon name="link" className={classNames("h-3.5 w-3.5", customClassNames?.optionIcon)} />;
      case "somewhereElse":
        return <Icon name="map" className={classNames("h-3.5 w-3.5", customClassNames?.optionIcon)} />;
      default:
        return <Icon name="video" className={classNames("h-3.5 w-3.5", customClassNames?.optionIcon)} />;
    }
  };

  if (isPlatform) {
    return (
      <div className={classNames("flex items-center gap-3", customClassNames?.optionWrapper)}>
        {getIconFromValue(value)}
        <span className={classNames("text-sm font-medium", customClassNames?.optionLabel)}>{label}</span>
      </div>
    );
  }

  return (
    <div className="flex items-center gap-3">
      {icon && <img src={icon} alt="cover" className={classNames("h-3.5 w-3.5", invertLogoOnDark(icon))} />}
      <span className={classNames(" text-sm font-medium")}>{label}</span>
    </div>
  );
};

export default function LocationSelect({
  customClassNames,
  ...props
}: Props<LocationOption, false, GroupOptionType> & { customClassNames?: LocationSelectCustomClassNames }) {
  const isPlatform = useIsPlatform();
  return (
    <Select<LocationOption>
      name="location"
      id="location-select"
      data-testid="location-select"
      components={{
        Option: (props: OptionProps<LocationOption>) => {
          return (
            <components.Option {...props}>
              <div data-testid={`location-select-item-${props.data.value}`}>
                <OptionWithIcon
                  icon={props.data.icon}
                  label={props.data.label}
                  value={props.data.value}
                  customClassNames={customClassNames}
                />
              </div>
            </components.Option>
          );
        },
        SingleValue: (props: SingleValueProps<LocationOption>) => {
          return (
            <components.SingleValue {...props}>
              <div data-testid={`location-select-item-${props.data.value}`}>
                <OptionWithIcon
                  icon={props.data.icon}
                  label={props.data.label}
                  value={props.data.value}
                  customClassNames={customClassNames}
                />
              </div>
            </components.SingleValue>
          );
        },
      }}
      formatOptionLabel={(e: LocationOption) => (
        <div className="flex items-center gap-3">
          {e.icon && !isPlatform && (
            <img
              src={e.icon}
              alt="app-icon"
              className={classNames(e.icon.includes("-dark") && "dark:invert", "h-5 w-5")}
            />
          )}
          <span>{e.label}</span>
        </div>
      )}
<<<<<<< HEAD
      formatGroupLabel={(e: { label: string }) => (
        <p className="text-default text-xs font-medium">{e.label}</p>
=======
      formatGroupLabel={(e) => (
        <p className={classNames("text-default text-xs font-medium", customClassNames?.groupLabel)}>
          {e.label}
        </p>
>>>>>>> e477e589
      )}
      {...props}
    />
  );
}<|MERGE_RESOLUTION|>--- conflicted
+++ resolved
@@ -131,15 +131,10 @@
           <span>{e.label}</span>
         </div>
       )}
-<<<<<<< HEAD
       formatGroupLabel={(e: { label: string }) => (
-        <p className="text-default text-xs font-medium">{e.label}</p>
-=======
-      formatGroupLabel={(e) => (
         <p className={classNames("text-default text-xs font-medium", customClassNames?.groupLabel)}>
           {e.label}
         </p>
->>>>>>> e477e589
       )}
       {...props}
     />
