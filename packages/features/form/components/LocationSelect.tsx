import type { GroupBase, Props, SingleValue } from "react-select";
import { components } from "react-select";

import type { EventLocationType } from "@calcom/app-store/locations";
<<<<<<< HEAD
import { useIsPlatform } from "@calcom/atoms/monorepo";
=======
import { useIsPlatform } from "@calcom/atoms/hooks/useIsPlatform";
import { classNames } from "@calcom/lib";
>>>>>>> fd6effa6
import invertLogoOnDark from "@calcom/lib/invertLogoOnDark";
import { Select, Icon } from "@calcom/ui";
import classNames from "@calcom/ui/classNames";

export type LocationSelectCustomClassNames = {
  optionIcon?: string;
  optionLabel?: string;
  optionWrapper?: string;
  groupLabel?: string;
  selectWrapper?: string;
};

export type LocationOption = {
  label: string;
  value: EventLocationType["type"];
  icon?: string;
  disabled?: boolean;
  address?: string;
  credentialId?: number;
  teamName?: string;
  customClassNames?: LocationSelectCustomClassNames;
};

export type SingleValueLocationOption = SingleValue<LocationOption>;

export type GroupOptionType = GroupBase<LocationOption>;

const OptionWithIcon = ({
  icon,
  label,
  value,
  customClassNames,
}: {
  icon?: string;
  label: string;
  value: string;
  customClassNames?: LocationSelectCustomClassNames;
}) => {
  const isPlatform = useIsPlatform();

  const getIconFromValue = (value: string) => {
    switch (value) {
      case "phone":
        return <Icon name="phone" className={classNames("h-3.5 w-3.5", customClassNames?.optionIcon)} />;
      case "userPhone":
        return <Icon name="phone" className={classNames("h-3.5 w-3.5", customClassNames?.optionIcon)} />;
      case "inPerson":
        return <Icon name="map-pin" className={classNames("h-3.5 w-3.5", customClassNames?.optionIcon)} />;
      case "attendeeInPerson":
        return <Icon name="map-pin" className={classNames("h-3.5 w-3.5", customClassNames?.optionIcon)} />;
      case "link":
        return <Icon name="link" className={classNames("h-3.5 w-3.5", customClassNames?.optionIcon)} />;
      case "somewhereElse":
        return <Icon name="map" className={classNames("h-3.5 w-3.5", customClassNames?.optionIcon)} />;
      default:
        return <Icon name="video" className={classNames("h-3.5 w-3.5", customClassNames?.optionIcon)} />;
    }
  };

  if (isPlatform) {
    return (
      <div className={classNames("flex items-center gap-3", customClassNames?.optionWrapper)}>
        {getIconFromValue(value)}
        <span className={classNames("text-sm font-medium", customClassNames?.optionLabel)}>{label}</span>
      </div>
    );
  }

  return (
    <div className="flex items-center gap-3">
      {icon && <img src={icon} alt="cover" className={classNames("h-3.5 w-3.5", invertLogoOnDark(icon))} />}
      <span className={classNames(" text-sm font-medium")}>{label}</span>
    </div>
  );
};

export default function LocationSelect({
  customClassNames,
  ...props
}: Props<LocationOption, false, GroupOptionType> & { customClassNames?: LocationSelectCustomClassNames }) {
  const isPlatform = useIsPlatform();
  return (
    <Select<LocationOption>
      name="location"
      id="location-select"
      data-testid="location-select"
      components={{
        Option: (props) => {
          return (
            <components.Option {...props}>
              <div data-testid={`location-select-item-${props.data.value}`}>
                <OptionWithIcon
                  icon={props.data.icon}
                  label={props.data.label}
                  value={props.data.value}
                  customClassNames={customClassNames}
                />
              </div>
            </components.Option>
          );
        },
        SingleValue: (props) => {
          return (
            <components.SingleValue {...props}>
              <div data-testid={`location-select-item-${props.data.value}`}>
                <OptionWithIcon
                  icon={props.data.icon}
                  label={props.data.label}
                  value={props.data.value}
                  customClassNames={customClassNames}
                />
              </div>
            </components.SingleValue>
          );
        },
      }}
      formatOptionLabel={(e, d) => (
        <div className="flex items-center gap-3">
          {e.icon && !isPlatform && (
            <img
              src={e.icon}
              alt="app-icon"
              className={classNames(e.icon.includes("-dark") && "dark:invert", "h-5 w-5")}
            />
          )}
          <span>{e.label}</span>
        </div>
      )}
      formatGroupLabel={(e) => (
        <p className={classNames("text-default text-xs font-medium", customClassNames?.groupLabel)}>
          {e.label}
        </p>
      )}
      {...props}
    />
  );
}<|MERGE_RESOLUTION|>--- conflicted
+++ resolved
@@ -2,12 +2,7 @@
 import { components } from "react-select";
 
 import type { EventLocationType } from "@calcom/app-store/locations";
-<<<<<<< HEAD
-import { useIsPlatform } from "@calcom/atoms/monorepo";
-=======
 import { useIsPlatform } from "@calcom/atoms/hooks/useIsPlatform";
-import { classNames } from "@calcom/lib";
->>>>>>> fd6effa6
 import invertLogoOnDark from "@calcom/lib/invertLogoOnDark";
 import { Select, Icon } from "@calcom/ui";
 import classNames from "@calcom/ui/classNames";
