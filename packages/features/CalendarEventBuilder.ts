import { getCalEventResponses } from "@calcom/features/bookings/lib/getCalEventResponses";
import { BookingRepository } from "@calcom/features/bookings/repositories/BookingRepository";
import { getBookerBaseUrl } from "@calcom/features/ee/organizations/lib/getBookerUrlServer";
import type { TFunction } from "i18next";

import { parseRecurringEvent } from "@calcom/lib/isRecurringEvent";
import { getTranslation } from "@calcom/lib/server/i18n";
import { getTimeFormatStringFromUserTimeFormat, type TimeFormat } from "@calcom/lib/timeFormat";
import type { Attendee, DestinationCalendar, Prisma, User } from "@calcom/prisma/client";
import type { SchedulingType } from "@calcom/prisma/enums";
import { bookingResponses as bookingResponsesSchema } from "@calcom/prisma/zod-utils";
import type { CalendarEvent, Person, CalEventResponses, AppsStatus } from "@calcom/types/Calendar";
import type { VideoCallData } from "@calcom/types/VideoApiAdapter";

type BookingForCalEventBuilder = NonNullable<
  Awaited<ReturnType<BookingRepository["getBookingForCalEventBuilder"]>>
>;
type BookingMetaOptions = {
  conferenceCredentialId?: number;
  platformClientId?: string;
  platformRescheduleUrl?: string;
  platformCancelUrl?: string;
  platformBookingUrl?: string;
};

async function _buildPersonFromUser(
  user: Pick<User, "id" | "name" | "locale" | "username" | "email" | "timeFormat" | "timeZone">
) {
  const translate = await getTranslation(user.locale ?? "en", "common");
  return {
    id: user.id,
    name: user.name || "Nameless",
    email: user.email,
    username: user.username || undefined,
    timeZone: user.timeZone,
    language: { translate, locale: user.locale ?? "en" },
    timeFormat: getTimeFormatStringFromUserTimeFormat(user.timeFormat),
  } satisfies Person;
}

async function _buildPersonFromAttendee(attendee: Pick<Attendee, "locale" | "name" | "timeZone" | "email">) {
  const translate = await getTranslation(attendee.locale ?? "en", "common");

  return {
    name: attendee.name ?? "",
    email: attendee.email,
    timeZone: attendee.timeZone,
    language: { translate, locale: attendee.locale ?? "en" },
  } satisfies Person;
}

export class CalendarEventBuilder {
  private event: Partial<CalendarEvent>;

  constructor(existingEvent?: Partial<CalendarEvent>) {
    this.event = existingEvent || {};
  }

  static fromEvent(event: Partial<CalendarEvent>) {
    return new CalendarEventBuilder(event);
  }

  /**
   * Builds a CalendarEventBuilder instance from a booking.
   */
  static async fromBooking(
    booking: BookingForCalEventBuilder,
    meta: BookingMetaOptions = {}
  ): Promise<CalendarEventBuilder> {
    const { uid, user, eventType } = booking;

    if (!user) throw new Error(`Booking ${uid} is missing an organizer — user may have been deleted.`);
    if (!eventType) throw new Error(`Booking ${uid} is missing eventType — it may have been deleted.`);

    const builder = new CalendarEventBuilder();
    const {
      description,
      attendees,
      references,
      title,
      startTime,
      endTime,
      location,
      responses,
      customInputs,
      iCalUID,
      iCalSequence,
      oneTimePassword,
      seatsReferences,
    } = booking;

    const {
      conferenceCredentialId,
      platformRescheduleUrl = "",
      platformClientId = "",
      platformCancelUrl = "",
      platformBookingUrl = "",
    } = meta;

    const organizerPerson = await _buildPersonFromUser(user);
    const attendeesList = await Promise.all(attendees.map(_buildPersonFromAttendee));
    const additionalNotes = description || undefined;

    const videoRef = references.find((r) => r.type.endsWith("_video"));
    const videoCallData = videoRef
      ? {
          type: videoRef.type,
          id: videoRef.meetingId,
          password: videoRef.meetingPassword,
          url: videoRef.meetingUrl,
        }
      : undefined;

    const organizationId = user.profiles?.[0]?.organizationId ?? null;
    const bookerUrl = await getBookerBaseUrl(eventType.team?.parentId ?? organizationId);

    const parsedBookingResponses = bookingResponsesSchema.safeParse(responses);
    const bookingResponses = parsedBookingResponses.success ? parsedBookingResponses.data : null;

    const calEventResponses = getCalEventResponses({
      booking,
      bookingFields: eventType.bookingFields,
    });

    // custom inputs are the old system to record booking responses
    const parsedCustomInputs =
      typeof customInputs === "object" ? (customInputs as Record<string, string>) : null;

    const recurring = parseRecurringEvent(eventType.recurringEvent) ?? undefined;

    // Base builder setup
    builder
      .withBasicDetails({
        bookerUrl,
        title,
        startTime: startTime.toISOString(),
        endTime: endTime.toISOString(),
        additionalNotes,
      })
      .withEventType({
        id: eventType.id,
        slug: eventType.slug,
        description: eventType.description,
        hideCalendarNotes: eventType.hideCalendarNotes,
        hideCalendarEventDetails: eventType.hideCalendarEventDetails,
        hideOrganizerEmail: eventType.hideOrganizerEmail,
        schedulingType: eventType.schedulingType,
        seatsPerTimeSlot: eventType.seatsPerTimeSlot,
        seatsShowAttendees: !!eventType.seatsShowAttendees,
        seatsShowAvailabilityCount: !!eventType.seatsShowAvailabilityCount,
        customReplyToEmail: eventType.customReplyToEmail,
        disableRescheduling: eventType.disableRescheduling ?? false,
        disableCancelling: eventType.disableCancelling ?? false,
      })
      .withOrganizer(organizerPerson)
      .withAttendees(attendeesList)
      .withMetadataAndResponses({
        additionalNotes,
        customInputs: parsedCustomInputs,
        responses: calEventResponses.responses,
        userFieldsResponses: calEventResponses.userFieldsResponses,
      })
      .withLocation({ location, conferenceCredentialId })
      .withIdentifiers({ iCalUID: iCalUID || undefined, iCalSequence })
      .withConfirmation({
        requiresConfirmation: !!eventType.requiresConfirmation,
        isConfirmedByDefault: !eventType.requiresConfirmation,
      })
      .withPlatformVariables({
        platformClientId,
        platformRescheduleUrl,
        platformCancelUrl,
        platformBookingUrl,
      })
      .withRecurring(recurring)
      .withUid(uid)
      .withOneTimePassword(oneTimePassword)
      .withOrganization(organizationId);

    // Seats
    if (seatsReferences?.length && bookingResponses) {
      const currentSeat = seatsReferences.find(
        (s) =>
          s.attendee.email === bookingResponses.email ||
          (bookingResponses.attendeePhoneNumber &&
            s.attendee.phoneNumber === bookingResponses.attendeePhoneNumber)
      );
      if (currentSeat) builder.withAttendeeSeatId(currentSeat.referenceUid);
    }

    // Video
    if (videoCallData && videoCallData.id && videoCallData.password && videoCallData.url) {
      builder
        .withVideoCallData({
          ...videoCallData,
          id: videoCallData.id,
          password: videoCallData.password,
          url: videoCallData.url,
        })
        .withAppsStatus([
          { appName: videoCallData.type, type: videoCallData.type, success: 1, failures: 0, errors: [] },
        ]);
    } else {
      builder.withAppsStatus([]);
    }

    // Team & calendars
    if (eventType.team) {
      const hostsWithoutOrganizer = await Promise.all(
        eventType.hosts.filter((h) => h.user.email !== user.email).map((h) => _buildPersonFromUser(h.user))
      );

      const hostCalendars = [
        ...eventType.hosts.map((h) => h.user.destinationCalendar).filter(Boolean),
        user.destinationCalendar,
      ].filter(Boolean) as NonNullable<DestinationCalendar>[];

      builder
        .withTeam({
          id: eventType.team.id,
          name: eventType.team.name || "",
          members: hostsWithoutOrganizer,
        })
        .withDestinationCalendar(hostCalendars);
    } else if (user.destinationCalendar) {
      builder.withDestinationCalendar([user.destinationCalendar]);
    }

    return builder;
  }

  withBasicDetails({
    bookerUrl,
    title,
    startTime,
    endTime,
    additionalNotes,
  }: {
    bookerUrl: string;
    title: string;
    startTime: string;
    endTime: string;
    additionalNotes?: string;
  }) {
    this.event = {
      ...this.event,
      bookerUrl,
      title,
      startTime,
      endTime,
      additionalNotes,
    };
    return this;
  }

  withEventType(eventType: {
    slug: string;
    description?: string | null;
    id: number;
    hideCalendarNotes?: boolean;
    hideCalendarEventDetails?: boolean;
    hideOrganizerEmail?: boolean;
    schedulingType?: SchedulingType | null;
    seatsPerTimeSlot?: number | null;
    seatsShowAttendees?: boolean | null;
    seatsShowAvailabilityCount?: boolean | null;
    customReplyToEmail?: string | null;
    disableRescheduling?: boolean;
    disableCancelling?: boolean;
  }) {
    this.event = {
      ...this.event,
      type: eventType.slug,
      description: eventType.description,
      eventTypeId: eventType.id,
      hideCalendarNotes: eventType.hideCalendarNotes,
      hideCalendarEventDetails: eventType.hideCalendarEventDetails,
      hideOrganizerEmail: eventType.hideOrganizerEmail,
      schedulingType: eventType.schedulingType,
      seatsPerTimeSlot: eventType.seatsPerTimeSlot,
      // if seats are not enabled we should default true
      seatsShowAttendees: eventType.seatsPerTimeSlot ? eventType.seatsShowAttendees : true,
      seatsShowAvailabilityCount: eventType.seatsPerTimeSlot ? eventType.seatsShowAvailabilityCount : true,
      customReplyToEmail: eventType.customReplyToEmail,
      disableRescheduling: eventType.disableRescheduling ?? false,
      disableCancelling: eventType.disableCancelling ?? false,
    };
    return this;
  }

  withOrganizer(organizer: {
    id: number;
    name: string | null;
    email: string;
    username?: string;
    usernameInOrg?: string;
    timeZone: string;
    timeFormat?: TimeFormat;
    language: {
      translate: TFunction;
      locale: string;
    };
  }) {
    this.event = {
      ...this.event,
      organizer: {
        id: organizer.id,
        name: organizer.name || "Nameless",
        email: organizer.email,
        username: organizer.username,
        usernameInOrg: organizer.usernameInOrg,
        timeZone: organizer.timeZone,
        language: organizer.language,
        timeFormat: organizer.timeFormat,
      },
    };
    return this;
  }

  withAttendees(attendees: Person[]) {
    this.event = {
      ...this.event,
      attendees,
    };
    return this;
  }

  withMetadataAndResponses({
    additionalNotes,
    customInputs,
    responses,
    userFieldsResponses,
  }: {
    additionalNotes?: string | null;
    customInputs?: Prisma.JsonObject | null;
    responses?: CalEventResponses | null;
    userFieldsResponses?: CalEventResponses | null;
  }) {
    this.event = {
      ...this.event,
      additionalNotes,
      customInputs,
      responses,
      userFieldsResponses,
    };
    return this;
  }

  withLocation({
    location,
    conferenceCredentialId,
  }: {
    location: string | null;
    conferenceCredentialId?: number;
  }) {
    this.event = {
      ...this.event,
      location,
      conferenceCredentialId,
    };
    return this;
  }

  withDestinationCalendar(destinationCalendar: CalendarEvent["destinationCalendar"]) {
    this.event = {
      ...this.event,
      destinationCalendar,
    };
    return this;
  }

  withIdentifiers({ iCalUID, iCalSequence }: { iCalUID?: string; iCalSequence?: number }) {
    this.event = {
      ...this.event,
      iCalUID: iCalUID ?? this.event.iCalUID,
      iCalSequence: iCalSequence ?? this.event.iCalSequence,
    };
    return this;
  }

  withConfirmation({
    requiresConfirmation,
    isConfirmedByDefault,
  }: {
    requiresConfirmation: boolean;
    isConfirmedByDefault: boolean;
  }) {
    this.event = {
      ...this.event,
      requiresConfirmation,
      oneTimePassword: isConfirmedByDefault ? null : undefined,
    };
    return this;
  }

  withPlatformVariables({
    platformClientId,
    platformRescheduleUrl,
    platformCancelUrl,
    platformBookingUrl,
  }: {
    platformClientId?: string | null;
    platformRescheduleUrl?: string | null;
    platformCancelUrl?: string | null;
    platformBookingUrl?: string | null;
  }) {
    this.event = {
      ...this.event,
      platformClientId,
      platformRescheduleUrl,
      platformCancelUrl,
      platformBookingUrl,
    };
    return this;
  }

  withAppsStatus(appsStatus?: AppsStatus[]) {
    this.event = {
      ...this.event,
      appsStatus,
    };
    return this;
  }

  withVideoCallData(videoCallData?: VideoCallData) {
    this.event = {
      ...this.event,
      videoCallData,
    };
    return this;
  }

  withTeam(team?: { name: string; members: Person[]; id: number }) {
    this.event = {
      ...this.event,
      team,
    };
    return this;
  }

  withRecurring(recurringEvent?: { count: number; freq: number; interval: number }) {
    this.event = {
      ...this.event,
      recurringEvent,
    };
    return this;
  }

  withAttendeeSeatId(attendeeSeatId?: string) {
    this.event = {
      ...this.event,
      attendeeSeatId,
    };
    return this;
  }

  withUid(uid: string | null) {
    this.event = {
      ...this.event,
      uid,
    };
    return this;
  }

  withRecurringEventId(recurringEventId: string) {
    this.event = {
      ...this.event,
      existingRecurringEvent: {
        recurringEventId,
      },
    };
    return this;
  }

  withOneTimePassword(oneTimePassword?: string | null) {
    this.event = {
      ...this.event,
      oneTimePassword,
    };
    return this;
  }

<<<<<<< HEAD
  withOrganization(organizationId?: number | null) {
    this.event = {
      ...this.event,
      organizationId,
=======
  withHashedLink(hashedLink?: string | null) {
    this.event = {
      ...this.event,
      hashedLink,
>>>>>>> 342e5bac
    };
    return this;
  }

  build(): CalendarEvent | null {
    // Validate required fields
    if (
      !this.event.startTime ||
      !this.event.endTime ||
      !this.event.type ||
      !this.event.bookerUrl ||
      !this.event.title
    ) {
      return null;
    }

    return this.event as CalendarEvent;
  }
}<|MERGE_RESOLUTION|>--- conflicted
+++ resolved
@@ -480,17 +480,18 @@
     return this;
   }
 
-<<<<<<< HEAD
   withOrganization(organizationId?: number | null) {
     this.event = {
       ...this.event,
       organizationId,
-=======
+    };
+    return this;
+  }
+
   withHashedLink(hashedLink?: string | null) {
     this.event = {
       ...this.event,
       hashedLink,
->>>>>>> 342e5bac
     };
     return this;
   }
