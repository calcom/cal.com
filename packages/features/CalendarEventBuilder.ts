--- conflicted
+++ resolved
@@ -113,11 +113,11 @@
     const videoRef = references.find((r) => r.type.endsWith("_video"));
     const videoCallData = videoRef
       ? {
-          type: videoRef.type,
-          id: videoRef.meetingId,
-          password: videoRef.meetingPassword,
-          url: videoRef.meetingUrl,
-        }
+        type: videoRef.type,
+        id: videoRef.meetingId,
+        password: videoRef.meetingPassword,
+        url: videoRef.meetingUrl,
+      }
       : undefined;
     const appsStatus: AppsStatus[] = [];
 
@@ -513,7 +513,6 @@
     return this;
   }
 
-<<<<<<< HEAD
   withOptionalGuestTeamMembers(
     optionalGuestTeamMembers?: {
       email: string;
@@ -523,7 +522,10 @@
     this.event = {
       ...this.event,
       optionalGuestTeamMembers: optionalGuestTeamMembers || [],
-=======
+    };
+    return this;
+  }
+
   withOrganization(organizationId?: number | null) {
     this.event = {
       ...this.event,
@@ -536,7 +538,6 @@
     this.event = {
       ...this.event,
       hashedLink,
->>>>>>> 5394d809
     };
     return this;
   }
