--- conflicted
+++ resolved
@@ -1,9 +1,4 @@
-<<<<<<< HEAD
-import type { TFunction } from "next-i18next";
-=======
-import type { Prisma } from "@prisma/client";
 import type { TFunction } from "i18next";
->>>>>>> d6b17b76
 
 import type { TimeFormat } from "@calcom/lib/timeFormat";
 import type { Prisma } from "@calcom/prisma/client";
