--- conflicted
+++ resolved
@@ -242,8 +242,9 @@
                   mediaLinkOnClick={
                     isTopTip
                       ? () => {
-                          posthog.capture("tip_video_clicked", tip);
-                        }
+                        posthog.capture("tip_video_clicked", tip);
+                        if (tip.onClick) tip.onClick();
+                      }
                       : undefined
                   }
                   title={t(tip.title)}
@@ -251,30 +252,21 @@
                   learnMore={
                     isTopTip
                       ? {
-<<<<<<< HEAD
                         href: tip.href,
                         text: t("learn_more"),
                         onClick: tip.onClick,
                       }
-=======
-                          href: tip.href,
-                          text: t("learn_more"),
-                          onClick: () => {
-                            posthog.capture("tip_learn_more_clicked", tip);
-                          },
-                        }
->>>>>>> 9048d053
                       : undefined
                   }
                   actionButton={
                     isTopTip
                       ? {
-                          onClick: () => {
-                            posthog.capture("tip_dismiss_clicked", tip);
-                            handleRemoveItem(tip.id);
-                          },
-                          child: t("dismiss"),
-                        }
+                        onClick: () => {
+                          posthog.capture("tip_dismiss_clicked", tip);
+                          handleRemoveItem(tip.id);
+                        },
+                        child: t("dismiss"),
+                      }
                       : undefined
                   }
                   containerProps={{
