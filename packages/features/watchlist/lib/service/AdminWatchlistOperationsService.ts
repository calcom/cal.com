import type { PrismaBookingReportRepository } from "@calcom/features/bookingReport/repositories/PrismaBookingReportRepository";
import type { WatchlistRepository } from "@calcom/features/watchlist/lib/repository/WatchlistRepository";
import logger from "@calcom/lib/logger";
<<<<<<< HEAD
import type { PrismaBookingReportRepository } from "@calcom/lib/server/repository/bookingReport";
import type { WatchlistRepository } from "@calcom/lib/server/repository/watchlist.repository";
import { SystemReportStatus, WatchlistType } from "@calcom/prisma/enums";
=======
import { BookingReportStatus } from "@calcom/prisma/enums";
>>>>>>> f291c1c4

import { WatchlistErrors } from "../errors/WatchlistErrors";
import { extractDomainFromEmail, normalizeEmail } from "../utils/normalization";
import type {
  AddReportsToWatchlistInput,
  AddReportsToWatchlistResult,
  DeleteWatchlistEntryInput,
  DeleteWatchlistEntryResult,
  WatchlistOperationsScope,
} from "./WatchlistOperationsService";
import { WatchlistOperationsService } from "./WatchlistOperationsService";

export interface BulkDeleteWatchlistEntriesInput {
  entryIds: string[];
  userId: number;
}

export interface BulkDeleteWatchlistEntriesResult {
  success: number;
  failed: number;
  message: string;
}

export interface DismissReportInput {
  reportId: string;
}

export interface DismissReportResult {
  success: boolean;
}

export interface BulkDismissReportsInput {
  reportIds: string[];
}

export interface BulkDismissReportsResult {
  success: number;
  failed: number;
  message: string;
}

type Deps = {
  watchlistRepo: WatchlistRepository;
  bookingReportRepo: PrismaBookingReportRepository;
};

export class AdminWatchlistOperationsService extends WatchlistOperationsService {
  private adminLog = logger.getSubLogger({ prefix: ["AdminWatchlistOperationsService"] });

  constructor(deps: Deps) {
    super(deps);
  }

  protected getScope(): WatchlistOperationsScope {
    return {
      organizationId: null,
      isGlobal: true,
    };
  }

  protected async findReports(
    reportIds: string[]
  ): Promise<Array<{ id: string; bookerEmail: string; watchlistId: string | null; globalWatchlistId: string | null }>> {
    const reports = await this.deps.bookingReportRepo.findReportsByIds({
      reportIds,
    });

    return reports;
  }

  async addReportsToWatchlist(input: AddReportsToWatchlistInput): Promise<AddReportsToWatchlistResult> {
    const scope = this.getScope();

    const validReports = await this.findReports(input.reportIds);

    if (validReports.length !== input.reportIds.length) {
      const foundIds = new Set(validReports.map((r) => r.id));
      const missingIds = input.reportIds.filter((id) => !foundIds.has(id));
      throw WatchlistErrors.notFound(`Report(s) not found: ${missingIds.join(", ")}`);
    }

    const reportsToAdd = validReports.filter((report) => !report.globalWatchlistId);

    if (reportsToAdd.length === 0) {
      throw WatchlistErrors.alreadyInWatchlist("All selected reports are already in the global blocklist");
    }

    const normalizedValues = new Map<string, string>();
    try {
      for (const report of reportsToAdd) {
        const value =
          input.type === WatchlistType.EMAIL
            ? normalizeEmail(report.bookerEmail)
            : extractDomainFromEmail(report.bookerEmail);
        normalizedValues.set(report.id, value);
      }
    } catch (error) {
      this.adminLog.error("Email normalization failed", {
        error: error instanceof Error ? error.message : String(error),
        reportIds: reportsToAdd.map((r) => r.id),
      });
      throw WatchlistErrors.invalidEmail(error instanceof Error ? error.message : "Invalid email format");
    }

    const results = await Promise.all(
      reportsToAdd.map(async (report) => {
        const normalizedValue = normalizedValues.get(report.id);
        if (!normalizedValue) {
          throw new Error("Unable to process the selected report. Please try again.");
        }

        const { watchlistEntry } = await this.deps.watchlistRepo.createEntryFromReport({
          type: input.type,
          value: normalizedValue,
          organizationId: scope.organizationId,
          isGlobal: scope.isGlobal,
          userId: input.userId,
          description: input.description,
        });

        return {
          reportId: report.id,
          watchlistId: watchlistEntry.id,
        };
      })
    );

    await this.deps.bookingReportRepo.bulkUpdateSystemReportStatus({
      reportIds: results.map((r) => r.reportId),
      systemStatus: SystemReportStatus.BLOCKED,
      globalWatchlistId: results[0]?.watchlistId ?? null,
    });

    return {
      success: true,
      message: `Successfully added ${results.length} report(s) to global blocklist`,
      addedCount: results.length,
      skippedCount: validReports.length - reportsToAdd.length,
      results,
    };
  }

  async bulkDeleteWatchlistEntries(
    input: BulkDeleteWatchlistEntriesInput
  ): Promise<BulkDeleteWatchlistEntriesResult> {
    const entries = await this.deps.watchlistRepo.findEntriesByIds(input.entryIds);

    const entryMap = new Map(entries.map((e) => [e.id, e]));
    const validIds: string[] = [];
    const failed: Array<{ id: string; reason: string }> = [];

    for (const id of input.entryIds) {
      const entry = entryMap.get(id);

      if (!entry) {
        failed.push({ id, reason: "Entry not found" });
        continue;
      }

      if (!entry.isGlobal || entry.organizationId !== null) {
        failed.push({ id, reason: "Can only delete system blocklist entries" });
        continue;
      }

      validIds.push(id);
    }

    let successCount = 0;
    if (validIds.length > 0) {
      const result = await this.deps.watchlistRepo.bulkDeleteEntries({
        ids: validIds,
        userId: input.userId,
      });
      successCount = result.deleted;
    }

    if (successCount === 0 && failed.length > 0) {
      this.adminLog.error("Bulk delete watchlist entries failures", { failed });
      throw WatchlistErrors.bulkDeletePartialFailure(`Failed to delete all entries: ${failed[0].reason}`);
    }

    return {
      success: successCount,
      failed: failed.length,
      // TODO: use translate keys in follow up frontend PR
      message:
        failed.length === 0
          ? "All entries deleted successfully"
          : `Deleted ${successCount} entries, ${failed.length} failed`,
    };
  }

  async deleteWatchlistEntry(input: DeleteWatchlistEntryInput): Promise<DeleteWatchlistEntryResult> {
    const { entry } = await this.deps.watchlistRepo.findEntryWithAuditAndReports(input.entryId);

    if (!entry) {
      throw WatchlistErrors.notFound("Blocklist entry not found");
    }

    if (!entry.isGlobal || entry.organizationId !== null) {
      throw WatchlistErrors.permissionDenied("You can only delete system blocklist entries");
    }

    await this.deps.watchlistRepo.deleteEntry(input.entryId, input.userId);

    return {
      success: true,
      message: "Entry deleted successfully",
    };
  }

  async dismissReport(input: DismissReportInput): Promise<DismissReportResult> {
    const reports = await this.deps.bookingReportRepo.findReportsByIds({
      reportIds: [input.reportId],
    });

    if (reports.length === 0) {
      throw WatchlistErrors.notFound("Report not found");
    }

    const report = reports[0];

    if (report.globalWatchlistId) {
      throw WatchlistErrors.validationError(
        "Cannot dismiss a report that has already been added to the global blocklist"
      );
    }

    await this.deps.bookingReportRepo.updateSystemReportStatus({
      reportId: input.reportId,
      systemStatus: SystemReportStatus.DISMISSED,
    });

    return { success: true };
  }

  async bulkDismissReports(input: BulkDismissReportsInput): Promise<BulkDismissReportsResult> {
    const reports = await this.deps.bookingReportRepo.findReportsByIds({
      reportIds: input.reportIds,
    });

    const reportMap = new Map(reports.map((r) => [r.id, r]));
    const validReportIds: string[] = [];
    const failed: Array<{ id: string; reason: string }> = [];

    for (const reportId of input.reportIds) {
      const report = reportMap.get(reportId);

      if (!report) {
        failed.push({ id: reportId, reason: "Report not found" });
        continue;
      }

      if (report.globalWatchlistId) {
        failed.push({ id: reportId, reason: "Already added to global blocklist" });
        continue;
      }

      validReportIds.push(reportId);
    }

    let successCount = 0;
    if (validReportIds.length > 0) {
      const result = await this.deps.bookingReportRepo.bulkUpdateSystemReportStatus({
        reportIds: validReportIds,
        systemStatus: SystemReportStatus.DISMISSED,
      });
      successCount = result.updated;
    }

    if (successCount === 0 && failed.length > 0) {
      this.adminLog.error("Bulk dismiss reports failures", { failed });
      throw WatchlistErrors.bulkDeletePartialFailure(`Failed to dismiss all reports: ${failed[0].reason}`);
    }

    return {
      success: successCount,
      failed: failed.length,
      message:
        failed.length === 0
          ? "All reports dismissed successfully"
          : `Dismissed ${successCount} reports, ${failed.length} failed`,
    };
  }
}<|MERGE_RESOLUTION|>--- conflicted
+++ resolved
@@ -1,13 +1,7 @@
 import type { PrismaBookingReportRepository } from "@calcom/features/bookingReport/repositories/PrismaBookingReportRepository";
 import type { WatchlistRepository } from "@calcom/features/watchlist/lib/repository/WatchlistRepository";
 import logger from "@calcom/lib/logger";
-<<<<<<< HEAD
-import type { PrismaBookingReportRepository } from "@calcom/lib/server/repository/bookingReport";
-import type { WatchlistRepository } from "@calcom/lib/server/repository/watchlist.repository";
 import { SystemReportStatus, WatchlistType } from "@calcom/prisma/enums";
-=======
-import { BookingReportStatus } from "@calcom/prisma/enums";
->>>>>>> f291c1c4
 
 import { WatchlistErrors } from "../errors/WatchlistErrors";
 import { extractDomainFromEmail, normalizeEmail } from "../utils/normalization";
@@ -70,7 +64,9 @@
 
   protected async findReports(
     reportIds: string[]
-  ): Promise<Array<{ id: string; bookerEmail: string; watchlistId: string | null; globalWatchlistId: string | null }>> {
+  ): Promise<
+    Array<{ id: string; bookerEmail: string; watchlistId: string | null; globalWatchlistId: string | null }>
+  > {
     const reports = await this.deps.bookingReportRepo.findReportsByIds({
       reportIds,
     });
