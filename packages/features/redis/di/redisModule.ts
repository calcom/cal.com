--- conflicted
+++ resolved
@@ -1,10 +1,5 @@
-<<<<<<< HEAD
-import { DI_TOKENS } from "@calcom/features/di/tokens";
-import { createModule } from "@calcom/lib/di/di";
-=======
 import { createModule } from "@calcom/features/di/di";
 import { DI_TOKENS } from "@calcom/features/di/tokens";
->>>>>>> 409a0277
 
 import { NoopRedisService } from "../NoopRedisService";
 import { RedisService } from "../RedisService";
