{
  "openapi": "3.0.0",
  "paths": {
    "/v2/provider/{clientId}": {
      "get": {
        "operationId": "CalProviderController_verifyClientId",
        "summary": "Get a provider",
        "parameters": [
          {
            "name": "clientId",
            "required": true,
            "in": "path",
            "schema": {
              "type": "string"
            }
          }
        ],
        "responses": {
          "200": {
            "description": "",
            "content": {
              "application/json": {
                "schema": {
                  "$ref": "#/components/schemas/ProviderVerifyClientOutput"
                }
              }
            }
          }
        },
        "tags": ["Platform / Cal Provider"]
      }
    },
    "/v2/provider/{clientId}/access-token": {
      "get": {
        "operationId": "CalProviderController_verifyAccessToken",
        "summary": "Verify an access token",
        "parameters": [
          {
            "name": "clientId",
            "required": true,
            "in": "path",
            "schema": {
              "type": "string"
            }
          }
        ],
        "responses": {
          "200": {
            "description": "",
            "content": {
              "application/json": {
                "schema": {
                  "$ref": "#/components/schemas/ProviderVerifyAccessTokenOutput"
                }
              }
            }
          }
        },
        "tags": ["Platform / Cal Provider"]
      }
    },
    "/v2/oauth-clients/{clientId}/users": {
      "get": {
        "operationId": "OAuthClientUsersController_getManagedUsers",
        "summary": "Get all managed users",
        "parameters": [
          {
            "name": "clientId",
            "required": true,
            "in": "path",
            "schema": {
              "type": "string"
            }
          },
          {
            "name": "limit",
            "required": false,
            "in": "query",
            "description": "The number of items to return",
            "example": 10,
            "schema": {
              "type": "number"
            }
          }
        ],
        "responses": {
          "200": {
            "description": "",
            "content": {
              "application/json": {
                "schema": {
                  "$ref": "#/components/schemas/GetManagedUsersOutput"
                }
              }
            }
          }
        },
        "tags": ["Platform / Managed Users"]
      },
      "post": {
        "operationId": "OAuthClientUsersController_createUser",
        "summary": "Create a managed user",
        "parameters": [
          {
            "name": "clientId",
            "required": true,
            "in": "path",
            "schema": {
              "type": "string"
            }
          }
        ],
        "requestBody": {
          "required": true,
          "content": {
            "application/json": {
              "schema": {
                "$ref": "#/components/schemas/CreateManagedUserInput"
              }
            }
          }
        },
        "responses": {
          "201": {
            "description": "",
            "content": {
              "application/json": {
                "schema": {
                  "$ref": "#/components/schemas/CreateManagedUserOutput"
                }
              }
            }
          }
        },
        "tags": ["Platform / Managed Users"]
      }
    },
    "/v2/oauth-clients/{clientId}/users/{userId}": {
      "get": {
        "operationId": "OAuthClientUsersController_getUserById",
        "summary": "Get a managed user",
        "parameters": [
          {
            "name": "clientId",
            "required": true,
            "in": "path",
            "schema": {
              "type": "string"
            }
          },
          {
            "name": "userId",
            "required": true,
            "in": "path",
            "schema": {
              "type": "number"
            }
          }
        ],
        "responses": {
          "200": {
            "description": "",
            "content": {
              "application/json": {
                "schema": {
                  "$ref": "#/components/schemas/GetManagedUserOutput"
                }
              }
            }
          }
        },
        "tags": ["Platform / Managed Users"]
      },
      "patch": {
        "operationId": "OAuthClientUsersController_updateUser",
        "summary": "Update a managed user",
        "parameters": [
          {
            "name": "clientId",
            "required": true,
            "in": "path",
            "schema": {
              "type": "string"
            }
          },
          {
            "name": "userId",
            "required": true,
            "in": "path",
            "schema": {
              "type": "number"
            }
          }
        ],
        "requestBody": {
          "required": true,
          "content": {
            "application/json": {
              "schema": {
                "$ref": "#/components/schemas/UpdateManagedUserInput"
              }
            }
          }
        },
        "responses": {
          "200": {
            "description": "",
            "content": {
              "application/json": {
                "schema": {
                  "$ref": "#/components/schemas/GetManagedUserOutput"
                }
              }
            }
          }
        },
        "tags": ["Platform / Managed Users"]
      },
      "delete": {
        "operationId": "OAuthClientUsersController_deleteUser",
        "summary": "Delete a managed user",
        "parameters": [
          {
            "name": "clientId",
            "required": true,
            "in": "path",
            "schema": {
              "type": "string"
            }
          },
          {
            "name": "userId",
            "required": true,
            "in": "path",
            "schema": {
              "type": "number"
            }
          }
        ],
        "responses": {
          "200": {
            "description": "",
            "content": {
              "application/json": {
                "schema": {
                  "$ref": "#/components/schemas/GetManagedUserOutput"
                }
              }
            }
          }
        },
        "tags": ["Platform / Managed Users"]
      }
    },
    "/v2/oauth-clients/{clientId}/users/{userId}/force-refresh": {
      "post": {
        "operationId": "OAuthClientUsersController_forceRefresh",
        "summary": "Force refresh tokens",
        "description": "If you have lost managed user access or refresh token, then you can get new ones by using OAuth credentials.\n    Each access token is valid for 60 minutes and each refresh token for 1 year. Make sure to store them later in your database, for example, by updating the User model to have `calAccessToken` and `calRefreshToken` columns.",
        "parameters": [
          {
            "name": "userId",
            "required": true,
            "in": "path",
            "schema": {
              "type": "number"
            }
          },
          {
            "name": "clientId",
            "required": true,
            "in": "path",
            "schema": {
              "type": "string"
            }
          }
        ],
        "responses": {
          "200": {
            "description": "",
            "content": {
              "application/json": {
                "schema": {
                  "$ref": "#/components/schemas/KeysResponseDto"
                }
              }
            }
          }
        },
        "tags": ["Platform / Managed Users"]
      }
    },
    "/v2/oauth/{clientId}/refresh": {
      "post": {
        "operationId": "OAuthFlowController_refreshTokens",
        "summary": "Refresh managed user tokens",
        "description": "If managed user access token is expired then get a new one using this endpoint. Each access token is valid for 60 minutes and \n    each refresh token for 1 year. Make sure to store them later in your database, for example, by updating the User model to have `calAccessToken` and `calRefreshToken` columns.",
        "parameters": [
          {
            "name": "clientId",
            "required": true,
            "in": "path",
            "schema": {
              "type": "string"
            }
          },
          {
            "name": "x-cal-secret-key",
            "required": true,
            "in": "header",
            "description": "OAuth client secret key.",
            "schema": {
              "type": "string"
            }
          }
        ],
        "requestBody": {
          "required": true,
          "content": {
            "application/json": {
              "schema": {
                "$ref": "#/components/schemas/RefreshTokenInput"
              }
            }
          }
        },
        "responses": {
          "200": {
            "description": "",
            "content": {
              "application/json": {
                "schema": {
                  "$ref": "#/components/schemas/KeysResponseDto"
                }
              }
            }
          }
        },
        "tags": ["Platform / Managed Users"]
      }
    },
    "/v2/oauth-clients/{clientId}/webhooks": {
      "post": {
        "operationId": "OAuthClientWebhooksController_createOAuthClientWebhook",
        "summary": "Create a webhook",
        "parameters": [
          {
            "name": "clientId",
            "required": true,
            "in": "path",
            "schema": {
              "type": "string"
            }
          }
        ],
        "requestBody": {
          "required": true,
          "content": {
            "application/json": {
              "schema": {
                "$ref": "#/components/schemas/CreateWebhookInputDto"
              }
            }
          }
        },
        "responses": {
          "201": {
            "description": "",
            "content": {
              "application/json": {
                "schema": {
                  "$ref": "#/components/schemas/OAuthClientWebhookOutputResponseDto"
                }
              }
            }
          }
        },
        "tags": ["Platform / Webhooks"]
      },
      "get": {
        "operationId": "OAuthClientWebhooksController_getOAuthClientWebhooks",
        "summary": "Get all webhooks",
        "parameters": [
          {
            "name": "clientId",
            "required": true,
            "in": "path",
            "schema": {
              "type": "string"
            }
          },
          {
            "name": "take",
            "required": false,
            "in": "query",
            "description": "The number of items to return",
            "example": 10,
            "schema": {
              "type": "number"
            }
          },
          {
            "name": "skip",
            "required": false,
            "in": "query",
            "description": "The number of items to skip",
            "example": 0,
            "schema": {
              "type": "number"
            }
          }
        ],
        "responses": {
          "200": {
            "description": "",
            "content": {
              "application/json": {
                "schema": {
                  "$ref": "#/components/schemas/OAuthClientWebhooksOutputResponseDto"
                }
              }
            }
          }
        },
        "tags": ["Platform / Webhooks"]
      },
      "delete": {
        "operationId": "OAuthClientWebhooksController_deleteAllOAuthClientWebhooks",
        "summary": "Delete all webhooks",
        "parameters": [
          {
            "name": "clientId",
            "required": true,
            "in": "path",
            "schema": {
              "type": "string"
            }
          }
        ],
        "responses": {
          "200": {
            "description": "",
            "content": {
              "application/json": {
                "schema": {
                  "$ref": "#/components/schemas/DeleteManyWebhooksOutputResponseDto"
                }
              }
            }
          }
        },
        "tags": ["Platform / Webhooks"]
      }
    },
    "/v2/oauth-clients/{clientId}/webhooks/{webhookId}": {
      "patch": {
        "operationId": "OAuthClientWebhooksController_updateOAuthClientWebhook",
        "summary": "Update a webhook",
        "parameters": [
          {
            "name": "webhookId",
            "required": true,
            "in": "path",
            "schema": {
              "type": "string"
            }
          }
        ],
        "requestBody": {
          "required": true,
          "content": {
            "application/json": {
              "schema": {
                "$ref": "#/components/schemas/UpdateWebhookInputDto"
              }
            }
          }
        },
        "responses": {
          "200": {
            "description": "",
            "content": {
              "application/json": {
                "schema": {
                  "$ref": "#/components/schemas/OAuthClientWebhookOutputResponseDto"
                }
              }
            }
          }
        },
        "tags": ["Platform / Webhooks"]
      },
      "get": {
        "operationId": "OAuthClientWebhooksController_getOAuthClientWebhook",
        "summary": "Get a webhook",
        "parameters": [],
        "responses": {
          "200": {
            "description": "",
            "content": {
              "application/json": {
                "schema": {
                  "$ref": "#/components/schemas/OAuthClientWebhookOutputResponseDto"
                }
              }
            }
          }
        },
        "tags": ["Platform / Webhooks"]
      },
      "delete": {
        "operationId": "OAuthClientWebhooksController_deleteOAuthClientWebhook",
        "summary": "Delete a webhook",
        "parameters": [],
        "responses": {
          "200": {
            "description": "",
            "content": {
              "application/json": {
                "schema": {
                  "$ref": "#/components/schemas/OAuthClientWebhookOutputResponseDto"
                }
              }
            }
          }
        },
        "tags": ["Platform / Webhooks"]
      }
    },
    "/v2/organizations/{orgId}/attributes": {
      "get": {
        "operationId": "OrganizationsAttributesController_getOrganizationAttributes",
        "summary": "Get all attributes",
        "parameters": [
          {
            "name": "orgId",
            "required": true,
            "in": "path",
            "schema": {
              "type": "number"
            }
          },
          {
            "name": "take",
            "required": false,
            "in": "query",
            "description": "The number of items to return",
            "example": 10,
            "schema": {
              "type": "number"
            }
          },
          {
            "name": "skip",
            "required": false,
            "in": "query",
            "description": "The number of items to skip",
            "example": 0,
            "schema": {
              "type": "number"
            }
          }
        ],
        "responses": {
          "200": {
            "description": "",
            "content": {
              "application/json": {
                "schema": {
                  "$ref": "#/components/schemas/GetOrganizationAttributesOutput"
                }
              }
            }
          }
        },
        "tags": ["Orgs / Attributes"]
      },
      "post": {
        "operationId": "OrganizationsAttributesController_createOrganizationAttribute",
        "summary": "Create an attribute",
        "parameters": [
          {
            "name": "orgId",
            "required": true,
            "in": "path",
            "schema": {
              "type": "number"
            }
          }
        ],
        "requestBody": {
          "required": true,
          "content": {
            "application/json": {
              "schema": {
                "$ref": "#/components/schemas/CreateOrganizationAttributeInput"
              }
            }
          }
        },
        "responses": {
          "201": {
            "description": "",
            "content": {
              "application/json": {
                "schema": {
                  "$ref": "#/components/schemas/CreateOrganizationAttributesOutput"
                }
              }
            }
          }
        },
        "tags": ["Orgs / Attributes"]
      }
    },
    "/v2/organizations/{orgId}/attributes/{attributeId}": {
      "get": {
        "operationId": "OrganizationsAttributesController_getOrganizationAttribute",
        "summary": "Get an attribute",
        "parameters": [
          {
            "name": "orgId",
            "required": true,
            "in": "path",
            "schema": {
              "type": "number"
            }
          },
          {
            "name": "attributeId",
            "required": true,
            "in": "path",
            "schema": {
              "type": "string"
            }
          }
        ],
        "responses": {
          "200": {
            "description": "",
            "content": {
              "application/json": {
                "schema": {
                  "$ref": "#/components/schemas/GetSingleAttributeOutput"
                }
              }
            }
          }
        },
        "tags": ["Orgs / Attributes"]
      },
      "patch": {
        "operationId": "OrganizationsAttributesController_updateOrganizationAttribute",
        "summary": "Update an attribute",
        "parameters": [
          {
            "name": "orgId",
            "required": true,
            "in": "path",
            "schema": {
              "type": "number"
            }
          },
          {
            "name": "attributeId",
            "required": true,
            "in": "path",
            "schema": {
              "type": "string"
            }
          }
        ],
        "requestBody": {
          "required": true,
          "content": {
            "application/json": {
              "schema": {
                "$ref": "#/components/schemas/UpdateOrganizationAttributeInput"
              }
            }
          }
        },
        "responses": {
          "200": {
            "description": "",
            "content": {
              "application/json": {
                "schema": {
                  "$ref": "#/components/schemas/UpdateOrganizationAttributesOutput"
                }
              }
            }
          }
        },
        "tags": ["Orgs / Attributes"]
      },
      "delete": {
        "operationId": "OrganizationsAttributesController_deleteOrganizationAttribute",
        "summary": "Delete an attribute",
        "parameters": [
          {
            "name": "orgId",
            "required": true,
            "in": "path",
            "schema": {
              "type": "number"
            }
          },
          {
            "name": "attributeId",
            "required": true,
            "in": "path",
            "schema": {
              "type": "string"
            }
          }
        ],
        "responses": {
          "200": {
            "description": "",
            "content": {
              "application/json": {
                "schema": {
                  "$ref": "#/components/schemas/DeleteOrganizationAttributesOutput"
                }
              }
            }
          }
        },
        "tags": ["Orgs / Attributes"]
      }
    },
    "/v2/organizations/{orgId}/attributes/{attributeId}/options": {
      "post": {
        "operationId": "OrganizationsAttributesOptionsController_createOrganizationAttributeOption",
        "summary": "Create an attribute option",
        "parameters": [
          {
            "name": "orgId",
            "required": true,
            "in": "path",
            "schema": {
              "type": "number"
            }
          },
          {
            "name": "attributeId",
            "required": true,
            "in": "path",
            "schema": {
              "type": "string"
            }
          }
        ],
        "requestBody": {
          "required": true,
          "content": {
            "application/json": {
              "schema": {
                "$ref": "#/components/schemas/CreateOrganizationAttributeOptionInput"
              }
            }
          }
        },
        "responses": {
          "201": {
            "description": "",
            "content": {
              "application/json": {
                "schema": {
                  "$ref": "#/components/schemas/CreateAttributeOptionOutput"
                }
              }
            }
          }
        },
        "tags": ["Orgs / Attributes / Options"]
      },
      "get": {
        "operationId": "OrganizationsAttributesOptionsController_getOrganizationAttributeOptions",
        "summary": "Get all attribute options",
        "parameters": [
          {
            "name": "orgId",
            "required": true,
            "in": "path",
            "schema": {
              "type": "number"
            }
          },
          {
            "name": "attributeId",
            "required": true,
            "in": "path",
            "schema": {
              "type": "string"
            }
          }
        ],
        "responses": {
          "200": {
            "description": "",
            "content": {
              "application/json": {
                "schema": {
                  "$ref": "#/components/schemas/GetAllAttributeOptionOutput"
                }
              }
            }
          }
        },
        "tags": ["Orgs / Attributes / Options"]
      }
    },
    "/v2/organizations/{orgId}/attributes/{attributeId}/options/{optionId}": {
      "delete": {
        "operationId": "OrganizationsAttributesOptionsController_deleteOrganizationAttributeOption",
        "summary": "Delete an attribute option",
        "parameters": [
          {
            "name": "orgId",
            "required": true,
            "in": "path",
            "schema": {
              "type": "number"
            }
          },
          {
            "name": "attributeId",
            "required": true,
            "in": "path",
            "schema": {
              "type": "string"
            }
          },
          {
            "name": "optionId",
            "required": true,
            "in": "path",
            "schema": {
              "type": "string"
            }
          }
        ],
        "responses": {
          "200": {
            "description": "",
            "content": {
              "application/json": {
                "schema": {
                  "$ref": "#/components/schemas/DeleteAttributeOptionOutput"
                }
              }
            }
          }
        },
        "tags": ["Orgs / Attributes / Options"]
      },
      "patch": {
        "operationId": "OrganizationsAttributesOptionsController_updateOrganizationAttributeOption",
        "summary": "Update an attribute option",
        "parameters": [
          {
            "name": "orgId",
            "required": true,
            "in": "path",
            "schema": {
              "type": "number"
            }
          },
          {
            "name": "attributeId",
            "required": true,
            "in": "path",
            "schema": {
              "type": "string"
            }
          },
          {
            "name": "optionId",
            "required": true,
            "in": "path",
            "schema": {
              "type": "string"
            }
          }
        ],
        "requestBody": {
          "required": true,
          "content": {
            "application/json": {
              "schema": {
                "$ref": "#/components/schemas/UpdateOrganizationAttributeOptionInput"
              }
            }
          }
        },
        "responses": {
          "200": {
            "description": "",
            "content": {
              "application/json": {
                "schema": {
                  "$ref": "#/components/schemas/UpdateAttributeOptionOutput"
                }
              }
            }
          }
        },
        "tags": ["Orgs / Attributes / Options"]
      }
    },
    "/v2/organizations/{orgId}/attributes/options/{userId}": {
      "post": {
        "operationId": "OrganizationsAttributesOptionsController_assignOrganizationAttributeOptionToUser",
        "summary": "Assign an attribute to a user",
        "parameters": [
          {
            "name": "orgId",
            "required": true,
            "in": "path",
            "schema": {
              "type": "number"
            }
          },
          {
            "name": "userId",
            "required": true,
            "in": "path",
            "schema": {
              "type": "number"
            }
          }
        ],
        "requestBody": {
          "required": true,
          "content": {
            "application/json": {
              "schema": {
                "$ref": "#/components/schemas/AssignOrganizationAttributeOptionToUserInput"
              }
            }
          }
        },
        "responses": {
          "201": {
            "description": "",
            "content": {
              "application/json": {
                "schema": {
                  "$ref": "#/components/schemas/AssignOptionUserOutput"
                }
              }
            }
          }
        },
        "tags": ["Orgs / Attributes / Options"]
      },
      "get": {
        "operationId": "OrganizationsAttributesOptionsController_getOrganizationAttributeOptionsForUser",
        "summary": "Get all attribute options for a user",
        "parameters": [
          {
            "name": "orgId",
            "required": true,
            "in": "path",
            "schema": {
              "type": "number"
            }
          },
          {
            "name": "userId",
            "required": true,
            "in": "path",
            "schema": {
              "type": "number"
            }
          }
        ],
        "responses": {
          "200": {
            "description": "",
            "content": {
              "application/json": {
                "schema": {
                  "$ref": "#/components/schemas/GetOptionUserOutput"
                }
              }
            }
          }
        },
        "tags": ["Orgs / Attributes / Options"]
      }
    },
    "/v2/organizations/{orgId}/attributes/options/{userId}/{attributeOptionId}": {
      "delete": {
        "operationId": "OrganizationsAttributesOptionsController_unassignOrganizationAttributeOptionFromUser",
        "summary": "Unassign an attribute from a user",
        "parameters": [
          {
            "name": "orgId",
            "required": true,
            "in": "path",
            "schema": {
              "type": "number"
            }
          },
          {
            "name": "userId",
            "required": true,
            "in": "path",
            "schema": {
              "type": "number"
            }
          },
          {
            "name": "attributeOptionId",
            "required": true,
            "in": "path",
            "schema": {
              "type": "string"
            }
          }
        ],
        "responses": {
          "200": {
            "description": "",
            "content": {
              "application/json": {
                "schema": {
                  "$ref": "#/components/schemas/UnassignOptionUserOutput"
                }
              }
            }
          }
        },
        "tags": ["Orgs / Attributes / Options"]
      }
    },
    "/v2/organizations/{orgId}/teams/{teamId}/event-types": {
      "post": {
        "operationId": "OrganizationsEventTypesController_createTeamEventType",
        "summary": "Create an event type",
        "parameters": [
          {
            "name": "teamId",
            "required": true,
            "in": "path",
            "schema": {
              "type": "number"
            }
          },
          {
            "name": "orgId",
            "required": true,
            "in": "path",
            "schema": {
              "type": "number"
            }
          }
        ],
        "requestBody": {
          "required": true,
          "content": {
            "application/json": {
              "schema": {
                "$ref": "#/components/schemas/CreateTeamEventTypeInput_2024_06_14"
              }
            }
          }
        },
        "responses": {
          "201": {
            "description": "",
            "content": {
              "application/json": {
                "schema": {
                  "$ref": "#/components/schemas/CreateTeamEventTypeOutput"
                }
              }
            }
          }
        },
        "tags": ["Orgs / Event Types"]
      },
      "get": {
        "operationId": "OrganizationsEventTypesController_getTeamEventTypes",
        "summary": "Get a team event type",
        "parameters": [
          {
            "name": "teamId",
            "required": true,
            "in": "path",
            "schema": {
              "type": "number"
            }
          },
          {
            "name": "eventSlug",
            "required": false,
            "in": "query",
            "description": "Slug of team event type to return.",
            "schema": {
              "type": "string"
            }
          },
          {
            "name": "hostsLimit",
            "required": false,
            "in": "query",
            "description": "Specifies the maximum number of hosts to include in the response. This limit helps optimize performance. If not provided, all Hosts will be fetched.",
            "schema": {
              "type": "number"
            }
          }
        ],
        "responses": {
          "200": {
            "description": "",
            "content": {
              "application/json": {
                "schema": {
                  "$ref": "#/components/schemas/GetTeamEventTypesOutput"
                }
              }
            }
          }
        },
        "tags": ["Orgs / Event Types"]
      }
    },
    "/v2/organizations/{orgId}/teams/{teamId}/event-types/{eventTypeId}": {
      "get": {
        "operationId": "OrganizationsEventTypesController_getTeamEventType",
        "summary": "Get an event type",
        "parameters": [
          {
            "name": "teamId",
            "required": true,
            "in": "path",
            "schema": {
              "type": "number"
            }
          },
          {
            "name": "eventTypeId",
            "required": true,
            "in": "path",
            "schema": {
              "type": "number"
            }
          }
        ],
        "responses": {
          "200": {
            "description": "",
            "content": {
              "application/json": {
                "schema": {
                  "$ref": "#/components/schemas/GetTeamEventTypeOutput"
                }
              }
            }
          }
        },
        "tags": ["Orgs / Event Types"]
      },
      "patch": {
        "operationId": "OrganizationsEventTypesController_updateTeamEventType",
        "summary": "Update a team event type",
        "parameters": [
          {
            "name": "teamId",
            "required": true,
            "in": "path",
            "schema": {
              "type": "number"
            }
          },
          {
            "name": "eventTypeId",
            "required": true,
            "in": "path",
            "schema": {
              "type": "number"
            }
          }
        ],
        "requestBody": {
          "required": true,
          "content": {
            "application/json": {
              "schema": {
                "$ref": "#/components/schemas/UpdateTeamEventTypeInput_2024_06_14"
              }
            }
          }
        },
        "responses": {
          "200": {
            "description": "",
            "content": {
              "application/json": {
                "schema": {
                  "$ref": "#/components/schemas/UpdateTeamEventTypeOutput"
                }
              }
            }
          }
        },
        "tags": ["Orgs / Event Types"]
      },
      "delete": {
        "operationId": "OrganizationsEventTypesController_deleteTeamEventType",
        "summary": "Delete a team event type",
        "parameters": [
          {
            "name": "teamId",
            "required": true,
            "in": "path",
            "schema": {
              "type": "number"
            }
          },
          {
            "name": "eventTypeId",
            "required": true,
            "in": "path",
            "schema": {
              "type": "number"
            }
          }
        ],
        "responses": {
          "200": {
            "description": "",
            "content": {
              "application/json": {
                "schema": {
                  "$ref": "#/components/schemas/DeleteTeamEventTypeOutput"
                }
              }
            }
          }
        },
        "tags": ["Orgs / Event Types"]
      }
    },
    "/v2/organizations/{orgId}/teams/{teamId}/event-types/{eventTypeId}/create-phone-call": {
      "post": {
        "operationId": "OrganizationsEventTypesController_createPhoneCall",
        "summary": "Create a phone call",
        "parameters": [
          {
            "name": "eventTypeId",
            "required": true,
            "in": "path",
            "schema": {
              "type": "number"
            }
          },
          {
            "name": "orgId",
            "required": true,
            "in": "path",
            "schema": {
              "type": "number"
            }
          }
        ],
        "requestBody": {
          "required": true,
          "content": {
            "application/json": {
              "schema": {
                "$ref": "#/components/schemas/CreatePhoneCallInput"
              }
            }
          }
        },
        "responses": {
          "201": {
            "description": "",
            "content": {
              "application/json": {
                "schema": {
                  "$ref": "#/components/schemas/CreatePhoneCallOutput"
                }
              }
            }
          }
        },
        "tags": ["Orgs / Event Types"]
      }
    },
    "/v2/organizations/{orgId}/teams/event-types": {
      "get": {
        "operationId": "OrganizationsEventTypesController_getTeamsEventTypes",
        "summary": "Get all team event types",
        "parameters": [
          {
            "name": "orgId",
            "required": true,
            "in": "path",
            "schema": {
              "type": "number"
            }
          },
          {
            "name": "take",
            "required": false,
            "in": "query",
            "description": "The number of items to return",
            "example": 10,
            "schema": {
              "type": "number"
            }
          },
          {
            "name": "skip",
            "required": false,
            "in": "query",
            "description": "The number of items to skip",
            "example": 0,
            "schema": {
              "type": "number"
            }
          }
        ],
        "responses": {
          "200": {
            "description": "",
            "content": {
              "application/json": {
                "schema": {
                  "$ref": "#/components/schemas/GetTeamEventTypesOutput"
                }
              }
            }
          }
        },
        "tags": ["Orgs / Event Types"]
      }
    },
    "/v2/organizations/{orgId}/memberships": {
      "get": {
        "operationId": "OrganizationsMembershipsController_getAllMemberships",
        "summary": "Get all memberships",
        "parameters": [
          {
            "name": "orgId",
            "required": true,
            "in": "path",
            "schema": {
              "type": "number"
            }
          },
          {
            "name": "take",
            "required": false,
            "in": "query",
            "description": "The number of items to return",
            "example": 10,
            "schema": {
              "type": "number"
            }
          },
          {
            "name": "skip",
            "required": false,
            "in": "query",
            "description": "The number of items to skip",
            "example": 0,
            "schema": {
              "type": "number"
            }
          }
        ],
        "responses": {
          "200": {
            "description": "",
            "content": {
              "application/json": {
                "schema": {
                  "$ref": "#/components/schemas/GetAllOrgMemberships"
                }
              }
            }
          }
        },
        "tags": ["Orgs / Memberships"]
      },
      "post": {
        "operationId": "OrganizationsMembershipsController_createMembership",
        "summary": "Create a membership",
        "parameters": [
          {
            "name": "orgId",
            "required": true,
            "in": "path",
            "schema": {
              "type": "number"
            }
          }
        ],
        "requestBody": {
          "required": true,
          "content": {
            "application/json": {
              "schema": {
                "$ref": "#/components/schemas/CreateOrgMembershipDto"
              }
            }
          }
        },
        "responses": {
          "201": {
            "description": "",
            "content": {
              "application/json": {
                "schema": {
                  "$ref": "#/components/schemas/CreateOrgMembershipOutput"
                }
              }
            }
          }
        },
        "tags": ["Orgs / Memberships"]
      }
    },
    "/v2/organizations/{orgId}/memberships/{membershipId}": {
      "get": {
        "operationId": "OrganizationsMembershipsController_getOrgMembership",
        "summary": "Get a membership",
        "parameters": [
          {
            "name": "orgId",
            "required": true,
            "in": "path",
            "schema": {
              "type": "number"
            }
          },
          {
            "name": "membershipId",
            "required": true,
            "in": "path",
            "schema": {
              "type": "number"
            }
          }
        ],
        "responses": {
          "200": {
            "description": "",
            "content": {
              "application/json": {
                "schema": {
                  "$ref": "#/components/schemas/GetOrgMembership"
                }
              }
            }
          }
        },
        "tags": ["Orgs / Memberships"]
      },
      "delete": {
        "operationId": "OrganizationsMembershipsController_deleteMembership",
        "summary": "Delete a membership",
        "parameters": [
          {
            "name": "orgId",
            "required": true,
            "in": "path",
            "schema": {
              "type": "number"
            }
          },
          {
            "name": "membershipId",
            "required": true,
            "in": "path",
            "schema": {
              "type": "number"
            }
          }
        ],
        "responses": {
          "200": {
            "description": "",
            "content": {
              "application/json": {
                "schema": {
                  "$ref": "#/components/schemas/DeleteOrgMembership"
                }
              }
            }
          }
        },
        "tags": ["Orgs / Memberships"]
      },
      "patch": {
        "operationId": "OrganizationsMembershipsController_updateMembership",
        "summary": "Update a membership",
        "parameters": [
          {
            "name": "orgId",
            "required": true,
            "in": "path",
            "schema": {
              "type": "number"
            }
          },
          {
            "name": "membershipId",
            "required": true,
            "in": "path",
            "schema": {
              "type": "number"
            }
          }
        ],
        "requestBody": {
          "required": true,
          "content": {
            "application/json": {
              "schema": {
                "$ref": "#/components/schemas/UpdateOrgMembershipDto"
              }
            }
          }
        },
        "responses": {
          "200": {
            "description": "",
            "content": {
              "application/json": {
                "schema": {
                  "$ref": "#/components/schemas/UpdateOrgMembership"
                }
              }
            }
          }
        },
        "tags": ["Orgs / Memberships"]
      }
    },
    "/v2/organizations/{orgId}/organizations": {
      "post": {
        "operationId": "OrganizationsOrganizationsController_createOrganization",
        "summary": "Create an organization within an organization",
        "parameters": [
          {
            "name": "orgId",
            "required": true,
            "in": "path",
            "schema": {
              "type": "number"
            }
          }
        ],
        "requestBody": {
          "required": true,
          "content": {
            "application/json": {
              "schema": {
                "$ref": "#/components/schemas/CreateOrganizationInput"
              }
            }
          }
        },
        "responses": {
          "201": {
            "description": "",
            "content": {
              "application/json": {
                "schema": {
                  "$ref": "#/components/schemas/CreateManagedOrganizationOutput"
                }
              }
            }
          }
        },
        "tags": ["Orgs / Orgs"]
      },
      "get": {
        "operationId": "OrganizationsOrganizationsController_getOrganizations",
        "summary": "Get all organizations within an organization",
        "parameters": [
          {
            "name": "orgId",
            "required": true,
            "in": "path",
            "schema": {
              "type": "number"
            }
          }
        ],
        "responses": {
          "200": {
            "description": "",
            "content": {
              "application/json": {
                "schema": {
                  "$ref": "#/components/schemas/GetManagedOrganizationsOutput"
                }
              }
            }
          }
        },
        "tags": ["Orgs / Orgs"]
      }
    },
    "/v2/organizations/{orgId}/organizations/{managedOrganizationId}": {
      "get": {
        "operationId": "OrganizationsOrganizationsController_getOrganization",
        "summary": "Get an organization within an organization",
        "parameters": [
          {
            "name": "managedOrganizationId",
            "required": true,
            "in": "path",
            "schema": {
              "type": "number"
            }
          }
        ],
        "responses": {
          "200": {
            "description": "",
            "content": {
              "application/json": {
                "schema": {
                  "$ref": "#/components/schemas/GetManagedOrganizationOutput"
                }
              }
            }
          }
        },
        "tags": ["Orgs / Orgs"]
      },
      "patch": {
        "operationId": "OrganizationsOrganizationsController_updateOrganization",
        "summary": "Update an organization within an organization",
        "parameters": [
          {
            "name": "orgId",
            "required": true,
            "in": "path",
            "schema": {
              "type": "number"
            }
          },
          {
            "name": "managedOrganizationId",
            "required": true,
            "in": "path",
            "schema": {
              "type": "number"
            }
          }
        ],
        "requestBody": {
          "required": true,
          "content": {
            "application/json": {
              "schema": {
                "$ref": "#/components/schemas/UpdateOrganizationInput"
              }
            }
          }
        },
        "responses": {
          "200": {
            "description": "",
            "content": {
              "application/json": {
                "schema": {
                  "$ref": "#/components/schemas/GetManagedOrganizationOutput"
                }
              }
            }
          }
        },
        "tags": ["Orgs / Orgs"]
      },
      "delete": {
        "operationId": "OrganizationsOrganizationsController_deleteOrganization",
        "summary": "Delete an organization within an organization",
        "parameters": [
          {
            "name": "managedOrganizationId",
            "required": true,
            "in": "path",
            "schema": {
              "type": "number"
            }
          }
        ],
        "responses": {
          "200": {
            "description": "",
            "content": {
              "application/json": {
                "schema": {
                  "$ref": "#/components/schemas/GetManagedOrganizationOutput"
                }
              }
            }
          }
        },
        "tags": ["Orgs / Orgs"]
      }
    },
    "/v2/organizations/{orgId}/schedules": {
      "get": {
        "operationId": "OrganizationsSchedulesController_getOrganizationSchedules",
        "summary": "Get all schedules",
        "parameters": [
          {
            "name": "orgId",
            "required": true,
            "in": "path",
            "schema": {
              "type": "number"
            }
          },
          {
            "name": "take",
            "required": false,
            "in": "query",
            "description": "The number of items to return",
            "example": 10,
            "schema": {
              "type": "number"
            }
          },
          {
            "name": "skip",
            "required": false,
            "in": "query",
            "description": "The number of items to skip",
            "example": 0,
            "schema": {
              "type": "number"
            }
          }
        ],
        "responses": {
          "200": {
            "description": "",
            "content": {
              "application/json": {
                "schema": {
                  "$ref": "#/components/schemas/GetSchedulesOutput_2024_06_11"
                }
              }
            }
          }
        },
        "tags": ["Orgs / Schedules"]
      }
    },
    "/v2/organizations/{orgId}/users/{userId}/schedules": {
      "post": {
        "operationId": "OrganizationsSchedulesController_createUserSchedule",
        "summary": "Create a schedule",
        "parameters": [
          {
            "name": "userId",
            "required": true,
            "in": "path",
            "schema": {
              "type": "number"
            }
          }
        ],
        "requestBody": {
          "required": true,
          "content": {
            "application/json": {
              "schema": {
                "$ref": "#/components/schemas/CreateScheduleInput_2024_06_11"
              }
            }
          }
        },
        "responses": {
          "201": {
            "description": "",
            "content": {
              "application/json": {
                "schema": {
                  "$ref": "#/components/schemas/CreateScheduleOutput_2024_06_11"
                }
              }
            }
          }
        },
        "tags": ["Orgs / Schedules", "Orgs / Users / Schedules"]
      },
      "get": {
        "operationId": "OrganizationsSchedulesController_getUserSchedules",
        "summary": "Get all schedules",
        "parameters": [
          {
            "name": "userId",
            "required": true,
            "in": "path",
            "schema": {
              "type": "number"
            }
          }
        ],
        "responses": {
          "200": {
            "description": "",
            "content": {
              "application/json": {
                "schema": {
                  "$ref": "#/components/schemas/GetSchedulesOutput_2024_06_11"
                }
              }
            }
          }
        },
        "tags": ["Orgs / Schedules", "Orgs / Users / Schedules"]
      }
    },
    "/v2/organizations/{orgId}/users/{userId}/schedules/{scheduleId}": {
      "get": {
        "operationId": "OrganizationsSchedulesController_getUserSchedule",
        "summary": "Get a schedule",
        "parameters": [
          {
            "name": "userId",
            "required": true,
            "in": "path",
            "schema": {
              "type": "number"
            }
          },
          {
            "name": "scheduleId",
            "required": true,
            "in": "path",
            "schema": {
              "type": "number"
            }
          }
        ],
        "responses": {
          "200": {
            "description": "",
            "content": {
              "application/json": {
                "schema": {
                  "$ref": "#/components/schemas/GetScheduleOutput_2024_06_11"
                }
              }
            }
          }
        },
        "tags": ["Orgs / Schedules", "Orgs / Users / Schedules"]
      },
      "patch": {
        "operationId": "OrganizationsSchedulesController_updateUserSchedule",
        "summary": "Update a schedule",
        "parameters": [
          {
            "name": "userId",
            "required": true,
            "in": "path",
            "schema": {
              "type": "number"
            }
          },
          {
            "name": "scheduleId",
            "required": true,
            "in": "path",
            "schema": {
              "type": "number"
            }
          }
        ],
        "requestBody": {
          "required": true,
          "content": {
            "application/json": {
              "schema": {
                "$ref": "#/components/schemas/UpdateScheduleInput_2024_06_11"
              }
            }
          }
        },
        "responses": {
          "200": {
            "description": "",
            "content": {
              "application/json": {
                "schema": {
                  "$ref": "#/components/schemas/UpdateScheduleOutput_2024_06_11"
                }
              }
            }
          }
        },
        "tags": ["Orgs / Schedules", "Orgs / Users / Schedules"]
      },
      "delete": {
        "operationId": "OrganizationsSchedulesController_deleteUserSchedule",
        "summary": "Delete a schedule",
        "parameters": [
          {
            "name": "userId",
            "required": true,
            "in": "path",
            "schema": {
              "type": "number"
            }
          },
          {
            "name": "scheduleId",
            "required": true,
            "in": "path",
            "schema": {
              "type": "number"
            }
          }
        ],
        "responses": {
          "200": {
            "description": "",
            "content": {
              "application/json": {
                "schema": {
                  "$ref": "#/components/schemas/DeleteScheduleOutput_2024_06_11"
                }
              }
            }
          }
        },
        "tags": ["Orgs / Schedules", "Orgs / Users / Schedules"]
      }
    },
    "/v2/organizations/{orgId}/teams": {
      "get": {
        "operationId": "OrganizationsTeamsController_getAllTeams",
        "summary": "Get all teams",
        "parameters": [
          {
            "name": "orgId",
            "required": true,
            "in": "path",
            "schema": {
              "type": "number"
            }
          },
          {
            "name": "take",
            "required": false,
            "in": "query",
            "description": "The number of items to return",
            "example": 10,
            "schema": {
              "type": "number"
            }
          },
          {
            "name": "skip",
            "required": false,
            "in": "query",
            "description": "The number of items to skip",
            "example": 0,
            "schema": {
              "type": "number"
            }
          }
        ],
        "responses": {
          "200": {
            "description": "",
            "content": {
              "application/json": {
                "schema": {
                  "$ref": "#/components/schemas/OrgTeamsOutputResponseDto"
                }
              }
            }
          }
        },
        "tags": ["Orgs / Teams", "Teams"]
      },
      "post": {
        "operationId": "OrganizationsTeamsController_createTeam",
        "summary": "Create a team",
        "parameters": [
          {
            "name": "orgId",
            "required": true,
            "in": "path",
            "schema": {
              "type": "number"
            }
          },
          {
            "name": "x-cal-client-id",
            "required": true,
            "in": "header",
            "schema": {
              "type": "string"
            }
          }
        ],
        "requestBody": {
          "required": true,
          "content": {
            "application/json": {
              "schema": {
                "$ref": "#/components/schemas/CreateOrgTeamDto"
              }
            }
          }
        },
        "responses": {
          "201": {
            "description": "",
            "content": {
              "application/json": {
                "schema": {
                  "$ref": "#/components/schemas/OrgTeamOutputResponseDto"
                }
              }
            }
          }
        },
        "tags": ["Orgs / Teams"]
      }
    },
    "/v2/organizations/{orgId}/teams/me": {
      "get": {
        "operationId": "OrganizationsTeamsController_getMyTeams",
        "summary": "Get teams membership for user",
        "parameters": [
          {
            "name": "orgId",
            "required": true,
            "in": "path",
            "schema": {
              "type": "number"
            }
          },
          {
            "name": "take",
            "required": false,
            "in": "query",
            "description": "The number of items to return",
            "example": 10,
            "schema": {
              "type": "number"
            }
          },
          {
            "name": "skip",
            "required": false,
            "in": "query",
            "description": "The number of items to skip",
            "example": 0,
            "schema": {
              "type": "number"
            }
          }
        ],
        "responses": {
          "200": {
            "description": "",
            "content": {
              "application/json": {
                "schema": {
                  "$ref": "#/components/schemas/OrgMeTeamsOutputResponseDto"
                }
              }
            }
          }
        },
        "tags": ["Orgs / Teams"]
      }
    },
    "/v2/organizations/{orgId}/teams/{teamId}": {
      "get": {
        "operationId": "OrganizationsTeamsController_getTeam",
        "summary": "Get a team",
        "parameters": [],
        "responses": {
          "200": {
            "description": "",
            "content": {
              "application/json": {
                "schema": {
                  "$ref": "#/components/schemas/OrgTeamOutputResponseDto"
                }
              }
            }
          }
        },
        "tags": ["Orgs / Teams"]
      },
      "delete": {
        "operationId": "OrganizationsTeamsController_deleteTeam",
        "summary": "Delete a team",
        "parameters": [
          {
            "name": "orgId",
            "required": true,
            "in": "path",
            "schema": {
              "type": "number"
            }
          },
          {
            "name": "teamId",
            "required": true,
            "in": "path",
            "schema": {
              "type": "number"
            }
          }
        ],
        "responses": {
          "200": {
            "description": "",
            "content": {
              "application/json": {
                "schema": {
                  "$ref": "#/components/schemas/OrgTeamOutputResponseDto"
                }
              }
            }
          }
        },
        "tags": ["Orgs / Teams"]
      },
      "patch": {
        "operationId": "OrganizationsTeamsController_updateTeam",
        "summary": "Update a team",
        "parameters": [
          {
            "name": "orgId",
            "required": true,
            "in": "path",
            "schema": {
              "type": "number"
            }
          },
          {
            "name": "teamId",
            "required": true,
            "in": "path",
            "schema": {
              "type": "number"
            }
          }
        ],
        "requestBody": {
          "required": true,
          "content": {
            "application/json": {
              "schema": {
                "$ref": "#/components/schemas/UpdateOrgTeamDto"
              }
            }
          }
        },
        "responses": {
          "200": {
            "description": "",
            "content": {
              "application/json": {
                "schema": {
                  "$ref": "#/components/schemas/OrgTeamOutputResponseDto"
                }
              }
            }
          }
        },
        "tags": ["Orgs / Teams"]
      }
    },
    "/v2/organizations/{orgId}/teams/{teamId}/bookings": {
      "get": {
        "operationId": "OrganizationsTeamsBookingsController_getAllOrgTeamBookings",
        "summary": "Get organization team bookings",
        "parameters": [
          {
            "name": "status",
            "required": false,
            "in": "query",
            "description": "Filter bookings by status. If you want to filter by multiple statuses, separate them with a comma.",
            "example": "?status=upcoming,past",
            "schema": {
              "type": "array",
              "items": {
                "type": "string",
                "enum": ["upcoming", "recurring", "past", "cancelled", "unconfirmed"]
              }
            }
          },
          {
            "name": "attendeeEmail",
            "required": false,
            "in": "query",
            "description": "Filter bookings by the attendee's email address.",
            "example": "example@domain.com",
            "schema": {
              "type": "string"
            }
          },
          {
            "name": "attendeeName",
            "required": false,
            "in": "query",
            "description": "Filter bookings by the attendee's name.",
            "example": "John Doe",
            "schema": {
              "type": "string"
            }
          },
          {
            "name": "eventTypeIds",
            "required": false,
            "in": "query",
            "description": "Filter bookings by event type ids belonging to the team. Event type ids must be separated by a comma.",
            "example": "?eventTypeIds=100,200",
            "schema": {
              "type": "string"
            }
          },
          {
            "name": "eventTypeId",
            "required": false,
            "in": "query",
            "description": "Filter bookings by event type id belonging to the team.",
            "example": "?eventTypeId=100",
            "schema": {
              "type": "string"
            }
          },
          {
            "name": "afterStart",
            "required": false,
            "in": "query",
            "description": "Filter bookings with start after this date string.",
            "example": "?afterStart=2025-03-07T10:00:00.000Z",
            "schema": {
              "type": "string"
            }
          },
          {
            "name": "beforeEnd",
            "required": false,
            "in": "query",
            "description": "Filter bookings with end before this date string.",
            "example": "?beforeEnd=2025-03-07T11:00:00.000Z",
            "schema": {
              "type": "string"
            }
          },
          {
            "name": "sortStart",
            "required": false,
            "in": "query",
            "description": "Sort results by their start time in ascending or descending order.",
            "example": "?sortStart=asc OR ?sortStart=desc",
            "schema": {
              "enum": ["asc", "desc"],
              "type": "string"
            }
          },
          {
            "name": "sortEnd",
            "required": false,
            "in": "query",
            "description": "Sort results by their end time in ascending or descending order.",
            "example": "?sortEnd=asc OR ?sortEnd=desc",
            "schema": {
              "enum": ["asc", "desc"],
              "type": "string"
            }
          },
          {
            "name": "sortCreated",
            "required": false,
            "in": "query",
            "description": "Sort results by their creation time (when booking was made) in ascending or descending order.",
            "example": "?sortCreated=asc OR ?sortCreated=desc",
            "schema": {
              "enum": ["asc", "desc"],
              "type": "string"
            }
          },
          {
            "name": "take",
            "required": false,
            "in": "query",
            "description": "The number of items to return",
            "example": 10,
            "schema": {
              "minimum": 1,
              "maximum": 250,
              "type": "number"
            }
          },
          {
            "name": "skip",
            "required": false,
            "in": "query",
            "description": "The number of items to skip",
            "example": 0,
            "schema": {
              "minimum": 0,
              "type": "number"
            }
          },
          {
            "name": "teamId",
            "required": true,
            "in": "path",
            "schema": {
              "type": "number"
            }
          }
        ],
        "responses": {
          "200": {
            "description": "",
            "content": {
              "application/json": {
                "schema": {
                  "$ref": "#/components/schemas/GetBookingsOutput_2024_08_13"
                }
              }
            }
          }
        },
        "tags": ["Orgs / Teams / Bookings"]
      }
    },
    "/v2/organizations/{orgId}/teams/{teamId}/memberships": {
      "get": {
        "operationId": "OrganizationsTeamsMembershipsController_getAllOrgTeamMemberships",
        "summary": "Get all memberships",
        "parameters": [
          {
            "name": "orgId",
            "required": true,
            "in": "path",
            "schema": {
              "type": "number"
            }
          },
          {
            "name": "teamId",
            "required": true,
            "in": "path",
            "schema": {
              "type": "number"
            }
          },
          {
            "name": "take",
            "required": false,
            "in": "query",
            "description": "The number of items to return",
            "example": 10,
            "schema": {
              "type": "number"
            }
          },
          {
            "name": "skip",
            "required": false,
            "in": "query",
            "description": "The number of items to skip",
            "example": 0,
            "schema": {
              "type": "number"
            }
          }
        ],
        "responses": {
          "200": {
            "description": "",
            "content": {
              "application/json": {
                "schema": {
                  "$ref": "#/components/schemas/OrgTeamMembershipsOutputResponseDto"
                }
              }
            }
          }
        },
        "tags": ["Orgs / Teams / Memberships"]
      },
      "post": {
        "operationId": "OrganizationsTeamsMembershipsController_createOrgTeamMembership",
        "summary": "Create a membership",
        "parameters": [
          {
            "name": "orgId",
            "required": true,
            "in": "path",
            "schema": {
              "type": "number"
            }
          },
          {
            "name": "teamId",
            "required": true,
            "in": "path",
            "schema": {
              "type": "number"
            }
          }
        ],
        "requestBody": {
          "required": true,
          "content": {
            "application/json": {
              "schema": {
                "$ref": "#/components/schemas/CreateOrgTeamMembershipDto"
              }
            }
          }
        },
        "responses": {
          "201": {
            "description": "",
            "content": {
              "application/json": {
                "schema": {
                  "$ref": "#/components/schemas/OrgTeamMembershipOutputResponseDto"
                }
              }
            }
          }
        },
        "tags": ["Orgs / Teams / Memberships"]
      }
    },
    "/v2/organizations/{orgId}/teams/{teamId}/memberships/{membershipId}": {
      "get": {
        "operationId": "OrganizationsTeamsMembershipsController_getOrgTeamMembership",
        "summary": "Get a membership",
        "parameters": [
          {
            "name": "orgId",
            "required": true,
            "in": "path",
            "schema": {
              "type": "number"
            }
          },
          {
            "name": "teamId",
            "required": true,
            "in": "path",
            "schema": {
              "type": "number"
            }
          },
          {
            "name": "membershipId",
            "required": true,
            "in": "path",
            "schema": {
              "type": "number"
            }
          }
        ],
        "responses": {
          "200": {
            "description": "",
            "content": {
              "application/json": {
                "schema": {
                  "$ref": "#/components/schemas/OrgTeamMembershipOutputResponseDto"
                }
              }
            }
          }
        },
        "tags": ["Orgs / Teams / Memberships"]
      },
      "delete": {
        "operationId": "OrganizationsTeamsMembershipsController_deleteOrgTeamMembership",
        "summary": "Delete a membership",
        "parameters": [
          {
            "name": "orgId",
            "required": true,
            "in": "path",
            "schema": {
              "type": "number"
            }
          },
          {
            "name": "teamId",
            "required": true,
            "in": "path",
            "schema": {
              "type": "number"
            }
          },
          {
            "name": "membershipId",
            "required": true,
            "in": "path",
            "schema": {
              "type": "number"
            }
          }
        ],
        "responses": {
          "200": {
            "description": "",
            "content": {
              "application/json": {
                "schema": {
                  "$ref": "#/components/schemas/OrgTeamMembershipOutputResponseDto"
                }
              }
            }
          }
        },
        "tags": ["Orgs / Teams / Memberships"]
      },
      "patch": {
        "operationId": "OrganizationsTeamsMembershipsController_updateOrgTeamMembership",
        "summary": "Update a membership",
        "parameters": [
          {
            "name": "orgId",
            "required": true,
            "in": "path",
            "schema": {
              "type": "number"
            }
          },
          {
            "name": "teamId",
            "required": true,
            "in": "path",
            "schema": {
              "type": "number"
            }
          },
          {
            "name": "membershipId",
            "required": true,
            "in": "path",
            "schema": {
              "type": "number"
            }
          }
        ],
        "requestBody": {
          "required": true,
          "content": {
            "application/json": {
              "schema": {
                "$ref": "#/components/schemas/UpdateOrgTeamMembershipDto"
              }
            }
          }
        },
        "responses": {
          "200": {
            "description": "",
            "content": {
              "application/json": {
                "schema": {
                  "$ref": "#/components/schemas/OrgTeamMembershipOutputResponseDto"
                }
              }
            }
          }
        },
        "tags": ["Orgs / Teams / Memberships"]
      }
    },
    "/v2/organizations/{orgId}/teams/{teamId}/routing-forms/{routingFormId}/responses": {
      "get": {
        "operationId": "OrganizationsTeamsRoutingFormsResponsesController_getRoutingFormResponses",
        "summary": "Get routing form responses",
        "parameters": [
          {
            "name": "routingFormId",
            "required": true,
            "in": "path",
            "schema": {
              "type": "string"
            }
          }
        ],
        "responses": {
          "200": {
            "description": "",
            "content": {
              "application/json": {
                "schema": {
                  "$ref": "#/components/schemas/GetRoutingFormResponsesOutput"
                }
              }
            }
          }
        },
        "tags": ["Orgs / Teams / Routing forms / Responses"]
      }
    },
    "/v2/organizations/{orgId}/teams/{teamId}/users/{userId}/schedules": {
      "get": {
        "operationId": "OrganizationsTeamsSchedulesController_getUserSchedules",
        "summary": "Get schedules of a team member",
        "parameters": [
          {
            "name": "userId",
            "required": true,
            "in": "path",
            "schema": {
              "type": "number"
            }
          }
        ],
        "responses": {
          "200": {
            "description": "",
            "content": {
              "application/json": {
                "schema": {
                  "$ref": "#/components/schemas/GetSchedulesOutput_2024_06_11"
                }
              }
            }
          }
        },
        "tags": ["Orgs / Teams / Schedules", "Orgs / Teams / Users / Schedules"]
      }
    },
    "/v2/organizations/{orgId}/users": {
      "get": {
        "operationId": "OrganizationsUsersController_getOrganizationsUsers",
        "summary": "Get all users",
        "parameters": [
          {
            "name": "orgId",
            "required": true,
            "in": "path",
            "schema": {
              "type": "number"
            }
          },
          {
            "name": "take",
            "required": false,
            "in": "query",
            "description": "The number of items to return",
            "example": 10,
            "schema": {
              "minimum": 1,
              "maximum": 1000,
              "type": "number"
            }
          },
          {
            "name": "skip",
            "required": false,
            "in": "query",
            "description": "The number of items to skip",
            "example": 0,
            "schema": {
              "minimum": 0,
              "type": "number"
            }
          },
          {
            "name": "emails",
            "required": false,
            "in": "query",
            "description": "The email address or an array of email addresses to filter by",
            "schema": {
              "type": "array",
              "items": {
                "type": "string"
              }
            }
          }
        ],
        "responses": {
          "200": {
            "description": "",
            "content": {
              "application/json": {
                "schema": {
                  "$ref": "#/components/schemas/GetOrganizationUsersResponseDTO"
                }
              }
            }
          }
        },
        "tags": ["Orgs / Users"]
      },
      "post": {
        "operationId": "OrganizationsUsersController_createOrganizationUser",
        "summary": "Create a user",
        "parameters": [
          {
            "name": "orgId",
            "required": true,
            "in": "path",
            "schema": {
              "type": "number"
            }
          }
        ],
        "requestBody": {
          "required": true,
          "content": {
            "application/json": {
              "schema": {
                "$ref": "#/components/schemas/CreateOrganizationUserInput"
              }
            }
          }
        },
        "responses": {
          "201": {
            "description": "",
            "content": {
              "application/json": {
                "schema": {
                  "$ref": "#/components/schemas/GetOrganizationUserOutput"
                }
              }
            }
          }
        },
        "tags": ["Orgs / Users"]
      }
    },
    "/v2/organizations/{orgId}/users/{userId}": {
      "patch": {
        "operationId": "OrganizationsUsersController_updateOrganizationUser",
        "summary": "Update a user",
        "parameters": [
          {
            "name": "orgId",
            "required": true,
            "in": "path",
            "schema": {
              "type": "number"
            }
          },
          {
            "name": "userId",
            "required": true,
            "in": "path",
            "schema": {
              "type": "number"
            }
          }
        ],
        "requestBody": {
          "required": true,
          "content": {
            "application/json": {
              "schema": {
                "$ref": "#/components/schemas/UpdateOrganizationUserInput"
              }
            }
          }
        },
        "responses": {
          "200": {
            "description": "",
            "content": {
              "application/json": {
                "schema": {
                  "$ref": "#/components/schemas/GetOrganizationUserOutput"
                }
              }
            }
          }
        },
        "tags": ["Orgs / Users"]
      },
      "delete": {
        "operationId": "OrganizationsUsersController_deleteOrganizationUser",
        "summary": "Delete a user",
        "parameters": [
          {
            "name": "orgId",
            "required": true,
            "in": "path",
            "schema": {
              "type": "number"
            }
          },
          {
            "name": "userId",
            "required": true,
            "in": "path",
            "schema": {
              "type": "number"
            }
          }
        ],
        "responses": {
          "200": {
            "description": "",
            "content": {
              "application/json": {
                "schema": {
                  "$ref": "#/components/schemas/GetOrganizationUserOutput"
                }
              }
            }
          }
        },
        "tags": ["Orgs / Users"]
      }
    },
    "/v2/organizations/{orgId}/users/{userId}/ooo": {
      "get": {
        "operationId": "OrganizationsUsersOOOController_getOrganizationUserOOO",
        "summary": "Get all ooo entries of a user",
        "parameters": [
          {
            "name": "userId",
            "required": true,
            "in": "path",
            "schema": {
              "type": "number"
            }
          },
          {
            "name": "take",
            "required": false,
            "in": "query",
            "description": "The number of items to return",
            "example": 10,
            "schema": {
              "type": "number"
            }
          },
          {
            "name": "skip",
            "required": false,
            "in": "query",
            "description": "The number of items to skip",
            "example": 0,
            "schema": {
              "type": "number"
            }
          },
          {
            "name": "sortStart",
            "required": false,
            "in": "query",
            "description": "Sort results by their start time in ascending or descending order.",
            "example": "?sortStart=asc OR ?sortStart=desc",
            "schema": {
              "enum": ["asc", "desc"],
              "type": "string"
            }
          },
          {
            "name": "sortEnd",
            "required": false,
            "in": "query",
            "description": "Sort results by their end time in ascending or descending order.",
            "example": "?sortEnd=asc OR ?sortEnd=desc",
            "schema": {
              "enum": ["asc", "desc"],
              "type": "string"
            }
          }
        ],
        "responses": {
          "200": {
            "description": ""
          }
        },
        "tags": ["Orgs / Users / OOO"]
      },
      "post": {
        "operationId": "OrganizationsUsersOOOController_createOrganizationUserOOO",
        "summary": "Create an ooo entry for user",
        "parameters": [
          {
            "name": "userId",
            "required": true,
            "in": "path",
            "schema": {
              "type": "number"
            }
          }
        ],
        "requestBody": {
          "required": true,
          "content": {
            "application/json": {
              "schema": {
                "$ref": "#/components/schemas/CreateOutOfOfficeEntryDto"
              }
            }
          }
        },
        "responses": {
          "201": {
            "description": ""
          }
        },
        "tags": ["Orgs / Users / OOO"]
      }
    },
    "/v2/organizations/{orgId}/users/{userId}/ooo/{oooId}": {
      "patch": {
        "operationId": "OrganizationsUsersOOOController_updateOrganizationUserOOO",
        "summary": "Update ooo entry of a user",
        "parameters": [
          {
            "name": "userId",
            "required": true,
            "in": "path",
            "schema": {
              "type": "number"
            }
          },
          {
            "name": "oooId",
            "required": true,
            "in": "path",
            "schema": {
              "type": "number"
            }
          }
        ],
        "requestBody": {
          "required": true,
          "content": {
            "application/json": {
              "schema": {
                "$ref": "#/components/schemas/UpdateOutOfOfficeEntryDto"
              }
            }
          }
        },
        "responses": {
          "200": {
            "description": ""
          }
        },
        "tags": ["Orgs / Users / OOO"]
      },
      "delete": {
        "operationId": "OrganizationsUsersOOOController_deleteOrganizationUserOOO",
        "summary": "Delete ooo entry of a user",
        "parameters": [
          {
            "name": "oooId",
            "required": true,
            "in": "path",
            "schema": {
              "type": "number"
            }
          }
        ],
        "responses": {
          "200": {
            "description": ""
          }
        },
        "tags": ["Orgs / Users / OOO"]
      }
    },
    "/v2/organizations/{orgId}/ooo": {
      "get": {
        "operationId": "OrganizationsUsersOOOController_getOrganizationUsersOOO",
        "summary": "Get all OOO entries of org users",
        "parameters": [
          {
            "name": "orgId",
            "required": true,
            "in": "path",
            "schema": {
              "type": "number"
            }
          },
          {
            "name": "take",
            "required": false,
            "in": "query",
            "description": "The number of items to return",
            "example": 10,
            "schema": {
              "type": "number"
            }
          },
          {
            "name": "skip",
            "required": false,
            "in": "query",
            "description": "The number of items to skip",
            "example": 0,
            "schema": {
              "type": "number"
            }
          },
          {
            "name": "sortStart",
            "required": false,
            "in": "query",
            "description": "Sort results by their start time in ascending or descending order.",
            "example": "?sortStart=asc OR ?sortStart=desc",
            "schema": {
              "enum": ["asc", "desc"],
              "type": "string"
            }
          },
          {
            "name": "sortEnd",
            "required": false,
            "in": "query",
            "description": "Sort results by their end time in ascending or descending order.",
            "example": "?sortEnd=asc OR ?sortEnd=desc",
            "schema": {
              "enum": ["asc", "desc"],
              "type": "string"
            }
          },
          {
            "name": "email",
            "required": false,
            "in": "query",
            "description": "Filter ooo entries by the user email address. user must be within your organization.",
            "example": "example@domain.com",
            "schema": {
              "type": "string"
            }
          }
        ],
        "responses": {
          "200": {
            "description": ""
          }
        },
        "tags": ["Orgs / Users / OOO"]
      }
    },
    "/v2/organizations/{orgId}/webhooks": {
      "get": {
        "operationId": "OrganizationsWebhooksController_getAllOrganizationWebhooks",
        "summary": "Get all webhooks",
        "parameters": [
          {
            "name": "orgId",
            "required": true,
            "in": "path",
            "schema": {
              "type": "number"
            }
          },
          {
            "name": "take",
            "required": false,
            "in": "query",
            "description": "The number of items to return",
            "example": 10,
            "schema": {
              "type": "number"
            }
          },
          {
            "name": "skip",
            "required": false,
            "in": "query",
            "description": "The number of items to skip",
            "example": 0,
            "schema": {
              "type": "number"
            }
          }
        ],
        "responses": {
          "200": {
            "description": "",
            "content": {
              "application/json": {
                "schema": {
                  "$ref": "#/components/schemas/TeamWebhooksOutputResponseDto"
                }
              }
            }
          }
        },
        "tags": ["Orgs / Webhooks"]
      },
      "post": {
        "operationId": "OrganizationsWebhooksController_createOrganizationWebhook",
        "summary": "Create a webhook",
        "parameters": [
          {
            "name": "orgId",
            "required": true,
            "in": "path",
            "schema": {
              "type": "number"
            }
          }
        ],
        "requestBody": {
          "required": true,
          "content": {
            "application/json": {
              "schema": {
                "$ref": "#/components/schemas/CreateWebhookInputDto"
              }
            }
          }
        },
        "responses": {
          "201": {
            "description": "",
            "content": {
              "application/json": {
                "schema": {
                  "$ref": "#/components/schemas/TeamWebhookOutputResponseDto"
                }
              }
            }
          }
        },
        "tags": ["Orgs / Webhooks"]
      }
    },
    "/v2/organizations/{orgId}/webhooks/{webhookId}": {
      "get": {
        "operationId": "OrganizationsWebhooksController_getOrganizationWebhook",
        "summary": "Get a webhook",
        "parameters": [
          {
            "name": "webhookId",
            "required": true,
            "in": "path",
            "schema": {
              "type": "string"
            }
          }
        ],
        "responses": {
          "200": {
            "description": "",
            "content": {
              "application/json": {
                "schema": {
                  "$ref": "#/components/schemas/TeamWebhookOutputResponseDto"
                }
              }
            }
          }
        },
        "tags": ["Orgs / Webhooks"]
      },
      "delete": {
        "operationId": "OrganizationsWebhooksController_deleteWebhook",
        "summary": "Delete a webhook",
        "parameters": [
          {
            "name": "webhookId",
            "required": true,
            "in": "path",
            "schema": {
              "type": "string"
            }
          }
        ],
        "responses": {
          "200": {
            "description": "",
            "content": {
              "application/json": {
                "schema": {
                  "$ref": "#/components/schemas/TeamWebhookOutputResponseDto"
                }
              }
            }
          }
        },
        "tags": ["Orgs / Webhooks"]
      },
      "patch": {
        "operationId": "OrganizationsWebhooksController_updateOrgWebhook",
        "summary": "Update a webhook",
        "parameters": [
          {
            "name": "webhookId",
            "required": true,
            "in": "path",
            "schema": {
              "type": "string"
            }
          }
        ],
        "requestBody": {
          "required": true,
          "content": {
            "application/json": {
              "schema": {
                "$ref": "#/components/schemas/UpdateWebhookInputDto"
              }
            }
          }
        },
        "responses": {
          "200": {
            "description": "",
            "content": {
              "application/json": {
                "schema": {
                  "$ref": "#/components/schemas/TeamWebhookOutputResponseDto"
                }
              }
            }
          }
        },
        "tags": ["Orgs / Webhooks"]
      }
    },
    "/v2/api-keys/refresh": {
      "post": {
        "operationId": "ApiKeysController_refresh",
        "summary": "Refresh API Key",
        "description": "Generate a new API key and delete the current one. Provide API key to refresh as a Bearer token in the Authorization header (e.g. \"Authorization: Bearer <apiKey>\").",
        "parameters": [
          {
            "name": "Authorization",
            "in": "header",
            "description": "Bearer <apiKey>",
            "required": true,
            "schema": {
              "type": "string"
            }
          }
        ],
        "requestBody": {
          "required": true,
          "content": {
            "application/json": {
              "schema": {
                "$ref": "#/components/schemas/RefreshApiKeyInput"
              }
            }
          }
        },
        "responses": {
          "200": {
            "description": "",
            "content": {
              "application/json": {
                "schema": {
                  "$ref": "#/components/schemas/RefreshApiKeyOutput"
                }
              }
            }
          }
        },
        "tags": ["Api Keys"]
      }
    },
    "/v2/bookings": {
      "post": {
        "operationId": "BookingsController_2024_08_13_createBooking",
        "summary": "Create a booking",
        "description": "\n      POST /v2/bookings is used to create regular bookings, recurring bookings and instant bookings. The request bodies for all 3 are almost the same except:\n      If eventTypeId in the request body is id of a regular event, then regular booking is created.\n\n      If it is an id of a recurring event type, then recurring booking is created.\n\n      Meaning that the request bodies are equal but the outcome depends on what kind of event type it is with the goal of making it as seamless for developers as possible.\n\n      For team event types it is possible to create instant meeting. To do that just pass `\"instant\": true` to the request body.\n\n      The start needs to be in UTC aka if the timezone is GMT+2 in Rome and meeting should start at 11, then UTC time should have hours 09:00 aka without time zone.\n      ",
        "parameters": [
          {
            "name": "cal-api-version",
            "in": "header",
            "description": "Must be set to `2024-08-13`",
            "required": true,
            "schema": {
              "type": "string"
            }
          }
        ],
        "requestBody": {
          "required": true,
          "description": "Accepts different types of booking input: CreateBookingInput_2024_08_13, CreateInstantBookingInput_2024_08_13, or CreateRecurringBookingInput_2024_08_13",
          "content": {
            "application/json": {
              "schema": {
                "oneOf": [
                  {
                    "$ref": "#/components/schemas/CreateBookingInput_2024_08_13"
                  },
                  {
                    "$ref": "#/components/schemas/CreateInstantBookingInput_2024_08_13"
                  },
                  {
                    "$ref": "#/components/schemas/CreateRecurringBookingInput_2024_08_13"
                  }
                ]
              }
            }
          }
        },
        "responses": {
          "201": {
            "description": "",
            "content": {
              "application/json": {
                "schema": {
                  "$ref": "#/components/schemas/CreateBookingOutput_2024_08_13"
                }
              }
            }
          }
        },
        "tags": ["Bookings"]
      },
      "get": {
        "operationId": "BookingsController_2024_08_13_getBookings",
        "summary": "Get all bookings",
        "parameters": [
          {
            "name": "cal-api-version",
            "in": "header",
            "description": "Must be set to `2024-08-13`",
            "required": true,
            "schema": {
              "type": "string"
            }
          },
          {
            "name": "status",
            "required": false,
            "in": "query",
            "description": "Filter bookings by status. If you want to filter by multiple statuses, separate them with a comma.",
            "example": "?status=upcoming,past",
            "schema": {
              "type": "array",
              "items": {
                "type": "string",
                "enum": ["upcoming", "recurring", "past", "cancelled", "unconfirmed"]
              }
            }
          },
          {
            "name": "attendeeEmail",
            "required": false,
            "in": "query",
            "description": "Filter bookings by the attendee's email address.",
            "example": "example@domain.com",
            "schema": {
              "type": "string"
            }
          },
          {
            "name": "attendeeName",
            "required": false,
            "in": "query",
            "description": "Filter bookings by the attendee's name.",
            "example": "John Doe",
            "schema": {
              "type": "string"
            }
          },
          {
            "name": "eventTypeIds",
            "required": false,
            "in": "query",
            "description": "Filter bookings by event type ids belonging to the user. Event type ids must be separated by a comma.",
            "example": "?eventTypeIds=100,200",
            "schema": {
              "type": "string"
            }
          },
          {
            "name": "eventTypeId",
            "required": false,
            "in": "query",
            "description": "Filter bookings by event type id belonging to the user.",
            "example": "?eventTypeId=100",
            "schema": {
              "type": "string"
            }
          },
          {
            "name": "teamsIds",
            "required": false,
            "in": "query",
            "description": "Filter bookings by team ids that user is part of. Team ids must be separated by a comma.",
            "example": "?teamIds=50,60",
            "schema": {
              "type": "string"
            }
          },
          {
            "name": "teamId",
            "required": false,
            "in": "query",
            "description": "Filter bookings by team id that user is part of",
            "example": "?teamId=50",
            "schema": {
              "type": "string"
            }
          },
          {
            "name": "afterStart",
            "required": false,
            "in": "query",
            "description": "Filter bookings with start after this date string.",
            "example": "?afterStart=2025-03-07T10:00:00.000Z",
            "schema": {
              "type": "string"
            }
          },
          {
            "name": "beforeEnd",
            "required": false,
            "in": "query",
            "description": "Filter bookings with end before this date string.",
            "example": "?beforeEnd=2025-03-07T11:00:00.000Z",
            "schema": {
              "type": "string"
            }
          },
          {
            "name": "afterUpdatedAt",
            "required": false,
            "in": "query",
            "description": "Filter bookings that have been updated after this date string.",
            "example": "?afterUpdatedAt=2025-03-07T10:00:00.000Z",
            "schema": {
              "type": "string"
            }
          },
          {
            "name": "beforeUpdatedAt",
            "required": false,
            "in": "query",
            "description": "Filter bookings that have been updated before this date string.",
            "example": "?beforeUpdatedAt=2025-03-14T11:00:00.000Z",
            "schema": {
              "type": "string"
            }
          },
          {
            "name": "sortStart",
            "required": false,
            "in": "query",
            "description": "Sort results by their start time in ascending or descending order.",
            "example": "?sortStart=asc OR ?sortStart=desc",
            "schema": {
              "enum": ["asc", "desc"],
              "type": "string"
            }
          },
          {
            "name": "sortEnd",
            "required": false,
            "in": "query",
            "description": "Sort results by their end time in ascending or descending order.",
            "example": "?sortEnd=asc OR ?sortEnd=desc",
            "schema": {
              "enum": ["asc", "desc"],
              "type": "string"
            }
          },
          {
            "name": "sortCreated",
            "required": false,
            "in": "query",
            "description": "Sort results by their creation time (when booking was made) in ascending or descending order.",
            "example": "?sortCreated=asc OR ?sortCreated=desc",
            "schema": {
              "enum": ["asc", "desc"],
              "type": "string"
            }
          },
          {
            "name": "sortUpdatedAt",
            "required": false,
            "in": "query",
            "description": "Sort results by their updated time (for example when booking status changes) in ascending or descending order.",
            "example": "?sortUpdated=asc OR ?sortUpdated=desc",
            "schema": {
              "enum": ["asc", "desc"],
              "type": "string"
            }
          },
          {
            "name": "take",
            "required": false,
            "in": "query",
            "description": "The number of items to return",
            "example": 10,
            "schema": {
              "type": "number"
            }
          },
          {
            "name": "skip",
            "required": false,
            "in": "query",
            "description": "The number of items to skip",
            "example": 0,
            "schema": {
              "type": "number"
            }
          },
          {
            "name": "Authorization",
            "in": "header",
            "description": "value must be `Bearer <token>` where `<token>` either managed user access token or api key prefixed with cal_",
            "required": true,
            "schema": {
              "type": "string"
            }
          }
        ],
        "responses": {
          "200": {
            "description": "",
            "content": {
              "application/json": {
                "schema": {
                  "$ref": "#/components/schemas/GetBookingsOutput_2024_08_13"
                }
              }
            }
          }
        },
        "tags": ["Bookings"]
      }
    },
    "/v2/bookings/{bookingUid}": {
      "get": {
        "operationId": "BookingsController_2024_08_13_getBooking",
        "summary": "Get a booking",
        "description": "`:bookingUid` can be\n\n      1. uid of a normal booking\n\n      2. uid of one of the recurring booking recurrences\n\n      3. uid of recurring booking which will return an array of all recurring booking recurrences (stored as recurringBookingUid on one of the individual recurrences).",
        "parameters": [
          {
            "name": "cal-api-version",
            "in": "header",
            "description": "Must be set to `2024-08-13`",
            "required": true,
            "schema": {
              "type": "string"
            }
          },
          {
            "name": "bookingUid",
            "required": true,
            "in": "path",
            "schema": {
              "type": "string"
            }
          }
        ],
        "responses": {
          "200": {
            "description": "",
            "content": {
              "application/json": {
                "schema": {
                  "$ref": "#/components/schemas/GetBookingOutput_2024_08_13"
                }
              }
            }
          }
        },
        "tags": ["Bookings"]
      }
    },
    "/v2/bookings/{bookingUid}/reschedule": {
      "post": {
        "operationId": "BookingsController_2024_08_13_rescheduleBooking",
        "summary": "Reschedule a booking",
        "description": "Reschedule a booking by passing `:bookingUid` of the booking that should be rescheduled and pass request body with a new start time to create a new booking.",
        "parameters": [
          {
            "name": "cal-api-version",
            "in": "header",
            "description": "Must be set to `2024-08-13`",
            "required": true,
            "schema": {
              "type": "string"
            }
          },
          {
            "name": "bookingUid",
            "required": true,
            "in": "path",
            "schema": {
              "type": "string"
            }
          }
        ],
        "responses": {
          "201": {
            "description": "",
            "content": {
              "application/json": {
                "schema": {
                  "$ref": "#/components/schemas/RescheduleBookingOutput_2024_08_13"
                }
              }
            }
          }
        },
        "tags": ["Bookings"]
      }
    },
    "/v2/bookings/{bookingUid}/cancel": {
      "post": {
        "operationId": "BookingsController_2024_08_13_cancelBooking",
        "summary": "Cancel a booking",
        "description": ":bookingUid can be :bookingUid of an usual booking, individual recurrence or recurring booking to cancel all recurrences.\n    For seated bookings to cancel one individual booking provide :bookingUid and :seatUid in the request body. For recurring seated bookings it is not possible to cancel all of them with 1 call\n    like with non-seated recurring bookings by providing recurring bookind uid - you have to cancel each recurrence booking by its bookingUid + seatUid.",
        "parameters": [
          {
            "name": "cal-api-version",
            "in": "header",
            "description": "Must be set to `2024-08-13`",
            "required": true,
            "schema": {
              "type": "string"
            }
          },
          {
            "name": "bookingUid",
            "required": true,
            "in": "path",
            "schema": {
              "type": "string"
            }
          }
        ],
        "responses": {
          "200": {
            "description": "",
            "content": {
              "application/json": {
                "schema": {
                  "$ref": "#/components/schemas/CancelBookingOutput_2024_08_13"
                }
              }
            }
          }
        },
        "tags": ["Bookings"]
      }
    },
    "/v2/bookings/{bookingUid}/mark-absent": {
      "post": {
        "operationId": "BookingsController_2024_08_13_markNoShow",
        "summary": "Mark a booking absence",
        "parameters": [
          {
            "name": "cal-api-version",
            "in": "header",
            "description": "Must be set to `2024-08-13`",
            "required": true,
            "schema": {
              "type": "string"
            }
          },
          {
            "name": "bookingUid",
            "required": true,
            "in": "path",
            "schema": {
              "type": "string"
            }
          },
          {
            "name": "Authorization",
            "in": "header",
            "description": "value must be `Bearer <token>` where `<token>` either managed user access token or api key prefixed with cal_",
            "required": true,
            "schema": {
              "type": "string"
            }
          }
        ],
        "requestBody": {
          "required": true,
          "content": {
            "application/json": {
              "schema": {
                "$ref": "#/components/schemas/MarkAbsentBookingInput_2024_08_13"
              }
            }
          }
        },
        "responses": {
          "200": {
            "description": "",
            "content": {
              "application/json": {
                "schema": {
                  "$ref": "#/components/schemas/MarkAbsentBookingOutput_2024_08_13"
                }
              }
            }
          }
        },
        "tags": ["Bookings"]
      }
    },
    "/v2/bookings/{bookingUid}/reassign": {
      "post": {
        "operationId": "BookingsController_2024_08_13_reassignBooking",
        "summary": "Automatically reassign booking to a new host",
        "parameters": [
          {
            "name": "cal-api-version",
            "in": "header",
            "description": "Must be set to `2024-08-13`",
            "required": true,
            "schema": {
              "type": "string"
            }
          },
          {
            "name": "bookingUid",
            "required": true,
            "in": "path",
            "schema": {
              "type": "string"
            }
          },
          {
            "name": "Authorization",
            "in": "header",
            "description": "value must be `Bearer <token>` where `<token>` either managed user access token or api key prefixed with cal_",
            "required": true,
            "schema": {
              "type": "string"
            }
          }
        ],
        "responses": {
          "200": {
            "description": "",
            "content": {
              "application/json": {
                "schema": {
                  "$ref": "#/components/schemas/ReassignBookingOutput_2024_08_13"
                }
              }
            }
          }
        },
        "tags": ["Bookings"]
      }
    },
    "/v2/bookings/{bookingUid}/reassign/{userId}": {
      "post": {
        "operationId": "BookingsController_2024_08_13_reassignBookingToUser",
        "summary": "Reassign a booking to a specific user",
        "parameters": [
          {
            "name": "cal-api-version",
            "in": "header",
            "description": "Must be set to `2024-08-13`",
            "required": true,
            "schema": {
              "type": "string"
            }
          },
          {
            "name": "bookingUid",
            "required": true,
            "in": "path",
            "schema": {
              "type": "string"
            }
          },
          {
            "name": "userId",
            "required": true,
            "in": "path",
            "schema": {
              "type": "number"
            }
          },
          {
            "name": "Authorization",
            "in": "header",
            "description": "value must be `Bearer <token>` where `<token>` either managed user access token or api key prefixed with cal_",
            "required": true,
            "schema": {
              "type": "string"
            }
          }
        ],
        "requestBody": {
          "required": true,
          "content": {
            "application/json": {
              "schema": {
                "$ref": "#/components/schemas/ReassignToUserBookingInput_2024_08_13"
              }
            }
          }
        },
        "responses": {
          "200": {
            "description": "",
            "content": {
              "application/json": {
                "schema": {
                  "$ref": "#/components/schemas/ReassignBookingOutput_2024_08_13"
                }
              }
            }
          }
        },
        "tags": ["Bookings"]
      }
    },
    "/v2/bookings/{bookingUid}/confirm": {
      "post": {
        "operationId": "BookingsController_2024_08_13_confirmBooking",
        "summary": "Confirm booking that requires a confirmation",
        "parameters": [
          {
            "name": "cal-api-version",
            "in": "header",
            "description": "Must be set to `2024-08-13`",
            "required": true,
            "schema": {
              "type": "string"
            }
          },
          {
            "name": "bookingUid",
            "required": true,
            "in": "path",
            "schema": {
              "type": "string"
            }
          },
          {
            "name": "Authorization",
            "in": "header",
            "description": "value must be `Bearer <token>` where `<token>` either managed user access token or api key prefixed with cal_",
            "required": true,
            "schema": {
              "type": "string"
            }
          }
        ],
        "responses": {
          "200": {
            "description": "",
            "content": {
              "application/json": {
                "schema": {
                  "$ref": "#/components/schemas/GetBookingOutput_2024_08_13"
                }
              }
            }
          }
        },
        "tags": ["Bookings"]
      }
    },
    "/v2/bookings/{bookingUid}/decline": {
      "post": {
        "operationId": "BookingsController_2024_08_13_declineBooking",
        "summary": "Decline booking that requires a confirmation",
        "parameters": [
          {
            "name": "cal-api-version",
            "in": "header",
            "description": "Must be set to `2024-08-13`",
            "required": true,
            "schema": {
              "type": "string"
            }
          },
          {
            "name": "bookingUid",
            "required": true,
            "in": "path",
            "schema": {
              "type": "string"
            }
          },
          {
            "name": "Authorization",
            "in": "header",
            "description": "value must be `Bearer <token>` where `<token>` either managed user access token or api key prefixed with cal_",
            "required": true,
            "schema": {
              "type": "string"
            }
          }
        ],
        "requestBody": {
          "required": true,
          "content": {
            "application/json": {
              "schema": {
                "$ref": "#/components/schemas/DeclineBookingInput_2024_08_13"
              }
            }
          }
        },
        "responses": {
          "200": {
            "description": "",
            "content": {
              "application/json": {
                "schema": {
                  "$ref": "#/components/schemas/GetBookingOutput_2024_08_13"
                }
              }
            }
          }
        },
        "tags": ["Bookings"]
      }
    },
    "/v2/calendars/ics-feed/save": {
      "post": {
        "operationId": "CalendarsController_createIcsFeed",
        "summary": "Save an ICS feed",
        "parameters": [],
        "requestBody": {
          "required": true,
          "content": {
            "application/json": {
              "schema": {
                "$ref": "#/components/schemas/CreateIcsFeedInputDto"
              }
            }
          }
        },
        "responses": {
          "201": {
            "description": "",
            "content": {
              "application/json": {
                "schema": {
                  "$ref": "#/components/schemas/CreateIcsFeedOutputResponseDto"
                }
              }
            }
          }
        },
        "tags": ["Calendars"]
      }
    },
    "/v2/calendars/ics-feed/check": {
      "get": {
        "operationId": "CalendarsController_checkIcsFeed",
        "summary": "Check an ICS feed",
        "parameters": [],
        "responses": {
          "200": {
            "description": "",
            "content": {
              "application/json": {
                "schema": {
                  "type": "object"
                }
              }
            }
          }
        },
        "tags": ["Calendars"]
      }
    },
    "/v2/calendars/busy-times": {
      "get": {
        "operationId": "CalendarsController_getBusyTimes",
        "summary": "Get busy times",
        "description": "Get busy times from a calendar. Example request URL is `https://api.cal.com/v2/calendars/busy-times?loggedInUsersTz=Europe%2FMadrid&dateFrom=2024-12-18&dateTo=2024-12-18&calendarsToLoad[0][credentialId]=135&calendarsToLoad[0][externalId]=skrauciz%40gmail.com`",
        "parameters": [
          {
            "name": "loggedInUsersTz",
            "required": true,
            "in": "query",
            "description": "The timezone of the logged in user represented as a string",
            "example": "America/New_York",
            "schema": {
              "type": "string"
            }
          },
          {
            "name": "dateFrom",
            "required": false,
            "in": "query",
            "description": "The starting date for the busy times query",
            "example": "2023-10-01",
            "schema": {
              "type": "string"
            }
          },
          {
            "name": "dateTo",
            "required": false,
            "in": "query",
            "description": "The ending date for the busy times query",
            "example": "2023-10-31",
            "schema": {
              "type": "string"
            }
          },
          {
            "name": "credentialId",
            "in": "query",
            "required": true,
            "schema": {
              "type": "number"
            }
          },
          {
            "name": "externalId",
            "in": "query",
            "required": true,
            "schema": {
              "type": "string"
            }
          }
        ],
        "responses": {
          "200": {
            "description": "",
            "content": {
              "application/json": {
                "schema": {
                  "$ref": "#/components/schemas/GetBusyTimesOutput"
                }
              }
            }
          }
        },
        "tags": ["Calendars"]
      }
    },
    "/v2/calendars": {
      "get": {
        "operationId": "CalendarsController_getCalendars",
        "summary": "Get all calendars",
        "parameters": [],
        "responses": {
          "200": {
            "description": "",
            "content": {
              "application/json": {
                "schema": {
                  "$ref": "#/components/schemas/ConnectedCalendarsOutput"
                }
              }
            }
          }
        },
        "tags": ["Calendars"]
      }
    },
    "/v2/calendars/{calendar}/connect": {
      "get": {
        "operationId": "CalendarsController_redirect",
        "summary": "Get oAuth connect URL",
        "parameters": [
          {
            "name": "Authorization",
            "required": true,
            "in": "header",
            "schema": {
              "type": "string"
            }
          },
          {
            "name": "calendar",
            "required": true,
            "in": "path",
            "schema": {
              "enum": ["office365", "google"],
              "type": "string"
            }
          }
        ],
        "responses": {
          "200": {
            "description": "",
            "content": {
              "application/json": {
                "schema": {
                  "type": "object"
                }
              }
            }
          }
        },
        "tags": ["Calendars"]
      }
    },
    "/v2/calendars/{calendar}/save": {
      "get": {
        "operationId": "CalendarsController_save",
        "summary": "Save an oAuth calendar credentials",
        "parameters": [
          {
            "name": "state",
            "required": true,
            "in": "query",
            "schema": {
              "type": "string"
            }
          },
          {
            "name": "code",
            "required": true,
            "in": "query",
            "schema": {
              "type": "string"
            }
          },
          {
            "name": "calendar",
            "required": true,
            "in": "path",
            "schema": {
              "enum": ["office365", "google"],
              "type": "string"
            }
          }
        ],
        "responses": {
          "200": {
            "description": ""
          }
        },
        "tags": ["Calendars"]
      }
    },
    "/v2/calendars/{calendar}/credentials": {
      "post": {
        "operationId": "CalendarsController_syncCredentials",
        "summary": "Sync credentials",
        "parameters": [
          {
            "name": "calendar",
            "required": true,
            "in": "path",
            "schema": {
              "enum": ["apple"],
              "type": "string"
            }
          }
        ],
        "responses": {
          "201": {
            "description": ""
          }
        },
        "tags": ["Calendars"]
      }
    },
    "/v2/calendars/{calendar}/check": {
      "get": {
        "operationId": "CalendarsController_check",
        "summary": "Check a calendar connection",
        "parameters": [
          {
            "name": "calendar",
            "required": true,
            "in": "path",
            "schema": {
              "enum": ["apple", "google", "office365"],
              "type": "string"
            }
          }
        ],
        "responses": {
          "200": {
            "description": "",
            "content": {
              "application/json": {
                "schema": {
                  "type": "object"
                }
              }
            }
          }
        },
        "tags": ["Calendars"]
      }
    },
    "/v2/calendars/{calendar}/disconnect": {
      "post": {
        "operationId": "CalendarsController_deleteCalendarCredentials",
        "summary": "Disconnect a calendar",
        "parameters": [
          {
            "name": "calendar",
            "required": true,
            "in": "path",
            "schema": {
              "enum": ["apple", "google", "office365"],
              "type": "string"
            }
          }
        ],
        "requestBody": {
          "required": true,
          "content": {
            "application/json": {
              "schema": {
                "$ref": "#/components/schemas/DeleteCalendarCredentialsInputBodyDto"
              }
            }
          }
        },
        "responses": {
          "200": {
            "description": "",
            "content": {
              "application/json": {
                "schema": {
                  "$ref": "#/components/schemas/DeletedCalendarCredentialsOutputResponseDto"
                }
              }
            }
          }
        },
        "tags": ["Calendars"]
      }
    },
    "/v2/conferencing/{app}/connect": {
      "post": {
        "operationId": "ConferencingController_connect",
        "summary": "Connect your conferencing application",
        "parameters": [
          {
            "name": "app",
            "required": true,
            "in": "path",
            "schema": {
              "type": "string"
            }
          }
        ],
        "responses": {
          "200": {
            "description": "",
            "content": {
              "application/json": {
                "schema": {
                  "$ref": "#/components/schemas/ConferencingAppOutputResponseDto"
                }
              }
            }
          }
        },
        "tags": ["Conferencing"]
      }
    },
    "/v2/conferencing/{app}/oauth/auth-url": {
      "get": {
        "operationId": "ConferencingController_redirect",
        "summary": "Get OAuth conferencing app auth url",
        "parameters": [
          {
            "name": "Authorization",
            "required": true,
            "in": "header",
            "schema": {
              "type": "string"
            }
          },
          {
            "name": "app",
            "required": true,
            "in": "path",
            "schema": {
              "type": "string"
            }
          },
          {
            "name": "returnTo",
            "required": true,
            "in": "query",
            "schema": {
              "type": "string"
            }
          },
          {
            "name": "onErrorReturnTo",
            "required": true,
            "in": "query",
            "schema": {
              "type": "string"
            }
          }
        ],
        "responses": {
          "200": {
            "description": "",
            "content": {
              "application/json": {
                "schema": {
                  "$ref": "#/components/schemas/GetConferencingAppsOauthUrlResponseDto"
                }
              }
            }
          }
        },
        "tags": ["Conferencing"]
      }
    },
    "/v2/conferencing/{app}/oauth/callback": {
      "get": {
        "operationId": "ConferencingController_save",
        "summary": "conferencing apps oauths callback",
        "parameters": [
          {
            "name": "state",
            "required": true,
            "in": "query",
            "schema": {
              "type": "string"
            }
          },
          {
            "name": "app",
            "required": true,
            "in": "path",
            "schema": {
              "type": "string"
            }
          },
          {
            "name": "code",
            "required": true,
            "in": "query",
            "schema": {
              "type": "string"
            }
          }
        ],
        "responses": {
          "200": {
            "description": ""
          }
        },
        "tags": ["Conferencing"]
      }
    },
    "/v2/conferencing": {
      "get": {
        "operationId": "ConferencingController_listInstalledConferencingApps",
        "summary": "List your conferencing applications",
        "parameters": [],
        "responses": {
          "200": {
            "description": "",
            "content": {
              "application/json": {
                "schema": {
                  "$ref": "#/components/schemas/ConferencingAppsOutputResponseDto"
                }
              }
            }
          }
        },
        "tags": ["Conferencing"]
      }
    },
    "/v2/conferencing/{app}/default": {
      "post": {
        "operationId": "ConferencingController_default",
        "summary": "Set your default conferencing application",
        "parameters": [
          {
            "name": "app",
            "required": true,
            "in": "path",
            "schema": {
              "type": "string"
            }
          }
        ],
        "responses": {
          "200": {
            "description": "",
            "content": {
              "application/json": {
                "schema": {
                  "$ref": "#/components/schemas/SetDefaultConferencingAppOutputResponseDto"
                }
              }
            }
          }
        },
        "tags": ["Conferencing"]
      }
    },
    "/v2/conferencing/default": {
      "get": {
        "operationId": "ConferencingController_getDefault",
        "summary": "Get your default conferencing application",
        "parameters": [],
        "responses": {
          "200": {
            "description": "",
            "content": {
              "application/json": {
                "schema": {
                  "$ref": "#/components/schemas/GetDefaultConferencingAppOutputResponseDto"
                }
              }
            }
          }
        },
        "tags": ["Conferencing"]
      }
    },
    "/v2/conferencing/{app}/disconnect": {
      "delete": {
        "operationId": "ConferencingController_disconnect",
        "summary": "Disconnect your conferencing application",
        "parameters": [
          {
            "name": "app",
            "required": true,
            "in": "path",
            "schema": {
              "type": "string"
            }
          }
        ],
        "responses": {
          "200": {
            "description": "",
            "content": {
              "application/json": {
                "schema": {
                  "$ref": "#/components/schemas/DisconnectConferencingAppOutputResponseDto"
                }
              }
            }
          }
        },
        "tags": ["Conferencing"]
      }
    },
    "/v2/destination-calendars": {
      "put": {
        "operationId": "DestinationCalendarsController_updateDestinationCalendars",
        "summary": "Update destination calendars",
        "parameters": [],
        "requestBody": {
          "required": true,
          "content": {
            "application/json": {
              "schema": {
                "$ref": "#/components/schemas/DestinationCalendarsInputBodyDto"
              }
            }
          }
        },
        "responses": {
          "200": {
            "description": "",
            "content": {
              "application/json": {
                "schema": {
                  "$ref": "#/components/schemas/DestinationCalendarsOutputResponseDto"
                }
              }
            }
          }
        },
        "tags": ["Destination Calendars"]
      }
    },
    "/v2/event-types": {
      "post": {
        "operationId": "EventTypesController_2024_06_14_createEventType",
        "summary": "Create an event type",
        "parameters": [
          {
            "name": "cal-api-version",
            "in": "header",
            "description": "Must be set to `2024-06-14`",
            "required": true,
            "schema": {
              "type": "string"
            }
          },
          {
            "name": "Authorization",
            "in": "header",
            "description": "value must be `Bearer <token>` where `<token>` either managed user access token or api key prefixed with cal_",
            "required": true,
            "schema": {
              "type": "string"
            }
          }
        ],
        "requestBody": {
          "required": true,
          "content": {
            "application/json": {
              "schema": {
                "$ref": "#/components/schemas/CreateEventTypeInput_2024_06_14"
              }
            }
          }
        },
        "responses": {
          "201": {
            "description": "",
            "content": {
              "application/json": {
                "schema": {
                  "$ref": "#/components/schemas/CreateEventTypeOutput_2024_06_14"
                }
              }
            }
          }
        },
        "tags": ["Event Types"]
      },
      "get": {
        "operationId": "EventTypesController_2024_06_14_getEventTypes",
        "summary": "Get all event types",
        "parameters": [
          {
            "name": "cal-api-version",
            "in": "header",
            "description": "Must be set to `2024-06-14`",
            "required": true,
            "schema": {
              "type": "string"
            }
          },
          {
            "name": "username",
            "required": false,
            "in": "query",
            "description": "The username of the user to get event types for. If only username provided will get all event types.",
            "schema": {
              "type": "string"
            }
          },
          {
            "name": "eventSlug",
            "required": false,
            "in": "query",
            "description": "Slug of event type to return. Notably, if eventSlug is provided then username must be provided too, because multiple users can have event with same slug.",
            "schema": {
              "type": "string"
            }
          },
          {
            "name": "usernames",
            "required": false,
            "in": "query",
            "description": "Get dynamic event type for multiple usernames separated by comma. e.g `usernames=alice,bob`",
            "schema": {
              "type": "string"
            }
          },
          {
            "name": "orgSlug",
            "required": false,
            "in": "query",
            "description": "slug of the user's organization if he is in one, orgId is not required if using this parameter",
            "schema": {
              "type": "string"
            }
          },
          {
            "name": "orgId",
            "required": false,
            "in": "query",
            "description": "ID of the organization of the user you want the get the event-types of, orgSlug is not needed when using this parameter",
            "schema": {
              "type": "number"
            }
          }
        ],
        "responses": {
          "200": {
            "description": "",
            "content": {
              "application/json": {
                "schema": {
                  "$ref": "#/components/schemas/GetEventTypesOutput_2024_06_14"
                }
              }
            }
          }
        },
        "tags": ["Event Types"]
      }
    },
    "/v2/event-types/{eventTypeId}": {
      "get": {
        "operationId": "EventTypesController_2024_06_14_getEventTypeById",
        "summary": "Get an event type",
        "parameters": [
          {
            "name": "cal-api-version",
            "in": "header",
            "description": "Must be set to `2024-06-14`",
            "required": true,
            "schema": {
              "type": "string"
            }
          },
          {
            "name": "eventTypeId",
            "required": true,
            "in": "path",
            "schema": {
              "type": "string"
            }
          },
          {
            "name": "Authorization",
            "in": "header",
            "description": "value must be `Bearer <token>` where `<token>` either managed user access token or api key prefixed with cal_",
            "required": true,
            "schema": {
              "type": "string"
            }
          }
        ],
        "responses": {
          "200": {
            "description": "",
            "content": {
              "application/json": {
                "schema": {
                  "$ref": "#/components/schemas/GetEventTypeOutput_2024_06_14"
                }
              }
            }
          }
        },
        "tags": ["Event Types"]
      },
      "patch": {
        "operationId": "EventTypesController_2024_06_14_updateEventType",
        "summary": "Update an event type",
        "parameters": [
          {
            "name": "cal-api-version",
            "in": "header",
            "description": "Must be set to `2024-06-14`",
            "required": true,
            "schema": {
              "type": "string"
            }
          },
          {
            "name": "eventTypeId",
            "required": true,
            "in": "path",
            "schema": {
              "type": "number"
            }
          },
          {
            "name": "Authorization",
            "in": "header",
            "description": "value must be `Bearer <token>` where `<token>` either managed user access token or api key prefixed with cal_",
            "required": true,
            "schema": {
              "type": "string"
            }
          }
        ],
        "requestBody": {
          "required": true,
          "content": {
            "application/json": {
              "schema": {
                "$ref": "#/components/schemas/UpdateEventTypeInput_2024_06_14"
              }
            }
          }
        },
        "responses": {
          "200": {
            "description": "",
            "content": {
              "application/json": {
                "schema": {
                  "$ref": "#/components/schemas/UpdateEventTypeOutput_2024_06_14"
                }
              }
            }
          }
        },
        "tags": ["Event Types"]
      },
      "delete": {
        "operationId": "EventTypesController_2024_06_14_deleteEventType",
        "summary": "Delete an event type",
        "parameters": [
          {
            "name": "cal-api-version",
            "in": "header",
            "description": "Must be set to `2024-06-14`",
            "required": true,
            "schema": {
              "type": "string"
            }
          },
          {
            "name": "eventTypeId",
            "required": true,
            "in": "path",
            "schema": {
              "type": "number"
            }
          },
          {
            "name": "Authorization",
            "in": "header",
            "description": "value must be `Bearer <token>` where `<token>` either managed user access token or api key prefixed with cal_",
            "required": true,
            "schema": {
              "type": "string"
            }
          }
        ],
        "responses": {
          "200": {
            "description": "",
            "content": {
              "application/json": {
                "schema": {
                  "$ref": "#/components/schemas/DeleteEventTypeOutput_2024_06_14"
                }
              }
            }
          }
        },
        "tags": ["Event Types"]
      }
    },
    "/v2/event-types/{eventTypeId}/webhooks": {
      "post": {
        "operationId": "EventTypeWebhooksController_createEventTypeWebhook",
        "summary": "Create a webhook",
        "parameters": [
          {
            "name": "eventTypeId",
            "required": true,
            "in": "path",
            "schema": {
              "type": "number"
            }
          }
        ],
        "requestBody": {
          "required": true,
          "content": {
            "application/json": {
              "schema": {
                "$ref": "#/components/schemas/CreateWebhookInputDto"
              }
            }
          }
        },
        "responses": {
          "201": {
            "description": "",
            "content": {
              "application/json": {
                "schema": {
                  "$ref": "#/components/schemas/EventTypeWebhookOutputResponseDto"
                }
              }
            }
          }
        },
        "tags": ["Event Types / Webhooks"]
      },
      "get": {
        "operationId": "EventTypeWebhooksController_getEventTypeWebhooks",
        "summary": "Get all webhooks",
        "parameters": [
          {
            "name": "eventTypeId",
            "required": true,
            "in": "path",
            "schema": {
              "type": "number"
            }
          },
          {
            "name": "take",
            "required": false,
            "in": "query",
            "description": "The number of items to return",
            "example": 10,
            "schema": {
              "type": "number"
            }
          },
          {
            "name": "skip",
            "required": false,
            "in": "query",
            "description": "The number of items to skip",
            "example": 0,
            "schema": {
              "type": "number"
            }
          }
        ],
        "responses": {
          "200": {
            "description": "",
            "content": {
              "application/json": {
                "schema": {
                  "$ref": "#/components/schemas/EventTypeWebhooksOutputResponseDto"
                }
              }
            }
          }
        },
        "tags": ["Event Types / Webhooks"]
      },
      "delete": {
        "operationId": "EventTypeWebhooksController_deleteAllEventTypeWebhooks",
        "summary": "Delete all webhooks",
        "parameters": [
          {
            "name": "eventTypeId",
            "required": true,
            "in": "path",
            "schema": {
              "type": "number"
            }
          }
        ],
        "responses": {
          "200": {
            "description": "",
            "content": {
              "application/json": {
                "schema": {
                  "$ref": "#/components/schemas/DeleteManyWebhooksOutputResponseDto"
                }
              }
            }
          }
        },
        "tags": ["Event Types / Webhooks"]
      }
    },
    "/v2/event-types/{eventTypeId}/webhooks/{webhookId}": {
      "patch": {
        "operationId": "EventTypeWebhooksController_updateEventTypeWebhook",
        "summary": "Update a webhook",
        "parameters": [
          {
            "name": "webhookId",
            "required": true,
            "in": "path",
            "schema": {
              "type": "string"
            }
          }
        ],
        "requestBody": {
          "required": true,
          "content": {
            "application/json": {
              "schema": {
                "$ref": "#/components/schemas/UpdateWebhookInputDto"
              }
            }
          }
        },
        "responses": {
          "200": {
            "description": "",
            "content": {
              "application/json": {
                "schema": {
                  "$ref": "#/components/schemas/EventTypeWebhookOutputResponseDto"
                }
              }
            }
          }
        },
        "tags": ["Event Types / Webhooks"]
      },
      "get": {
        "operationId": "EventTypeWebhooksController_getEventTypeWebhook",
        "summary": "Get a webhook",
        "parameters": [],
        "responses": {
          "200": {
            "description": "",
            "content": {
              "application/json": {
                "schema": {
                  "$ref": "#/components/schemas/EventTypeWebhookOutputResponseDto"
                }
              }
            }
          }
        },
        "tags": ["Event Types / Webhooks"]
      },
      "delete": {
        "operationId": "EventTypeWebhooksController_deleteEventTypeWebhook",
        "summary": "Delete a webhook",
        "parameters": [],
        "responses": {
          "200": {
            "description": "",
            "content": {
              "application/json": {
                "schema": {
                  "$ref": "#/components/schemas/EventTypeWebhookOutputResponseDto"
                }
              }
            }
          }
        },
        "tags": ["Event Types / Webhooks"]
      }
    },
    "/v2/me": {
      "get": {
        "operationId": "MeController_getMe",
        "summary": "Get my profile",
        "parameters": [],
        "responses": {
          "200": {
            "description": "",
            "content": {
              "application/json": {
                "schema": {
                  "$ref": "#/components/schemas/GetMeOutput"
                }
              }
            }
          }
        },
        "tags": ["Me"]
      },
      "patch": {
        "operationId": "MeController_updateMe",
        "summary": "Update my profile",
        "parameters": [],
        "requestBody": {
          "required": true,
          "content": {
            "application/json": {
              "schema": {
                "$ref": "#/components/schemas/UpdateManagedUserInput"
              }
            }
          }
        },
        "responses": {
          "200": {
            "description": "",
            "content": {
              "application/json": {
                "schema": {
                  "$ref": "#/components/schemas/UpdateMeOutput"
                }
              }
            }
          }
        },
        "tags": ["Me"]
      }
    },
    "/v2/oauth-clients": {
      "post": {
        "operationId": "OAuthClientsController_createOAuthClient",
        "summary": "",
        "description": "⚠️ First, this endpoint requires `Cookie: next-auth.session-token=eyJhbGciOiJ` header. Log into Cal web app using owner of organization that was created after visiting `/settings/organizations/new`, refresh swagger docs, and the cookie will be added to requests automatically to pass the NextAuthGuard.\nSecond, make sure that the logged in user has organizationId set to pass the OrganizationRolesGuard guard.",
        "parameters": [],
        "requestBody": {
          "required": true,
          "content": {
            "application/json": {
              "schema": {
                "$ref": "#/components/schemas/CreateOAuthClientInput"
              }
            }
          }
        },
        "responses": {
          "201": {
            "description": "Create an OAuth client",
            "content": {
              "application/json": {
                "schema": {
                  "$ref": "#/components/schemas/CreateOAuthClientResponseDto"
                }
              }
            }
          }
        },
        "tags": ["OAuth Clients"]
      },
      "get": {
        "operationId": "OAuthClientsController_getOAuthClients",
        "summary": "",
        "description": "⚠️ First, this endpoint requires `Cookie: next-auth.session-token=eyJhbGciOiJ` header. Log into Cal web app using owner of organization that was created after visiting `/settings/organizations/new`, refresh swagger docs, and the cookie will be added to requests automatically to pass the NextAuthGuard.\nSecond, make sure that the logged in user has organizationId set to pass the OrganizationRolesGuard guard.",
        "parameters": [],
        "responses": {
          "200": {
            "description": "",
            "content": {
              "application/json": {
                "schema": {
                  "$ref": "#/components/schemas/GetOAuthClientsResponseDto"
                }
              }
            }
          }
        },
        "tags": ["OAuth Clients"]
      }
    },
    "/v2/oauth-clients/{clientId}": {
      "get": {
        "operationId": "OAuthClientsController_getOAuthClientById",
        "summary": "",
        "description": "⚠️ First, this endpoint requires `Cookie: next-auth.session-token=eyJhbGciOiJ` header. Log into Cal web app using owner of organization that was created after visiting `/settings/organizations/new`, refresh swagger docs, and the cookie will be added to requests automatically to pass the NextAuthGuard.\nSecond, make sure that the logged in user has organizationId set to pass the OrganizationRolesGuard guard.",
        "parameters": [
          {
            "name": "clientId",
            "required": true,
            "in": "path",
            "schema": {
              "type": "string"
            }
          }
        ],
        "responses": {
          "200": {
            "description": "",
            "content": {
              "application/json": {
                "schema": {
                  "$ref": "#/components/schemas/GetOAuthClientResponseDto"
                }
              }
            }
          }
        },
        "tags": ["OAuth Clients"]
      },
      "patch": {
        "operationId": "OAuthClientsController_updateOAuthClient",
        "summary": "",
        "description": "⚠️ First, this endpoint requires `Cookie: next-auth.session-token=eyJhbGciOiJ` header. Log into Cal web app using owner of organization that was created after visiting `/settings/organizations/new`, refresh swagger docs, and the cookie will be added to requests automatically to pass the NextAuthGuard.\nSecond, make sure that the logged in user has organizationId set to pass the OrganizationRolesGuard guard.",
        "parameters": [
          {
            "name": "clientId",
            "required": true,
            "in": "path",
            "schema": {
              "type": "string"
            }
          }
        ],
        "requestBody": {
          "required": true,
          "content": {
            "application/json": {
              "schema": {
                "$ref": "#/components/schemas/UpdateOAuthClientInput"
              }
            }
          }
        },
        "responses": {
          "200": {
            "description": "",
            "content": {
              "application/json": {
                "schema": {
                  "$ref": "#/components/schemas/GetOAuthClientResponseDto"
                }
              }
            }
          }
        },
        "tags": ["OAuth Clients"]
      },
      "delete": {
        "operationId": "OAuthClientsController_deleteOAuthClient",
        "summary": "",
        "description": "⚠️ First, this endpoint requires `Cookie: next-auth.session-token=eyJhbGciOiJ` header. Log into Cal web app using owner of organization that was created after visiting `/settings/organizations/new`, refresh swagger docs, and the cookie will be added to requests automatically to pass the NextAuthGuard.\nSecond, make sure that the logged in user has organizationId set to pass the OrganizationRolesGuard guard.",
        "parameters": [
          {
            "name": "clientId",
            "required": true,
            "in": "path",
            "schema": {
              "type": "string"
            }
          }
        ],
        "responses": {
          "200": {
            "description": "",
            "content": {
              "application/json": {
                "schema": {
                  "$ref": "#/components/schemas/GetOAuthClientResponseDto"
                }
              }
            }
          }
        },
        "tags": ["OAuth Clients"]
      }
    },
    "/v2/oauth-clients/{clientId}/managed-users": {
      "get": {
        "operationId": "OAuthClientsController_getOAuthClientManagedUsersById",
        "summary": "",
        "description": "⚠️ First, this endpoint requires `Cookie: next-auth.session-token=eyJhbGciOiJ` header. Log into Cal web app using owner of organization that was created after visiting `/settings/organizations/new`, refresh swagger docs, and the cookie will be added to requests automatically to pass the NextAuthGuard.\nSecond, make sure that the logged in user has organizationId set to pass the OrganizationRolesGuard guard.",
        "parameters": [
          {
            "name": "clientId",
            "required": true,
            "in": "path",
            "schema": {
              "type": "string"
            }
          },
          {
            "name": "limit",
            "required": false,
            "in": "query",
            "description": "The number of items to return",
            "example": 10,
            "schema": {
              "type": "number"
            }
          }
        ],
        "responses": {
          "200": {
            "description": "",
            "content": {
              "application/json": {
                "schema": {
                  "$ref": "#/components/schemas/GetManagedUsersOutput"
                }
              }
            }
          }
        },
        "tags": ["OAuth Clients"]
      }
    },
    "/v2/schedules": {
      "post": {
        "operationId": "SchedulesController_2024_06_11_createSchedule",
        "summary": "Create a schedule",
        "description": "\n      Create a schedule for the authenticated user.\n\n      The point of creating schedules is for event types to be available at specific times.\n\n      The first goal of schedules is to have a default schedule. If you are platform customer and created managed users, then it is important to note that each managed user should have a default schedule.\n      1. If you passed `timeZone` when creating managed user, then the default schedule from Monday to Friday from 9AM to 5PM will be created with that timezone. The managed user can then change the default schedule via the `AvailabilitySettings` atom.\n      2. If you did not, then we assume you want the user to have this specific schedule right away. You should create a default schedule by specifying\n      `\"isDefault\": true` in the request body. Until the user has a default schedule the user can't be booked nor manage their schedule via the AvailabilitySettings atom.\n\n      The second goal of schedules is to create another schedule that event types can point to. This is useful for when an event is booked because availability is not checked against the default schedule but instead against that specific schedule.\n      After creating a non-default schedule, you can update an event type to point to that schedule via the PATCH `event-types/{eventTypeId}` endpoint.\n\n      When specifying start time and end time for each day use the 24 hour format e.g. 08:00, 15:00 etc.\n      ",
        "parameters": [
          {
            "name": "Authorization",
            "in": "header",
            "description": "value must be `Bearer <token>` where `<token>` either managed user access token or api key prefixed with cal_",
            "required": true,
            "schema": {
              "type": "string"
            }
          },
          {
            "name": "cal-api-version",
            "in": "header",
            "description": "Must be set to `2024-06-11`",
            "required": true,
            "schema": {
              "type": "string"
            }
          }
        ],
        "requestBody": {
          "required": true,
          "content": {
            "application/json": {
              "schema": {
                "$ref": "#/components/schemas/CreateScheduleInput_2024_06_11"
              }
            }
          }
        },
        "responses": {
          "201": {
            "description": "",
            "content": {
              "application/json": {
                "schema": {
                  "$ref": "#/components/schemas/CreateScheduleOutput_2024_06_11"
                }
              }
            }
          }
        },
        "tags": ["Schedules"]
      },
      "get": {
        "operationId": "SchedulesController_2024_06_11_getSchedules",
        "summary": "Get all schedules",
        "description": "Get all schedules of the authenticated user.",
        "parameters": [
          {
            "name": "Authorization",
            "in": "header",
            "description": "value must be `Bearer <token>` where `<token>` either managed user access token or api key prefixed with cal_",
            "required": true,
            "schema": {
              "type": "string"
            }
          },
          {
            "name": "cal-api-version",
            "in": "header",
            "description": "Must be set to `2024-06-11`",
            "required": true,
            "schema": {
              "type": "string"
            }
          }
        ],
        "responses": {
          "200": {
            "description": "",
            "content": {
              "application/json": {
                "schema": {
                  "$ref": "#/components/schemas/GetSchedulesOutput_2024_06_11"
                }
              }
            }
          }
        },
        "tags": ["Schedules"]
      }
    },
    "/v2/schedules/default": {
      "get": {
        "operationId": "SchedulesController_2024_06_11_getDefaultSchedule",
        "summary": "Get default schedule",
        "description": "Get the default schedule of the authenticated user.",
        "parameters": [
          {
            "name": "Authorization",
            "in": "header",
            "description": "value must be `Bearer <token>` where `<token>` either managed user access token or api key prefixed with cal_",
            "required": true,
            "schema": {
              "type": "string"
            }
          },
          {
            "name": "cal-api-version",
            "in": "header",
            "description": "Must be set to `2024-06-11`",
            "required": true,
            "schema": {
              "type": "string"
            }
          }
        ],
        "responses": {
          "200": {
            "description": "",
            "content": {
              "application/json": {
                "schema": {
                  "$ref": "#/components/schemas/GetDefaultScheduleOutput_2024_06_11"
                }
              }
            }
          }
        },
        "tags": ["Schedules"]
      }
    },
    "/v2/schedules/{scheduleId}": {
      "get": {
        "operationId": "SchedulesController_2024_06_11_getSchedule",
        "summary": "Get a schedule",
        "parameters": [
          {
            "name": "Authorization",
            "in": "header",
            "description": "value must be `Bearer <token>` where `<token>` either managed user access token or api key prefixed with cal_",
            "required": true,
            "schema": {
              "type": "string"
            }
          },
          {
            "name": "cal-api-version",
            "in": "header",
            "description": "Must be set to `2024-06-11`",
            "required": true,
            "schema": {
              "type": "string"
            }
          },
          {
            "name": "scheduleId",
            "required": true,
            "in": "path",
            "schema": {
              "type": "number"
            }
          }
        ],
        "responses": {
          "200": {
            "description": "",
            "content": {
              "application/json": {
                "schema": {
                  "$ref": "#/components/schemas/GetScheduleOutput_2024_06_11"
                }
              }
            }
          }
        },
        "tags": ["Schedules"]
      },
      "patch": {
        "operationId": "SchedulesController_2024_06_11_updateSchedule",
        "summary": "Update a schedule",
        "parameters": [
          {
            "name": "Authorization",
            "in": "header",
            "description": "value must be `Bearer <token>` where `<token>` either managed user access token or api key prefixed with cal_",
            "required": true,
            "schema": {
              "type": "string"
            }
          },
          {
            "name": "cal-api-version",
            "in": "header",
            "description": "Must be set to `2024-06-11`",
            "required": true,
            "schema": {
              "type": "string"
            }
          },
          {
            "name": "scheduleId",
            "required": true,
            "in": "path",
            "schema": {
              "type": "string"
            }
          }
        ],
        "requestBody": {
          "required": true,
          "content": {
            "application/json": {
              "schema": {
                "$ref": "#/components/schemas/UpdateScheduleInput_2024_06_11"
              }
            }
          }
        },
        "responses": {
          "200": {
            "description": "",
            "content": {
              "application/json": {
                "schema": {
                  "$ref": "#/components/schemas/UpdateScheduleOutput_2024_06_11"
                }
              }
            }
          }
        },
        "tags": ["Schedules"]
      },
      "delete": {
        "operationId": "SchedulesController_2024_06_11_deleteSchedule",
        "summary": "Delete a schedule",
        "parameters": [
          {
            "name": "Authorization",
            "in": "header",
            "description": "value must be `Bearer <token>` where `<token>` either managed user access token or api key prefixed with cal_",
            "required": true,
            "schema": {
              "type": "string"
            }
          },
          {
            "name": "cal-api-version",
            "in": "header",
            "description": "Must be set to `2024-06-11`",
            "required": true,
            "schema": {
              "type": "string"
            }
          },
          {
            "name": "scheduleId",
            "required": true,
            "in": "path",
            "schema": {
              "type": "number"
            }
          }
        ],
        "responses": {
          "200": {
            "description": "",
            "content": {
              "application/json": {
                "schema": {
                  "$ref": "#/components/schemas/DeleteScheduleOutput_2024_06_11"
                }
              }
            }
          }
        },
        "tags": ["Schedules"]
      }
    },
    "/v2/selected-calendars": {
      "post": {
        "operationId": "SelectedCalendarsController_addSelectedCalendar",
        "summary": "Add a selected calendar",
        "parameters": [],
        "requestBody": {
          "required": true,
          "content": {
            "application/json": {
              "schema": {
                "$ref": "#/components/schemas/SelectedCalendarsInputDto"
              }
            }
          }
        },
        "responses": {
          "201": {
            "description": "",
            "content": {
              "application/json": {
                "schema": {
                  "$ref": "#/components/schemas/SelectedCalendarOutputResponseDto"
                }
              }
            }
          }
        },
        "tags": ["Selected Calendars"]
      },
      "delete": {
        "operationId": "SelectedCalendarsController_removeSelectedCalendar",
        "summary": "Delete a selected calendar",
        "parameters": [
          {
            "name": "integration",
            "required": true,
            "in": "query",
            "schema": {
              "type": "string"
            }
          },
          {
            "name": "externalId",
            "required": true,
            "in": "query",
            "schema": {
              "type": "string"
            }
          },
          {
            "name": "credentialId",
            "required": true,
            "in": "query",
            "schema": {
              "type": "string"
            }
          }
        ],
        "responses": {
          "200": {
            "description": "",
            "content": {
              "application/json": {
                "schema": {
                  "$ref": "#/components/schemas/SelectedCalendarOutputResponseDto"
                }
              }
            }
          }
        },
        "tags": ["Selected Calendars"]
      }
    },
    "/v2/slots": {
      "get": {
        "operationId": "SlotsController_2024_09_04_getAvailableSlots",
        "summary": "Find out when is an event type ready to be booked.",
        "description": "\n      There are 4 ways to get available slots:\n      \n      1. By event type id. Event type id can be of user and team event types. Example '/v2/slots?eventTypeId=10&start=2050-09-05&end=2050-09-06&timeZone=Europe/Rome'\n\n      2. By event type slug + username. Example '/v2/slots?eventTypeSlug=intro&username=bob&start=2050-09-05&end=2050-09-06'\n\n      3. By event type slug + username + organization slug when searching within an organization. Example '/v2/slots?organizationSlug=org-slug&eventTypeSlug=intro&username=bob&start=2050-09-05&end=2050-09-06'\n\n      4. By usernames only (used for dynamic event type - there is no specific event but you want to know when 2 or more people are available). Example '/v2/slots?usernames=alice,bob&username=bob&organizationSlug=org-slug&start=2050-09-05&end=2050-09-06'. As you see you also need to provide the slug of the organization to which each user in the 'usernames' array belongs.\n\n      All of them require \"start\" and \"end\" query parameters which define the time range for which available slots should be checked.\n      Optional parameters are:\n      - timeZone: Time zone in which the available slots should be returned. Defaults to UTC.\n      - duration: Only use for event types that allow multiple durations or for dynamic event types. If not passed for multiple duration event types defaults to default duration. For dynamic event types defaults to 30 aka each returned slot is 30 minutes long. So duration=60 means that returned slots will be each 60 minutes long.\n      - slotFormat: Format of the slots. By default return is an object where each key is date and value is array of slots as string. If you want to get start and end of each slot use \"range\" as value.\n      ",
        "parameters": [
          {
            "name": "cal-api-version",
            "in": "header",
            "description": "Must be set to `2024-09-04`",
            "required": true,
            "schema": {
              "type": "string"
            }
          },
          {
            "name": "start",
            "required": true,
            "in": "query",
            "description": "\n      Time starting from which available slots should be checked.\n    \n      Must be in UTC timezone as ISO 8601 datestring.\n      \n      You can pass date without hours which defaults to start of day or specify hours:\n      2024-08-13 (will have hours 00:00:00 aka at very beginning of the date) or you can specify hours manually like 2024-08-13T09:00:00Z.",
            "example": "2050-09-05",
            "schema": {}
          },
          {
            "name": "end",
            "required": true,
            "in": "query",
            "description": "\n    Time until which available slots should be checked.\n    \n    Must be in UTC timezone as ISO 8601 datestring.\n    \n    You can pass date without hours which defaults to end of day or specify hours:\n    2024-08-20 (will have hours 23:59:59 aka at the very end of the date) or you can specify hours manually like 2024-08-20T18:00:00Z.",
            "example": "2050-09-06",
            "schema": {}
          },
          {
            "name": "username",
            "required": false,
            "in": "query",
            "description": "The username of the user to get event types for.",
            "example": "bob",
            "schema": {}
          },
          {
            "name": "eventTypeSlug",
            "required": false,
            "in": "query",
            "description": "The slug of the event type for which available slots should be checked. If slug is provided then username must be provided too.",
            "example": "event-type-slug",
            "schema": {}
          },
          {
            "name": "eventTypeId",
            "required": false,
            "in": "query",
            "description": "The ID of the event type for which available slots should be checked.",
            "example": "100",
            "schema": {}
          },
          {
            "name": "usernames",
            "required": false,
            "in": "query",
            "description": "The usernames for which available slots should be checked separated by a comma.\n    \n    Checking slots by usernames is used mainly for dynamic events where there is no specific event but we just want to know when 2 or more people are available.\n    \n    Must contain at least 2 usernames.",
            "example": "alice,bob",
            "schema": {}
          },
          {
            "name": "slotFormat",
            "required": false,
            "in": "query",
            "description": "Format of slot times in response. Use 'range' to get start and end times. Use 'time' or omit this query parameter to get only start time.",
            "example": "range",
            "schema": {}
          },
          {
            "name": "duration",
            "required": false,
            "in": "query",
            "description": "If event type has multiple possible durations then you can specify the desired duration here. Also, if you are fetching slots for a dynamic event then you can specify the duration her which defaults to 30, meaning that returned slots will be each 30 minutes long.",
            "example": "60",
            "schema": {}
          },
          {
            "name": "timeZone",
            "required": false,
            "in": "query",
            "description": "Time zone in which the available slots should be returned. Defaults to UTC.",
            "example": "Europe/Rome",
            "schema": {}
          }
        ],
        "responses": {
          "200": {
            "description": "A map of available slots indexed by date, where each date is associated with an array of time slots. If format=range is specified, each slot will be an object with start and end properties denoting start and end of the slot.\n      For seated slots each object will have attendeesCount and bookingUid properties.",
            "content": {
              "application/json": {
                "schema": {
                  "oneOf": [
                    {
                      "type": "object",
                      "title": "Default format (or with format=time)",
                      "additionalProperties": {
                        "type": "array",
                        "items": {
                          "type": "string"
                        }
                      },
                      "example": {
                        "status": "success",
                        "data": {
                          "2050-09-05": [
                            {
                              "start": "2050-09-05T09:00:00.000+02:00"
                            },
                            {
                              "start": "2050-09-05T10:00:00.000+02:00"
                            }
                          ],
                          "2050-09-06": [
                            {
                              "start": "2050-09-06T09:00:00.000+02:00"
                            },
                            {
                              "start": "2050-09-06T10:00:00.000+02:00"
                            }
                          ]
                        }
                      }
                    },
                    {
                      "type": "object",
                      "title": "Range format (when format=range)",
                      "additionalProperties": {
                        "type": "array",
                        "items": {
                          "type": "object",
                          "properties": {
                            "start": {
                              "type": "string"
                            },
                            "end": {
                              "type": "string"
                            }
                          }
                        }
                      },
                      "example": {
                        "status": "success",
                        "data": {
                          "2050-09-05": [
                            {
                              "start": "2050-09-05T09:00:00.000+02:00",
                              "end": "2050-09-05T10:00:00.000+02:00"
                            },
                            {
                              "start": "2050-09-05T10:00:00.000+02:00",
                              "end": "2050-09-05T11:00:00.000+02:00"
                            }
                          ],
                          "2050-09-06": [
                            {
                              "start": "2050-09-06T09:00:00.000+02:00",
                              "end": "2050-09-06T10:00:00.000+02:00"
                            },
                            {
                              "start": "2050-09-06T10:00:00.000+02:00",
                              "end": "2050-09-06T11:00:00.000+02:00"
                            }
                          ]
                        }
                      }
                    }
                  ]
                }
              }
            }
          }
        },
        "tags": ["Slots"]
      }
    },
    "/v2/slots/reservations": {
      "post": {
        "operationId": "SlotsController_2024_09_04_reserveSlot",
        "summary": "Reserve a slot",
        "description": "Make a slot not available for others to book for a certain period of time.",
        "parameters": [
          {
            "name": "cal-api-version",
            "in": "header",
            "description": "Must be set to `2024-09-04`",
            "required": true,
            "schema": {
              "type": "string"
            }
          }
        ],
        "requestBody": {
          "required": true,
          "content": {
            "application/json": {
              "schema": {
                "$ref": "#/components/schemas/ReserveSlotInput_2024_09_04"
              }
            }
          }
        },
        "responses": {
          "201": {
            "description": "",
            "content": {
              "application/json": {
                "schema": {
                  "$ref": "#/components/schemas/ReserveSlotOutputResponse_2024_09_04"
                }
              }
            }
          }
        },
        "tags": ["Slots"]
      }
    },
    "/v2/slots/reservations/{uid}": {
      "get": {
        "operationId": "SlotsController_2024_09_04_getReservedSlot",
        "summary": "Get reserved slot",
        "parameters": [
          {
            "name": "cal-api-version",
            "in": "header",
            "description": "Must be set to `2024-09-04`",
            "required": true,
            "schema": {
              "type": "string"
            }
          },
          {
            "name": "uid",
            "required": true,
            "in": "path",
            "schema": {
              "type": "string"
            }
          }
        ],
        "responses": {
          "200": {
            "description": "",
            "content": {
              "application/json": {
                "schema": {
                  "$ref": "#/components/schemas/GetReservedSlotOutput_2024_09_04"
                }
              }
            }
          }
        },
        "tags": ["Slots"]
      },
      "patch": {
        "operationId": "SlotsController_2024_09_04_updateReservedSlot",
        "summary": "Updated reserved a slot",
        "parameters": [
          {
            "name": "cal-api-version",
            "in": "header",
            "description": "Must be set to `2024-09-04`",
            "required": true,
            "schema": {
              "type": "string"
            }
          },
          {
            "name": "uid",
            "required": true,
            "in": "path",
            "schema": {
              "type": "string"
            }
          }
        ],
        "requestBody": {
          "required": true,
          "content": {
            "application/json": {
              "schema": {
                "$ref": "#/components/schemas/ReserveSlotInput_2024_09_04"
              }
            }
          }
        },
        "responses": {
          "200": {
            "description": "",
            "content": {
              "application/json": {
                "schema": {
                  "$ref": "#/components/schemas/ReserveSlotOutputResponse_2024_09_04"
                }
              }
            }
          }
        },
        "tags": ["Slots"]
      },
      "delete": {
        "operationId": "SlotsController_2024_09_04_deleteReservedSlot",
        "parameters": [
          {
            "name": "cal-api-version",
            "in": "header",
            "description": "Must be set to `2024-09-04`",
            "required": true,
            "schema": {
              "type": "string"
            }
          },
          {
            "name": "uid",
            "required": true,
            "in": "path",
            "schema": {
              "type": "string"
            }
          }
        ],
        "responses": {
          "200": {
            "description": "",
            "content": {
              "application/json": {
                "schema": {
                  "type": "object",
                  "example": {
                    "status": "success"
                  }
                }
              }
            }
          }
        },
        "tags": ["Slots"]
      }
    },
    "/v2/stripe/connect": {
      "get": {
        "operationId": "StripeController_redirect",
        "summary": "Get stripe connect URL",
        "parameters": [
          {
            "name": "Authorization",
            "required": true,
            "in": "header",
            "schema": {
              "type": "string"
            }
          }
        ],
        "responses": {
          "200": {
            "description": "",
            "content": {
              "application/json": {
                "schema": {
                  "$ref": "#/components/schemas/StripConnectOutputResponseDto"
                }
              }
            }
          }
        },
        "tags": ["Stripe"]
      }
    },
    "/v2/stripe/save": {
      "get": {
        "operationId": "StripeController_save",
        "summary": "Save stripe credentials",
        "parameters": [
          {
            "name": "state",
            "required": true,
            "in": "query",
            "schema": {
              "type": "string"
            }
          },
          {
            "name": "code",
            "required": true,
            "in": "query",
            "schema": {
              "type": "string"
            }
          }
        ],
        "responses": {
          "200": {
            "description": "",
            "content": {
              "application/json": {
                "schema": {
                  "$ref": "#/components/schemas/StripCredentialsSaveOutputResponseDto"
                }
              }
            }
          }
        },
        "tags": ["Stripe"]
      }
    },
    "/v2/stripe/check": {
      "get": {
        "operationId": "StripeController_check",
        "summary": "Check stripe connection",
        "parameters": [],
        "responses": {
          "200": {
            "description": "",
            "content": {
              "application/json": {
                "schema": {
                  "$ref": "#/components/schemas/StripCredentialsCheckOutputResponseDto"
                }
              }
            }
          }
        },
        "tags": ["Stripe"]
      }
    },
    "/v2/stripe/check/{teamId}": {
      "get": {
        "operationId": "StripeController_checkTeamStripeConnection",
        "summary": "Check team stripe connection",
        "parameters": [
          {
            "name": "teamId",
            "required": true,
            "in": "path",
            "schema": {
              "type": "string"
            }
          }
        ],
        "responses": {
          "200": {
            "description": "",
            "content": {
              "application/json": {
                "schema": {
                  "$ref": "#/components/schemas/StripCredentialsCheckOutputResponseDto"
                }
              }
            }
          }
        },
        "tags": ["Stripe"]
      }
    },
    "/v2/teams": {
      "post": {
        "operationId": "TeamsController_createTeam",
        "summary": "Create a team",
        "parameters": [],
        "requestBody": {
          "required": true,
          "content": {
            "application/json": {
              "schema": {
                "$ref": "#/components/schemas/CreateTeamInput"
              }
            }
          }
        },
        "responses": {
          "201": {
            "description": "",
            "content": {
              "application/json": {
                "schema": {
                  "$ref": "#/components/schemas/CreateTeamOutput"
                }
              }
            }
          }
        },
        "tags": ["Teams"]
      },
      "get": {
        "operationId": "TeamsController_getTeams",
        "summary": "Get teams",
        "parameters": [],
        "responses": {
          "200": {
            "description": "",
            "content": {
              "application/json": {
                "schema": {
                  "$ref": "#/components/schemas/GetTeamsOutput"
                }
              }
            }
          }
        },
        "tags": ["Teams"]
      }
    },
    "/v2/teams/{teamId}": {
      "get": {
        "operationId": "TeamsController_getTeam",
        "summary": "Get a team",
        "parameters": [
          {
            "name": "teamId",
            "required": true,
            "in": "path",
            "schema": {
              "type": "number"
            }
          }
        ],
        "responses": {
          "200": {
            "description": "",
            "content": {
              "application/json": {
                "schema": {
                  "$ref": "#/components/schemas/GetTeamOutput"
                }
              }
            }
          }
        },
        "tags": ["Teams"]
      },
      "patch": {
        "operationId": "TeamsController_updateTeam",
        "summary": "Update a team",
        "parameters": [
          {
            "name": "teamId",
            "required": true,
            "in": "path",
            "schema": {
              "type": "number"
            }
          }
        ],
        "requestBody": {
          "required": true,
          "content": {
            "application/json": {
              "schema": {
                "$ref": "#/components/schemas/UpdateOrgTeamDto"
              }
            }
          }
        },
        "responses": {
          "200": {
            "description": "",
            "content": {
              "application/json": {
                "schema": {
                  "$ref": "#/components/schemas/UpdateTeamOutput"
                }
              }
            }
          }
        },
        "tags": ["Teams"]
      },
      "delete": {
        "operationId": "TeamsController_deleteTeam",
        "summary": "Delete a team",
        "parameters": [
          {
            "name": "teamId",
            "required": true,
            "in": "path",
            "schema": {
              "type": "number"
            }
          }
        ],
        "responses": {
          "200": {
            "description": "",
            "content": {
              "application/json": {
                "schema": {
                  "$ref": "#/components/schemas/OrgTeamOutputResponseDto"
                }
              }
            }
          }
        },
        "tags": ["Teams"]
      }
    },
    "/v2/teams/{teamId}/event-types": {
      "post": {
        "operationId": "TeamsEventTypesController_createTeamEventType",
        "summary": "Create an event type",
        "parameters": [
          {
            "name": "teamId",
            "required": true,
            "in": "path",
            "schema": {
              "type": "number"
            }
          }
        ],
        "requestBody": {
          "required": true,
          "content": {
            "application/json": {
              "schema": {
                "$ref": "#/components/schemas/CreateTeamEventTypeInput_2024_06_14"
              }
            }
          }
        },
        "responses": {
          "201": {
            "description": "",
            "content": {
              "application/json": {
                "schema": {
                  "$ref": "#/components/schemas/CreateTeamEventTypeOutput"
                }
              }
            }
          }
        },
        "tags": ["Teams / Event Types"]
      },
      "get": {
        "operationId": "TeamsEventTypesController_getTeamEventTypes",
        "summary": "Get a team event type",
        "parameters": [
          {
            "name": "teamId",
            "required": true,
            "in": "path",
            "schema": {
              "type": "number"
            }
          },
          {
            "name": "eventSlug",
            "required": false,
            "in": "query",
            "description": "Slug of team event type to return.",
            "schema": {
              "type": "string"
            }
          },
          {
            "name": "hostsLimit",
            "required": false,
            "in": "query",
            "description": "Specifies the maximum number of hosts to include in the response. This limit helps optimize performance. If not provided, all Hosts will be fetched.",
            "schema": {
              "type": "number"
            }
          }
        ],
        "responses": {
          "200": {
            "description": "",
            "content": {
              "application/json": {
                "schema": {
                  "$ref": "#/components/schemas/GetTeamEventTypesOutput"
                }
              }
            }
          }
        },
        "tags": ["Teams / Event Types"]
      }
    },
    "/v2/teams/{teamId}/event-types/{eventTypeId}": {
      "get": {
        "operationId": "TeamsEventTypesController_getTeamEventType",
        "summary": "Get an event type",
        "parameters": [
          {
            "name": "teamId",
            "required": true,
            "in": "path",
            "schema": {
              "type": "number"
            }
          },
          {
            "name": "eventTypeId",
            "required": true,
            "in": "path",
            "schema": {
              "type": "number"
            }
          }
        ],
        "responses": {
          "200": {
            "description": "",
            "content": {
              "application/json": {
                "schema": {
                  "$ref": "#/components/schemas/GetTeamEventTypeOutput"
                }
              }
            }
          }
        },
        "tags": ["Teams / Event Types"]
      },
      "patch": {
        "operationId": "TeamsEventTypesController_updateTeamEventType",
        "summary": "Update a team event type",
        "parameters": [
          {
            "name": "teamId",
            "required": true,
            "in": "path",
            "schema": {
              "type": "number"
            }
          },
          {
            "name": "eventTypeId",
            "required": true,
            "in": "path",
            "schema": {
              "type": "number"
            }
          }
        ],
        "requestBody": {
          "required": true,
          "content": {
            "application/json": {
              "schema": {
                "$ref": "#/components/schemas/UpdateTeamEventTypeInput_2024_06_14"
              }
            }
          }
        },
        "responses": {
          "200": {
            "description": "",
            "content": {
              "application/json": {
                "schema": {
                  "$ref": "#/components/schemas/UpdateTeamEventTypeOutput"
                }
              }
            }
          }
        },
        "tags": ["Teams / Event Types"]
      },
      "delete": {
        "operationId": "TeamsEventTypesController_deleteTeamEventType",
        "summary": "Delete a team event type",
        "parameters": [
          {
            "name": "teamId",
            "required": true,
            "in": "path",
            "schema": {
              "type": "number"
            }
          },
          {
            "name": "eventTypeId",
            "required": true,
            "in": "path",
            "schema": {
              "type": "number"
            }
          }
        ],
        "responses": {
          "200": {
            "description": "",
            "content": {
              "application/json": {
                "schema": {
                  "$ref": "#/components/schemas/DeleteTeamEventTypeOutput"
                }
              }
            }
          }
        },
        "tags": ["Teams / Event Types"]
      }
    },
    "/v2/teams/{teamId}/event-types/{eventTypeId}/create-phone-call": {
      "post": {
        "operationId": "TeamsEventTypesController_createPhoneCall",
        "summary": "Create a phone call",
        "parameters": [
          {
            "name": "eventTypeId",
            "required": true,
            "in": "path",
            "schema": {
              "type": "number"
            }
          },
          {
            "name": "orgId",
            "required": true,
            "in": "path",
            "schema": {
              "type": "number"
            }
          }
        ],
        "requestBody": {
          "required": true,
          "content": {
            "application/json": {
              "schema": {
                "$ref": "#/components/schemas/CreatePhoneCallInput"
              }
            }
          }
        },
        "responses": {
          "201": {
            "description": "",
            "content": {
              "application/json": {
                "schema": {
                  "$ref": "#/components/schemas/CreatePhoneCallOutput"
                }
              }
            }
          }
        },
        "tags": ["Teams / Event Types"]
      }
    },
    "/v2/teams/{teamId}/memberships": {
      "post": {
        "operationId": "TeamsMembershipsController_createTeamMembership",
        "summary": "Create a membership",
        "parameters": [
          {
            "name": "teamId",
            "required": true,
            "in": "path",
            "schema": {
              "type": "number"
            }
          }
        ],
        "requestBody": {
          "required": true,
          "content": {
            "application/json": {
              "schema": {
                "$ref": "#/components/schemas/CreateTeamMembershipInput"
              }
            }
          }
        },
        "responses": {
          "201": {
            "description": "",
            "content": {
              "application/json": {
                "schema": {
                  "$ref": "#/components/schemas/CreateTeamMembershipOutput"
                }
              }
            }
          }
        },
        "tags": ["Teams / Memberships"]
      },
      "get": {
        "operationId": "TeamsMembershipsController_getTeamMemberships",
        "summary": "Get all memberships",
        "parameters": [
          {
            "name": "teamId",
            "required": true,
            "in": "path",
            "schema": {
              "type": "number"
            }
          },
          {
            "name": "take",
            "required": false,
            "in": "query",
            "description": "The number of items to return",
            "example": 10,
            "schema": {
              "type": "number"
            }
          },
          {
            "name": "skip",
            "required": false,
            "in": "query",
            "description": "The number of items to skip",
            "example": 0,
            "schema": {
              "type": "number"
            }
          }
        ],
        "responses": {
          "200": {
            "description": "",
            "content": {
              "application/json": {
                "schema": {
                  "$ref": "#/components/schemas/GetTeamMembershipsOutput"
                }
              }
            }
          }
        },
        "tags": ["Teams / Memberships"]
      }
    },
    "/v2/teams/{teamId}/memberships/{membershipId}": {
      "get": {
        "operationId": "TeamsMembershipsController_getTeamMembership",
        "summary": "Get a membership",
        "parameters": [
          {
            "name": "teamId",
            "required": true,
            "in": "path",
            "schema": {
              "type": "number"
            }
          },
          {
            "name": "membershipId",
            "required": true,
            "in": "path",
            "schema": {
              "type": "number"
            }
          }
        ],
        "responses": {
          "200": {
            "description": "",
            "content": {
              "application/json": {
                "schema": {
                  "$ref": "#/components/schemas/GetTeamMembershipOutput"
                }
              }
            }
          }
        },
        "tags": ["Teams / Memberships"]
      },
      "patch": {
        "operationId": "TeamsMembershipsController_updateTeamMembership",
        "summary": "Create a membership",
        "parameters": [
          {
            "name": "teamId",
            "required": true,
            "in": "path",
            "schema": {
              "type": "number"
            }
          },
          {
            "name": "membershipId",
            "required": true,
            "in": "path",
            "schema": {
              "type": "number"
            }
          }
        ],
        "requestBody": {
          "required": true,
          "content": {
            "application/json": {
              "schema": {
                "$ref": "#/components/schemas/UpdateTeamMembershipInput"
              }
            }
          }
        },
        "responses": {
          "200": {
            "description": "",
            "content": {
              "application/json": {
                "schema": {
                  "$ref": "#/components/schemas/UpdateTeamMembershipOutput"
                }
              }
            }
          }
        },
        "tags": ["Teams / Memberships"]
      },
      "delete": {
        "operationId": "TeamsMembershipsController_deleteTeamMembership",
        "summary": "Delete a membership",
        "parameters": [
          {
            "name": "teamId",
            "required": true,
            "in": "path",
            "schema": {
              "type": "number"
            }
          },
          {
            "name": "membershipId",
            "required": true,
            "in": "path",
            "schema": {
              "type": "number"
            }
          }
        ],
        "responses": {
          "200": {
            "description": "",
            "content": {
              "application/json": {
                "schema": {
                  "$ref": "#/components/schemas/DeleteTeamMembershipOutput"
                }
              }
            }
          }
        },
        "tags": ["Teams / Memberships"]
      }
    },
    "/v2/timezones": {
      "get": {
        "operationId": "TimezonesController_getTimeZones",
        "summary": "Get all timezones",
        "parameters": [],
        "responses": {
          "200": {
            "description": "",
            "content": {
              "application/json": {
                "schema": {
                  "type": "object"
                }
              }
            }
          }
        },
        "tags": ["Timezones"]
      }
    },
    "/v2/webhooks": {
      "post": {
        "operationId": "WebhooksController_createWebhook",
        "summary": "Create a webhook",
        "parameters": [],
        "requestBody": {
          "required": true,
          "content": {
            "application/json": {
              "schema": {
                "$ref": "#/components/schemas/CreateWebhookInputDto"
              }
            }
          }
        },
        "responses": {
          "201": {
            "description": "",
            "content": {
              "application/json": {
                "schema": {
                  "$ref": "#/components/schemas/UserWebhookOutputResponseDto"
                }
              }
            }
          }
        },
        "tags": ["Webhooks"]
      },
      "get": {
        "operationId": "WebhooksController_getWebhooks",
        "summary": "Get all webooks",
        "description": "Gets a paginated list of webhooks for the authenticated user.",
        "parameters": [
          {
            "name": "take",
            "required": false,
            "in": "query",
            "description": "The number of items to return",
            "example": 10,
            "schema": {
              "type": "number"
            }
          },
          {
            "name": "skip",
            "required": false,
            "in": "query",
            "description": "The number of items to skip",
            "example": 0,
            "schema": {
              "type": "number"
            }
          }
        ],
        "responses": {
          "200": {
            "description": "",
            "content": {
              "application/json": {
                "schema": {
                  "$ref": "#/components/schemas/UserWebhooksOutputResponseDto"
                }
              }
            }
          }
        },
        "tags": ["Webhooks"]
      }
    },
    "/v2/webhooks/{webhookId}": {
      "patch": {
        "operationId": "WebhooksController_updateWebhook",
        "summary": "Update a webhook",
        "parameters": [
          {
            "name": "webhookId",
            "required": true,
            "in": "path",
            "schema": {
              "type": "string"
            }
          }
        ],
        "requestBody": {
          "required": true,
          "content": {
            "application/json": {
              "schema": {
                "$ref": "#/components/schemas/UpdateWebhookInputDto"
              }
            }
          }
        },
        "responses": {
          "200": {
            "description": "",
            "content": {
              "application/json": {
                "schema": {
                  "$ref": "#/components/schemas/UserWebhookOutputResponseDto"
                }
              }
            }
          }
        },
        "tags": ["Webhooks"]
      },
      "get": {
        "operationId": "WebhooksController_getWebhook",
        "summary": "Get a webhook",
        "parameters": [],
        "responses": {
          "200": {
            "description": "",
            "content": {
              "application/json": {
                "schema": {
                  "$ref": "#/components/schemas/UserWebhookOutputResponseDto"
                }
              }
            }
          }
        },
        "tags": ["Webhooks"]
      },
      "delete": {
        "operationId": "WebhooksController_deleteWebhook",
        "summary": "Delete a webhook",
        "parameters": [
          {
            "name": "webhookId",
            "required": true,
            "in": "path",
            "schema": {
              "type": "string"
            }
          }
        ],
        "responses": {
          "200": {
            "description": "",
            "content": {
              "application/json": {
                "schema": {
                  "$ref": "#/components/schemas/UserWebhookOutputResponseDto"
                }
              }
            }
          }
        },
        "tags": ["Webhooks"]
      }
    }
  },
  "info": {
    "title": "Cal.com API v2",
    "description": "",
    "version": "1.0.0",
    "contact": {}
  },
  "tags": [],
  "servers": [],
  "components": {
    "schemas": {
      "ManagedUserOutput": {
        "type": "object",
        "properties": {
          "id": {
            "type": "number",
            "example": 1
          },
          "email": {
            "type": "string",
            "example": "alice+cluo37fwd0001khkzqqynkpj3@example.com"
          },
          "username": {
            "type": "string",
            "nullable": true,
            "example": "alice"
          },
          "name": {
            "type": "string",
            "nullable": true,
            "example": "alice"
          },
          "timeZone": {
            "type": "string",
            "example": "America/New_York"
          },
          "weekStart": {
            "type": "string",
            "example": "Sunday"
          },
          "createdDate": {
            "type": "string",
            "example": "2024-04-01T00:00:00.000Z"
          },
          "timeFormat": {
            "type": "number",
            "nullable": true,
            "example": 12
          },
          "defaultScheduleId": {
            "type": "number",
            "nullable": true,
            "example": null
          },
          "locale": {
            "enum": [
              "ar",
              "ca",
              "de",
              "es",
              "eu",
              "he",
              "id",
              "ja",
              "lv",
              "pl",
              "ro",
              "sr",
              "th",
              "vi",
              "az",
              "cs",
              "el",
              "es-419",
              "fi",
              "hr",
              "it",
              "km",
              "nl",
              "pt",
              "ru",
              "sv",
              "tr",
              "zh-CN",
              "bg",
              "da",
              "en",
              "et",
              "fr",
              "hu",
              "iw",
              "ko",
              "no",
              "pt-BR",
              "sk",
              "ta",
              "uk",
              "zh-TW"
            ],
            "type": "string",
            "example": "en"
          },
          "avatarUrl": {
            "type": "string",
            "nullable": true,
            "example": "https://cal.com/api/avatar/2b735186-b01b-46d3-87da-019b8f61776b.png",
            "description": "URL of the user's avatar image"
          }
        },
        "required": [
          "id",
          "email",
          "username",
          "name",
          "timeZone",
          "weekStart",
          "createdDate",
          "timeFormat",
          "defaultScheduleId"
        ]
      },
      "GetManagedUsersOutput": {
        "type": "object",
        "properties": {
          "status": {
            "type": "string",
            "example": "success",
            "enum": ["success", "error"]
          },
          "data": {
            "type": "array",
            "items": {
              "$ref": "#/components/schemas/ManagedUserOutput"
            }
          }
        },
        "required": ["status", "data"]
      },
      "CreateManagedUserInput": {
        "type": "object",
        "properties": {
          "email": {
            "type": "string",
            "example": "alice@example.com"
          },
          "name": {
            "type": "string",
            "example": "Alice Smith",
            "description": "Managed user's name is used in emails"
          },
          "timeFormat": {
            "type": "number",
            "enum": [12, 24],
            "example": 12,
            "description": "Must be a number 12 or 24"
          },
          "weekStart": {
            "type": "string",
            "example": "Monday",
            "enum": ["Monday", "Tuesday", "Wednesday", "Thursday", "Friday", "Saturday", "Sunday"]
          },
          "timeZone": {
            "type": "string",
            "example": "America/New_York",
            "description": "Timezone is used to create user's default schedule from Monday to Friday from 9AM to 5PM. If it is not passed then user does not have\n      a default schedule and it must be created manually via the /schedules endpoint. Until the schedule is created, the user can't access availability atom to set his / her availability nor booked.\n      It will default to Europe/London if not passed."
          },
          "locale": {
            "enum": [
              "ar",
              "ca",
              "de",
              "es",
              "eu",
              "he",
              "id",
              "ja",
              "lv",
              "pl",
              "ro",
              "sr",
              "th",
              "vi",
              "az",
              "cs",
              "el",
              "es-419",
              "fi",
              "hr",
              "it",
              "km",
              "nl",
              "pt",
              "ru",
              "sv",
              "tr",
              "zh-CN",
              "bg",
              "da",
              "en",
              "et",
              "fr",
              "hu",
              "iw",
              "ko",
              "no",
              "pt-BR",
              "sk",
              "ta",
              "uk",
              "zh-TW"
            ],
            "type": "string",
            "example": "en"
          },
          "avatarUrl": {
            "type": "string",
            "example": "https://cal.com/api/avatar/2b735186-b01b-46d3-87da-019b8f61776b.png",
            "description": "URL of the user's avatar image"
          }
        },
        "required": ["email", "name"]
      },
      "CreateManagedUserData": {
        "type": "object",
        "properties": {
          "user": {
            "$ref": "#/components/schemas/ManagedUserOutput"
          },
          "accessToken": {
            "type": "string"
          },
          "refreshToken": {
            "type": "string"
          },
          "accessTokenExpiresAt": {
            "type": "number"
          }
        },
        "required": ["user", "accessToken", "refreshToken", "accessTokenExpiresAt"]
      },
      "CreateManagedUserOutput": {
        "type": "object",
        "properties": {
          "status": {
            "type": "string",
            "example": "success",
            "enum": ["success", "error"]
          },
          "data": {
            "$ref": "#/components/schemas/CreateManagedUserData"
          },
          "error": {
            "type": "object"
          }
        },
        "required": ["status", "data"]
      },
      "GetManagedUserOutput": {
        "type": "object",
        "properties": {
          "status": {
            "type": "string",
            "example": "success",
            "enum": ["success", "error"]
          },
          "data": {
            "$ref": "#/components/schemas/ManagedUserOutput"
          }
        },
        "required": ["status", "data"]
      },
      "UpdateManagedUserInput": {
        "type": "object",
        "properties": {
          "email": {
            "type": "string"
          },
          "name": {
            "type": "string"
          },
          "timeFormat": {
            "type": "number",
            "enum": [12, 24],
            "example": 12,
            "description": "Must be 12 or 24"
          },
          "defaultScheduleId": {
            "type": "number"
          },
          "weekStart": {
            "type": "string",
            "enum": ["Monday", "Tuesday", "Wednesday", "Thursday", "Friday", "Saturday", "Sunday"],
            "example": "Monday"
          },
          "timeZone": {
            "type": "string"
          },
          "locale": {
            "enum": [
              "ar",
              "ca",
              "de",
              "es",
              "eu",
              "he",
              "id",
              "ja",
              "lv",
              "pl",
              "ro",
              "sr",
              "th",
              "vi",
              "az",
              "cs",
              "el",
              "es-419",
              "fi",
              "hr",
              "it",
              "km",
              "nl",
              "pt",
              "ru",
              "sv",
              "tr",
              "zh-CN",
              "bg",
              "da",
              "en",
              "et",
              "fr",
              "hu",
              "iw",
              "ko",
              "no",
              "pt-BR",
              "sk",
              "ta",
              "uk",
              "zh-TW"
            ],
            "type": "string",
            "example": "en"
          },
          "avatarUrl": {
            "type": "string",
            "example": "https://cal.com/api/avatar/2b735186-b01b-46d3-87da-019b8f61776b.png",
            "description": "URL of the user's avatar image"
          }
        }
      },
      "KeysDto": {
        "type": "object",
        "properties": {
          "accessToken": {
            "type": "string",
            "example": "eyJhbGciOiJIUzI1NiIsInR5cCI6IkpXVCJ9"
          },
          "refreshToken": {
            "type": "string",
            "example": "eyJhbGciOiJIUzI1NiIsInR5cCI6IkpXVCJ9"
          },
          "accessTokenExpiresAt": {
            "type": "number"
          }
        },
        "required": ["accessToken", "refreshToken", "accessTokenExpiresAt"]
      },
      "KeysResponseDto": {
        "type": "object",
        "properties": {
          "status": {
            "type": "string",
            "example": "success",
            "enum": ["success", "error"]
          },
          "data": {
            "$ref": "#/components/schemas/KeysDto"
          }
        },
        "required": ["status", "data"]
      },
      "CreateOAuthClientInput": {
        "type": "object",
        "properties": {
          "logo": {
            "type": "string"
          },
          "name": {
            "type": "string"
          },
          "redirectUris": {
            "type": "array",
            "items": {
              "type": "string"
            }
          },
          "permissions": {
            "type": "array",
            "description": "Array of permission keys like [\"BOOKING_READ\", \"BOOKING_WRITE\"]. Use [\"*\"] to grant all permissions.",
            "items": {
              "type": "string",
              "enum": [
                "EVENT_TYPE_READ",
                "EVENT_TYPE_WRITE",
                "BOOKING_READ",
                "BOOKING_WRITE",
                "SCHEDULE_READ",
                "SCHEDULE_WRITE",
                "APPS_READ",
                "APPS_WRITE",
                "PROFILE_READ",
                "PROFILE_WRITE",
                "*"
              ]
            }
          },
          "bookingRedirectUri": {
            "type": "string"
          },
          "bookingCancelRedirectUri": {
            "type": "string"
          },
          "bookingRescheduleRedirectUri": {
            "type": "string"
          },
          "areEmailsEnabled": {
            "type": "boolean"
          },
          "areDefaultEventTypesEnabled": {
            "type": "boolean",
            "default": false,
            "description": "If true, when creating a managed user the managed user will have 4 default event types: 30 and 60 minutes without Cal video, 30 and 60 minutes with Cal video. Set this as false if you want to create a managed user and then manually create event types for the user."
          }
        },
        "required": ["name", "redirectUris", "permissions"]
      },
      "CreateOAuthClientOutput": {
        "type": "object",
        "properties": {
          "clientId": {
            "type": "string",
            "example": "clsx38nbl0001vkhlwin9fmt0"
          },
          "clientSecret": {
            "type": "string",
            "example": "eyJhbGciOiJIUzI1NiIsInR5cCI6IkpXVCJ9.eyJuYW1lIjoib2F1dGgtY2xpZW50Iiwi"
          }
        },
        "required": ["clientId", "clientSecret"]
      },
      "CreateOAuthClientResponseDto": {
        "type": "object",
        "properties": {
          "status": {
            "type": "string",
            "enum": ["success", "error"],
            "example": "success"
          },
          "data": {
            "example": {
              "clientId": "clsx38nbl0001vkhlwin9fmt0",
              "clientSecret": "eyJhbGciOiJIUzI1NiIsInR5cCI6IkpXVCJ9.eyJuYW1lIjoib2F1dGgtY2xpZW50Iiwi"
            },
            "allOf": [
              {
                "$ref": "#/components/schemas/CreateOAuthClientOutput"
              }
            ]
          }
        },
        "required": ["status", "data"]
      },
      "PlatformOAuthClientDto": {
        "type": "object",
        "properties": {
          "id": {
            "type": "string",
            "example": "clsx38nbl0001vkhlwin9fmt0"
          },
          "name": {
            "type": "string",
            "example": "MyClient"
          },
          "secret": {
            "type": "string",
            "example": "secretValue"
          },
          "permissions": {
            "type": "array",
            "description": "Array of permission keys like [\"BOOKING_READ\", \"BOOKING_WRITE\"]",
            "items": {
              "type": "string",
              "enum": [
                "EVENT_TYPE_READ",
                "EVENT_TYPE_WRITE",
                "BOOKING_READ",
                "BOOKING_WRITE",
                "SCHEDULE_READ",
                "SCHEDULE_WRITE",
                "APPS_READ",
                "APPS_WRITE",
                "PROFILE_READ",
                "PROFILE_WRITE"
              ]
            },
            "example": ["BOOKING_READ", "BOOKING_WRITE"]
          },
          "logo": {
            "type": "object",
            "example": "https://example.com/logo.png"
          },
          "redirectUris": {
            "example": ["https://example.com/callback"],
            "type": "array",
            "items": {
              "type": "string"
            }
          },
          "organizationId": {
            "type": "number",
            "example": 1
          },
          "createdAt": {
            "format": "date-time",
            "type": "string",
            "example": "2024-03-23T08:33:21.851Z"
          },
<<<<<<< HEAD
          "areEmailsEnabled": {
            "type": "boolean",
            "example": true
          },
          "areDefaultEventTypesEnabled": {
            "type": "boolean",
            "example": true,
            "description": "If enabled, when creating a managed user the managed user will have 4 default event types: 30 and 60 minutes without Cal video, 30 and 60 minutes with Cal video. Leave this disabled if you want to create a managed user and then manually create event types for the user."
=======
          "bookingRedirectUri": {
            "type": "string",
            "example": "https://example.com/booking-redirect"
          },
          "bookingCancelRedirectUri": {
            "type": "string",
            "example": "https://example.com/booking-cancel"
          },
          "bookingRescheduleRedirectUri": {
            "type": "string",
            "example": "https://example.com/booking-reschedule"
          },
          "areEmailsEnabled": {
            "type": "boolean",
            "example": false
>>>>>>> a6c6a460
          }
        },
        "required": [
          "id",
          "name",
          "secret",
          "permissions",
          "redirectUris",
          "organizationId",
          "createdAt",
          "areEmailsEnabled",
          "areDefaultEventTypesEnabled"
        ]
      },
      "GetOAuthClientsResponseDto": {
        "type": "object",
        "properties": {
          "status": {
            "type": "string",
            "example": "success",
            "enum": ["success", "error"]
          },
          "data": {
            "type": "array",
            "items": {
              "$ref": "#/components/schemas/PlatformOAuthClientDto"
            }
          }
        },
        "required": ["status", "data"]
      },
      "GetOAuthClientResponseDto": {
        "type": "object",
        "properties": {
          "status": {
            "type": "string",
            "example": "success",
            "enum": ["success", "error"]
          },
          "data": {
            "$ref": "#/components/schemas/PlatformOAuthClientDto"
          }
        },
        "required": ["status", "data"]
      },
      "UpdateOAuthClientInput": {
        "type": "object",
        "properties": {
          "logo": {
            "type": "string"
          },
          "name": {
            "type": "string"
          },
          "redirectUris": {
            "type": "array",
            "items": {
              "type": "string"
            }
          },
          "bookingRedirectUri": {
            "type": "string"
          },
          "bookingCancelRedirectUri": {
            "type": "string"
          },
          "bookingRescheduleRedirectUri": {
            "type": "string"
          },
          "areEmailsEnabled": {
            "type": "boolean"
          },
          "areDefaultEventTypesEnabled": {
            "type": "boolean",
            "description": "If true, when creating a managed user the managed user will have 4 default event types: 30 and 60 minutes without Cal video, 30 and 60 minutes with Cal video. Set this as false if you want to create a managed user and then manually create event types for the user."
          }
        }
      },
      "RefreshTokenInput": {
        "type": "object",
        "properties": {
          "refreshToken": {
            "type": "string",
            "description": "Managed user's refresh token."
          }
        },
        "required": ["refreshToken"]
      },
      "RefreshApiKeyInput": {
        "type": "object",
        "properties": {
          "apiKeyDaysValid": {
            "type": "number",
            "minimum": 1,
            "description": "For how many days is managed organization api key valid. Defaults to 30 days.",
            "example": 60,
            "default": 30
          },
          "apiKeyNeverExpires": {
            "type": "boolean",
            "description": "If true, organization api key never expires.",
            "example": true
          }
        }
      },
      "ApiKeyOutput": {
        "type": "object",
        "properties": {
          "apiKey": {
            "type": "string"
          }
        },
        "required": ["apiKey"]
      },
      "RefreshApiKeyOutput": {
        "type": "object",
        "properties": {
          "status": {
            "type": "string",
            "example": "success",
            "enum": ["success", "error"]
          },
          "data": {
            "$ref": "#/components/schemas/ApiKeyOutput"
          }
        },
        "required": ["status", "data"]
      },
      "InputAddressLocation_2024_06_14": {
        "type": "object",
        "properties": {
          "type": {
            "type": "string",
            "example": "address",
            "description": "only allowed value for type is `address`"
          },
          "address": {
            "type": "string",
            "example": "123 Example St, City, Country"
          },
          "public": {
            "type": "boolean"
          }
        },
        "required": ["type", "address", "public"]
      },
      "InputLinkLocation_2024_06_14": {
        "type": "object",
        "properties": {
          "type": {
            "type": "string",
            "example": "link",
            "description": "only allowed value for type is `link`"
          },
          "link": {
            "type": "string",
            "example": "https://customvideo.com/join/123456"
          },
          "public": {
            "type": "boolean"
          }
        },
        "required": ["type", "link", "public"]
      },
      "InputIntegrationLocation_2024_06_14": {
        "type": "object",
        "properties": {
          "type": {
            "type": "string",
            "example": "integration",
            "description": "only allowed value for type is `integration`"
          },
          "integration": {
            "type": "string",
            "example": "cal-video",
            "enum": ["cal-video", "google-meet"]
          }
        },
        "required": ["type", "integration"]
      },
      "InputPhoneLocation_2024_06_14": {
        "type": "object",
        "properties": {
          "type": {
            "type": "string",
            "example": "phone",
            "description": "only allowed value for type is `phone`"
          },
          "phone": {
            "type": "string",
            "example": "+37120993151"
          },
          "public": {
            "type": "boolean"
          }
        },
        "required": ["type", "phone", "public"]
      },
      "PhoneFieldInput_2024_06_14": {
        "type": "object",
        "properties": {
          "type": {
            "type": "string",
            "example": "phone",
            "description": "only allowed value for type is `phone`"
          },
          "slug": {
            "type": "string",
            "description": "Unique identifier for the field in format `some-slug`. It is used to access response to this booking field during the booking",
            "example": "some-slug"
          },
          "label": {
            "type": "string"
          },
          "required": {
            "type": "boolean"
          },
          "placeholder": {
            "type": "string"
          },
          "disableOnPrefill": {
            "type": "boolean",
            "description": "Disable this booking field if the URL contains query parameter with key equal to the slug and prefill it with the provided value.      For example, if the slug is `phone` and the URL contains query parameter `&phone=1234567890`,      the phone field will be prefilled with this value and disabled."
          },
          "hidden": {
            "type": "boolean",
            "description": "If true show under event type settings but don't show this booking field in the Booker. If false show in both."
          }
        },
        "required": ["type", "slug", "label", "required", "placeholder", "hidden"]
      },
      "AddressFieldInput_2024_06_14": {
        "type": "object",
        "properties": {
          "type": {
            "type": "string",
            "example": "address",
            "description": "only allowed value for type is `address`"
          },
          "slug": {
            "type": "string",
            "description": "Unique identifier for the field in format `some-slug`. It is used to access response to this booking field during the booking",
            "example": "some-slug"
          },
          "label": {
            "type": "string",
            "example": "Please enter your address"
          },
          "required": {
            "type": "boolean"
          },
          "placeholder": {
            "type": "string",
            "example": "e.g., 1234 Main St"
          },
          "disableOnPrefill": {
            "type": "boolean",
            "description": "Disable this booking field if the URL contains query parameter with key equal to the slug and prefill it with the provided value.      For example, if the slug is `address` and the URL contains query parameter `&address=1234 Main St, London`,      the address field will be prefilled with this value and disabled."
          },
          "hidden": {
            "type": "boolean",
            "description": "If true show under event type settings but don't show this booking field in the Booker. If false show in both."
          }
        },
        "required": ["type", "slug", "label", "required", "placeholder", "hidden"]
      },
      "TextFieldInput_2024_06_14": {
        "type": "object",
        "properties": {
          "type": {
            "type": "string",
            "example": "text",
            "description": "only allowed value for type is `text`"
          },
          "slug": {
            "type": "string",
            "description": "Unique identifier for the field in format `some-slug`. It is used to access response to this booking field during the booking",
            "example": "some-slug"
          },
          "label": {
            "type": "string",
            "example": "Please enter your text"
          },
          "required": {
            "type": "boolean"
          },
          "placeholder": {
            "type": "string",
            "example": "e.g., Enter text here"
          },
          "disableOnPrefill": {
            "type": "boolean",
            "description": "Disable this booking field if the URL contains query parameter with key equal to the slug and prefill it with the provided value.      For example, if the slug is `who-referred-you` and the URL contains query parameter `&who-referred-you=bob`,      the text field will be prefilled with this value and disabled."
          },
          "hidden": {
            "type": "boolean",
            "description": "If true show under event type settings but don't show this booking field in the Booker. If false show in both."
          }
        },
        "required": ["type", "slug", "label", "required", "placeholder", "hidden"]
      },
      "NumberFieldInput_2024_06_14": {
        "type": "object",
        "properties": {
          "type": {
            "type": "string",
            "example": "number",
            "description": "only allowed value for type is `number`"
          },
          "slug": {
            "type": "string",
            "description": "Unique identifier for the field in format `some-slug`. It is used to access response to this booking field during the booking",
            "example": "some-slug"
          },
          "label": {
            "type": "string",
            "example": "Please enter a number"
          },
          "required": {
            "type": "boolean"
          },
          "placeholder": {
            "type": "string",
            "example": "e.g., 100"
          },
          "disableOnPrefill": {
            "type": "boolean",
            "description": "Disable this booking field if the URL contains query parameter with key equal to the slug and prefill it with the provided value.      For example, if the slug is `calories-per-day` and the URL contains query parameter `&calories-per-day=3000`,      the number field will be prefilled with this value and disabled."
          },
          "hidden": {
            "type": "boolean",
            "description": "If true show under event type settings but don't show this booking field in the Booker. If false show in both."
          }
        },
        "required": ["type", "slug", "label", "required", "placeholder", "hidden"]
      },
      "TextAreaFieldInput_2024_06_14": {
        "type": "object",
        "properties": {
          "type": {
            "type": "string",
            "example": "textarea",
            "description": "only allowed value for type is `textarea`"
          },
          "slug": {
            "type": "string",
            "description": "Unique identifier for the field in format `some-slug`. It is used to access response to this booking field during the booking",
            "example": "some-slug"
          },
          "label": {
            "type": "string",
            "example": "Please enter detailed information"
          },
          "required": {
            "type": "boolean"
          },
          "placeholder": {
            "type": "string",
            "example": "e.g., Detailed description here..."
          },
          "disableOnPrefill": {
            "type": "boolean",
            "description": "Disable this booking field if the URL contains query parameter with key equal to the slug and prefill it with the provided value.      For example, if the slug is `dear-diary` and the URL contains query parameter `&dear-diary=Today I shipped a feature`,      the text area will be prefilled with this value and disabled."
          },
          "hidden": {
            "type": "boolean",
            "description": "If true show under event type settings but don't show this booking field in the Booker. If false show in both."
          }
        },
        "required": ["type", "slug", "label", "required", "placeholder", "hidden"]
      },
      "SelectFieldInput_2024_06_14": {
        "type": "object",
        "properties": {
          "type": {
            "type": "string",
            "example": "select",
            "description": "only allowed value for type is `select`"
          },
          "slug": {
            "type": "string",
            "description": "Unique identifier for the field in format `some-slug`. It is used to access response to this booking field during the booking",
            "example": "some-slug"
          },
          "label": {
            "type": "string",
            "example": "Please select an option"
          },
          "required": {
            "type": "boolean"
          },
          "placeholder": {
            "type": "string",
            "example": "Select..."
          },
          "options": {
            "example": ["Option 1", "Option 2"],
            "type": "array",
            "items": {
              "type": "string"
            }
          },
          "disableOnPrefill": {
            "type": "boolean",
            "description": "Disable this booking field if the URL contains query parameter with key equal to the slug and prefill it with the provided value.      For example, if the slug is `language` and options of this select field are ['english', 'italian'] and the URL contains query parameter `&language=italian`,      the 'italian' will be selected and the select field will be disabled."
          },
          "hidden": {
            "type": "boolean",
            "description": "If true show under event type settings but don't show this booking field in the Booker. If false show in both."
          }
        },
        "required": ["type", "slug", "label", "required", "placeholder", "options", "hidden"]
      },
      "MultiSelectFieldInput_2024_06_14": {
        "type": "object",
        "properties": {
          "type": {
            "type": "string",
            "example": "multiselect",
            "description": "only allowed value for type is `multiselect`"
          },
          "slug": {
            "type": "string",
            "description": "Unique identifier for the field in format `some-slug`. It is used to access response to this booking field during the booking",
            "example": "some-slug"
          },
          "label": {
            "type": "string",
            "example": "Please select multiple options"
          },
          "required": {
            "type": "boolean"
          },
          "options": {
            "example": ["Option 1", "Option 2"],
            "type": "array",
            "items": {
              "type": "string"
            }
          },
          "disableOnPrefill": {
            "type": "boolean",
            "description": "Disable this booking field if the URL contains query parameter with key equal to the slug and prefill it with the provided value.      For example, if the slug is `consultants` and the URL contains query parameter `&consultants=en&language=it`,      the 'en' and 'it' will be selected and the select field will be disabled."
          },
          "hidden": {
            "type": "boolean",
            "description": "If true show under event type settings but don't show this booking field in the Booker. If false show in both."
          }
        },
        "required": ["type", "slug", "label", "required", "options", "hidden"]
      },
      "MultiEmailFieldInput_2024_06_14": {
        "type": "object",
        "properties": {
          "type": {
            "type": "string",
            "example": "multiemail",
            "description": "only allowed value for type is `multiemail`"
          },
          "slug": {
            "type": "string",
            "description": "Unique identifier for the field in format `some-slug`. It is used to access response to this booking field during the booking",
            "example": "some-slug"
          },
          "label": {
            "type": "string",
            "example": "Please enter multiple emails"
          },
          "required": {
            "type": "boolean"
          },
          "placeholder": {
            "type": "string",
            "example": "e.g., example@example.com"
          },
          "disableOnPrefill": {
            "type": "boolean",
            "description": "Disable this booking field if the URL contains query parameter with key equal to the slug and prefill it with the provided value.      For example, if the slug is `consultants` and the URL contains query parameter `&consultants=alice@gmail.com&consultants=bob@gmail.com`,      the these emails will be added and none more can be added."
          },
          "hidden": {
            "type": "boolean",
            "description": "If true show under event type settings but don't show this booking field in the Booker. If false show in both."
          }
        },
        "required": ["type", "slug", "label", "required", "placeholder", "hidden"]
      },
      "CheckboxGroupFieldInput_2024_06_14": {
        "type": "object",
        "properties": {
          "type": {
            "type": "string",
            "example": "checkbox",
            "description": "only allowed value for type is `checkbox`"
          },
          "slug": {
            "type": "string",
            "description": "Unique identifier for the field in format `some-slug`. It is used to access response to this booking field during the booking",
            "example": "some-slug"
          },
          "label": {
            "type": "string",
            "example": "Select all that apply"
          },
          "required": {
            "type": "boolean"
          },
          "options": {
            "example": ["Checkbox 1", "Checkbox 2"],
            "type": "array",
            "items": {
              "type": "string"
            }
          },
          "disableOnPrefill": {
            "type": "boolean",
            "description": "Disable this booking field if the URL contains query parameter with key equal to the slug and prefill it with the provided value.      For example, if the slug is `notify-me` and the URL contains query parameter `&notify-me=true`,      the checkbox will be selected and the checkbox field will be disabled."
          },
          "hidden": {
            "type": "boolean",
            "description": "If true show under event type settings but don't show this booking field in the Booker. If false show in both."
          }
        },
        "required": ["type", "slug", "label", "required", "options", "hidden"]
      },
      "RadioGroupFieldInput_2024_06_14": {
        "type": "object",
        "properties": {
          "type": {
            "type": "string",
            "example": "radio",
            "description": "only allowed value for type is `radio`"
          },
          "slug": {
            "type": "string",
            "description": "Unique identifier for the field in format `some-slug`. It is used to access response to this booking field during the booking",
            "example": "some-slug"
          },
          "label": {
            "type": "string",
            "example": "Select one option"
          },
          "required": {
            "type": "boolean"
          },
          "options": {
            "example": ["Radio 1", "Radio 2"],
            "type": "array",
            "items": {
              "type": "string"
            }
          },
          "disableOnPrefill": {
            "type": "boolean",
            "description": "Disable this booking field if the URL contains query parameter with key equal to the slug and prefill it with the provided value.      For example, if the slug is `language` and options of this select field are ['english', 'italian'] and the URL contains query parameter `&language=italian`,      the 'italian' radio buttom will be selected and the select field will be disabled."
          },
          "hidden": {
            "type": "boolean",
            "description": "If true show under event type settings but don't show this booking field in the Booker. If false show in both."
          }
        },
        "required": ["type", "slug", "label", "required", "options", "hidden"]
      },
      "BooleanFieldInput_2024_06_14": {
        "type": "object",
        "properties": {
          "type": {
            "type": "string",
            "example": "boolean",
            "description": "only allowed value for type is `boolean`"
          },
          "slug": {
            "type": "string",
            "description": "Unique identifier for the field in format `some-slug`. It is used to access response to this booking field during the booking",
            "example": "some-slug"
          },
          "label": {
            "type": "string",
            "example": "Agree to terms?"
          },
          "required": {
            "type": "boolean"
          },
          "disableOnPrefill": {
            "type": "boolean"
          },
          "hidden": {
            "type": "boolean",
            "description": "If true show under event type settings but don't show this booking field in the Booker. If false show in both."
          }
        },
        "required": ["type", "slug", "label", "required", "hidden"]
      },
      "BusinessDaysWindow_2024_06_14": {
        "type": "object",
        "properties": {
          "type": {
            "type": "string",
            "enum": ["businessDays", "calendarDays", "range"],
            "description": "Whether the window should be business days, calendar days or a range of dates"
          },
          "value": {
            "type": "number",
            "example": 5,
            "description": "How many business day into the future can this event be booked"
          },
          "rolling": {
            "type": "boolean",
            "example": true,
            "description": "\n      Determines the behavior of the booking window:\n      - If **true**, the window is rolling. This means the number of available days will always be equal the specified 'value' \n        and adjust dynamically as bookings are made. For example, if 'value' is 3 and availability is only on Mondays, \n        a booker attempting to schedule on November 10 will see slots on November 11, 18, and 25. As one of these days \n        becomes fully booked, a new day (e.g., December 2) will open up to ensure 3 available days are always visible.\n      - If **false**, the window is fixed. This means the booking window only considers the next 'value' days from the\n        moment someone is trying to book. For example, if 'value' is 3, availability is only on Mondays, and the current \n        date is November 10, the booker will only see slots on November 11 because the window is restricted to the next \n        3 calendar days (November 10–12).\n    "
          }
        },
        "required": ["type", "value"]
      },
      "CalendarDaysWindow_2024_06_14": {
        "type": "object",
        "properties": {
          "type": {
            "type": "string",
            "enum": ["businessDays", "calendarDays", "range"],
            "description": "Whether the window should be business days, calendar days or a range of dates"
          },
          "value": {
            "type": "number",
            "example": 5,
            "description": "How many calendar days into the future can this event be booked"
          },
          "rolling": {
            "type": "boolean",
            "example": true,
            "description": "\n      Determines the behavior of the booking window:\n      - If **true**, the window is rolling. This means the number of available days will always be equal the specified 'value' \n        and adjust dynamically as bookings are made. For example, if 'value' is 3 and availability is only on Mondays, \n        a booker attempting to schedule on November 10 will see slots on November 11, 18, and 25. As one of these days \n        becomes fully booked, a new day (e.g., December 2) will open up to ensure 3 available days are always visible.\n      - If **false**, the window is fixed. This means the booking window only considers the next 'value' days from the\n        moment someone is trying to book. For example, if 'value' is 3, availability is only on Mondays, and the current \n        date is November 10, the booker will only see slots on November 11 because the window is restricted to the next \n        3 calendar days (November 10–12).\n    "
          }
        },
        "required": ["type", "value"]
      },
      "RangeWindow_2024_06_14": {
        "type": "object",
        "properties": {
          "type": {
            "type": "string",
            "enum": ["businessDays", "calendarDays", "range"],
            "description": "Whether the window should be business days, calendar days or a range of dates"
          },
          "value": {
            "example": ["2030-09-05", "2030-09-09"],
            "description": "Date range for when this event can be booked.",
            "type": "array",
            "items": {
              "type": "string"
            }
          }
        },
        "required": ["type", "value"]
      },
      "BaseBookingLimitsCount_2024_06_14": {
        "type": "object",
        "properties": {
          "day": {
            "type": "number",
            "description": "The number of bookings per day",
            "example": 1
          },
          "week": {
            "type": "number",
            "description": "The number of bookings per week",
            "example": 2
          },
          "month": {
            "type": "number",
            "description": "The number of bookings per month",
            "example": 3
          },
          "year": {
            "type": "number",
            "description": "The number of bookings per year",
            "example": 4
          },
          "disabled": {
            "type": "boolean",
            "default": false
          }
        }
      },
      "Disabled_2024_06_14": {
        "type": "object",
        "properties": {
          "disabled": {
            "type": "boolean",
            "description": "Indicates if the option is disabled",
            "example": true,
            "default": false
          }
        },
        "required": ["disabled"]
      },
      "BaseBookingLimitsDuration_2024_06_14": {
        "type": "object",
        "properties": {
          "day": {
            "type": "number",
            "description": "The duration of bookings per day (must be a multiple of 15)",
            "example": 60
          },
          "week": {
            "type": "number",
            "description": "The duration of bookings per week (must be a multiple of 15)",
            "example": 120
          },
          "month": {
            "type": "number",
            "description": "The duration of bookings per month (must be a multiple of 15)",
            "example": 180
          },
          "year": {
            "type": "number",
            "description": "The duration of bookings per year (must be a multiple of 15)",
            "example": 240
          }
        }
      },
      "Recurrence_2024_06_14": {
        "type": "object",
        "properties": {
          "interval": {
            "type": "number",
            "example": 10,
            "description": "Repeats every {count} week | month | year"
          },
          "occurrences": {
            "type": "number",
            "example": 10,
            "description": "Repeats for a maximum of {count} events"
          },
          "frequency": {
            "type": "string",
            "enum": ["yearly", "monthly", "weekly"]
          }
        },
        "required": ["interval", "occurrences", "frequency"]
      },
      "NoticeThreshold_2024_06_14": {
        "type": "object",
        "properties": {
          "unit": {
            "type": "string",
            "description": "The unit of time for the notice threshold (e.g., minutes, hours)",
            "example": "minutes"
          },
          "count": {
            "type": "number",
            "description": "The time value for the notice threshold",
            "example": 30
          }
        },
        "required": ["unit", "count"]
      },
      "BaseConfirmationPolicy_2024_06_14": {
        "type": "object",
        "properties": {
          "type": {
            "type": "string",
            "description": "The policy that determines when confirmation is required",
            "example": "always"
          },
          "noticeThreshold": {
            "description": "The notice threshold required before confirmation is needed. Required when type is 'time'.",
            "allOf": [
              {
                "$ref": "#/components/schemas/NoticeThreshold_2024_06_14"
              }
            ]
          }
        },
        "required": ["type"]
      },
      "Seats_2024_06_14": {
        "type": "object",
        "properties": {
          "seatsPerTimeSlot": {
            "type": "number",
            "description": "Number of seats available per time slot",
            "example": 4
          },
          "showAttendeeInfo": {
            "type": "boolean",
            "description": "Show attendee information to other guests",
            "example": true
          },
          "showAvailabilityCount": {
            "type": "boolean",
            "description": "Display the count of available seats",
            "example": true
          }
        },
        "required": ["seatsPerTimeSlot", "showAttendeeInfo", "showAvailabilityCount"]
      },
      "InputAttendeeAddressLocation_2024_06_14": {
        "type": "object",
        "properties": {
          "type": {
            "type": "string",
            "example": "attendeeAddress",
            "description": "only allowed value for type is `attendeeAddress`"
          }
        },
        "required": ["type"]
      },
      "InputAttendeePhoneLocation_2024_06_14": {
        "type": "object",
        "properties": {
          "type": {
            "type": "string",
            "example": "attendeePhone",
            "description": "only allowed value for type is `attendeePhone`"
          }
        },
        "required": ["type"]
      },
      "InputAttendeeDefinedLocation_2024_06_14": {
        "type": "object",
        "properties": {
          "type": {
            "type": "string",
            "example": "attendeeDefined",
            "description": "only allowed value for type is `attendeeDefined`"
          }
        },
        "required": ["type"]
      },
      "NameDefaultFieldInput_2024_06_14": {
        "type": "object",
        "properties": {
          "type": {
            "type": "string",
            "example": "name",
            "description": "only allowed value for type is `name`. Used for having 1 booking field for both first name and last name."
          },
          "label": {
            "type": "string"
          },
          "placeholder": {
            "type": "string"
          },
          "disableOnPrefill": {
            "type": "boolean",
            "description": "Disable this booking field if the URL contains query parameter with key equal to the slug and prefill it with the provided value.      For example, if URL contains query parameter `&name=bob`,      the name field will be prefilled with this value and disabled."
          }
        },
        "required": ["type", "label", "placeholder"]
      },
      "EmailDefaultFieldInput_2024_06_14": {
        "type": "object",
        "properties": {
          "type": {
            "type": "string",
            "example": "email",
            "description": "only allowed value for type is `email`"
          },
          "label": {
            "type": "string"
          },
          "required": {
            "type": "object"
          },
          "placeholder": {
            "type": "string"
          },
          "disableOnPrefill": {
            "type": "boolean",
            "description": "Disable this booking field if the URL contains query parameter with key equal to the slug and prefill it with the provided value.      For example, if URL contains query parameter `&email=bob@gmail.com`,      the email field will be prefilled with this value and disabled."
          }
        },
        "required": ["type", "label", "required", "placeholder"]
      },
      "TitleDefaultFieldInput_2024_06_14": {
        "type": "object",
        "properties": {
          "slug": {
            "type": "string",
            "example": "title",
            "description": "only allowed value for type is `title`"
          },
          "required": {
            "type": "boolean"
          },
          "hidden": {
            "type": "boolean",
            "description": "If true show under event type settings but don't show this booking field in the Booker. If false show in both."
          },
          "label": {
            "type": "string"
          },
          "placeholder": {
            "type": "string"
          },
          "disableOnPrefill": {
            "type": "boolean",
            "description": "Disable this booking field if the URL contains query parameter with key equal to the slug and prefill it with the provided value.      For example, if URL contains query parameter `&title=journey`,      the title field will be prefilled with this value and disabled."
          }
        },
        "required": ["slug"]
      },
      "NotesDefaultFieldInput_2024_06_14": {
        "type": "object",
        "properties": {
          "slug": {
            "type": "string",
            "example": "notes",
            "description": "only allowed value for type is `notes`"
          },
          "required": {
            "type": "boolean"
          },
          "hidden": {
            "type": "boolean",
            "description": "If true show under event type settings but don't show this booking field in the Booker. If false show in both."
          },
          "label": {
            "type": "string"
          },
          "placeholder": {
            "type": "string"
          },
          "disableOnPrefill": {
            "type": "boolean",
            "description": "Disable this booking field if the URL contains query parameter with key equal to the slug and prefill it with the provided value.      For example, if URL contains query parameter `&notes=journey`,      the notes field will be prefilled with this value and disabled."
          }
        },
        "required": ["slug"]
      },
      "GuestsDefaultFieldInput_2024_06_14": {
        "type": "object",
        "properties": {
          "slug": {
            "type": "string",
            "example": "guests",
            "description": "only allowed value for type is `guests`"
          },
          "required": {
            "type": "boolean"
          },
          "hidden": {
            "type": "boolean",
            "description": "If true show under event type settings but don't show this booking field in the Booker. If false show in both."
          },
          "label": {
            "type": "string"
          },
          "placeholder": {
            "type": "string"
          },
          "disableOnPrefill": {
            "type": "boolean",
            "description": "Disable this booking field if the URL contains query parameter with key equal to the slug and prefill it with the provided value.      For example, if URL contains query parameter `&guests=bob@cal.com`,      the guests field will be prefilled with this value and disabled."
          }
        },
        "required": ["slug"]
      },
      "RescheduleReasonDefaultFieldInput_2024_06_14": {
        "type": "object",
        "properties": {
          "slug": {
            "type": "string",
            "example": "rescheduleReason",
            "description": "only allowed value for type is `rescheduleReason`"
          },
          "required": {
            "type": "boolean"
          },
          "hidden": {
            "type": "boolean",
            "description": "If true show under event type settings but don't show this booking field in the Booker. If false show in both."
          },
          "label": {
            "type": "string"
          },
          "placeholder": {
            "type": "string"
          },
          "disableOnPrefill": {
            "type": "boolean",
            "description": "Disable this booking field if the URL contains query parameter with key equal to the slug and prefill it with the provided value.      For example, if URL contains query parameter `&rescheduleReason=travel`,      the rescheduleReason field will be prefilled with this value and disabled."
          }
        },
        "required": ["slug"]
      },
      "BookerLayouts_2024_06_14": {
        "type": "object",
        "properties": {
          "defaultLayout": {
            "type": "string",
            "enum": ["month", "week", "column"]
          },
          "enabledLayouts": {
            "type": "array",
            "items": {
              "type": "string",
              "enum": ["month", "week", "column"]
            }
          }
        },
        "required": ["defaultLayout", "enabledLayouts"]
      },
      "EventTypeColor_2024_06_14": {
        "type": "object",
        "properties": {
          "lightThemeHex": {
            "type": "string",
            "description": "Color used for event types in light theme",
            "example": "#292929"
          },
          "darkThemeHex": {
            "type": "string",
            "description": "Color used for event types in dark theme",
            "example": "#fafafa"
          }
        },
        "required": ["lightThemeHex", "darkThemeHex"]
      },
      "DestinationCalendar_2024_06_14": {
        "type": "object",
        "properties": {
          "integration": {
            "type": "string",
            "description": "The integration type of the destination calendar. Refer to the /api/v2/calendars endpoint to retrieve the integration type of your connected calendars."
          },
          "externalId": {
            "type": "string",
            "description": "The external ID of the destination calendar. Refer to the /api/v2/calendars endpoint to retrieve the external IDs of your connected calendars."
          }
        },
        "required": ["integration", "externalId"]
      },
      "CreateEventTypeInput_2024_06_14": {
        "type": "object",
        "properties": {
          "lengthInMinutes": {
            "type": "number",
            "example": 60
          },
          "lengthInMinutesOptions": {
            "example": [15, 30, 60],
            "description": "If you want that user can choose between different lengths of the event you can specify them here. Must include the provided `lengthInMinutes`.",
            "type": "array",
            "items": {
              "type": "string"
            }
          },
          "title": {
            "type": "string",
            "example": "Learn the secrets of masterchief!"
          },
          "slug": {
            "type": "string",
            "example": "learn-the-secrets-of-masterchief"
          },
          "description": {
            "type": "string",
            "example": "Discover the culinary wonders of the Argentina by making the best flan ever!"
          },
          "locations": {
            "type": "array",
            "description": "Locations where the event will take place. If not provided, cal video link will be used as the location.",
            "items": {
              "oneOf": [
                {
                  "$ref": "#/components/schemas/InputAddressLocation_2024_06_14"
                },
                {
                  "$ref": "#/components/schemas/InputLinkLocation_2024_06_14"
                },
                {
                  "$ref": "#/components/schemas/InputIntegrationLocation_2024_06_14"
                },
                {
                  "$ref": "#/components/schemas/InputPhoneLocation_2024_06_14"
                },
                {
                  "$ref": "#/components/schemas/InputAttendeeAddressLocation_2024_06_14"
                },
                {
                  "$ref": "#/components/schemas/InputAttendeePhoneLocation_2024_06_14"
                },
                {
                  "$ref": "#/components/schemas/InputAttendeeDefinedLocation_2024_06_14"
                }
              ]
            }
          },
          "bookingFields": {
            "type": "array",
            "description": "Custom fields that can be added to the booking form when the event is booked by someone. By default booking form has name and email field.",
            "items": {
              "oneOf": [
                {
                  "$ref": "#/components/schemas/NameDefaultFieldInput_2024_06_14"
                },
                {
                  "$ref": "#/components/schemas/EmailDefaultFieldInput_2024_06_14"
                },
                {
                  "$ref": "#/components/schemas/TitleDefaultFieldInput_2024_06_14"
                },
                {
                  "$ref": "#/components/schemas/NotesDefaultFieldInput_2024_06_14"
                },
                {
                  "$ref": "#/components/schemas/GuestsDefaultFieldInput_2024_06_14"
                },
                {
                  "$ref": "#/components/schemas/RescheduleReasonDefaultFieldInput_2024_06_14"
                },
                {
                  "$ref": "#/components/schemas/PhoneFieldInput_2024_06_14"
                },
                {
                  "$ref": "#/components/schemas/AddressFieldInput_2024_06_14"
                },
                {
                  "$ref": "#/components/schemas/TextFieldInput_2024_06_14"
                },
                {
                  "$ref": "#/components/schemas/NumberFieldInput_2024_06_14"
                },
                {
                  "$ref": "#/components/schemas/TextAreaFieldInput_2024_06_14"
                },
                {
                  "$ref": "#/components/schemas/SelectFieldInput_2024_06_14"
                },
                {
                  "$ref": "#/components/schemas/MultiSelectFieldInput_2024_06_14"
                },
                {
                  "$ref": "#/components/schemas/MultiEmailFieldInput_2024_06_14"
                },
                {
                  "$ref": "#/components/schemas/CheckboxGroupFieldInput_2024_06_14"
                },
                {
                  "$ref": "#/components/schemas/RadioGroupFieldInput_2024_06_14"
                },
                {
                  "$ref": "#/components/schemas/BooleanFieldInput_2024_06_14"
                }
              ]
            }
          },
          "disableGuests": {
            "type": "boolean",
            "description": "If true, person booking this event't cant add guests via their emails."
          },
          "slotInterval": {
            "type": "number",
            "description": "Number representing length of each slot when event is booked. By default it equal length of the event type.\n      If event length is 60 minutes then we would have slots 9AM, 10AM, 11AM etc. but if it was changed to 30 minutes then\n      we would have slots 9AM, 9:30AM, 10AM, 10:30AM etc. as the available times to book the 60 minute event."
          },
          "minimumBookingNotice": {
            "type": "number",
            "description": "Minimum number of minutes before the event that a booking can be made."
          },
          "beforeEventBuffer": {
            "type": "number",
            "description": "Time spaces that can be pre-pended before an event to give more time before it."
          },
          "afterEventBuffer": {
            "type": "number",
            "description": "Time spaces that can be appended after an event to give more time after it."
          },
          "scheduleId": {
            "type": "number",
            "description": "If you want that this event has different schedule than user's default one you can specify it here."
          },
          "bookingLimitsCount": {
            "description": "Limit how many times this event can be booked",
            "oneOf": [
              {
                "$ref": "#/components/schemas/BaseBookingLimitsCount_2024_06_14"
              },
              {
                "$ref": "#/components/schemas/Disabled_2024_06_14"
              }
            ]
          },
          "onlyShowFirstAvailableSlot": {
            "type": "boolean",
            "description": "This will limit your availability for this event type to one slot per day, scheduled at the earliest available time."
          },
          "bookingLimitsDuration": {
            "description": "Limit total amount of time that this event can be booked",
            "oneOf": [
              {
                "$ref": "#/components/schemas/BaseBookingLimitsDuration_2024_06_14"
              },
              {
                "$ref": "#/components/schemas/Disabled_2024_06_14"
              }
            ]
          },
          "bookingWindow": {
            "description": "Limit how far in the future this event can be booked",
            "oneOf": [
              {
                "$ref": "#/components/schemas/BusinessDaysWindow_2024_06_14"
              },
              {
                "$ref": "#/components/schemas/CalendarDaysWindow_2024_06_14"
              },
              {
                "$ref": "#/components/schemas/RangeWindow_2024_06_14"
              },
              {
                "$ref": "#/components/schemas/Disabled_2024_06_14"
              }
            ]
          },
          "offsetStart": {
            "type": "number",
            "description": "Offset timeslots shown to bookers by a specified number of minutes"
          },
          "bookerLayouts": {
            "description": "Should booker have week, month or column view. Specify default layout and enabled layouts user can pick.",
            "allOf": [
              {
                "$ref": "#/components/schemas/BookerLayouts_2024_06_14"
              }
            ]
          },
          "confirmationPolicy": {
            "description": "Specify how the booking needs to be manually confirmed before it is pushed to the integrations and a confirmation mail is sent.",
            "oneOf": [
              {
                "$ref": "#/components/schemas/BaseConfirmationPolicy_2024_06_14"
              },
              {
                "$ref": "#/components/schemas/Disabled_2024_06_14"
              }
            ]
          },
          "recurrence": {
            "description": "Create a recurring event type.",
            "oneOf": [
              {
                "$ref": "#/components/schemas/Recurrence_2024_06_14"
              },
              {
                "$ref": "#/components/schemas/Disabled_2024_06_14"
              }
            ]
          },
          "requiresBookerEmailVerification": {
            "type": "boolean"
          },
          "hideCalendarNotes": {
            "type": "boolean"
          },
          "lockTimeZoneToggleOnBookingPage": {
            "type": "boolean"
          },
          "color": {
            "$ref": "#/components/schemas/EventTypeColor_2024_06_14"
          },
          "seats": {
            "description": "Create an event type with multiple seats.",
            "oneOf": [
              {
                "$ref": "#/components/schemas/Seats_2024_06_14"
              },
              {
                "$ref": "#/components/schemas/Disabled_2024_06_14"
              }
            ]
          },
          "customName": {
            "type": "string",
            "description": "Customizable event name with valid variables: \n      {Event type title}, {Organiser}, {Scheduler}, {Location}, {Organiser first name}, \n      {Scheduler first name}, {Scheduler last name}, {Event duration}, {LOCATION}, \n      {HOST/ATTENDEE}, {HOST}, {ATTENDEE}, {USER}",
            "example": "{Event type title} between {Organiser} and {Scheduler}"
          },
          "destinationCalendar": {
            "$ref": "#/components/schemas/DestinationCalendar_2024_06_14"
          },
          "useDestinationCalendarEmail": {
            "type": "boolean"
          },
          "hideCalendarEventDetails": {
            "type": "boolean"
          },
          "successRedirectUrl": {
            "type": "string",
            "description": "A valid URL where the booker will redirect to, once the booking is completed successfully",
            "example": "https://masterchief.com/argentina/flan/video/9129412"
          }
        },
        "required": ["lengthInMinutes", "title", "slug"]
      },
      "OutputAddressLocation_2024_06_14": {
        "type": "object",
        "properties": {
          "type": {
            "type": "string",
            "enum": [
              "address",
              "link",
              "integration",
              "phone",
              "attendeeAddress",
              "attendeePhone",
              "attendeeDefined"
            ],
            "example": "address",
            "description": "only allowed value for type is `address`"
          },
          "address": {
            "type": "string",
            "example": "123 Example St, City, Country"
          },
          "public": {
            "type": "boolean"
          }
        },
        "required": ["type", "address", "public"]
      },
      "OutputLinkLocation_2024_06_14": {
        "type": "object",
        "properties": {
          "type": {
            "type": "string",
            "enum": [
              "address",
              "link",
              "integration",
              "phone",
              "attendeeAddress",
              "attendeePhone",
              "attendeeDefined"
            ],
            "example": "link",
            "description": "only allowed value for type is `link`"
          },
          "link": {
            "type": "string",
            "example": "https://customvideo.com/join/123456"
          },
          "public": {
            "type": "boolean"
          }
        },
        "required": ["type", "link", "public"]
      },
      "OutputIntegrationLocation_2024_06_14": {
        "type": "object",
        "properties": {
          "type": {
            "type": "string",
            "enum": [
              "address",
              "link",
              "integration",
              "phone",
              "attendeeAddress",
              "attendeePhone",
              "attendeeDefined",
              "conferencing",
              "unknown"
            ],
            "example": "integration",
            "description": "Only allowed value for type is `integration`"
          },
          "integration": {
            "type": "string",
            "enum": [
              "cal-video",
              "google-meet",
              "zoom",
              "whereby-video",
              "whatsapp-video",
              "webex-video",
              "telegram-video",
              "tandem",
              "sylaps-video",
              "skype-video",
              "sirius-video",
              "signal-video",
              "shimmer-video",
              "salesroom-video",
              "roam-video",
              "riverside-video",
              "ping-video",
              "office365-video",
              "mirotalk-video",
              "jitsi",
              "jelly-video",
              "jelly-conferencing",
              "huddle",
              "facetime-video",
              "element-call-video",
              "eightxeight-video",
              "discord-video",
              "demodesk-video",
              "campsite-conferencing",
              "campfire-video",
              "around-video"
            ],
            "example": "cal-video"
          },
          "link": {
            "type": "string",
            "example": "https://example.com"
          },
          "credentialId": {
            "type": "number",
            "description": "Credential ID associated with the integration"
          }
        },
        "required": ["type", "integration"]
      },
      "OutputPhoneLocation_2024_06_14": {
        "type": "object",
        "properties": {
          "type": {
            "type": "string",
            "enum": [
              "address",
              "link",
              "integration",
              "phone",
              "attendeeAddress",
              "attendeePhone",
              "attendeeDefined"
            ],
            "example": "phone",
            "description": "only allowed value for type is `phone`"
          },
          "phone": {
            "type": "string",
            "example": "+37120993151"
          },
          "public": {
            "type": "boolean"
          }
        },
        "required": ["type", "phone", "public"]
      },
      "OutputConferencingLocation_2024_06_14": {
        "type": "object",
        "properties": {
          "type": {
            "type": "string",
            "enum": [
              "address",
              "link",
              "integration",
              "phone",
              "attendeeAddress",
              "attendeePhone",
              "attendeeDefined",
              "conferencing",
              "unknown"
            ],
            "example": "conferencing",
            "description": "only allowed value for type is `conferencing`"
          }
        },
        "required": ["type"]
      },
      "OutputUnknownLocation_2024_06_14": {
        "type": "object",
        "properties": {
          "type": {
            "type": "string",
            "enum": [
              "address",
              "link",
              "integration",
              "phone",
              "attendeeAddress",
              "attendeePhone",
              "attendeeDefined",
              "conferencing",
              "unknown"
            ],
            "example": "unknown",
            "description": "only allowed value for type is `unknown`"
          },
          "location": {
            "type": "string"
          }
        },
        "required": ["type", "location"]
      },
      "EmailDefaultFieldOutput_2024_06_14": {
        "type": "object",
        "properties": {
          "type": {
            "type": "string",
            "enum": [
              "name",
              "email",
              "phone",
              "address",
              "text",
              "number",
              "textarea",
              "select",
              "multiselect",
              "multiemail",
              "checkbox",
              "radio",
              "boolean"
            ],
            "example": "email",
            "description": "only allowed value for type is `email`",
            "default": "email"
          },
          "label": {
            "type": "string"
          },
          "required": {
            "type": "object",
            "default": true
          },
          "placeholder": {
            "type": "string"
          },
          "disableOnPrefill": {
            "type": "boolean",
            "description": "Disable this booking field if the URL contains query parameter with key equal to the slug and prefill it with the provided value.      For example, if URL contains query parameter `&email=bob@gmail.com`,      the email field will be prefilled with this value and disabled."
          },
          "isDefault": {
            "type": "object",
            "default": true,
            "description": "This property is always true because it's a default field",
            "example": true
          },
          "slug": {
            "type": "string",
            "default": "email"
          }
        },
        "required": ["type", "required", "isDefault", "slug"]
      },
      "NameDefaultFieldOutput_2024_06_14": {
        "type": "object",
        "properties": {
          "type": {
            "type": "string",
            "enum": [
              "name",
              "email",
              "phone",
              "address",
              "text",
              "number",
              "textarea",
              "select",
              "multiselect",
              "multiemail",
              "checkbox",
              "radio",
              "boolean"
            ],
            "example": "name",
            "description": "only allowed value for type is `name`. Used for having 1 booking field for both first name and last name.",
            "default": "name"
          },
          "label": {
            "type": "string"
          },
          "placeholder": {
            "type": "string"
          },
          "disableOnPrefill": {
            "type": "boolean",
            "description": "Disable this booking field if the URL contains query parameter with key equal to the slug and prefill it with the provided value.      For example, if URL contains query parameter `&name=bob`,      the name field will be prefilled with this value and disabled."
          },
          "isDefault": {
            "type": "object",
            "default": true,
            "description": "This property is always true because it's a default field",
            "example": true
          },
          "slug": {
            "type": "string",
            "default": "name"
          },
          "required": {
            "type": "boolean"
          }
        },
        "required": ["type", "isDefault", "slug", "required"]
      },
      "LocationDefaultFieldOutput_2024_06_14": {
        "type": "object",
        "properties": {
          "isDefault": {
            "type": "object",
            "default": true,
            "description": "This property is always true because it's a default field",
            "example": true
          },
          "slug": {
            "type": "string",
            "default": "location",
            "description": "This booking field is returned only if the event type has more than one location. The purpose of this field is to allow the user to select the location where the event will take place."
          },
          "type": {
            "type": "string",
            "default": "radioInput"
          },
          "required": {
            "type": "boolean"
          },
          "hidden": {
            "type": "boolean",
            "description": "If true show under event type settings but don't show this booking field in the Booker. If false show in both."
          }
        },
        "required": ["isDefault", "slug", "type", "required", "hidden"]
      },
      "RescheduleReasonDefaultFieldOutput_2024_06_14": {
        "type": "object",
        "properties": {
          "slug": {
            "type": "string",
            "enum": ["name", "email", "title", "notes", "guests"],
            "example": "rescheduleReason",
            "description": "only allowed value for type is `rescheduleReason`",
            "default": "rescheduleReason"
          },
          "required": {
            "type": "boolean"
          },
          "hidden": {
            "type": "boolean",
            "description": "If true show under event type settings but don't show this booking field in the Booker. If false show in both."
          },
          "label": {
            "type": "string"
          },
          "placeholder": {
            "type": "string"
          },
          "disableOnPrefill": {
            "type": "boolean",
            "description": "Disable this booking field if the URL contains query parameter with key equal to the slug and prefill it with the provided value.      For example, if URL contains query parameter `&rescheduleReason=busy`,      the reschedule reason field will be prefilled with this value and disabled."
          },
          "isDefault": {
            "type": "object",
            "default": true,
            "description": "This property is always true because it's a default field",
            "example": true
          },
          "type": {
            "type": "string",
            "default": "textarea"
          }
        },
        "required": ["slug", "isDefault", "type"]
      },
      "TitleDefaultFieldOutput_2024_06_14": {
        "type": "object",
        "properties": {
          "slug": {
            "type": "string",
            "enum": ["name", "email", "title", "notes", "guests"],
            "example": "title",
            "description": "only allowed value for type is `title`",
            "default": "title"
          },
          "required": {
            "type": "boolean"
          },
          "hidden": {
            "type": "boolean",
            "description": "If true show under event type settings but don't show this booking field in the Booker. If false show in both."
          },
          "label": {
            "type": "string"
          },
          "placeholder": {
            "type": "string"
          },
          "disableOnPrefill": {
            "type": "boolean",
            "description": "Disable this booking field if the URL contains query parameter with key equal to the slug and prefill it with the provided value.      For example, if URL contains query parameter `&title=masterclass`,      the title field will be prefilled with this value and disabled."
          },
          "isDefault": {
            "type": "object",
            "default": true,
            "description": "This property is always true because it's a default field",
            "example": true
          },
          "type": {
            "type": "string",
            "default": "text"
          }
        },
        "required": ["slug", "isDefault", "type"]
      },
      "NotesDefaultFieldOutput_2024_06_14": {
        "type": "object",
        "properties": {
          "slug": {
            "type": "string",
            "enum": ["name", "email", "title", "notes", "guests"],
            "example": "notes",
            "description": "only allowed value for type is `notes`",
            "default": "notes"
          },
          "required": {
            "type": "boolean"
          },
          "hidden": {
            "type": "boolean",
            "description": "If true show under event type settings but don't show this booking field in the Booker. If false show in both."
          },
          "label": {
            "type": "string"
          },
          "placeholder": {
            "type": "string"
          },
          "disableOnPrefill": {
            "type": "boolean",
            "description": "Disable this booking field if the URL contains query parameter with key equal to the slug and prefill it with the provided value.      For example, if URL contains query parameter `&notes=hello`,      the notes field will be prefilled with this value and disabled."
          },
          "isDefault": {
            "type": "object",
            "default": true,
            "description": "This property is always true because it's a default field",
            "example": true
          },
          "type": {
            "type": "string",
            "default": "textarea"
          }
        },
        "required": ["slug", "isDefault", "type"]
      },
      "GuestsDefaultFieldOutput_2024_06_14": {
        "type": "object",
        "properties": {
          "slug": {
            "type": "string",
            "enum": ["name", "email", "title", "notes", "guests"],
            "example": "guests",
            "description": "only allowed value for type is `guests`",
            "default": "guests"
          },
          "required": {
            "type": "boolean"
          },
          "hidden": {
            "type": "boolean",
            "description": "If true show under event type settings but don't show this booking field in the Booker. If false show in both."
          },
          "label": {
            "type": "string"
          },
          "placeholder": {
            "type": "string"
          },
          "disableOnPrefill": {
            "type": "boolean",
            "description": "Disable this booking field if the URL contains query parameter with key equal to the slug and prefill it with the provided value.      For example, if URL contains query parameter `&guests=lauris@cal.com`,      the guests field will be prefilled with this value and disabled."
          },
          "isDefault": {
            "type": "object",
            "default": true,
            "description": "This property is always true because it's a default field",
            "example": true
          },
          "type": {
            "type": "string",
            "default": "multiemail"
          }
        },
        "required": ["slug", "isDefault", "type"]
      },
      "AddressFieldOutput_2024_06_14": {
        "type": "object",
        "properties": {
          "type": {
            "type": "string",
            "enum": [
              "name",
              "email",
              "phone",
              "address",
              "text",
              "number",
              "textarea",
              "select",
              "multiselect",
              "multiemail",
              "checkbox",
              "radio",
              "boolean"
            ],
            "example": "address",
            "description": "only allowed value for type is `address`"
          },
          "slug": {
            "type": "string",
            "description": "Unique identifier for the field in format `some-slug`. It is used to access response to this booking field during the booking",
            "example": "some-slug"
          },
          "label": {
            "type": "string",
            "example": "Please enter your address"
          },
          "required": {
            "type": "boolean"
          },
          "placeholder": {
            "type": "string",
            "example": "e.g., 1234 Main St"
          },
          "disableOnPrefill": {
            "type": "boolean",
            "description": "Disable this booking field if the URL contains query parameter with key equal to the slug and prefill it with the provided value.      For example, if the slug is `address` and the URL contains query parameter `&address=1234 Main St, London`,      the address field will be prefilled with this value and disabled."
          },
          "hidden": {
            "type": "boolean",
            "description": "If true show under event type settings but don't show this booking field in the Booker. If false show in both."
          },
          "isDefault": {
            "type": "object",
            "default": false,
            "description": "This property is always false because it's not default field but custom field",
            "example": false
          }
        },
        "required": ["type", "slug", "label", "required", "hidden", "isDefault"]
      },
      "BooleanFieldOutput_2024_06_14": {
        "type": "object",
        "properties": {
          "type": {
            "type": "string",
            "enum": [
              "name",
              "email",
              "phone",
              "address",
              "text",
              "number",
              "textarea",
              "select",
              "multiselect",
              "multiemail",
              "checkbox",
              "radio",
              "boolean"
            ],
            "example": "boolean",
            "description": "only allowed value for type is `boolean`"
          },
          "slug": {
            "type": "string",
            "description": "Unique identifier for the field in format `some-slug`. It is used to access response to this booking field during the booking",
            "example": "some-slug"
          },
          "label": {
            "type": "string",
            "example": "Agree to terms?"
          },
          "required": {
            "type": "boolean"
          },
          "disableOnPrefill": {
            "type": "boolean"
          },
          "hidden": {
            "type": "boolean",
            "description": "If true show under event type settings but don't show this booking field in the Booker. If false show in both."
          },
          "isDefault": {
            "type": "object",
            "default": false,
            "description": "This property is always false because it's not default field but custom field",
            "example": false
          }
        },
        "required": ["type", "slug", "label", "required", "hidden", "isDefault"]
      },
      "CheckboxGroupFieldOutput_2024_06_14": {
        "type": "object",
        "properties": {
          "type": {
            "type": "string",
            "enum": [
              "name",
              "email",
              "phone",
              "address",
              "text",
              "number",
              "textarea",
              "select",
              "multiselect",
              "multiemail",
              "checkbox",
              "radio",
              "boolean"
            ],
            "example": "checkbox",
            "description": "only allowed value for type is `checkbox`"
          },
          "slug": {
            "type": "string",
            "description": "Unique identifier for the field in format `some-slug`. It is used to access response to this booking field during the booking",
            "example": "some-slug"
          },
          "label": {
            "type": "string",
            "example": "Select all that apply"
          },
          "required": {
            "type": "boolean"
          },
          "options": {
            "example": ["Checkbox 1", "Checkbox 2"],
            "type": "array",
            "items": {
              "type": "string"
            }
          },
          "disableOnPrefill": {
            "type": "boolean",
            "description": "Disable this booking field if the URL contains query parameter with key equal to the slug and prefill it with the provided value.      For example, if the slug is `notify-me` and the URL contains query parameter `&notify-me=true`,      the checkbox will be selected and the checkbox field will be disabled."
          },
          "hidden": {
            "type": "boolean",
            "description": "If true show under event type settings but don't show this booking field in the Booker. If false show in both."
          },
          "isDefault": {
            "type": "object",
            "default": false,
            "description": "This property is always false because it's not default field but custom field",
            "example": false
          }
        },
        "required": ["type", "slug", "label", "required", "options", "hidden", "isDefault"]
      },
      "MultiEmailFieldOutput_2024_06_14": {
        "type": "object",
        "properties": {
          "type": {
            "type": "string",
            "enum": [
              "name",
              "email",
              "phone",
              "address",
              "text",
              "number",
              "textarea",
              "select",
              "multiselect",
              "multiemail",
              "checkbox",
              "radio",
              "boolean"
            ],
            "example": "multiemail",
            "description": "only allowed value for type is `multiemail`"
          },
          "slug": {
            "type": "string",
            "description": "Unique identifier for the field in format `some-slug`. It is used to access response to this booking field during the booking",
            "example": "some-slug"
          },
          "label": {
            "type": "string",
            "example": "Please enter multiple emails"
          },
          "required": {
            "type": "boolean"
          },
          "placeholder": {
            "type": "string",
            "example": "e.g., example@example.com"
          },
          "disableOnPrefill": {
            "type": "boolean",
            "description": "Disable this booking field if the URL contains query parameter with key equal to the slug and prefill it with the provided value.      For example, if the slug is `consultants` and the URL contains query parameter `&consultants=alice@gmail.com&consultants=bob@gmail.com`,      the these emails will be added and none more can be added."
          },
          "hidden": {
            "type": "boolean",
            "description": "If true show under event type settings but don't show this booking field in the Booker. If false show in both."
          },
          "isDefault": {
            "type": "object",
            "default": false,
            "description": "This property is always false because it's not default field but custom field",
            "example": false
          }
        },
        "required": ["type", "slug", "label", "required", "hidden", "isDefault"]
      },
      "MultiSelectFieldOutput_2024_06_14": {
        "type": "object",
        "properties": {
          "type": {
            "type": "string",
            "enum": [
              "name",
              "email",
              "phone",
              "address",
              "text",
              "number",
              "textarea",
              "select",
              "multiselect",
              "multiemail",
              "checkbox",
              "radio",
              "boolean"
            ],
            "example": "multiselect",
            "description": "only allowed value for type is `multiselect`"
          },
          "slug": {
            "type": "string",
            "description": "Unique identifier for the field in format `some-slug`. It is used to access response to this booking field during the booking",
            "example": "some-slug"
          },
          "label": {
            "type": "string",
            "example": "Please select multiple options"
          },
          "required": {
            "type": "boolean"
          },
          "options": {
            "example": ["Option 1", "Option 2"],
            "type": "array",
            "items": {
              "type": "string"
            }
          },
          "disableOnPrefill": {
            "type": "boolean",
            "description": "Disable this booking field if the URL contains query parameter with key equal to the slug and prefill it with the provided value.      For example, if the slug is `consultants` and the URL contains query parameter `&consultants=en&language=it`,      the 'en' and 'it' will be selected and the select field will be disabled."
          },
          "hidden": {
            "type": "boolean",
            "description": "If true show under event type settings but don't show this booking field in the Booker. If false show in both."
          },
          "isDefault": {
            "type": "object",
            "default": false,
            "description": "This property is always false because it's not default field but custom field",
            "example": false
          }
        },
        "required": ["type", "slug", "label", "required", "options", "hidden", "isDefault"]
      },
      "NumberFieldOutput_2024_06_14": {
        "type": "object",
        "properties": {
          "type": {
            "type": "string",
            "enum": [
              "name",
              "email",
              "phone",
              "address",
              "text",
              "number",
              "textarea",
              "select",
              "multiselect",
              "multiemail",
              "checkbox",
              "radio",
              "boolean"
            ],
            "example": "number",
            "description": "only allowed value for type is `number`"
          },
          "slug": {
            "type": "string",
            "description": "Unique identifier for the field in format `some-slug`. It is used to access response to this booking field during the booking",
            "example": "some-slug"
          },
          "label": {
            "type": "string",
            "example": "Please enter a number"
          },
          "required": {
            "type": "boolean"
          },
          "placeholder": {
            "type": "string",
            "example": "e.g., 100"
          },
          "disableOnPrefill": {
            "type": "boolean",
            "description": "Disable this booking field if the URL contains query parameter with key equal to the slug and prefill it with the provided value.      For example, if the slug is `calories-per-day` and the URL contains query parameter `&calories-per-day=3000`,      the number field will be prefilled with this value and disabled."
          },
          "hidden": {
            "type": "boolean",
            "description": "If true show under event type settings but don't show this booking field in the Booker. If false show in both."
          },
          "isDefault": {
            "type": "object",
            "default": false,
            "description": "This property is always false because it's not default field but custom field",
            "example": false
          }
        },
        "required": ["type", "slug", "label", "required", "hidden", "isDefault"]
      },
      "PhoneFieldOutput_2024_06_14": {
        "type": "object",
        "properties": {
          "type": {
            "type": "string",
            "enum": [
              "name",
              "email",
              "phone",
              "address",
              "text",
              "number",
              "textarea",
              "select",
              "multiselect",
              "multiemail",
              "checkbox",
              "radio",
              "boolean"
            ],
            "example": "phone",
            "description": "only allowed value for type is `phone`"
          },
          "slug": {
            "type": "string",
            "description": "Unique identifier for the field in format `some-slug`. It is used to access response to this booking field during the booking",
            "example": "some-slug"
          },
          "label": {
            "type": "string"
          },
          "required": {
            "type": "boolean"
          },
          "placeholder": {
            "type": "string"
          },
          "disableOnPrefill": {
            "type": "boolean",
            "description": "Disable this booking field if the URL contains query parameter with key equal to the slug and prefill it with the provided value.      For example, if the slug is `phone` and the URL contains query parameter `&phone=1234567890`,      the phone field will be prefilled with this value and disabled."
          },
          "hidden": {
            "type": "boolean",
            "description": "If true show under event type settings but don't show this booking field in the Booker. If false show in both."
          },
          "isDefault": {
            "type": "object",
            "default": false,
            "description": "This property is always false because it's not default field but custom field",
            "example": false
          }
        },
        "required": ["type", "slug", "label", "required", "hidden", "isDefault"]
      },
      "RadioGroupFieldOutput_2024_06_14": {
        "type": "object",
        "properties": {
          "type": {
            "type": "string",
            "enum": [
              "name",
              "email",
              "phone",
              "address",
              "text",
              "number",
              "textarea",
              "select",
              "multiselect",
              "multiemail",
              "checkbox",
              "radio",
              "boolean"
            ],
            "example": "radio",
            "description": "only allowed value for type is `radio`"
          },
          "slug": {
            "type": "string",
            "description": "Unique identifier for the field in format `some-slug`. It is used to access response to this booking field during the booking",
            "example": "some-slug"
          },
          "label": {
            "type": "string",
            "example": "Select one option"
          },
          "required": {
            "type": "boolean"
          },
          "options": {
            "example": ["Radio 1", "Radio 2"],
            "type": "array",
            "items": {
              "type": "string"
            }
          },
          "disableOnPrefill": {
            "type": "boolean",
            "description": "Disable this booking field if the URL contains query parameter with key equal to the slug and prefill it with the provided value.      For example, if the slug is `language` and options of this select field are ['english', 'italian'] and the URL contains query parameter `&language=italian`,      the 'italian' radio buttom will be selected and the select field will be disabled."
          },
          "hidden": {
            "type": "boolean",
            "description": "If true show under event type settings but don't show this booking field in the Booker. If false show in both."
          },
          "isDefault": {
            "type": "object",
            "default": false,
            "description": "This property is always false because it's not default field but custom field",
            "example": false
          }
        },
        "required": ["type", "slug", "label", "required", "options", "hidden", "isDefault"]
      },
      "SelectFieldOutput_2024_06_14": {
        "type": "object",
        "properties": {
          "type": {
            "type": "string",
            "enum": [
              "name",
              "email",
              "phone",
              "address",
              "text",
              "number",
              "textarea",
              "select",
              "multiselect",
              "multiemail",
              "checkbox",
              "radio",
              "boolean"
            ],
            "example": "select",
            "description": "only allowed value for type is `select`"
          },
          "slug": {
            "type": "string",
            "description": "Unique identifier for the field in format `some-slug`. It is used to access response to this booking field during the booking",
            "example": "some-slug"
          },
          "label": {
            "type": "string",
            "example": "Please select an option"
          },
          "required": {
            "type": "boolean"
          },
          "placeholder": {
            "type": "string",
            "example": "Select..."
          },
          "options": {
            "example": ["Option 1", "Option 2"],
            "type": "array",
            "items": {
              "type": "string"
            }
          },
          "disableOnPrefill": {
            "type": "boolean",
            "description": "Disable this booking field if the URL contains query parameter with key equal to the slug and prefill it with the provided value.      For example, if the slug is `language` and options of this select field are ['english', 'italian'] and the URL contains query parameter `&language=italian`,      the 'italian' will be selected and the select field will be disabled."
          },
          "hidden": {
            "type": "boolean",
            "description": "If true show under event type settings but don't show this booking field in the Booker. If false show in both."
          },
          "isDefault": {
            "type": "object",
            "default": false,
            "description": "This property is always false because it's not default field but custom field",
            "example": false
          }
        },
        "required": ["type", "slug", "label", "required", "options", "hidden", "isDefault"]
      },
      "TextAreaFieldOutput_2024_06_14": {
        "type": "object",
        "properties": {
          "type": {
            "type": "string",
            "enum": [
              "name",
              "email",
              "phone",
              "address",
              "text",
              "number",
              "textarea",
              "select",
              "multiselect",
              "multiemail",
              "checkbox",
              "radio",
              "boolean"
            ],
            "example": "textarea",
            "description": "only allowed value for type is `textarea`"
          },
          "slug": {
            "type": "string",
            "description": "Unique identifier for the field in format `some-slug`. It is used to access response to this booking field during the booking",
            "example": "some-slug"
          },
          "label": {
            "type": "string",
            "example": "Please enter detailed information"
          },
          "required": {
            "type": "boolean"
          },
          "placeholder": {
            "type": "string",
            "example": "e.g., Detailed description here..."
          },
          "disableOnPrefill": {
            "type": "boolean",
            "description": "Disable this booking field if the URL contains query parameter with key equal to the slug and prefill it with the provided value.      For example, if the slug is `dear-diary` and the URL contains query parameter `&dear-diary=Today I shipped a feature`,      the text area will be prefilled with this value and disabled."
          },
          "hidden": {
            "type": "boolean",
            "description": "If true show under event type settings but don't show this booking field in the Booker. If false show in both."
          },
          "isDefault": {
            "type": "object",
            "default": false,
            "description": "This property is always false because it's not default field but custom field",
            "example": false
          }
        },
        "required": ["type", "slug", "label", "required", "hidden", "isDefault"]
      },
      "TextFieldOutput_2024_06_14": {
        "type": "object",
        "properties": {
          "type": {
            "type": "string",
            "enum": [
              "name",
              "email",
              "phone",
              "address",
              "text",
              "number",
              "textarea",
              "select",
              "multiselect",
              "multiemail",
              "checkbox",
              "radio",
              "boolean"
            ],
            "example": "text",
            "description": "only allowed value for type is `text`"
          },
          "slug": {
            "type": "string",
            "description": "Unique identifier for the field in format `some-slug`. It is used to access response to this booking field during the booking",
            "example": "some-slug"
          },
          "label": {
            "type": "string",
            "example": "Please enter your text"
          },
          "required": {
            "type": "boolean"
          },
          "placeholder": {
            "type": "string",
            "example": "e.g., Enter text here"
          },
          "disableOnPrefill": {
            "type": "boolean",
            "description": "Disable this booking field if the URL contains query parameter with key equal to the slug and prefill it with the provided value.      For example, if the slug is `who-referred-you` and the URL contains query parameter `&who-referred-you=bob`,      the text field will be prefilled with this value and disabled."
          },
          "hidden": {
            "type": "boolean",
            "description": "If true show under event type settings but don't show this booking field in the Booker. If false show in both."
          },
          "isDefault": {
            "type": "object",
            "default": false,
            "description": "This property is always false because it's not default field but custom field",
            "example": false
          }
        },
        "required": ["type", "slug", "label", "required", "hidden", "isDefault"]
      },
      "EventTypeOutput_2024_06_14": {
        "type": "object",
        "properties": {
          "id": {
            "type": "number",
            "example": 1
          },
          "lengthInMinutes": {
            "type": "number",
            "example": 60
          },
          "lengthInMinutesOptions": {
            "example": [15, 30, 60],
            "description": "If you want that user can choose between different lengths of the event you can specify them here. Must include the provided `lengthInMinutes`.",
            "type": "array",
            "items": {
              "type": "number"
            }
          },
          "title": {
            "type": "string",
            "example": "Learn the secrets of masterchief!"
          },
          "slug": {
            "type": "string",
            "example": "learn-the-secrets-of-masterchief"
          },
          "description": {
            "type": "string",
            "example": "Discover the culinary wonders of Argentina by making the best flan ever!"
          },
          "locations": {
            "type": "array",
            "items": {
              "oneOf": [
                {
                  "$ref": "#/components/schemas/OutputAddressLocation_2024_06_14"
                },
                {
                  "$ref": "#/components/schemas/OutputLinkLocation_2024_06_14"
                },
                {
                  "$ref": "#/components/schemas/OutputIntegrationLocation_2024_06_14"
                },
                {
                  "$ref": "#/components/schemas/OutputPhoneLocation_2024_06_14"
                },
                {
                  "$ref": "#/components/schemas/OutputConferencingLocation_2024_06_14"
                },
                {
                  "$ref": "#/components/schemas/OutputUnknownLocation_2024_06_14"
                }
              ]
            }
          },
          "bookingFields": {
            "type": "array",
            "items": {
              "oneOf": [
                {
                  "$ref": "#/components/schemas/NameDefaultFieldOutput_2024_06_14"
                },
                {
                  "$ref": "#/components/schemas/EmailDefaultFieldOutput_2024_06_14"
                },
                {
                  "$ref": "#/components/schemas/LocationDefaultFieldOutput_2024_06_14"
                },
                {
                  "$ref": "#/components/schemas/RescheduleReasonDefaultFieldOutput_2024_06_14"
                },
                {
                  "$ref": "#/components/schemas/TitleDefaultFieldOutput_2024_06_14"
                },
                {
                  "$ref": "#/components/schemas/NotesDefaultFieldOutput_2024_06_14"
                },
                {
                  "$ref": "#/components/schemas/GuestsDefaultFieldOutput_2024_06_14"
                },
                {
                  "$ref": "#/components/schemas/PhoneFieldOutput_2024_06_14"
                },
                {
                  "$ref": "#/components/schemas/AddressFieldOutput_2024_06_14"
                },
                {
                  "$ref": "#/components/schemas/TextFieldOutput_2024_06_14"
                },
                {
                  "$ref": "#/components/schemas/NumberFieldOutput_2024_06_14"
                },
                {
                  "$ref": "#/components/schemas/TextAreaFieldOutput_2024_06_14"
                },
                {
                  "$ref": "#/components/schemas/SelectFieldOutput_2024_06_14"
                },
                {
                  "$ref": "#/components/schemas/MultiSelectFieldOutput_2024_06_14"
                },
                {
                  "$ref": "#/components/schemas/MultiEmailFieldOutput_2024_06_14"
                },
                {
                  "$ref": "#/components/schemas/CheckboxGroupFieldOutput_2024_06_14"
                },
                {
                  "$ref": "#/components/schemas/RadioGroupFieldOutput_2024_06_14"
                },
                {
                  "$ref": "#/components/schemas/BooleanFieldOutput_2024_06_14"
                }
              ]
            }
          },
          "disableGuests": {
            "type": "boolean"
          },
          "slotInterval": {
            "type": "object",
            "example": 60,
            "nullable": true
          },
          "minimumBookingNotice": {
            "type": "number",
            "example": 0
          },
          "beforeEventBuffer": {
            "type": "number",
            "example": 0
          },
          "afterEventBuffer": {
            "type": "number",
            "example": 0
          },
          "recurrence": {
            "nullable": true,
            "allOf": [
              {
                "$ref": "#/components/schemas/Recurrence_2024_06_14"
              }
            ]
          },
          "metadata": {
            "type": "object"
          },
          "price": {
            "type": "number"
          },
          "currency": {
            "type": "string"
          },
          "lockTimeZoneToggleOnBookingPage": {
            "type": "boolean"
          },
          "seatsPerTimeSlot": {
            "type": "object",
            "nullable": true
          },
          "forwardParamsSuccessRedirect": {
            "type": "object",
            "nullable": true
          },
          "successRedirectUrl": {
            "type": "object",
            "nullable": true
          },
          "isInstantEvent": {
            "type": "boolean"
          },
          "seatsShowAvailabilityCount": {
            "type": "boolean",
            "nullable": true
          },
          "scheduleId": {
            "type": "number",
            "nullable": true
          },
          "bookingLimitsCount": {
            "type": "object"
          },
          "onlyShowFirstAvailableSlot": {
            "type": "boolean"
          },
          "bookingLimitsDuration": {
            "type": "object"
          },
          "bookingWindow": {
            "type": "array",
            "description": "Limit how far in the future this event can be booked",
            "items": {
              "oneOf": [
                {
                  "$ref": "#/components/schemas/BusinessDaysWindow_2024_06_14"
                },
                {
                  "$ref": "#/components/schemas/CalendarDaysWindow_2024_06_14"
                },
                {
                  "$ref": "#/components/schemas/RangeWindow_2024_06_14"
                }
              ]
            }
          },
          "bookerLayouts": {
            "$ref": "#/components/schemas/BookerLayouts_2024_06_14"
          },
          "confirmationPolicy": {
            "type": "object"
          },
          "requiresBookerEmailVerification": {
            "type": "boolean"
          },
          "hideCalendarNotes": {
            "type": "boolean"
          },
          "color": {
            "$ref": "#/components/schemas/EventTypeColor_2024_06_14"
          },
          "seats": {
            "$ref": "#/components/schemas/Seats_2024_06_14"
          },
          "offsetStart": {
            "type": "number"
          },
          "customName": {
            "type": "string"
          },
          "destinationCalendar": {
            "$ref": "#/components/schemas/DestinationCalendar_2024_06_14"
          },
          "useDestinationCalendarEmail": {
            "type": "boolean"
          },
          "hideCalendarEventDetails": {
            "type": "boolean"
          },
          "ownerId": {
            "type": "number",
            "example": 10
          },
          "users": {
            "type": "array",
            "items": {
              "type": "string"
            }
          }
        },
        "required": [
          "id",
          "lengthInMinutes",
          "title",
          "slug",
          "description",
          "locations",
          "bookingFields",
          "disableGuests",
          "recurrence",
          "metadata",
          "price",
          "currency",
          "lockTimeZoneToggleOnBookingPage",
          "forwardParamsSuccessRedirect",
          "successRedirectUrl",
          "isInstantEvent",
          "scheduleId",
          "ownerId",
          "users"
        ]
      },
      "CreateEventTypeOutput_2024_06_14": {
        "type": "object",
        "properties": {
          "status": {
            "type": "string",
            "enum": ["success", "error"],
            "example": "success"
          },
          "data": {
            "$ref": "#/components/schemas/EventTypeOutput_2024_06_14"
          }
        },
        "required": ["status", "data"]
      },
      "GetEventTypeOutput_2024_06_14": {
        "type": "object",
        "properties": {
          "status": {
            "type": "string",
            "enum": ["success", "error"],
            "example": "success"
          },
          "data": {
            "nullable": true,
            "allOf": [
              {
                "$ref": "#/components/schemas/EventTypeOutput_2024_06_14"
              }
            ]
          }
        },
        "required": ["status", "data"]
      },
      "GetEventTypesOutput_2024_06_14": {
        "type": "object",
        "properties": {
          "status": {
            "type": "string",
            "enum": ["success", "error"],
            "example": "success"
          },
          "data": {
            "type": "array",
            "items": {
              "$ref": "#/components/schemas/EventTypeOutput_2024_06_14"
            }
          }
        },
        "required": ["status", "data"]
      },
      "UpdateEventTypeInput_2024_06_14": {
        "type": "object",
        "properties": {
          "lengthInMinutes": {
            "type": "number",
            "example": 60
          },
          "lengthInMinutesOptions": {
            "example": [15, 30, 60],
            "description": "If you want that user can choose between different lengths of the event you can specify them here. Must include the provided `lengthInMinutes`.",
            "type": "array",
            "items": {
              "type": "string"
            }
          },
          "title": {
            "type": "string",
            "example": "Learn the secrets of masterchief!"
          },
          "slug": {
            "type": "string",
            "example": "learn-the-secrets-of-masterchief"
          },
          "description": {
            "type": "string",
            "example": "Discover the culinary wonders of the Argentina by making the best flan ever!"
          },
          "locations": {
            "type": "array",
            "description": "Locations where the event will take place. If not provided, cal video link will be used as the location.",
            "items": {
              "oneOf": [
                {
                  "$ref": "#/components/schemas/InputAddressLocation_2024_06_14"
                },
                {
                  "$ref": "#/components/schemas/InputLinkLocation_2024_06_14"
                },
                {
                  "$ref": "#/components/schemas/InputIntegrationLocation_2024_06_14"
                },
                {
                  "$ref": "#/components/schemas/InputPhoneLocation_2024_06_14"
                },
                {
                  "$ref": "#/components/schemas/InputAttendeeAddressLocation_2024_06_14"
                },
                {
                  "$ref": "#/components/schemas/InputAttendeePhoneLocation_2024_06_14"
                },
                {
                  "$ref": "#/components/schemas/InputAttendeeDefinedLocation_2024_06_14"
                }
              ]
            }
          },
          "bookingFields": {
            "type": "array",
            "description": "Custom fields that can be added to the booking form when the event is booked by someone. By default booking form has name and email field.",
            "items": {
              "oneOf": [
                {
                  "$ref": "#/components/schemas/NameDefaultFieldInput_2024_06_14"
                },
                {
                  "$ref": "#/components/schemas/EmailDefaultFieldInput_2024_06_14"
                },
                {
                  "$ref": "#/components/schemas/TitleDefaultFieldInput_2024_06_14"
                },
                {
                  "$ref": "#/components/schemas/NotesDefaultFieldInput_2024_06_14"
                },
                {
                  "$ref": "#/components/schemas/GuestsDefaultFieldInput_2024_06_14"
                },
                {
                  "$ref": "#/components/schemas/RescheduleReasonDefaultFieldInput_2024_06_14"
                },
                {
                  "$ref": "#/components/schemas/PhoneFieldInput_2024_06_14"
                },
                {
                  "$ref": "#/components/schemas/AddressFieldInput_2024_06_14"
                },
                {
                  "$ref": "#/components/schemas/TextFieldInput_2024_06_14"
                },
                {
                  "$ref": "#/components/schemas/NumberFieldInput_2024_06_14"
                },
                {
                  "$ref": "#/components/schemas/TextAreaFieldInput_2024_06_14"
                },
                {
                  "$ref": "#/components/schemas/SelectFieldInput_2024_06_14"
                },
                {
                  "$ref": "#/components/schemas/MultiSelectFieldInput_2024_06_14"
                },
                {
                  "$ref": "#/components/schemas/MultiEmailFieldInput_2024_06_14"
                },
                {
                  "$ref": "#/components/schemas/CheckboxGroupFieldInput_2024_06_14"
                },
                {
                  "$ref": "#/components/schemas/RadioGroupFieldInput_2024_06_14"
                },
                {
                  "$ref": "#/components/schemas/BooleanFieldInput_2024_06_14"
                }
              ]
            }
          },
          "disableGuests": {
            "type": "boolean",
            "description": "If true, person booking this event't cant add guests via their emails."
          },
          "slotInterval": {
            "type": "number",
            "description": "Number representing length of each slot when event is booked. By default it equal length of the event type.\n      If event length is 60 minutes then we would have slots 9AM, 10AM, 11AM etc. but if it was changed to 30 minutes then\n      we would have slots 9AM, 9:30AM, 10AM, 10:30AM etc. as the available times to book the 60 minute event."
          },
          "minimumBookingNotice": {
            "type": "number",
            "description": "Minimum number of minutes before the event that a booking can be made."
          },
          "beforeEventBuffer": {
            "type": "number",
            "description": "Time spaces that can be pre-pended before an event to give more time before it."
          },
          "afterEventBuffer": {
            "type": "number",
            "description": "Time spaces that can be appended after an event to give more time after it."
          },
          "scheduleId": {
            "type": "number",
            "description": "If you want that this event has different schedule than user's default one you can specify it here."
          },
          "bookingLimitsCount": {
            "description": "Limit how many times this event can be booked",
            "oneOf": [
              {
                "$ref": "#/components/schemas/BaseBookingLimitsCount_2024_06_14"
              },
              {
                "$ref": "#/components/schemas/Disabled_2024_06_14"
              }
            ]
          },
          "onlyShowFirstAvailableSlot": {
            "type": "boolean",
            "description": "This will limit your availability for this event type to one slot per day, scheduled at the earliest available time."
          },
          "bookingLimitsDuration": {
            "description": "Limit total amount of time that this event can be booked",
            "oneOf": [
              {
                "$ref": "#/components/schemas/BaseBookingLimitsDuration_2024_06_14"
              },
              {
                "$ref": "#/components/schemas/Disabled_2024_06_14"
              }
            ]
          },
          "bookingWindow": {
            "description": "Limit how far in the future this event can be booked",
            "oneOf": [
              {
                "$ref": "#/components/schemas/BusinessDaysWindow_2024_06_14"
              },
              {
                "$ref": "#/components/schemas/CalendarDaysWindow_2024_06_14"
              },
              {
                "$ref": "#/components/schemas/RangeWindow_2024_06_14"
              },
              {
                "$ref": "#/components/schemas/Disabled_2024_06_14"
              }
            ]
          },
          "offsetStart": {
            "type": "number",
            "description": "Offset timeslots shown to bookers by a specified number of minutes"
          },
          "bookerLayouts": {
            "description": "Should booker have week, month or column view. Specify default layout and enabled layouts user can pick.",
            "allOf": [
              {
                "$ref": "#/components/schemas/BookerLayouts_2024_06_14"
              }
            ]
          },
          "confirmationPolicy": {
            "description": "Specify how the booking needs to be manually confirmed before it is pushed to the integrations and a confirmation mail is sent.",
            "oneOf": [
              {
                "$ref": "#/components/schemas/BaseConfirmationPolicy_2024_06_14"
              },
              {
                "$ref": "#/components/schemas/Disabled_2024_06_14"
              }
            ]
          },
          "recurrence": {
            "description": "Create a recurring event type.",
            "oneOf": [
              {
                "$ref": "#/components/schemas/Recurrence_2024_06_14"
              },
              {
                "$ref": "#/components/schemas/Disabled_2024_06_14"
              }
            ]
          },
          "requiresBookerEmailVerification": {
            "type": "boolean"
          },
          "hideCalendarNotes": {
            "type": "boolean"
          },
          "lockTimeZoneToggleOnBookingPage": {
            "type": "boolean"
          },
          "color": {
            "$ref": "#/components/schemas/EventTypeColor_2024_06_14"
          },
          "seats": {
            "description": "Create an event type with multiple seats.",
            "oneOf": [
              {
                "$ref": "#/components/schemas/Seats_2024_06_14"
              },
              {
                "$ref": "#/components/schemas/Disabled_2024_06_14"
              }
            ]
          },
          "customName": {
            "type": "string",
            "description": "Customizable event name with valid variables:\n      {Event type title}, {Organiser}, {Scheduler}, {Location}, {Organiser first name},\n      {Scheduler first name}, {Scheduler last name}, {Event duration}, {LOCATION},\n      {HOST/ATTENDEE}, {HOST}, {ATTENDEE}, {USER}",
            "example": "{Event type title} between {Organiser} and {Scheduler}"
          },
          "destinationCalendar": {
            "$ref": "#/components/schemas/DestinationCalendar_2024_06_14"
          },
          "useDestinationCalendarEmail": {
            "type": "boolean"
          },
          "hideCalendarEventDetails": {
            "type": "boolean"
          },
          "successRedirectUrl": {
            "type": "string",
            "description": "A valid URL where the booker will redirect to, once the booking is completed successfully",
            "example": "https://masterchief.com/argentina/flan/video/9129412"
          }
        }
      },
      "UpdateEventTypeOutput_2024_06_14": {
        "type": "object",
        "properties": {
          "status": {
            "type": "string",
            "enum": ["success", "error"],
            "example": "success"
          },
          "data": {
            "$ref": "#/components/schemas/EventTypeOutput_2024_06_14"
          }
        },
        "required": ["status", "data"]
      },
      "DeleteData_2024_06_14": {
        "type": "object",
        "properties": {
          "id": {
            "type": "number",
            "example": 1
          },
          "lengthInMinutes": {
            "type": "number",
            "example": 60
          },
          "title": {
            "type": "string",
            "example": "Learn the secrets of masterchief!"
          },
          "slug": {
            "type": "string"
          }
        },
        "required": ["id", "lengthInMinutes", "title", "slug"]
      },
      "DeleteEventTypeOutput_2024_06_14": {
        "type": "object",
        "properties": {
          "status": {
            "type": "string",
            "enum": ["success", "error"],
            "example": "success"
          },
          "data": {
            "$ref": "#/components/schemas/DeleteData_2024_06_14"
          }
        },
        "required": ["status", "data"]
      },
      "SelectedCalendarsInputDto": {
        "type": "object",
        "properties": {
          "integration": {
            "type": "string"
          },
          "externalId": {
            "type": "string"
          },
          "credentialId": {
            "type": "number"
          }
        },
        "required": ["integration", "externalId", "credentialId"]
      },
      "SelectedCalendarOutputDto": {
        "type": "object",
        "properties": {
          "userId": {
            "type": "number"
          },
          "integration": {
            "type": "string"
          },
          "externalId": {
            "type": "string"
          },
          "credentialId": {
            "type": "number",
            "nullable": true
          }
        },
        "required": ["userId", "integration", "externalId", "credentialId"]
      },
      "SelectedCalendarOutputResponseDto": {
        "type": "object",
        "properties": {
          "status": {
            "type": "string",
            "example": "success",
            "enum": ["success", "error"]
          },
          "data": {
            "$ref": "#/components/schemas/SelectedCalendarOutputDto"
          }
        },
        "required": ["status", "data"]
      },
      "OrgTeamOutputDto": {
        "type": "object",
        "properties": {
          "id": {
            "type": "number"
          },
          "parentId": {
            "type": "number"
          },
          "name": {
            "type": "string",
            "minLength": 1
          },
          "slug": {
            "type": "string"
          },
          "logoUrl": {
            "type": "string"
          },
          "calVideoLogo": {
            "type": "string"
          },
          "appLogo": {
            "type": "string"
          },
          "appIconLogo": {
            "type": "string"
          },
          "bio": {
            "type": "string"
          },
          "hideBranding": {
            "type": "boolean"
          },
          "isOrganization": {
            "type": "boolean"
          },
          "isPrivate": {
            "type": "boolean"
          },
          "hideBookATeamMember": {
            "type": "boolean",
            "default": false
          },
          "metadata": {
            "type": "string"
          },
          "theme": {
            "type": "string"
          },
          "brandColor": {
            "type": "string"
          },
          "darkBrandColor": {
            "type": "string"
          },
          "bannerUrl": {
            "type": "string"
          },
          "timeFormat": {
            "type": "number"
          },
          "timeZone": {
            "type": "string",
            "default": "Europe/London"
          },
          "weekStart": {
            "type": "string",
            "default": "Sunday"
          }
        },
        "required": ["id", "name", "isOrganization"]
      },
      "OrgTeamsOutputResponseDto": {
        "type": "object",
        "properties": {
          "status": {
            "type": "string",
            "example": "success",
            "enum": ["success", "error"]
          },
          "data": {
            "type": "array",
            "items": {
              "$ref": "#/components/schemas/OrgTeamOutputDto"
            }
          }
        },
        "required": ["status", "data"]
      },
      "OrgMeTeamsOutputResponseDto": {
        "type": "object",
        "properties": {
          "status": {
            "type": "string",
            "example": "success",
            "enum": ["success", "error"]
          },
          "data": {
            "type": "array",
            "items": {
              "$ref": "#/components/schemas/OrgTeamOutputDto"
            }
          }
        },
        "required": ["status", "data"]
      },
      "OrgTeamOutputResponseDto": {
        "type": "object",
        "properties": {
          "status": {
            "type": "string",
            "example": "success",
            "enum": ["success", "error"]
          },
          "data": {
            "$ref": "#/components/schemas/OrgTeamOutputDto"
          }
        },
        "required": ["status", "data"]
      },
      "UpdateOrgTeamDto": {
        "type": "object",
        "properties": {
          "name": {
            "type": "string",
            "minLength": 1,
            "description": "Name of the team",
            "example": "CalTeam"
          },
          "slug": {
            "type": "string",
            "description": "Team slug",
            "example": "caltel"
          },
          "logoUrl": {
            "type": "string",
            "example": "https://i.cal.com/api/avatar/b0b58752-68ad-4c0d-8024-4fa382a77752.png",
            "description": "URL of the teams logo image"
          },
          "calVideoLogo": {
            "type": "string"
          },
          "appLogo": {
            "type": "string"
          },
          "appIconLogo": {
            "type": "string"
          },
          "bio": {
            "type": "string"
          },
          "hideBranding": {
            "type": "boolean"
          },
          "isPrivate": {
            "type": "boolean"
          },
          "hideBookATeamMember": {
            "type": "boolean"
          },
          "metadata": {
            "type": "string"
          },
          "theme": {
            "type": "string"
          },
          "brandColor": {
            "type": "string"
          },
          "darkBrandColor": {
            "type": "string"
          },
          "bannerUrl": {
            "type": "string",
            "example": "https://i.cal.com/api/avatar/949be534-7a88-4185-967c-c020b0c0bef3.png",
            "description": "URL of the teams banner image which is shown on booker"
          },
          "timeFormat": {
            "type": "number"
          },
          "timeZone": {
            "type": "string",
            "example": "America/New_York",
            "description": "Timezone is used to create teams's default schedule from Monday to Friday from 9AM to 5PM. It will default to Europe/London if not passed."
          },
          "weekStart": {
            "type": "string",
            "example": "Monday"
          },
          "bookingLimits": {
            "type": "string"
          },
          "includeManagedEventsInLimits": {
            "type": "boolean"
          }
        }
      },
      "CreateOrgTeamDto": {
        "type": "object",
        "properties": {
          "name": {
            "type": "string",
            "minLength": 1,
            "description": "Name of the team",
            "example": "CalTeam"
          },
          "slug": {
            "type": "string",
            "description": "Team slug",
            "example": "caltel"
          },
          "logoUrl": {
            "type": "string",
            "example": "https://i.cal.com/api/avatar/b0b58752-68ad-4c0d-8024-4fa382a77752.png",
            "description": "URL of the teams logo image"
          },
          "calVideoLogo": {
            "type": "string"
          },
          "appLogo": {
            "type": "string"
          },
          "appIconLogo": {
            "type": "string"
          },
          "bio": {
            "type": "string"
          },
          "hideBranding": {
            "type": "boolean",
            "default": false
          },
          "isPrivate": {
            "type": "boolean"
          },
          "hideBookATeamMember": {
            "type": "boolean"
          },
          "metadata": {
            "type": "string"
          },
          "theme": {
            "type": "string"
          },
          "brandColor": {
            "type": "string"
          },
          "darkBrandColor": {
            "type": "string"
          },
          "bannerUrl": {
            "type": "string",
            "example": "https://i.cal.com/api/avatar/949be534-7a88-4185-967c-c020b0c0bef3.png",
            "description": "URL of the teams banner image which is shown on booker"
          },
          "timeFormat": {
            "type": "number"
          },
          "timeZone": {
            "type": "string",
            "default": "Europe/London",
            "example": "America/New_York",
            "description": "Timezone is used to create teams's default schedule from Monday to Friday from 9AM to 5PM. It will default to Europe/London if not passed."
          },
          "weekStart": {
            "type": "string",
            "default": "Sunday",
            "example": "Monday"
          },
          "autoAcceptCreator": {
            "type": "boolean",
            "default": true
          }
        },
        "required": ["name"]
      },
      "ScheduleAvailabilityInput_2024_06_11": {
        "type": "object",
        "properties": {
          "days": {
            "type": "array",
            "enum": ["Monday", "Tuesday", "Wednesday", "Thursday", "Friday", "Saturday", "Sunday"],
            "example": ["Monday", "Tuesday"],
            "description": "Array of days when schedule is active.",
            "items": {
              "type": "string",
              "enum": ["Monday", "Tuesday", "Wednesday", "Thursday", "Friday", "Saturday", "Sunday"]
            }
          },
          "startTime": {
            "type": "string",
            "pattern": "TIME_FORMAT_HH_MM",
            "example": "08:00",
            "description": "startTime must be a valid time in format HH:MM e.g. 08:00"
          },
          "endTime": {
            "type": "string",
            "pattern": "TIME_FORMAT_HH_MM",
            "example": "15:00",
            "description": "endTime must be a valid time in format HH:MM e.g. 15:00"
          }
        },
        "required": ["days", "startTime", "endTime"]
      },
      "ScheduleOverrideInput_2024_06_11": {
        "type": "object",
        "properties": {
          "date": {
            "type": "string",
            "example": "2024-05-20"
          },
          "startTime": {
            "type": "string",
            "pattern": "TIME_FORMAT_HH_MM",
            "example": "12:00",
            "description": "startTime must be a valid time in format HH:MM e.g. 12:00"
          },
          "endTime": {
            "type": "string",
            "pattern": "TIME_FORMAT_HH_MM",
            "example": "13:00",
            "description": "endTime must be a valid time in format HH:MM e.g. 13:00"
          }
        },
        "required": ["date", "startTime", "endTime"]
      },
      "ScheduleOutput_2024_06_11": {
        "type": "object",
        "properties": {
          "id": {
            "type": "number",
            "example": 254
          },
          "ownerId": {
            "type": "number",
            "example": 478
          },
          "name": {
            "type": "string",
            "example": "Catch up hours"
          },
          "timeZone": {
            "type": "string",
            "example": "Europe/Rome"
          },
          "availability": {
            "example": [
              {
                "days": ["Monday", "Tuesday"],
                "startTime": "17:00",
                "endTime": "19:00"
              },
              {
                "days": ["Wednesday", "Thursday"],
                "startTime": "16:00",
                "endTime": "20:00"
              }
            ],
            "type": "array",
            "items": {
              "$ref": "#/components/schemas/ScheduleAvailabilityInput_2024_06_11"
            }
          },
          "isDefault": {
            "type": "boolean",
            "example": true
          },
          "overrides": {
            "example": [
              {
                "date": "2024-05-20",
                "startTime": "18:00",
                "endTime": "21:00"
              }
            ],
            "type": "array",
            "items": {
              "$ref": "#/components/schemas/ScheduleOverrideInput_2024_06_11"
            }
          }
        },
        "required": ["id", "ownerId", "name", "timeZone", "availability", "isDefault", "overrides"]
      },
      "GetSchedulesOutput_2024_06_11": {
        "type": "object",
        "properties": {
          "status": {
            "type": "string",
            "example": "success",
            "enum": ["success", "error"]
          },
          "data": {
            "type": "array",
            "items": {
              "$ref": "#/components/schemas/ScheduleOutput_2024_06_11"
            }
          },
          "error": {
            "type": "object"
          }
        },
        "required": ["status", "data"]
      },
      "CreateScheduleInput_2024_06_11": {
        "type": "object",
        "properties": {
          "name": {
            "type": "string",
            "example": "Catch up hours"
          },
          "timeZone": {
            "type": "string",
            "example": "Europe/Rome",
            "description": "Timezone is used to calculate available times when an event using the schedule is booked."
          },
          "availability": {
            "description": "Each object contains days and times when the user is available. If not passed, the default availability is Monday to Friday from 09:00 to 17:00.",
            "example": [
              {
                "days": ["Monday", "Tuesday"],
                "startTime": "17:00",
                "endTime": "19:00"
              },
              {
                "days": ["Wednesday", "Thursday"],
                "startTime": "16:00",
                "endTime": "20:00"
              }
            ],
            "type": "array",
            "items": {
              "$ref": "#/components/schemas/ScheduleAvailabilityInput_2024_06_11"
            }
          },
          "isDefault": {
            "type": "boolean",
            "example": true,
            "description": "Each user should have 1 default schedule. If you specified `timeZone` when creating managed user, then the default schedule will be created with that timezone.\n    Default schedule means that if an event type is not tied to a specific schedule then the default schedule is used."
          },
          "overrides": {
            "description": "Need to change availability for a specific date? Add an override.",
            "example": [
              {
                "date": "2024-05-20",
                "startTime": "18:00",
                "endTime": "21:00"
              }
            ],
            "type": "array",
            "items": {
              "$ref": "#/components/schemas/ScheduleOverrideInput_2024_06_11"
            }
          }
        },
        "required": ["name", "timeZone", "isDefault"]
      },
      "CreateScheduleOutput_2024_06_11": {
        "type": "object",
        "properties": {
          "status": {
            "type": "string",
            "example": "success",
            "enum": ["success", "error"]
          },
          "data": {
            "$ref": "#/components/schemas/ScheduleOutput_2024_06_11"
          }
        },
        "required": ["status", "data"]
      },
      "GetScheduleOutput_2024_06_11": {
        "type": "object",
        "properties": {
          "status": {
            "type": "string",
            "example": "success",
            "enum": ["success", "error"]
          },
          "data": {
            "nullable": true,
            "allOf": [
              {
                "$ref": "#/components/schemas/ScheduleOutput_2024_06_11"
              }
            ]
          },
          "error": {
            "type": "object"
          }
        },
        "required": ["status", "data"]
      },
      "UpdateScheduleInput_2024_06_11": {
        "type": "object",
        "properties": {
          "name": {
            "type": "string",
            "example": "One-on-one coaching"
          },
          "timeZone": {
            "type": "string",
            "example": "Europe/Rome"
          },
          "availability": {
            "example": [
              {
                "days": ["Monday", "Tuesday"],
                "startTime": "09:00",
                "endTime": "10:00"
              }
            ],
            "type": "array",
            "items": {
              "$ref": "#/components/schemas/ScheduleAvailabilityInput_2024_06_11"
            }
          },
          "isDefault": {
            "type": "boolean",
            "example": true
          },
          "overrides": {
            "example": [
              {
                "date": "2024-05-20",
                "startTime": "12:00",
                "endTime": "14:00"
              }
            ],
            "type": "array",
            "items": {
              "$ref": "#/components/schemas/ScheduleOverrideInput_2024_06_11"
            }
          }
        }
      },
      "UpdateScheduleOutput_2024_06_11": {
        "type": "object",
        "properties": {
          "status": {
            "type": "string",
            "example": "success",
            "enum": ["success", "error"]
          },
          "data": {
            "$ref": "#/components/schemas/ScheduleOutput_2024_06_11"
          },
          "error": {
            "type": "object"
          }
        },
        "required": ["status", "data"]
      },
      "DeleteScheduleOutput_2024_06_11": {
        "type": "object",
        "properties": {
          "status": {
            "type": "string",
            "example": "success",
            "enum": ["success", "error"]
          }
        },
        "required": ["status"]
      },
      "ProfileOutput": {
        "type": "object",
        "properties": {
          "id": {
            "type": "number",
            "description": "The ID of the profile of user",
            "example": 1
          },
          "organizationId": {
            "type": "number",
            "description": "The ID of the organization of user",
            "example": 1
          },
          "userId": {
            "type": "number",
            "description": "The IDof the user",
            "example": 1
          },
          "username": {
            "type": "string",
            "nullable": true,
            "description": "The username of the user within the organization context",
            "example": "john_doe"
          }
        },
        "required": ["id", "organizationId", "userId"]
      },
      "GetOrgUsersWithProfileOutput": {
        "type": "object",
        "properties": {
          "id": {
            "type": "number",
            "description": "The ID of the user",
            "example": 1
          },
          "username": {
            "type": "string",
            "nullable": true,
            "description": "The username of the user",
            "example": "john_doe"
          },
          "name": {
            "type": "string",
            "nullable": true,
            "description": "The name of the user",
            "example": "John Doe"
          },
          "email": {
            "type": "string",
            "description": "The email of the user",
            "example": "john@example.com"
          },
          "emailVerified": {
            "format": "date-time",
            "type": "string",
            "nullable": true,
            "description": "The date when the email was verified",
            "example": "2022-01-01T00:00:00Z"
          },
          "bio": {
            "type": "string",
            "nullable": true,
            "description": "The bio of the user",
            "example": "I am a software developer"
          },
          "avatarUrl": {
            "type": "string",
            "nullable": true,
            "description": "The URL of the user's avatar",
            "example": "https://example.com/avatar.jpg"
          },
          "timeZone": {
            "type": "string",
            "description": "The time zone of the user",
            "example": "America/New_York"
          },
          "weekStart": {
            "type": "string",
            "description": "The week start day of the user",
            "example": "Monday"
          },
          "appTheme": {
            "type": "string",
            "nullable": true,
            "description": "The app theme of the user",
            "example": "light"
          },
          "theme": {
            "type": "string",
            "nullable": true,
            "description": "The theme of the user",
            "example": "default"
          },
          "defaultScheduleId": {
            "type": "number",
            "nullable": true,
            "description": "The ID of the default schedule for the user",
            "example": 1
          },
          "locale": {
            "type": "string",
            "nullable": true,
            "description": "The locale of the user",
            "example": "en-US"
          },
          "timeFormat": {
            "type": "number",
            "nullable": true,
            "description": "The time format of the user",
            "example": 12
          },
          "hideBranding": {
            "type": "boolean",
            "description": "Whether to hide branding for the user",
            "example": false
          },
          "brandColor": {
            "type": "string",
            "nullable": true,
            "description": "The brand color of the user",
            "example": "#ffffff"
          },
          "darkBrandColor": {
            "type": "string",
            "nullable": true,
            "description": "The dark brand color of the user",
            "example": "#000000"
          },
          "allowDynamicBooking": {
            "type": "boolean",
            "nullable": true,
            "description": "Whether dynamic booking is allowed for the user",
            "example": true
          },
          "createdDate": {
            "format": "date-time",
            "type": "string",
            "description": "The date when the user was created",
            "example": "2022-01-01T00:00:00Z"
          },
          "verified": {
            "type": "boolean",
            "nullable": true,
            "description": "Whether the user is verified",
            "example": true
          },
          "invitedTo": {
            "type": "number",
            "nullable": true,
            "description": "The ID of the user who invited this user",
            "example": 1
          },
          "profile": {
            "description": "organization user profile, contains user data within the organizaton context",
            "allOf": [
              {
                "$ref": "#/components/schemas/ProfileOutput"
              }
            ]
          }
        },
        "required": ["id", "email", "timeZone", "weekStart", "hideBranding", "createdDate", "profile"]
      },
      "GetOrganizationUsersResponseDTO": {
        "type": "object",
        "properties": {
          "status": {
            "type": "string",
            "example": "success",
            "enum": ["success", "error"]
          },
          "data": {
            "type": "array",
            "items": {
              "$ref": "#/components/schemas/GetOrgUsersWithProfileOutput"
            }
          }
        },
        "required": ["status", "data"]
      },
      "CreateOrganizationUserInput": {
        "type": "object",
        "properties": {
          "email": {
            "type": "string",
            "description": "User email address",
            "example": "user@example.com"
          },
          "username": {
            "type": "string",
            "description": "Username",
            "example": "user123"
          },
          "weekday": {
            "type": "string",
            "description": "Preferred weekday",
            "example": "Monday"
          },
          "brandColor": {
            "type": "string",
            "description": "Brand color in HEX format",
            "example": "#FFFFFF"
          },
          "darkBrandColor": {
            "type": "string",
            "description": "Dark brand color in HEX format",
            "example": "#000000"
          },
          "hideBranding": {
            "type": "boolean",
            "description": "Hide branding",
            "example": false
          },
          "timeZone": {
            "type": "string",
            "description": "Time zone",
            "example": "America/New_York"
          },
          "theme": {
            "type": "string",
            "nullable": true,
            "description": "Theme",
            "example": "dark"
          },
          "appTheme": {
            "type": "string",
            "nullable": true,
            "description": "Application theme",
            "example": "light"
          },
          "timeFormat": {
            "type": "number",
            "description": "Time format",
            "example": 24
          },
          "defaultScheduleId": {
            "type": "number",
            "minimum": 0,
            "description": "Default schedule ID",
            "example": 1
          },
          "locale": {
            "type": "string",
            "nullable": true,
            "default": "en",
            "description": "Locale",
            "example": "en"
          },
          "avatarUrl": {
            "type": "string",
            "description": "Avatar URL",
            "example": "https://example.com/avatar.jpg"
          },
          "organizationRole": {
            "type": "string",
            "default": "MEMBER",
            "enum": ["MEMBER", "ADMIN", "OWNER"]
          },
          "autoAccept": {
            "type": "boolean",
            "default": true
          }
        },
        "required": ["email"]
      },
      "GetOrganizationUserOutput": {
        "type": "object",
        "properties": {
          "status": {
            "type": "string",
            "example": "success",
            "enum": ["success", "error"]
          },
          "data": {
            "$ref": "#/components/schemas/GetOrgUsersWithProfileOutput"
          }
        },
        "required": ["status", "data"]
      },
      "UpdateOrganizationUserInput": {
        "type": "object",
        "properties": {}
      },
      "OrgMembershipOutputDto": {
        "type": "object",
        "properties": {
          "id": {
            "type": "number"
          },
          "userId": {
            "type": "number"
          },
          "teamId": {
            "type": "number"
          },
          "accepted": {
            "type": "boolean"
          },
          "role": {
            "type": "string",
            "enum": ["MEMBER", "OWNER", "ADMIN"]
          },
          "disableImpersonation": {
            "type": "boolean"
          }
        },
        "required": ["id", "userId", "teamId", "accepted", "role"]
      },
      "GetAllOrgMemberships": {
        "type": "object",
        "properties": {
          "status": {
            "type": "string",
            "example": "success",
            "enum": ["success", "error"]
          },
          "data": {
            "$ref": "#/components/schemas/OrgMembershipOutputDto"
          }
        },
        "required": ["status", "data"]
      },
      "CreateOrgMembershipDto": {
        "type": "object",
        "properties": {
          "userId": {
            "type": "number"
          },
          "accepted": {
            "type": "boolean",
            "default": false
          },
          "role": {
            "type": "string",
            "default": "MEMBER",
            "enum": ["MEMBER", "OWNER", "ADMIN"]
          },
          "disableImpersonation": {
            "type": "boolean",
            "default": false
          }
        },
        "required": ["userId", "role"]
      },
      "CreateOrgMembershipOutput": {
        "type": "object",
        "properties": {
          "status": {
            "type": "string",
            "example": "success",
            "enum": ["success", "error"]
          },
          "data": {
            "$ref": "#/components/schemas/OrgMembershipOutputDto"
          }
        },
        "required": ["status", "data"]
      },
      "GetOrgMembership": {
        "type": "object",
        "properties": {
          "status": {
            "type": "string",
            "example": "success",
            "enum": ["success", "error"]
          },
          "data": {
            "$ref": "#/components/schemas/OrgMembershipOutputDto"
          }
        },
        "required": ["status", "data"]
      },
      "DeleteOrgMembership": {
        "type": "object",
        "properties": {
          "status": {
            "type": "string",
            "example": "success",
            "enum": ["success", "error"]
          },
          "data": {
            "$ref": "#/components/schemas/OrgMembershipOutputDto"
          }
        },
        "required": ["status", "data"]
      },
      "UpdateOrgMembershipDto": {
        "type": "object",
        "properties": {
          "accepted": {
            "type": "boolean"
          },
          "role": {
            "type": "string",
            "enum": ["MEMBER", "OWNER", "ADMIN"]
          },
          "disableImpersonation": {
            "type": "boolean"
          }
        }
      },
      "UpdateOrgMembership": {
        "type": "object",
        "properties": {
          "status": {
            "type": "string",
            "example": "success",
            "enum": ["success", "error"]
          },
          "data": {
            "$ref": "#/components/schemas/OrgMembershipOutputDto"
          }
        },
        "required": ["status", "data"]
      },
      "Host": {
        "type": "object",
        "properties": {
          "userId": {
            "type": "number",
            "description": "Which user is the host of this event"
          },
          "mandatory": {
            "type": "boolean",
            "description": "Only relevant for round robin event types. If true then the user must attend round robin event always."
          },
          "priority": {
            "type": "string",
            "enum": ["lowest", "low", "medium", "high", "highest"]
          }
        },
        "required": ["userId"]
      },
      "CreateTeamEventTypeInput_2024_06_14": {
        "type": "object",
        "properties": {
          "lengthInMinutes": {
            "type": "number",
            "example": 60
          },
          "lengthInMinutesOptions": {
            "example": [15, 30, 60],
            "description": "If you want that user can choose between different lengths of the event you can specify them here. Must include the provided `lengthInMinutes`.",
            "type": "array",
            "items": {
              "type": "string"
            }
          },
          "title": {
            "type": "string",
            "example": "Learn the secrets of masterchief!"
          },
          "slug": {
            "type": "string",
            "example": "learn-the-secrets-of-masterchief"
          },
          "description": {
            "type": "string",
            "example": "Discover the culinary wonders of the Argentina by making the best flan ever!"
          },
          "locations": {
            "type": "array",
            "description": "Locations where the event will take place. If not provided, cal video link will be used as the location.",
            "items": {
              "oneOf": [
                {
                  "$ref": "#/components/schemas/InputAddressLocation_2024_06_14"
                },
                {
                  "$ref": "#/components/schemas/InputLinkLocation_2024_06_14"
                },
                {
                  "$ref": "#/components/schemas/InputIntegrationLocation_2024_06_14"
                },
                {
                  "$ref": "#/components/schemas/InputPhoneLocation_2024_06_14"
                },
                {
                  "$ref": "#/components/schemas/InputAttendeeAddressLocation_2024_06_14"
                },
                {
                  "$ref": "#/components/schemas/InputAttendeePhoneLocation_2024_06_14"
                },
                {
                  "$ref": "#/components/schemas/InputAttendeeDefinedLocation_2024_06_14"
                }
              ]
            }
          },
          "bookingFields": {
            "type": "array",
            "description": "Custom fields that can be added to the booking form when the event is booked by someone. By default booking form has name and email field.",
            "items": {
              "oneOf": [
                {
                  "$ref": "#/components/schemas/NameDefaultFieldInput_2024_06_14"
                },
                {
                  "$ref": "#/components/schemas/EmailDefaultFieldInput_2024_06_14"
                },
                {
                  "$ref": "#/components/schemas/TitleDefaultFieldInput_2024_06_14"
                },
                {
                  "$ref": "#/components/schemas/NotesDefaultFieldInput_2024_06_14"
                },
                {
                  "$ref": "#/components/schemas/GuestsDefaultFieldInput_2024_06_14"
                },
                {
                  "$ref": "#/components/schemas/RescheduleReasonDefaultFieldInput_2024_06_14"
                },
                {
                  "$ref": "#/components/schemas/PhoneFieldInput_2024_06_14"
                },
                {
                  "$ref": "#/components/schemas/AddressFieldInput_2024_06_14"
                },
                {
                  "$ref": "#/components/schemas/TextFieldInput_2024_06_14"
                },
                {
                  "$ref": "#/components/schemas/NumberFieldInput_2024_06_14"
                },
                {
                  "$ref": "#/components/schemas/TextAreaFieldInput_2024_06_14"
                },
                {
                  "$ref": "#/components/schemas/SelectFieldInput_2024_06_14"
                },
                {
                  "$ref": "#/components/schemas/MultiSelectFieldInput_2024_06_14"
                },
                {
                  "$ref": "#/components/schemas/MultiEmailFieldInput_2024_06_14"
                },
                {
                  "$ref": "#/components/schemas/CheckboxGroupFieldInput_2024_06_14"
                },
                {
                  "$ref": "#/components/schemas/RadioGroupFieldInput_2024_06_14"
                },
                {
                  "$ref": "#/components/schemas/BooleanFieldInput_2024_06_14"
                }
              ]
            }
          },
          "disableGuests": {
            "type": "boolean",
            "description": "If true, person booking this event't cant add guests via their emails."
          },
          "slotInterval": {
            "type": "number",
            "description": "Number representing length of each slot when event is booked. By default it equal length of the event type.\n      If event length is 60 minutes then we would have slots 9AM, 10AM, 11AM etc. but if it was changed to 30 minutes then\n      we would have slots 9AM, 9:30AM, 10AM, 10:30AM etc. as the available times to book the 60 minute event."
          },
          "minimumBookingNotice": {
            "type": "number",
            "description": "Minimum number of minutes before the event that a booking can be made."
          },
          "beforeEventBuffer": {
            "type": "number",
            "description": "Time spaces that can be pre-pended before an event to give more time before it."
          },
          "afterEventBuffer": {
            "type": "number",
            "description": "Time spaces that can be appended after an event to give more time after it."
          },
          "scheduleId": {
            "type": "number",
            "description": "If you want that this event has different schedule than user's default one you can specify it here."
          },
          "bookingLimitsCount": {
            "description": "Limit how many times this event can be booked",
            "oneOf": [
              {
                "$ref": "#/components/schemas/BaseBookingLimitsCount_2024_06_14"
              },
              {
                "$ref": "#/components/schemas/Disabled_2024_06_14"
              }
            ]
          },
          "onlyShowFirstAvailableSlot": {
            "type": "boolean",
            "description": "This will limit your availability for this event type to one slot per day, scheduled at the earliest available time."
          },
          "bookingLimitsDuration": {
            "description": "Limit total amount of time that this event can be booked",
            "oneOf": [
              {
                "$ref": "#/components/schemas/BaseBookingLimitsDuration_2024_06_14"
              },
              {
                "$ref": "#/components/schemas/Disabled_2024_06_14"
              }
            ]
          },
          "bookingWindow": {
            "description": "Limit how far in the future this event can be booked",
            "oneOf": [
              {
                "$ref": "#/components/schemas/BusinessDaysWindow_2024_06_14"
              },
              {
                "$ref": "#/components/schemas/CalendarDaysWindow_2024_06_14"
              },
              {
                "$ref": "#/components/schemas/RangeWindow_2024_06_14"
              },
              {
                "$ref": "#/components/schemas/Disabled_2024_06_14"
              }
            ]
          },
          "offsetStart": {
            "type": "number",
            "description": "Offset timeslots shown to bookers by a specified number of minutes"
          },
          "bookerLayouts": {
            "description": "Should booker have week, month or column view. Specify default layout and enabled layouts user can pick.",
            "allOf": [
              {
                "$ref": "#/components/schemas/BookerLayouts_2024_06_14"
              }
            ]
          },
          "confirmationPolicy": {
            "description": "Specify how the booking needs to be manually confirmed before it is pushed to the integrations and a confirmation mail is sent.",
            "oneOf": [
              {
                "$ref": "#/components/schemas/BaseConfirmationPolicy_2024_06_14"
              },
              {
                "$ref": "#/components/schemas/Disabled_2024_06_14"
              }
            ]
          },
          "recurrence": {
            "description": "Create a recurring event type.",
            "oneOf": [
              {
                "$ref": "#/components/schemas/Recurrence_2024_06_14"
              },
              {
                "$ref": "#/components/schemas/Disabled_2024_06_14"
              }
            ]
          },
          "requiresBookerEmailVerification": {
            "type": "boolean"
          },
          "hideCalendarNotes": {
            "type": "boolean"
          },
          "lockTimeZoneToggleOnBookingPage": {
            "type": "boolean"
          },
          "color": {
            "$ref": "#/components/schemas/EventTypeColor_2024_06_14"
          },
          "seats": {
            "description": "Create an event type with multiple seats.",
            "oneOf": [
              {
                "$ref": "#/components/schemas/Seats_2024_06_14"
              },
              {
                "$ref": "#/components/schemas/Disabled_2024_06_14"
              }
            ]
          },
          "customName": {
            "type": "string",
            "description": "Customizable event name with valid variables: \n      {Event type title}, {Organiser}, {Scheduler}, {Location}, {Organiser first name}, \n      {Scheduler first name}, {Scheduler last name}, {Event duration}, {LOCATION}, \n      {HOST/ATTENDEE}, {HOST}, {ATTENDEE}, {USER}",
            "example": "{Event type title} between {Organiser} and {Scheduler}"
          },
          "destinationCalendar": {
            "$ref": "#/components/schemas/DestinationCalendar_2024_06_14"
          },
          "useDestinationCalendarEmail": {
            "type": "boolean"
          },
          "hideCalendarEventDetails": {
            "type": "boolean"
          },
          "successRedirectUrl": {
            "type": "string",
            "description": "A valid URL where the booker will redirect to, once the booking is completed successfully",
            "example": "https://masterchief.com/argentina/flan/video/9129412"
          },
          "schedulingType": {
            "type": "object"
          },
          "hosts": {
            "type": "array",
            "items": {
              "$ref": "#/components/schemas/Host"
            }
          },
          "assignAllTeamMembers": {
            "type": "boolean",
            "description": "If true, all current and future team members will be assigned to this event type"
          }
        },
        "required": ["lengthInMinutes", "title", "slug", "schedulingType", "hosts"]
      },
      "CreateTeamEventTypeOutput": {
        "type": "object",
        "properties": {
          "status": {
            "type": "string",
            "example": "success",
            "enum": ["success", "error"]
          },
          "data": {
            "oneOf": [
              {
                "$ref": "#/components/schemas/TeamEventTypeOutput_2024_06_14"
              },
              {
                "type": "array",
                "items": {
                  "$ref": "#/components/schemas/TeamEventTypeOutput_2024_06_14"
                }
              }
            ]
          }
        },
        "required": ["status", "data"]
      },
      "TeamEventTypeResponseHost": {
        "type": "object",
        "properties": {
          "userId": {
            "type": "number",
            "description": "Which user is the host of this event"
          },
          "mandatory": {
            "type": "boolean",
            "default": false,
            "description": "Only relevant for round robin event types. If true then the user must attend round robin event always."
          },
          "priority": {
            "type": "string",
            "default": "medium",
            "enum": ["lowest", "low", "medium", "high", "highest"]
          },
          "name": {
            "type": "string",
            "example": "John Doe"
          },
          "avatarUrl": {
            "type": "string",
            "nullable": true,
            "example": "https://cal.com/api/avatar/d95949bc-ccb1-400f-acf6-045c51a16856.png"
          }
        },
        "required": ["userId", "name"]
      },
      "EventTypeTeam": {
        "type": "object",
        "properties": {
          "id": {
            "type": "number"
          },
          "slug": {
            "type": "string"
          },
          "bannerUrl": {
            "type": "string"
          },
          "name": {
            "type": "string"
          },
          "logoUrl": {
            "type": "string"
          },
          "weekStart": {
            "type": "string"
          },
          "brandColor": {
            "type": "string"
          },
          "darkBrandColor": {
            "type": "string"
          },
          "theme": {
            "type": "string"
          }
        },
        "required": ["id"]
      },
      "TeamEventTypeOutput_2024_06_14": {
        "type": "object",
        "properties": {
          "id": {
            "type": "number",
            "example": 1
          },
          "lengthInMinutes": {
            "type": "number",
            "minimum": 1,
            "example": 60
          },
          "lengthInMinutesOptions": {
            "example": [15, 30, 60],
            "description": "If you want that user can choose between different lengths of the event you can specify them here. Must include the provided `lengthInMinutes`.",
            "type": "array",
            "items": {
              "type": "number",
              "minimum": 1
            }
          },
          "title": {
            "type": "string",
            "example": "Learn the secrets of masterchief!"
          },
          "slug": {
            "type": "string",
            "example": "learn-the-secrets-of-masterchief"
          },
          "description": {
            "type": "string",
            "example": "Discover the culinary wonders of Argentina by making the best flan ever!"
          },
          "locations": {
            "type": "array",
            "items": {
              "oneOf": [
                {
                  "$ref": "#/components/schemas/OutputAddressLocation_2024_06_14"
                },
                {
                  "$ref": "#/components/schemas/OutputLinkLocation_2024_06_14"
                },
                {
                  "$ref": "#/components/schemas/OutputIntegrationLocation_2024_06_14"
                },
                {
                  "$ref": "#/components/schemas/OutputPhoneLocation_2024_06_14"
                },
                {
                  "$ref": "#/components/schemas/OutputConferencingLocation_2024_06_14"
                },
                {
                  "$ref": "#/components/schemas/OutputUnknownLocation_2024_06_14"
                }
              ]
            }
          },
          "bookingFields": {
            "type": "array",
            "items": {
              "oneOf": [
                {
                  "$ref": "#/components/schemas/NameDefaultFieldOutput_2024_06_14"
                },
                {
                  "$ref": "#/components/schemas/EmailDefaultFieldOutput_2024_06_14"
                },
                {
                  "$ref": "#/components/schemas/LocationDefaultFieldOutput_2024_06_14"
                },
                {
                  "$ref": "#/components/schemas/RescheduleReasonDefaultFieldOutput_2024_06_14"
                },
                {
                  "$ref": "#/components/schemas/TitleDefaultFieldOutput_2024_06_14"
                },
                {
                  "$ref": "#/components/schemas/NotesDefaultFieldOutput_2024_06_14"
                },
                {
                  "$ref": "#/components/schemas/GuestsDefaultFieldOutput_2024_06_14"
                },
                {
                  "$ref": "#/components/schemas/PhoneFieldOutput_2024_06_14"
                },
                {
                  "$ref": "#/components/schemas/AddressFieldOutput_2024_06_14"
                },
                {
                  "$ref": "#/components/schemas/TextFieldOutput_2024_06_14"
                },
                {
                  "$ref": "#/components/schemas/NumberFieldOutput_2024_06_14"
                },
                {
                  "$ref": "#/components/schemas/TextAreaFieldOutput_2024_06_14"
                },
                {
                  "$ref": "#/components/schemas/SelectFieldOutput_2024_06_14"
                },
                {
                  "$ref": "#/components/schemas/MultiSelectFieldOutput_2024_06_14"
                },
                {
                  "$ref": "#/components/schemas/MultiEmailFieldOutput_2024_06_14"
                },
                {
                  "$ref": "#/components/schemas/CheckboxGroupFieldOutput_2024_06_14"
                },
                {
                  "$ref": "#/components/schemas/RadioGroupFieldOutput_2024_06_14"
                },
                {
                  "$ref": "#/components/schemas/BooleanFieldOutput_2024_06_14"
                }
              ]
            }
          },
          "disableGuests": {
            "type": "boolean"
          },
          "slotInterval": {
            "type": "number",
            "nullable": true,
            "example": 60
          },
          "minimumBookingNotice": {
            "type": "number",
            "minimum": 0,
            "example": 0
          },
          "beforeEventBuffer": {
            "type": "number",
            "minimum": 0,
            "example": 0
          },
          "afterEventBuffer": {
            "type": "number",
            "minimum": 0,
            "example": 0
          },
          "recurrence": {
            "nullable": true,
            "allOf": [
              {
                "$ref": "#/components/schemas/Recurrence_2024_06_14"
              }
            ]
          },
          "metadata": {
            "type": "object"
          },
          "price": {
            "type": "number"
          },
          "currency": {
            "type": "string"
          },
          "lockTimeZoneToggleOnBookingPage": {
            "type": "boolean"
          },
          "seatsPerTimeSlot": {
            "type": "number",
            "nullable": true
          },
          "forwardParamsSuccessRedirect": {
            "type": "boolean",
            "nullable": true
          },
          "successRedirectUrl": {
            "type": "string",
            "nullable": true
          },
          "isInstantEvent": {
            "type": "boolean"
          },
          "seatsShowAvailabilityCount": {
            "type": "boolean",
            "nullable": true
          },
          "scheduleId": {
            "type": "number",
            "nullable": true
          },
          "bookingLimitsCount": {
            "type": "object"
          },
          "onlyShowFirstAvailableSlot": {
            "type": "boolean"
          },
          "bookingLimitsDuration": {
            "type": "object"
          },
          "bookingWindow": {
            "type": "array",
            "description": "Limit how far in the future this event can be booked",
            "items": {
              "oneOf": [
                {
                  "$ref": "#/components/schemas/BusinessDaysWindow_2024_06_14"
                },
                {
                  "$ref": "#/components/schemas/CalendarDaysWindow_2024_06_14"
                },
                {
                  "$ref": "#/components/schemas/RangeWindow_2024_06_14"
                }
              ]
            }
          },
          "bookerLayouts": {
            "$ref": "#/components/schemas/BookerLayouts_2024_06_14"
          },
          "confirmationPolicy": {
            "type": "object"
          },
          "requiresBookerEmailVerification": {
            "type": "boolean"
          },
          "hideCalendarNotes": {
            "type": "boolean"
          },
          "color": {
            "$ref": "#/components/schemas/EventTypeColor_2024_06_14"
          },
          "seats": {
            "$ref": "#/components/schemas/Seats_2024_06_14"
          },
          "offsetStart": {
            "type": "number",
            "minimum": 1
          },
          "customName": {
            "type": "string"
          },
          "destinationCalendar": {
            "$ref": "#/components/schemas/DestinationCalendar_2024_06_14"
          },
          "useDestinationCalendarEmail": {
            "type": "boolean"
          },
          "hideCalendarEventDetails": {
            "type": "boolean"
          },
          "teamId": {
            "type": "number"
          },
          "ownerId": {
            "type": "number",
            "nullable": true
          },
          "parentEventTypeId": {
            "type": "number",
            "nullable": true,
            "description": "For managed event types, parent event type is the event type that this event type is based on"
          },
          "hosts": {
            "type": "array",
            "items": {
              "$ref": "#/components/schemas/TeamEventTypeResponseHost"
            }
          },
          "assignAllTeamMembers": {
            "type": "boolean"
          },
          "schedulingType": {
            "type": "string",
            "nullable": true,
            "enum": ["ROUND_ROBIN", "COLLECTIVE", "MANAGED"]
          },
          "team": {
            "$ref": "#/components/schemas/EventTypeTeam"
          }
        },
        "required": [
          "id",
          "lengthInMinutes",
          "title",
          "slug",
          "description",
          "locations",
          "bookingFields",
          "disableGuests",
          "recurrence",
          "metadata",
          "price",
          "currency",
          "lockTimeZoneToggleOnBookingPage",
          "forwardParamsSuccessRedirect",
          "successRedirectUrl",
          "isInstantEvent",
          "scheduleId",
          "teamId",
          "hosts",
          "schedulingType",
          "team"
        ]
      },
      "GetTeamEventTypeOutput": {
        "type": "object",
        "properties": {
          "status": {
            "type": "string",
            "example": "success",
            "enum": ["success", "error"]
          },
          "data": {
            "$ref": "#/components/schemas/TeamEventTypeOutput_2024_06_14"
          }
        },
        "required": ["status", "data"]
      },
      "CreatePhoneCallInput": {
        "type": "object",
        "properties": {
          "yourPhoneNumber": {
            "type": "string",
            "pattern": "/^\\+[1-9]\\d{1,14}$/",
            "description": "Your phone number"
          },
          "numberToCall": {
            "type": "string",
            "pattern": "/^\\+[1-9]\\d{1,14}$/",
            "description": "Number to call"
          },
          "calApiKey": {
            "type": "string",
            "description": "CAL API Key"
          },
          "enabled": {
            "type": "object",
            "default": true,
            "description": "Enabled status"
          },
          "templateType": {
            "default": "CUSTOM_TEMPLATE",
            "enum": ["CHECK_IN_APPOINTMENT", "CUSTOM_TEMPLATE"],
            "type": "string",
            "description": "Template type"
          },
          "schedulerName": {
            "type": "string",
            "description": "Scheduler name"
          },
          "guestName": {
            "type": "string",
            "description": "Guest name"
          },
          "guestEmail": {
            "type": "string",
            "description": "Guest email"
          },
          "guestCompany": {
            "type": "string",
            "description": "Guest company"
          },
          "beginMessage": {
            "type": "string",
            "description": "Begin message"
          },
          "generalPrompt": {
            "type": "string",
            "description": "General prompt"
          }
        },
        "required": ["yourPhoneNumber", "numberToCall", "calApiKey", "enabled", "templateType"]
      },
      "Data": {
        "type": "object",
        "properties": {
          "callId": {
            "type": "string"
          },
          "agentId": {
            "type": "string"
          }
        },
        "required": ["callId"]
      },
      "CreatePhoneCallOutput": {
        "type": "object",
        "properties": {
          "status": {
            "type": "string",
            "example": "success",
            "enum": ["success", "error"]
          },
          "data": {
            "$ref": "#/components/schemas/Data"
          }
        },
        "required": ["status", "data"]
      },
      "GetTeamEventTypesOutput": {
        "type": "object",
        "properties": {
          "status": {
            "type": "string",
            "example": "success",
            "enum": ["success", "error"]
          },
          "data": {
            "type": "array",
            "items": {
              "$ref": "#/components/schemas/TeamEventTypeOutput_2024_06_14"
            }
          }
        },
        "required": ["status", "data"]
      },
      "UpdateTeamEventTypeInput_2024_06_14": {
        "type": "object",
        "properties": {
          "lengthInMinutes": {
            "type": "number",
            "example": 60
          },
          "lengthInMinutesOptions": {
            "example": [15, 30, 60],
            "description": "If you want that user can choose between different lengths of the event you can specify them here. Must include the provided `lengthInMinutes`.",
            "type": "array",
            "items": {
              "type": "string"
            }
          },
          "title": {
            "type": "string",
            "example": "Learn the secrets of masterchief!"
          },
          "slug": {
            "type": "string",
            "example": "learn-the-secrets-of-masterchief"
          },
          "description": {
            "type": "string",
            "example": "Discover the culinary wonders of the Argentina by making the best flan ever!"
          },
          "locations": {
            "type": "array",
            "description": "Locations where the event will take place. If not provided, cal video link will be used as the location.",
            "items": {
              "oneOf": [
                {
                  "$ref": "#/components/schemas/InputAddressLocation_2024_06_14"
                },
                {
                  "$ref": "#/components/schemas/InputLinkLocation_2024_06_14"
                },
                {
                  "$ref": "#/components/schemas/InputIntegrationLocation_2024_06_14"
                },
                {
                  "$ref": "#/components/schemas/InputPhoneLocation_2024_06_14"
                },
                {
                  "$ref": "#/components/schemas/InputAttendeeAddressLocation_2024_06_14"
                },
                {
                  "$ref": "#/components/schemas/InputAttendeePhoneLocation_2024_06_14"
                },
                {
                  "$ref": "#/components/schemas/InputAttendeeDefinedLocation_2024_06_14"
                }
              ]
            }
          },
          "bookingFields": {
            "type": "array",
            "description": "Custom fields that can be added to the booking form when the event is booked by someone. By default booking form has name and email field.",
            "items": {
              "oneOf": [
                {
                  "$ref": "#/components/schemas/NameDefaultFieldInput_2024_06_14"
                },
                {
                  "$ref": "#/components/schemas/EmailDefaultFieldInput_2024_06_14"
                },
                {
                  "$ref": "#/components/schemas/TitleDefaultFieldInput_2024_06_14"
                },
                {
                  "$ref": "#/components/schemas/NotesDefaultFieldInput_2024_06_14"
                },
                {
                  "$ref": "#/components/schemas/GuestsDefaultFieldInput_2024_06_14"
                },
                {
                  "$ref": "#/components/schemas/RescheduleReasonDefaultFieldInput_2024_06_14"
                },
                {
                  "$ref": "#/components/schemas/PhoneFieldInput_2024_06_14"
                },
                {
                  "$ref": "#/components/schemas/AddressFieldInput_2024_06_14"
                },
                {
                  "$ref": "#/components/schemas/TextFieldInput_2024_06_14"
                },
                {
                  "$ref": "#/components/schemas/NumberFieldInput_2024_06_14"
                },
                {
                  "$ref": "#/components/schemas/TextAreaFieldInput_2024_06_14"
                },
                {
                  "$ref": "#/components/schemas/SelectFieldInput_2024_06_14"
                },
                {
                  "$ref": "#/components/schemas/MultiSelectFieldInput_2024_06_14"
                },
                {
                  "$ref": "#/components/schemas/MultiEmailFieldInput_2024_06_14"
                },
                {
                  "$ref": "#/components/schemas/CheckboxGroupFieldInput_2024_06_14"
                },
                {
                  "$ref": "#/components/schemas/RadioGroupFieldInput_2024_06_14"
                },
                {
                  "$ref": "#/components/schemas/BooleanFieldInput_2024_06_14"
                }
              ]
            }
          },
          "disableGuests": {
            "type": "boolean",
            "description": "If true, person booking this event't cant add guests via their emails."
          },
          "slotInterval": {
            "type": "number",
            "description": "Number representing length of each slot when event is booked. By default it equal length of the event type.\n      If event length is 60 minutes then we would have slots 9AM, 10AM, 11AM etc. but if it was changed to 30 minutes then\n      we would have slots 9AM, 9:30AM, 10AM, 10:30AM etc. as the available times to book the 60 minute event."
          },
          "minimumBookingNotice": {
            "type": "number",
            "description": "Minimum number of minutes before the event that a booking can be made."
          },
          "beforeEventBuffer": {
            "type": "number",
            "description": "Time spaces that can be pre-pended before an event to give more time before it."
          },
          "afterEventBuffer": {
            "type": "number",
            "description": "Time spaces that can be appended after an event to give more time after it."
          },
          "scheduleId": {
            "type": "number",
            "description": "If you want that this event has different schedule than user's default one you can specify it here."
          },
          "bookingLimitsCount": {
            "description": "Limit how many times this event can be booked",
            "oneOf": [
              {
                "$ref": "#/components/schemas/BaseBookingLimitsCount_2024_06_14"
              },
              {
                "$ref": "#/components/schemas/Disabled_2024_06_14"
              }
            ]
          },
          "onlyShowFirstAvailableSlot": {
            "type": "boolean",
            "description": "This will limit your availability for this event type to one slot per day, scheduled at the earliest available time."
          },
          "bookingLimitsDuration": {
            "description": "Limit total amount of time that this event can be booked",
            "oneOf": [
              {
                "$ref": "#/components/schemas/BaseBookingLimitsDuration_2024_06_14"
              },
              {
                "$ref": "#/components/schemas/Disabled_2024_06_14"
              }
            ]
          },
          "bookingWindow": {
            "description": "Limit how far in the future this event can be booked",
            "oneOf": [
              {
                "$ref": "#/components/schemas/BusinessDaysWindow_2024_06_14"
              },
              {
                "$ref": "#/components/schemas/CalendarDaysWindow_2024_06_14"
              },
              {
                "$ref": "#/components/schemas/RangeWindow_2024_06_14"
              },
              {
                "$ref": "#/components/schemas/Disabled_2024_06_14"
              }
            ]
          },
          "offsetStart": {
            "type": "number",
            "description": "Offset timeslots shown to bookers by a specified number of minutes"
          },
          "bookerLayouts": {
            "description": "Should booker have week, month or column view. Specify default layout and enabled layouts user can pick.",
            "allOf": [
              {
                "$ref": "#/components/schemas/BookerLayouts_2024_06_14"
              }
            ]
          },
          "confirmationPolicy": {
            "description": "Specify how the booking needs to be manually confirmed before it is pushed to the integrations and a confirmation mail is sent.",
            "oneOf": [
              {
                "$ref": "#/components/schemas/BaseConfirmationPolicy_2024_06_14"
              },
              {
                "$ref": "#/components/schemas/Disabled_2024_06_14"
              }
            ]
          },
          "recurrence": {
            "description": "Create a recurring event type.",
            "oneOf": [
              {
                "$ref": "#/components/schemas/Recurrence_2024_06_14"
              },
              {
                "$ref": "#/components/schemas/Disabled_2024_06_14"
              }
            ]
          },
          "requiresBookerEmailVerification": {
            "type": "boolean"
          },
          "hideCalendarNotes": {
            "type": "boolean"
          },
          "lockTimeZoneToggleOnBookingPage": {
            "type": "boolean"
          },
          "color": {
            "$ref": "#/components/schemas/EventTypeColor_2024_06_14"
          },
          "seats": {
            "description": "Create an event type with multiple seats.",
            "oneOf": [
              {
                "$ref": "#/components/schemas/Seats_2024_06_14"
              },
              {
                "$ref": "#/components/schemas/Disabled_2024_06_14"
              }
            ]
          },
          "customName": {
            "type": "string",
            "description": "Customizable event name with valid variables:\n      {Event type title}, {Organiser}, {Scheduler}, {Location}, {Organiser first name},\n      {Scheduler first name}, {Scheduler last name}, {Event duration}, {LOCATION},\n      {HOST/ATTENDEE}, {HOST}, {ATTENDEE}, {USER}",
            "example": "{Event type title} between {Organiser} and {Scheduler}"
          },
          "destinationCalendar": {
            "$ref": "#/components/schemas/DestinationCalendar_2024_06_14"
          },
          "useDestinationCalendarEmail": {
            "type": "boolean"
          },
          "hideCalendarEventDetails": {
            "type": "boolean"
          },
          "successRedirectUrl": {
            "type": "string",
            "description": "A valid URL where the booker will redirect to, once the booking is completed successfully",
            "example": "https://masterchief.com/argentina/flan/video/9129412"
          },
          "hosts": {
            "type": "array",
            "items": {
              "$ref": "#/components/schemas/Host"
            }
          },
          "assignAllTeamMembers": {
            "type": "boolean",
            "description": "If true, all current and future team members will be assigned to this event type"
          }
        }
      },
      "UpdateTeamEventTypeOutput": {
        "type": "object",
        "properties": {
          "status": {
            "type": "string",
            "example": "success",
            "enum": ["success", "error"]
          },
          "data": {
            "oneOf": [
              {
                "$ref": "#/components/schemas/TeamEventTypeOutput_2024_06_14"
              },
              {
                "type": "array",
                "items": {
                  "$ref": "#/components/schemas/TeamEventTypeOutput_2024_06_14"
                }
              }
            ]
          }
        },
        "required": ["status", "data"]
      },
      "DeleteTeamEventTypeOutput": {
        "type": "object",
        "properties": {
          "status": {
            "type": "string",
            "example": "success",
            "enum": ["success", "error"]
          },
          "data": {
            "type": "object"
          }
        },
        "required": ["status", "data"]
      },
      "MembershipUserOutputDto": {
        "type": "object",
        "properties": {
          "avatarUrl": {
            "type": "string"
          },
          "username": {
            "type": "string"
          },
          "name": {
            "type": "string"
          },
          "email": {
            "type": "string"
          }
        },
        "required": ["email"]
      },
      "OrgTeamMembershipOutputDto": {
        "type": "object",
        "properties": {
          "id": {
            "type": "number"
          },
          "userId": {
            "type": "number"
          },
          "teamId": {
            "type": "number"
          },
          "accepted": {
            "type": "boolean"
          },
          "role": {
            "type": "string",
            "enum": ["MEMBER", "OWNER", "ADMIN"]
          },
          "disableImpersonation": {
            "type": "boolean"
          },
          "user": {
            "$ref": "#/components/schemas/MembershipUserOutputDto"
          }
        },
        "required": ["id", "userId", "teamId", "accepted", "role", "user"]
      },
      "OrgTeamMembershipsOutputResponseDto": {
        "type": "object",
        "properties": {
          "status": {
            "type": "string",
            "example": "success",
            "enum": ["success", "error"]
          },
          "data": {
            "type": "array",
            "items": {
              "$ref": "#/components/schemas/OrgTeamMembershipOutputDto"
            }
          }
        },
        "required": ["status", "data"]
      },
      "OrgTeamMembershipOutputResponseDto": {
        "type": "object",
        "properties": {
          "status": {
            "type": "string",
            "example": "success",
            "enum": ["success", "error"]
          },
          "data": {
            "$ref": "#/components/schemas/OrgTeamMembershipOutputDto"
          }
        },
        "required": ["status", "data"]
      },
      "UpdateOrgTeamMembershipDto": {
        "type": "object",
        "properties": {
          "accepted": {
            "type": "boolean"
          },
          "role": {
            "type": "string",
            "enum": ["MEMBER", "OWNER", "ADMIN"]
          },
          "disableImpersonation": {
            "type": "boolean"
          }
        }
      },
      "CreateOrgTeamMembershipDto": {
        "type": "object",
        "properties": {
          "userId": {
            "type": "number"
          },
          "accepted": {
            "type": "boolean",
            "default": false
          },
          "role": {
            "type": "string",
            "default": "MEMBER",
            "enum": ["MEMBER", "OWNER", "ADMIN"]
          },
          "disableImpersonation": {
            "type": "boolean",
            "default": false
          }
        },
        "required": ["userId", "role"]
      },
      "Attribute": {
        "type": "object",
        "properties": {
          "id": {
            "type": "string",
            "description": "The ID of the attribute",
            "example": "attr_123"
          },
          "teamId": {
            "type": "number",
            "description": "The team ID associated with the attribute",
            "example": 1
          },
          "type": {
            "type": "string",
            "description": "The type of the attribute",
            "enum": ["TEXT", "NUMBER", "SINGLE_SELECT", "MULTI_SELECT"]
          },
          "name": {
            "type": "string",
            "description": "The name of the attribute",
            "example": "Attribute Name"
          },
          "slug": {
            "type": "string",
            "description": "The slug of the attribute",
            "example": "attribute-name"
          },
          "enabled": {
            "type": "boolean",
            "description": "Whether the attribute is enabled and displayed on their profile",
            "example": true
          },
          "usersCanEditRelation": {
            "type": "boolean",
            "description": "Whether users can edit the relation",
            "example": true
          }
        },
        "required": ["id", "teamId", "type", "name", "slug", "enabled"]
      },
      "GetOrganizationAttributesOutput": {
        "type": "object",
        "properties": {
          "status": {
            "type": "string",
            "example": "success",
            "enum": ["success", "error"]
          },
          "data": {
            "type": "array",
            "items": {
              "$ref": "#/components/schemas/Attribute"
            }
          }
        },
        "required": ["status", "data"]
      },
      "GetSingleAttributeOutput": {
        "type": "object",
        "properties": {
          "status": {
            "type": "string",
            "example": "success",
            "enum": ["success", "error"]
          },
          "data": {
            "nullable": true,
            "allOf": [
              {
                "$ref": "#/components/schemas/Attribute"
              }
            ]
          }
        },
        "required": ["status", "data"]
      },
      "CreateOrganizationAttributeOptionInput": {
        "type": "object",
        "properties": {
          "value": {
            "type": "string"
          },
          "slug": {
            "type": "string"
          }
        },
        "required": ["value", "slug"]
      },
      "CreateOrganizationAttributeInput": {
        "type": "object",
        "properties": {
          "name": {
            "type": "string"
          },
          "slug": {
            "type": "string"
          },
          "type": {
            "type": "string",
            "enum": ["TEXT", "NUMBER", "SINGLE_SELECT", "MULTI_SELECT"]
          },
          "options": {
            "type": "array",
            "items": {
              "$ref": "#/components/schemas/CreateOrganizationAttributeOptionInput"
            }
          },
          "enabled": {
            "type": "boolean"
          }
        },
        "required": ["name", "slug", "type", "options"]
      },
      "CreateOrganizationAttributesOutput": {
        "type": "object",
        "properties": {
          "status": {
            "type": "string",
            "example": "success",
            "enum": ["success", "error"]
          },
          "data": {
            "$ref": "#/components/schemas/Attribute"
          }
        },
        "required": ["status", "data"]
      },
      "UpdateOrganizationAttributeInput": {
        "type": "object",
        "properties": {
          "name": {
            "type": "string"
          },
          "slug": {
            "type": "string"
          },
          "type": {
            "type": "string",
            "enum": ["TEXT", "NUMBER", "SINGLE_SELECT", "MULTI_SELECT"]
          },
          "enabled": {
            "type": "boolean"
          }
        }
      },
      "UpdateOrganizationAttributesOutput": {
        "type": "object",
        "properties": {
          "status": {
            "type": "string",
            "example": "success",
            "enum": ["success", "error"]
          },
          "data": {
            "$ref": "#/components/schemas/Attribute"
          }
        },
        "required": ["status", "data"]
      },
      "DeleteOrganizationAttributesOutput": {
        "type": "object",
        "properties": {
          "status": {
            "type": "string",
            "example": "success",
            "enum": ["success", "error"]
          },
          "data": {
            "$ref": "#/components/schemas/Attribute"
          }
        },
        "required": ["status", "data"]
      },
      "OptionOutput": {
        "type": "object",
        "properties": {
          "id": {
            "type": "string",
            "description": "The ID of the option",
            "example": "attr_option_id"
          },
          "attributeId": {
            "type": "string",
            "description": "The ID of the attribute",
            "example": "attr_id"
          },
          "value": {
            "type": "string",
            "description": "The value of the option",
            "example": "option_value"
          },
          "slug": {
            "type": "string",
            "description": "The slug of the option",
            "example": "option-slug"
          }
        },
        "required": ["id", "attributeId", "value", "slug"]
      },
      "CreateAttributeOptionOutput": {
        "type": "object",
        "properties": {
          "status": {
            "type": "string",
            "example": "success",
            "enum": ["success", "error"]
          },
          "data": {
            "$ref": "#/components/schemas/OptionOutput"
          }
        },
        "required": ["status", "data"]
      },
      "DeleteAttributeOptionOutput": {
        "type": "object",
        "properties": {
          "status": {
            "type": "string",
            "example": "success",
            "enum": ["success", "error"]
          },
          "data": {
            "$ref": "#/components/schemas/OptionOutput"
          }
        },
        "required": ["status", "data"]
      },
      "UpdateOrganizationAttributeOptionInput": {
        "type": "object",
        "properties": {
          "value": {
            "type": "string"
          },
          "slug": {
            "type": "string"
          }
        }
      },
      "UpdateAttributeOptionOutput": {
        "type": "object",
        "properties": {
          "status": {
            "type": "string",
            "example": "success",
            "enum": ["success", "error"]
          },
          "data": {
            "$ref": "#/components/schemas/OptionOutput"
          }
        },
        "required": ["status", "data"]
      },
      "GetAllAttributeOptionOutput": {
        "type": "object",
        "properties": {
          "status": {
            "type": "string",
            "example": "success",
            "enum": ["success", "error"]
          },
          "data": {
            "type": "array",
            "items": {
              "$ref": "#/components/schemas/OptionOutput"
            }
          }
        },
        "required": ["status", "data"]
      },
      "AssignOrganizationAttributeOptionToUserInput": {
        "type": "object",
        "properties": {
          "value": {
            "type": "string"
          },
          "attributeOptionId": {
            "type": "string"
          },
          "attributeId": {
            "type": "string"
          }
        },
        "required": ["attributeId"]
      },
      "AssignOptionUserOutputData": {
        "type": "object",
        "properties": {
          "id": {
            "type": "string",
            "description": "The ID of the option assigned to the user"
          },
          "memberId": {
            "type": "number",
            "description": "The ID form the org membership for the user"
          },
          "attributeOptionId": {
            "type": "string",
            "description": "The value of the option"
          }
        },
        "required": ["id", "memberId", "attributeOptionId"]
      },
      "AssignOptionUserOutput": {
        "type": "object",
        "properties": {
          "status": {
            "type": "string",
            "example": "success",
            "enum": ["success", "error"]
          },
          "data": {
            "$ref": "#/components/schemas/AssignOptionUserOutputData"
          }
        },
        "required": ["status", "data"]
      },
      "UnassignOptionUserOutput": {
        "type": "object",
        "properties": {
          "status": {
            "type": "string",
            "example": "success",
            "enum": ["success", "error"]
          },
          "data": {
            "$ref": "#/components/schemas/AssignOptionUserOutputData"
          }
        },
        "required": ["status", "data"]
      },
      "GetOptionUserOutputData": {
        "type": "object",
        "properties": {
          "id": {
            "type": "string",
            "description": "The ID of the option assigned to the user"
          },
          "attributeId": {
            "type": "string",
            "description": "The ID of the attribute"
          },
          "value": {
            "type": "string",
            "description": "The value of the option"
          },
          "slug": {
            "type": "string",
            "description": "The slug of the option"
          }
        },
        "required": ["id", "attributeId", "value", "slug"]
      },
      "GetOptionUserOutput": {
        "type": "object",
        "properties": {
          "status": {
            "type": "string",
            "example": "success",
            "enum": ["success", "error"]
          },
          "data": {
            "type": "array",
            "items": {
              "$ref": "#/components/schemas/GetOptionUserOutputData"
            }
          }
        },
        "required": ["status", "data"]
      },
      "TeamWebhookOutputDto": {
        "type": "object",
        "properties": {
          "payloadTemplate": {
            "type": "string",
            "description": "The template of the payload that will be sent to the subscriberUrl, check cal.com/docs/core-features/webhooks for more information",
            "example": "{\"content\":\"A new event has been scheduled\",\"type\":\"{{type}}\",\"name\":\"{{title}}\",\"organizer\":\"{{organizer.name}}\",\"booker\":\"{{attendees.0.name}}\"}"
          },
          "teamId": {
            "type": "number"
          },
          "id": {
            "type": "number"
          },
          "triggers": {
            "type": "array",
            "items": {
              "type": "object"
            }
          },
          "subscriberUrl": {
            "type": "string"
          },
          "active": {
            "type": "boolean"
          },
          "secret": {
            "type": "string"
          }
        },
        "required": ["payloadTemplate", "teamId", "id", "triggers", "subscriberUrl", "active"]
      },
      "TeamWebhooksOutputResponseDto": {
        "type": "object",
        "properties": {
          "status": {
            "type": "string",
            "example": "success",
            "enum": ["success", "error"]
          },
          "data": {
            "type": "array",
            "items": {
              "$ref": "#/components/schemas/TeamWebhookOutputDto"
            }
          }
        },
        "required": ["status", "data"]
      },
      "CreateWebhookInputDto": {
        "type": "object",
        "properties": {
          "payloadTemplate": {
            "type": "string",
            "description": "The template of the payload that will be sent to the subscriberUrl, check cal.com/docs/core-features/webhooks for more information",
            "example": "{\"content\":\"A new event has been scheduled\",\"type\":\"{{type}}\",\"name\":\"{{title}}\",\"organizer\":\"{{organizer.name}}\",\"booker\":\"{{attendees.0.name}}\"}"
          },
          "active": {
            "type": "boolean"
          },
          "subscriberUrl": {
            "type": "string"
          },
          "triggers": {
            "type": "string",
            "example": [
              "BOOKING_CREATED",
              "BOOKING_RESCHEDULED",
              "BOOKING_CANCELLED",
              "BOOKING_CONFIRMED",
              "BOOKING_REJECTED",
              "BOOKING_COMPLETED",
              "BOOKING_NO_SHOW",
              "BOOKING_REOPENED"
            ],
            "enum": [
              "BOOKING_CREATED",
              "BOOKING_PAYMENT_INITIATED",
              "BOOKING_PAID",
              "BOOKING_RESCHEDULED",
              "BOOKING_REQUESTED",
              "BOOKING_CANCELLED",
              "BOOKING_REJECTED",
              "BOOKING_NO_SHOW_UPDATED",
              "FORM_SUBMITTED",
              "MEETING_ENDED",
              "MEETING_STARTED",
              "RECORDING_READY",
              "INSTANT_MEETING",
              "RECORDING_TRANSCRIPTION_GENERATED",
              "OOO_CREATED",
              "AFTER_HOSTS_CAL_VIDEO_NO_SHOW",
              "AFTER_GUESTS_CAL_VIDEO_NO_SHOW",
              "FORM_SUBMITTED_NO_EVENT"
            ]
          },
          "secret": {
            "type": "string"
          }
        },
        "required": ["active", "subscriberUrl", "triggers"]
      },
      "TeamWebhookOutputResponseDto": {
        "type": "object",
        "properties": {
          "status": {
            "type": "string",
            "example": "success",
            "enum": ["success", "error"]
          },
          "data": {
            "$ref": "#/components/schemas/TeamWebhookOutputDto"
          }
        },
        "required": ["status", "data"]
      },
      "UpdateWebhookInputDto": {
        "type": "object",
        "properties": {
          "payloadTemplate": {
            "type": "string",
            "description": "The template of the payload that will be sent to the subscriberUrl, check cal.com/docs/core-features/webhooks for more information",
            "example": "{\"content\":\"A new event has been scheduled\",\"type\":\"{{type}}\",\"name\":\"{{title}}\",\"organizer\":\"{{organizer.name}}\",\"booker\":\"{{attendees.0.name}}\"}"
          },
          "active": {
            "type": "boolean"
          },
          "subscriberUrl": {
            "type": "string"
          },
          "triggers": {
            "type": "string",
            "example": [
              "BOOKING_CREATED",
              "BOOKING_RESCHEDULED",
              "BOOKING_CANCELLED",
              "BOOKING_CONFIRMED",
              "BOOKING_REJECTED",
              "BOOKING_COMPLETED",
              "BOOKING_NO_SHOW",
              "BOOKING_REOPENED"
            ],
            "enum": [
              "BOOKING_CREATED",
              "BOOKING_PAYMENT_INITIATED",
              "BOOKING_PAID",
              "BOOKING_RESCHEDULED",
              "BOOKING_REQUESTED",
              "BOOKING_CANCELLED",
              "BOOKING_REJECTED",
              "BOOKING_NO_SHOW_UPDATED",
              "FORM_SUBMITTED",
              "MEETING_ENDED",
              "MEETING_STARTED",
              "RECORDING_READY",
              "INSTANT_MEETING",
              "RECORDING_TRANSCRIPTION_GENERATED",
              "OOO_CREATED",
              "AFTER_HOSTS_CAL_VIDEO_NO_SHOW",
              "AFTER_GUESTS_CAL_VIDEO_NO_SHOW",
              "FORM_SUBMITTED_NO_EVENT"
            ]
          },
          "secret": {
            "type": "string"
          }
        }
      },
      "CreateOutOfOfficeEntryDto": {
        "type": "object",
        "properties": {
          "start": {
            "format": "date-time",
            "type": "string",
            "description": "The start date and time of the out of office period in ISO 8601 format in UTC timezone.",
            "example": "2023-05-01T00:00:00.000Z"
          },
          "end": {
            "format": "date-time",
            "type": "string",
            "description": "The end date and time of the out of office period in ISO 8601 format in UTC timezone.",
            "example": "2023-05-10T23:59:59.999Z"
          },
          "notes": {
            "type": "string",
            "description": "Optional notes for the out of office entry.",
            "example": "Vacation in Hawaii"
          },
          "toUserId": {
            "type": "number",
            "description": "The ID of the user covering for the out of office period, if applicable.",
            "example": 2
          },
          "reason": {
            "type": "string",
            "description": "the reason for the out of office entry, if applicable",
            "example": "vacation",
            "enum": ["unspecified", "vacation", "travel", "sick", "public_holiday"]
          }
        },
        "required": ["start", "end"]
      },
      "UpdateOutOfOfficeEntryDto": {
        "type": "object",
        "properties": {
          "start": {
            "format": "date-time",
            "type": "string",
            "description": "The start date and time of the out of office period in ISO 8601 format in UTC timezone.",
            "example": "2023-05-01T00:00:00.000Z"
          },
          "end": {
            "format": "date-time",
            "type": "string",
            "description": "The end date and time of the out of office period in ISO 8601 format in UTC timezone.",
            "example": "2023-05-10T23:59:59.999Z"
          },
          "notes": {
            "type": "string",
            "description": "Optional notes for the out of office entry.",
            "example": "Vacation in Hawaii"
          },
          "toUserId": {
            "type": "number",
            "description": "The ID of the user covering for the out of office period, if applicable.",
            "example": 2
          },
          "reason": {
            "type": "string",
            "description": "the reason for the out of office entry, if applicable",
            "example": "vacation",
            "enum": ["unspecified", "vacation", "travel", "sick", "public_holiday"]
          }
        }
      },
      "StripConnectOutputDto": {
        "type": "object",
        "properties": {
          "authUrl": {
            "type": "string"
          }
        },
        "required": ["authUrl"]
      },
      "StripConnectOutputResponseDto": {
        "type": "object",
        "properties": {
          "status": {
            "type": "string",
            "example": "success",
            "enum": ["success", "error"]
          },
          "data": {
            "$ref": "#/components/schemas/StripConnectOutputDto"
          }
        },
        "required": ["status", "data"]
      },
      "StripCredentialsSaveOutputResponseDto": {
        "type": "object",
        "properties": {
          "url": {
            "type": "string"
          }
        },
        "required": ["url"]
      },
      "StripCredentialsCheckOutputResponseDto": {
        "type": "object",
        "properties": {
          "status": {
            "type": "string",
            "example": "success"
          }
        },
        "required": ["status"]
      },
      "GetDefaultScheduleOutput_2024_06_11": {
        "type": "object",
        "properties": {
          "status": {
            "type": "string",
            "example": "success",
            "enum": ["success", "error"]
          },
          "data": {
            "$ref": "#/components/schemas/ScheduleOutput_2024_06_11"
          }
        },
        "required": ["status", "data"]
      },
      "CreateTeamInput": {
        "type": "object",
        "properties": {
          "name": {
            "type": "string",
            "minLength": 1,
            "description": "Name of the team",
            "example": "CalTeam"
          },
          "slug": {
            "type": "string",
            "description": "Team slug",
            "example": "caltel"
          },
          "logoUrl": {
            "type": "string",
            "example": "https://i.cal.com/api/avatar/b0b58752-68ad-4c0d-8024-4fa382a77752.png",
            "description": "URL of the teams logo image"
          },
          "calVideoLogo": {
            "type": "string"
          },
          "appLogo": {
            "type": "string"
          },
          "appIconLogo": {
            "type": "string"
          },
          "bio": {
            "type": "string"
          },
          "hideBranding": {
            "type": "boolean",
            "default": false
          },
          "isPrivate": {
            "type": "boolean"
          },
          "hideBookATeamMember": {
            "type": "boolean"
          },
          "metadata": {
            "type": "string"
          },
          "theme": {
            "type": "string"
          },
          "brandColor": {
            "type": "string"
          },
          "darkBrandColor": {
            "type": "string"
          },
          "bannerUrl": {
            "type": "string",
            "example": "https://i.cal.com/api/avatar/949be534-7a88-4185-967c-c020b0c0bef3.png",
            "description": "URL of the teams banner image which is shown on booker"
          },
          "timeFormat": {
            "type": "number"
          },
          "timeZone": {
            "type": "string",
            "default": "Europe/London",
            "example": "America/New_York",
            "description": "Timezone is used to create teams's default schedule from Monday to Friday from 9AM to 5PM. It will default to Europe/London if not passed."
          },
          "weekStart": {
            "type": "string",
            "default": "Sunday",
            "example": "Monday"
          },
          "autoAcceptCreator": {
            "type": "boolean",
            "default": true
          }
        },
        "required": ["name"]
      },
      "CreateTeamOutput": {
        "type": "object",
        "properties": {
          "status": {
            "type": "string",
            "example": "success",
            "enum": ["success", "error"]
          },
          "data": {
            "oneOf": [
              {
                "$ref": "#/components/schemas/Output"
              },
              {
                "$ref": "#/components/schemas/TeamOutputDto"
              }
            ],
            "description": "Either an Output object or a TeamOutputDto."
          }
        },
        "required": ["status", "data"]
      },
      "TeamOutputDto": {
        "type": "object",
        "properties": {
          "id": {
            "type": "number"
          },
          "parentId": {
            "type": "number"
          },
          "name": {
            "type": "string",
            "minLength": 1
          },
          "slug": {
            "type": "string"
          },
          "logoUrl": {
            "type": "string"
          },
          "calVideoLogo": {
            "type": "string"
          },
          "appLogo": {
            "type": "string"
          },
          "appIconLogo": {
            "type": "string"
          },
          "bio": {
            "type": "string"
          },
          "hideBranding": {
            "type": "boolean"
          },
          "isOrganization": {
            "type": "boolean"
          },
          "isPrivate": {
            "type": "boolean"
          },
          "hideBookATeamMember": {
            "type": "boolean",
            "default": false
          },
          "metadata": {
            "type": "string"
          },
          "theme": {
            "type": "string"
          },
          "brandColor": {
            "type": "string"
          },
          "darkBrandColor": {
            "type": "string"
          },
          "bannerUrl": {
            "type": "string"
          },
          "timeFormat": {
            "type": "number"
          },
          "timeZone": {
            "type": "string",
            "default": "Europe/London"
          },
          "weekStart": {
            "type": "string",
            "default": "Sunday"
          }
        },
        "required": ["id", "name", "isOrganization"]
      },
      "GetTeamOutput": {
        "type": "object",
        "properties": {
          "status": {
            "type": "string",
            "example": "success",
            "enum": ["success", "error"]
          },
          "data": {
            "$ref": "#/components/schemas/TeamOutputDto"
          }
        },
        "required": ["status", "data"]
      },
      "GetTeamsOutput": {
        "type": "object",
        "properties": {
          "status": {
            "type": "string",
            "example": "success",
            "enum": ["success", "error"]
          },
          "data": {
            "type": "array",
            "items": {
              "$ref": "#/components/schemas/TeamOutputDto"
            }
          }
        },
        "required": ["status", "data"]
      },
      "UpdateTeamOutput": {
        "type": "object",
        "properties": {
          "status": {
            "type": "string",
            "example": "success",
            "enum": ["success", "error"]
          },
          "data": {
            "$ref": "#/components/schemas/TeamOutputDto"
          }
        },
        "required": ["status", "data"]
      },
      "CreateOrganizationInput": {
        "type": "object",
        "properties": {
          "apiKeyDaysValid": {
            "type": "number",
            "minimum": 1,
            "description": "For how many days is managed organization api key valid. Defaults to 30 days.",
            "example": 60,
            "default": 30
          },
          "apiKeyNeverExpires": {
            "type": "boolean",
            "description": "If true, organization api key never expires.",
            "example": true
          },
          "name": {
            "type": "string",
            "minLength": 1,
            "description": "Name of the organization",
            "example": "CalTeam"
          },
          "metadata": {
            "type": "object"
          }
        },
        "required": ["name"]
      },
      "ManagedOrganizationWithApiKeyOutput": {
        "type": "object",
        "properties": {
          "id": {
            "type": "number"
          },
          "name": {
            "type": "string",
            "minLength": 1
          },
          "metadata": {
            "type": "object"
          },
          "apiKey": {
            "type": "string"
          }
        },
        "required": ["id", "name", "apiKey"]
      },
      "CreateManagedOrganizationOutput": {
        "type": "object",
        "properties": {
          "status": {
            "type": "string",
            "example": "success",
            "enum": ["success", "error"]
          },
          "data": {
            "$ref": "#/components/schemas/ManagedOrganizationWithApiKeyOutput"
          }
        },
        "required": ["status", "data"]
      },
      "ManagedOrganizationOutput": {
        "type": "object",
        "properties": {
          "id": {
            "type": "number"
          },
          "name": {
            "type": "string",
            "minLength": 1
          },
          "metadata": {
            "type": "object"
          }
        },
        "required": ["id", "name"]
      },
      "GetManagedOrganizationOutput": {
        "type": "object",
        "properties": {
          "status": {
            "type": "string",
            "example": "success",
            "enum": ["success", "error"]
          },
          "data": {
            "$ref": "#/components/schemas/ManagedOrganizationOutput"
          }
        },
        "required": ["status", "data"]
      },
      "GetManagedOrganizationsOutput": {
        "type": "object",
        "properties": {
          "status": {
            "type": "string",
            "example": "success",
            "enum": ["success", "error"]
          },
          "data": {
            "type": "array",
            "items": {
              "$ref": "#/components/schemas/ManagedOrganizationOutput"
            }
          }
        },
        "required": ["status", "data"]
      },
      "UpdateOrganizationInput": {
        "type": "object",
        "properties": {
          "name": {
            "type": "string",
            "minLength": 1,
            "description": "Name of the organization",
            "example": "CalTeam"
          },
          "metadata": {
            "type": "string"
          }
        }
      },
      "RoutingFormResponseOutput": {
        "type": "object",
        "properties": {
          "id": {
            "type": "string"
          },
          "formId": {
            "type": "string"
          },
          "formFillerId": {
            "type": "string"
          },
          "routedToBookingUid": {
            "type": "string"
          },
          "response": {
            "type": "object",
            "example": {
              "f00b26df-f54b-4985-8d98-17c5482c6a24": {
                "label": "participant",
                "value": "mamut"
              }
            }
          },
          "createdAt": {
            "format": "date-time",
            "type": "string"
          }
        },
        "required": ["id", "formId", "formFillerId", "routedToBookingUid", "response", "createdAt"]
      },
      "GetRoutingFormResponsesOutput": {
        "type": "object",
        "properties": {
          "status": {
            "type": "string",
            "example": "success",
            "enum": ["success", "error"]
          },
          "data": {
            "type": "array",
            "items": {
              "$ref": "#/components/schemas/RoutingFormResponseOutput"
            }
          }
        },
        "required": ["status", "data"]
      },
      "ProviderVerifyClientData": {
        "type": "object",
        "properties": {
          "clientId": {
            "type": "string"
          },
          "organizationId": {
            "type": "number"
          },
          "name": {
            "type": "string"
          }
        },
        "required": ["clientId", "organizationId", "name"]
      },
      "ProviderVerifyClientOutput": {
        "type": "object",
        "properties": {
          "status": {
            "type": "string",
            "example": "success",
            "enum": ["success", "error"]
          },
          "data": {
            "$ref": "#/components/schemas/ProviderVerifyClientData"
          }
        },
        "required": ["status", "data"]
      },
      "ProviderVerifyAccessTokenOutput": {
        "type": "object",
        "properties": {
          "status": {
            "type": "string",
            "example": "success",
            "enum": ["success", "error"]
          }
        },
        "required": ["status"]
      },
      "MeOrgOutput": {
        "type": "object",
        "properties": {
          "isPlatform": {
            "type": "boolean"
          },
          "id": {
            "type": "number"
          }
        },
        "required": ["isPlatform", "id"]
      },
      "MeOutput": {
        "type": "object",
        "properties": {
          "id": {
            "type": "number"
          },
          "username": {
            "type": "string"
          },
          "email": {
            "type": "string"
          },
          "timeFormat": {
            "type": "number"
          },
          "defaultScheduleId": {
            "type": "number",
            "nullable": true
          },
          "weekStart": {
            "type": "string"
          },
          "timeZone": {
            "type": "string"
          },
          "organizationId": {
            "type": "number",
            "nullable": true
          },
          "organization": {
            "$ref": "#/components/schemas/MeOrgOutput"
          }
        },
        "required": [
          "id",
          "username",
          "email",
          "timeFormat",
          "defaultScheduleId",
          "weekStart",
          "timeZone",
          "organizationId"
        ]
      },
      "GetMeOutput": {
        "type": "object",
        "properties": {
          "status": {
            "type": "string",
            "example": "success",
            "enum": ["success", "error"]
          },
          "data": {
            "$ref": "#/components/schemas/MeOutput"
          }
        },
        "required": ["status", "data"]
      },
      "UpdateMeOutput": {
        "type": "object",
        "properties": {
          "status": {
            "type": "string",
            "example": "success",
            "enum": ["success", "error"]
          },
          "data": {
            "$ref": "#/components/schemas/MeOutput"
          }
        },
        "required": ["status", "data"]
      },
      "CreateIcsFeedInputDto": {
        "type": "object",
        "properties": {
          "urls": {
            "type": "array",
            "example": ["https://cal.com/ics/feed.ics", "http://cal.com/ics/feed.ics"],
            "description": "An array of ICS URLs",
            "items": {
              "type": "string",
              "example": "https://cal.com/ics/feed.ics"
            }
          },
          "readOnly": {
            "type": "boolean",
            "default": true,
            "example": false,
            "description": "Whether to allowing writing to the calendar or not"
          }
        },
        "required": ["urls"]
      },
      "CreateIcsFeedOutput": {
        "type": "object",
        "properties": {
          "id": {
            "type": "number",
            "example": 1234567890,
            "description": "The id of the calendar credential"
          },
          "type": {
            "type": "string",
            "example": "ics-feed_calendar",
            "description": "The type of the calendar"
          },
          "userId": {
            "type": "integer",
            "nullable": true,
            "example": 1234567890,
            "description": "The user id of the user that created the calendar"
          },
          "teamId": {
            "type": "integer",
            "nullable": true,
            "example": 1234567890,
            "description": "The team id of the user that created the calendar"
          },
          "appId": {
            "type": "string",
            "nullable": true,
            "example": "ics-feed",
            "description": "The slug of the calendar"
          },
          "invalid": {
            "type": "boolean",
            "nullable": true,
            "example": false,
            "description": "Whether the calendar credentials are valid or not"
          }
        },
        "required": ["id", "type", "userId", "teamId", "appId", "invalid"]
      },
      "CreateIcsFeedOutputResponseDto": {
        "type": "object",
        "properties": {
          "status": {
            "type": "string",
            "example": "success",
            "enum": ["success", "error"]
          },
          "data": {
            "$ref": "#/components/schemas/CreateIcsFeedOutput"
          }
        },
        "required": ["status", "data"]
      },
      "BusyTimesOutput": {
        "type": "object",
        "properties": {
          "start": {
            "format": "date-time",
            "type": "string"
          },
          "end": {
            "format": "date-time",
            "type": "string"
          },
          "source": {
            "type": "string",
            "nullable": true
          }
        },
        "required": ["start", "end"]
      },
      "GetBusyTimesOutput": {
        "type": "object",
        "properties": {
          "status": {
            "type": "string",
            "example": "success",
            "enum": ["success", "error"]
          },
          "data": {
            "type": "array",
            "items": {
              "$ref": "#/components/schemas/BusyTimesOutput"
            }
          }
        },
        "required": ["status", "data"]
      },
      "Integration": {
        "type": "object",
        "properties": {
          "appData": {
            "type": "object",
            "nullable": true
          },
          "dirName": {
            "type": "string"
          },
          "__template": {
            "type": "string"
          },
          "name": {
            "type": "string"
          },
          "description": {
            "type": "string"
          },
          "installed": {
            "type": "boolean"
          },
          "type": {
            "type": "string"
          },
          "title": {
            "type": "string"
          },
          "variant": {
            "type": "string"
          },
          "category": {
            "type": "string"
          },
          "categories": {
            "type": "array",
            "items": {
              "type": "string"
            }
          },
          "logo": {
            "type": "string"
          },
          "publisher": {
            "type": "string"
          },
          "slug": {
            "type": "string"
          },
          "url": {
            "type": "string"
          },
          "email": {
            "type": "string"
          },
          "locationOption": {
            "type": "object",
            "nullable": true
          }
        },
        "required": [
          "name",
          "description",
          "type",
          "variant",
          "categories",
          "logo",
          "publisher",
          "slug",
          "url",
          "email",
          "locationOption"
        ]
      },
      "Primary": {
        "type": "object",
        "properties": {
          "externalId": {
            "type": "string"
          },
          "integration": {
            "type": "string"
          },
          "name": {
            "type": "string"
          },
          "primary": {
            "type": "boolean",
            "nullable": true
          },
          "readOnly": {
            "type": "boolean"
          },
          "email": {
            "type": "string"
          },
          "isSelected": {
            "type": "boolean"
          },
          "credentialId": {
            "type": "number"
          }
        },
        "required": ["externalId", "primary", "readOnly", "isSelected", "credentialId"]
      },
      "Calendar": {
        "type": "object",
        "properties": {
          "externalId": {
            "type": "string"
          },
          "integration": {
            "type": "string"
          },
          "name": {
            "type": "string"
          },
          "primary": {
            "type": "boolean",
            "nullable": true
          },
          "readOnly": {
            "type": "boolean"
          },
          "email": {
            "type": "string"
          },
          "isSelected": {
            "type": "boolean"
          },
          "credentialId": {
            "type": "number"
          }
        },
        "required": ["externalId", "readOnly", "isSelected", "credentialId"]
      },
      "ConnectedCalendar": {
        "type": "object",
        "properties": {
          "integration": {
            "$ref": "#/components/schemas/Integration"
          },
          "credentialId": {
            "type": "number"
          },
          "primary": {
            "$ref": "#/components/schemas/Primary"
          },
          "calendars": {
            "type": "array",
            "items": {
              "$ref": "#/components/schemas/Calendar"
            }
          }
        },
        "required": ["integration", "credentialId"]
      },
      "DestinationCalendar": {
        "type": "object",
        "properties": {
          "id": {
            "type": "number"
          },
          "integration": {
            "type": "string"
          },
          "externalId": {
            "type": "string"
          },
          "primaryEmail": {
            "type": "string",
            "nullable": true
          },
          "userId": {
            "type": "number",
            "nullable": true
          },
          "eventTypeId": {
            "type": "number",
            "nullable": true
          },
          "credentialId": {
            "type": "number",
            "nullable": true
          },
          "name": {
            "type": "string",
            "nullable": true
          },
          "primary": {
            "type": "boolean"
          },
          "readOnly": {
            "type": "boolean"
          },
          "email": {
            "type": "string"
          },
          "integrationTitle": {
            "type": "string"
          }
        },
        "required": [
          "id",
          "integration",
          "externalId",
          "primaryEmail",
          "userId",
          "eventTypeId",
          "credentialId"
        ]
      },
      "ConnectedCalendarsData": {
        "type": "object",
        "properties": {
          "connectedCalendars": {
            "type": "array",
            "items": {
              "$ref": "#/components/schemas/ConnectedCalendar"
            }
          },
          "destinationCalendar": {
            "$ref": "#/components/schemas/DestinationCalendar"
          }
        },
        "required": ["connectedCalendars", "destinationCalendar"]
      },
      "ConnectedCalendarsOutput": {
        "type": "object",
        "properties": {
          "status": {
            "type": "string",
            "example": "success",
            "enum": ["success", "error"]
          },
          "data": {
            "$ref": "#/components/schemas/ConnectedCalendarsData"
          }
        },
        "required": ["status", "data"]
      },
      "DeleteCalendarCredentialsInputBodyDto": {
        "type": "object",
        "properties": {
          "id": {
            "type": "integer",
            "example": 10,
            "description": "Credential ID of the calendar to delete, as returned by the /calendars endpoint"
          }
        },
        "required": ["id"]
      },
      "DeletedCalendarCredentialsOutputDto": {
        "type": "object",
        "properties": {
          "id": {
            "type": "number"
          },
          "type": {
            "type": "string"
          },
          "userId": {
            "type": "number",
            "nullable": true
          },
          "teamId": {
            "type": "number",
            "nullable": true
          },
          "appId": {
            "type": "string",
            "nullable": true
          },
          "invalid": {
            "type": "boolean",
            "nullable": true
          }
        },
        "required": ["id", "type", "userId", "teamId", "appId", "invalid"]
      },
      "DeletedCalendarCredentialsOutputResponseDto": {
        "type": "object",
        "properties": {
          "status": {
            "type": "string",
            "example": "success",
            "enum": ["success", "error"]
          },
          "data": {
            "$ref": "#/components/schemas/DeletedCalendarCredentialsOutputDto"
          }
        },
        "required": ["status", "data"]
      },
      "Attendee": {
        "type": "object",
        "properties": {
          "name": {
            "type": "string",
            "description": "The name of the attendee.",
            "example": "John Doe"
          },
          "email": {
            "type": "string",
            "description": "The email of the attendee.",
            "example": "john.doe@example.com"
          },
          "timeZone": {
            "type": "string",
            "description": "The time zone of the attendee.",
            "example": "America/New_York"
          },
          "phoneNumber": {
            "type": "string",
            "description": "The phone number of the attendee in international format.",
            "example": "+919876543210"
          },
          "language": {
            "type": "string",
            "enum": [
              "ar",
              "ca",
              "de",
              "es",
              "eu",
              "he",
              "id",
              "ja",
              "lv",
              "pl",
              "ro",
              "sr",
              "th",
              "vi",
              "az",
              "cs",
              "el",
              "es-419",
              "fi",
              "hr",
              "it",
              "km",
              "nl",
              "pt",
              "ru",
              "sv",
              "tr",
              "zh-CN",
              "bg",
              "da",
              "en",
              "et",
              "fr",
              "hu",
              "iw",
              "ko",
              "no",
              "pt-BR",
              "sk",
              "ta",
              "uk",
              "zh-TW"
            ],
            "description": "The preferred language of the attendee. Used for booking confirmation.",
            "example": "it",
            "default": "en"
          }
        },
        "required": ["name", "timeZone"]
      },
      "CreateBookingInput_2024_08_13": {
        "type": "object",
        "properties": {
          "start": {
            "type": "string",
            "description": "The start time of the booking in ISO 8601 format in UTC timezone.",
            "example": "2024-08-13T09:00:00Z"
          },
          "lengthInMinutes": {
            "type": "number",
            "example": 30,
            "description": "If it is an event type that has multiple possible lengths that attendee can pick from, you can pass the desired booking length here.\n    If not provided then event type default length will be used for the booking."
          },
          "eventTypeId": {
            "type": "number",
            "description": "The ID of the event type that is booked.",
            "example": 123
          },
          "attendee": {
            "description": "The attendee's details.",
            "allOf": [
              {
                "$ref": "#/components/schemas/Attendee"
              }
            ]
          },
          "guests": {
            "description": "An optional list of guest emails attending the event.",
            "example": ["guest1@example.com", "guest2@example.com"],
            "type": "array",
            "items": {
              "type": "string"
            }
          },
          "meetingUrl": {
            "type": "string",
            "description": "Deprecated - use 'location' instead. Meeting URL just for this booking. Displayed in email and calendar event. If not provided then cal video link will be generated.",
            "example": "https://example.com/meeting",
            "deprecated": true
          },
          "location": {
            "type": "string",
            "description": "Location for this booking. Displayed in email and calendar event.",
            "example": "https://example.com/meeting"
          },
          "metadata": {
            "type": "object",
            "description": "You can store any additional data you want here. Metadata must have at most 50 keys, each key up to 40 characters, and string values up to 500 characters.",
            "example": {
              "key": "value"
            }
          },
          "bookingFieldsResponses": {
            "type": "object",
            "description": "Booking field responses consisting of an object with booking field slug as keys and user response as values.",
            "example": {
              "customField": "customValue"
            }
          }
        },
        "required": ["start", "eventTypeId", "attendee"]
      },
      "CreateInstantBookingInput_2024_08_13": {
        "type": "object",
        "properties": {
          "start": {
            "type": "string",
            "description": "The start time of the booking in ISO 8601 format in UTC timezone.",
            "example": "2024-08-13T09:00:00Z"
          },
          "lengthInMinutes": {
            "type": "number",
            "example": 30,
            "description": "If it is an event type that has multiple possible lengths that attendee can pick from, you can pass the desired booking length here.\n    If not provided then event type default length will be used for the booking."
          },
          "eventTypeId": {
            "type": "number",
            "description": "The ID of the event type that is booked.",
            "example": 123
          },
          "attendee": {
            "description": "The attendee's details.",
            "allOf": [
              {
                "$ref": "#/components/schemas/Attendee"
              }
            ]
          },
          "guests": {
            "description": "An optional list of guest emails attending the event.",
            "example": ["guest1@example.com", "guest2@example.com"],
            "type": "array",
            "items": {
              "type": "string"
            }
          },
          "meetingUrl": {
            "type": "string",
            "description": "Deprecated - use 'location' instead. Meeting URL just for this booking. Displayed in email and calendar event. If not provided then cal video link will be generated.",
            "example": "https://example.com/meeting",
            "deprecated": true
          },
          "location": {
            "type": "string",
            "description": "Location for this booking. Displayed in email and calendar event.",
            "example": "https://example.com/meeting"
          },
          "metadata": {
            "type": "object",
            "description": "You can store any additional data you want here. Metadata must have at most 50 keys, each key up to 40 characters, and string values up to 500 characters.",
            "example": {
              "key": "value"
            }
          },
          "bookingFieldsResponses": {
            "type": "object",
            "description": "Booking field responses consisting of an object with booking field slug as keys and user response as values.",
            "example": {
              "customField": "customValue"
            }
          },
          "instant": {
            "type": "boolean",
            "description": "Flag indicating if the booking is an instant booking. Only available for team events.",
            "example": true
          }
        },
        "required": ["start", "eventTypeId", "attendee", "instant"]
      },
      "CreateRecurringBookingInput_2024_08_13": {
        "type": "object",
        "properties": {
          "start": {
            "type": "string",
            "description": "The start time of the booking in ISO 8601 format in UTC timezone.",
            "example": "2024-08-13T09:00:00Z"
          },
          "lengthInMinutes": {
            "type": "number",
            "example": 30,
            "description": "If it is an event type that has multiple possible lengths that attendee can pick from, you can pass the desired booking length here.\n    If not provided then event type default length will be used for the booking."
          },
          "eventTypeId": {
            "type": "number",
            "description": "The ID of the event type that is booked.",
            "example": 123
          },
          "attendee": {
            "description": "The attendee's details.",
            "allOf": [
              {
                "$ref": "#/components/schemas/Attendee"
              }
            ]
          },
          "guests": {
            "description": "An optional list of guest emails attending the event.",
            "example": ["guest1@example.com", "guest2@example.com"],
            "type": "array",
            "items": {
              "type": "string"
            }
          },
          "meetingUrl": {
            "type": "string",
            "description": "Deprecated - use 'location' instead. Meeting URL just for this booking. Displayed in email and calendar event. If not provided then cal video link will be generated.",
            "example": "https://example.com/meeting",
            "deprecated": true
          },
          "location": {
            "type": "string",
            "description": "Location for this booking. Displayed in email and calendar event.",
            "example": "https://example.com/meeting"
          },
          "metadata": {
            "type": "object",
            "description": "You can store any additional data you want here. Metadata must have at most 50 keys, each key up to 40 characters, and string values up to 500 characters.",
            "example": {
              "key": "value"
            }
          },
          "bookingFieldsResponses": {
            "type": "object",
            "description": "Booking field responses consisting of an object with booking field slug as keys and user response as values.",
            "example": {
              "customField": "customValue"
            }
          },
          "recurrenceCount": {
            "type": "number",
            "description": "The number of recurrences. If not provided then event type recurrence count will be used. Can't be more than\n    event type recurrence count",
            "example": 5
          }
        },
        "required": ["start", "eventTypeId", "attendee"]
      },
      "BookingHost": {
        "type": "object",
        "properties": {
          "id": {
            "type": "number",
            "example": 1
          },
          "name": {
            "type": "string",
            "example": "Jane Doe"
          },
          "email": {
            "type": "string",
            "example": "jane100@example.com"
          },
          "username": {
            "type": "string",
            "example": "jane100"
          },
          "timeZone": {
            "type": "string",
            "example": "America/Los_Angeles"
          }
        },
        "required": ["id", "name", "email", "username", "timeZone"]
      },
      "EventType": {
        "type": "object",
        "properties": {
          "id": {
            "type": "number",
            "example": 1
          },
          "slug": {
            "type": "string",
            "example": "some-event"
          }
        },
        "required": ["id", "slug"]
      },
      "BookingOutput_2024_08_13": {
        "type": "object",
        "properties": {
          "id": {
            "type": "number",
            "example": 123
          },
          "uid": {
            "type": "string",
            "example": "booking_uid_123"
          },
          "title": {
            "type": "string",
            "example": "Consultation"
          },
          "description": {
            "type": "string",
            "example": "Learn how to integrate scheduling into marketplace."
          },
          "hosts": {
            "type": "array",
            "items": {
              "$ref": "#/components/schemas/BookingHost"
            }
          },
          "status": {
            "type": "string",
            "enum": ["cancelled", "accepted", "rejected", "pending"],
            "example": "accepted"
          },
          "cancellationReason": {
            "type": "string",
            "example": "User requested cancellation"
          },
          "cancelledByEmail": {
            "type": "string",
            "example": "canceller@example.com"
          },
          "reschedulingReason": {
            "type": "string",
            "example": "User rescheduled the event"
          },
          "rescheduledByEmail": {
            "type": "string",
            "example": "rescheduler@example.com"
          },
          "rescheduledFromUid": {
            "type": "string",
            "example": "previous_uid_123"
          },
          "start": {
            "type": "string",
            "example": "2024-08-13T15:30:00Z"
          },
          "end": {
            "type": "string",
            "example": "2024-08-13T16:30:00Z"
          },
          "duration": {
            "type": "number",
            "example": 60
          },
          "eventTypeId": {
            "type": "number",
            "example": 50,
            "deprecated": true,
            "description": "Deprecated - rely on 'eventType' object containing the id instead."
          },
          "eventType": {
            "$ref": "#/components/schemas/EventType"
          },
          "meetingUrl": {
            "type": "string",
            "description": "Deprecated - rely on 'location' field instead.",
            "example": "https://example.com/recurring-meeting",
            "deprecated": true
          },
          "location": {
            "type": "string",
            "example": "https://example.com/meeting"
          },
          "absentHost": {
            "type": "boolean",
            "example": true
          },
          "createdAt": {
            "type": "string",
            "example": "2024-08-13T15:30:00Z"
          },
          "updatedAt": {
            "type": "string",
            "example": "2024-08-13T15:30:00Z"
          },
          "metadata": {
            "type": "object",
            "example": {
              "key": "value"
            }
          },
          "rating": {
            "type": "number",
            "example": 4
          },
          "attendees": {
            "type": "array",
            "items": {
              "$ref": "#/components/schemas/Attendee"
            }
          },
          "guests": {
            "example": ["guest1@example.com", "guest2@example.com"],
            "type": "array",
            "items": {
              "type": "string"
            }
          },
          "bookingFieldsResponses": {
            "type": "object",
            "description": "Booking field responses consisting of an object with booking field slug as keys and user response as values.",
            "example": {
              "customField": "customValue"
            }
          }
        },
        "required": [
          "id",
          "uid",
          "title",
          "description",
          "hosts",
          "status",
          "start",
          "end",
          "duration",
          "eventTypeId",
          "eventType",
          "location",
          "absentHost",
          "createdAt",
          "updatedAt",
          "attendees",
          "bookingFieldsResponses"
        ]
      },
      "RecurringBookingOutput_2024_08_13": {
        "type": "object",
        "properties": {
          "id": {
            "type": "number",
            "example": 123
          },
          "uid": {
            "type": "string",
            "example": "booking_uid_123"
          },
          "title": {
            "type": "string",
            "example": "Consultation"
          },
          "description": {
            "type": "string",
            "example": "Learn how to integrate scheduling into marketplace."
          },
          "hosts": {
            "type": "array",
            "items": {
              "$ref": "#/components/schemas/BookingHost"
            }
          },
          "status": {
            "type": "string",
            "enum": ["cancelled", "accepted", "rejected", "pending"],
            "example": "accepted"
          },
          "cancellationReason": {
            "type": "string",
            "example": "User requested cancellation"
          },
          "cancelledByEmail": {
            "type": "string",
            "example": "canceller@example.com"
          },
          "reschedulingReason": {
            "type": "string",
            "example": "User rescheduled the event"
          },
          "rescheduledByEmail": {
            "type": "string",
            "example": "rescheduler@example.com"
          },
          "rescheduledFromUid": {
            "type": "string",
            "example": "previous_uid_123"
          },
          "start": {
            "type": "string",
            "example": "2024-08-13T15:30:00Z"
          },
          "end": {
            "type": "string",
            "example": "2024-08-13T16:30:00Z"
          },
          "duration": {
            "type": "number",
            "example": 60
          },
          "eventTypeId": {
            "type": "number",
            "example": 50,
            "deprecated": true,
            "description": "Deprecated - rely on 'eventType' object containing the id instead."
          },
          "eventType": {
            "$ref": "#/components/schemas/EventType"
          },
          "meetingUrl": {
            "type": "string",
            "description": "Deprecated - rely on 'location' field instead.",
            "example": "https://example.com/recurring-meeting",
            "deprecated": true
          },
          "location": {
            "type": "string",
            "example": "https://example.com/meeting"
          },
          "absentHost": {
            "type": "boolean",
            "example": true
          },
          "createdAt": {
            "type": "string",
            "example": "2024-08-13T15:30:00Z"
          },
          "updatedAt": {
            "type": "string",
            "example": "2024-08-13T15:30:00Z"
          },
          "metadata": {
            "type": "object",
            "example": {
              "key": "value"
            }
          },
          "rating": {
            "type": "number",
            "example": 4
          },
          "attendees": {
            "type": "array",
            "items": {
              "$ref": "#/components/schemas/Attendee"
            }
          },
          "guests": {
            "example": ["guest1@example.com", "guest2@example.com"],
            "type": "array",
            "items": {
              "type": "string"
            }
          },
          "bookingFieldsResponses": {
            "type": "object",
            "description": "Booking field responses consisting of an object with booking field slug as keys and user response as values.",
            "example": {
              "customField": "customValue"
            }
          },
          "recurringBookingUid": {
            "type": "string",
            "example": "recurring_uid_987"
          }
        },
        "required": [
          "id",
          "uid",
          "title",
          "description",
          "hosts",
          "status",
          "start",
          "end",
          "duration",
          "eventTypeId",
          "eventType",
          "location",
          "absentHost",
          "createdAt",
          "updatedAt",
          "attendees",
          "bookingFieldsResponses",
          "recurringBookingUid"
        ]
      },
      "SeatedAttendee": {
        "type": "object",
        "properties": {
          "name": {
            "type": "string",
            "example": "John Doe"
          },
          "email": {
            "type": "string",
            "example": "john@example.com"
          },
          "timeZone": {
            "type": "string",
            "example": "America/New_York"
          },
          "language": {
            "type": "string",
            "enum": [
              "ar",
              "ca",
              "de",
              "es",
              "eu",
              "he",
              "id",
              "ja",
              "lv",
              "pl",
              "ro",
              "sr",
              "th",
              "vi",
              "az",
              "cs",
              "el",
              "es-419",
              "fi",
              "hr",
              "it",
              "km",
              "nl",
              "pt",
              "ru",
              "sv",
              "tr",
              "zh-CN",
              "bg",
              "da",
              "en",
              "et",
              "fr",
              "hu",
              "iw",
              "ko",
              "no",
              "pt-BR",
              "sk",
              "ta",
              "uk",
              "zh-TW"
            ],
            "example": "en"
          },
          "absent": {
            "type": "boolean",
            "example": false
          },
          "phoneNumber": {
            "type": "string",
            "example": "+1234567890"
          },
          "seatUid": {
            "type": "string",
            "example": "3be561a9-31f1-4b8e-aefc-9d9a085f0dd1"
          },
          "bookingFieldsResponses": {
            "type": "object",
            "description": "Booking field responses consisting of an object with booking field slug as keys and user response as values.",
            "example": {
              "customField": "customValue"
            }
          },
          "metadata": {
            "type": "object",
            "example": {
              "key": "value"
            }
          }
        },
        "required": ["name", "email", "timeZone", "absent", "seatUid", "bookingFieldsResponses"]
      },
      "CreateSeatedBookingOutput_2024_08_13": {
        "type": "object",
        "properties": {
          "id": {
            "type": "number",
            "example": 123
          },
          "uid": {
            "type": "string",
            "example": "booking_uid_123"
          },
          "title": {
            "type": "string",
            "example": "Consultation"
          },
          "description": {
            "type": "string",
            "example": "Learn how to integrate scheduling into marketplace."
          },
          "hosts": {
            "type": "array",
            "items": {
              "$ref": "#/components/schemas/BookingHost"
            }
          },
          "status": {
            "type": "string",
            "enum": ["cancelled", "accepted", "rejected", "pending"],
            "example": "accepted"
          },
          "cancellationReason": {
            "type": "string",
            "example": "User requested cancellation"
          },
          "cancelledByEmail": {
            "type": "string",
            "example": "canceller@example.com"
          },
          "reschedulingReason": {
            "type": "string",
            "example": "User rescheduled the event"
          },
          "rescheduledByEmail": {
            "type": "string",
            "example": "rescheduler@example.com"
          },
          "rescheduledFromUid": {
            "type": "string",
            "example": "previous_uid_123"
          },
          "start": {
            "type": "string",
            "example": "2024-08-13T15:30:00Z"
          },
          "end": {
            "type": "string",
            "example": "2024-08-13T16:30:00Z"
          },
          "duration": {
            "type": "number",
            "example": 60
          },
          "eventTypeId": {
            "type": "number",
            "example": 50,
            "deprecated": true,
            "description": "Deprecated - rely on 'eventType' object containing the id instead."
          },
          "eventType": {
            "$ref": "#/components/schemas/EventType"
          },
          "meetingUrl": {
            "type": "string",
            "description": "Deprecated - rely on 'location' field instead.",
            "example": "https://example.com/recurring-meeting",
            "deprecated": true
          },
          "location": {
            "type": "string",
            "example": "https://example.com/meeting"
          },
          "absentHost": {
            "type": "boolean",
            "example": true
          },
          "createdAt": {
            "type": "string",
            "example": "2024-08-13T15:30:00Z"
          },
          "updatedAt": {
            "type": "string",
            "example": "2024-08-13T15:30:00Z"
          },
          "metadata": {
            "type": "object",
            "example": {
              "key": "value"
            }
          },
          "rating": {
            "type": "number",
            "example": 4
          },
          "seatUid": {
            "type": "string",
            "example": "3be561a9-31f1-4b8e-aefc-9d9a085f0dd1"
          },
          "attendees": {
            "type": "array",
            "items": {
              "$ref": "#/components/schemas/SeatedAttendee"
            }
          }
        },
        "required": [
          "id",
          "uid",
          "title",
          "description",
          "hosts",
          "status",
          "start",
          "end",
          "duration",
          "eventTypeId",
          "eventType",
          "location",
          "absentHost",
          "createdAt",
          "updatedAt",
          "seatUid",
          "attendees"
        ]
      },
      "CreateRecurringSeatedBookingOutput_2024_08_13": {
        "type": "object",
        "properties": {
          "id": {
            "type": "number",
            "example": 123
          },
          "uid": {
            "type": "string",
            "example": "booking_uid_123"
          },
          "title": {
            "type": "string",
            "example": "Consultation"
          },
          "description": {
            "type": "string",
            "example": "Learn how to integrate scheduling into marketplace."
          },
          "hosts": {
            "type": "array",
            "items": {
              "$ref": "#/components/schemas/BookingHost"
            }
          },
          "status": {
            "type": "string",
            "enum": ["cancelled", "accepted", "rejected", "pending"],
            "example": "accepted"
          },
          "cancellationReason": {
            "type": "string",
            "example": "User requested cancellation"
          },
          "cancelledByEmail": {
            "type": "string",
            "example": "canceller@example.com"
          },
          "reschedulingReason": {
            "type": "string",
            "example": "User rescheduled the event"
          },
          "rescheduledByEmail": {
            "type": "string",
            "example": "rescheduler@example.com"
          },
          "rescheduledFromUid": {
            "type": "string",
            "example": "previous_uid_123"
          },
          "start": {
            "type": "string",
            "example": "2024-08-13T15:30:00Z"
          },
          "end": {
            "type": "string",
            "example": "2024-08-13T16:30:00Z"
          },
          "duration": {
            "type": "number",
            "example": 60
          },
          "eventTypeId": {
            "type": "number",
            "example": 50,
            "deprecated": true,
            "description": "Deprecated - rely on 'eventType' object containing the id instead."
          },
          "eventType": {
            "$ref": "#/components/schemas/EventType"
          },
          "meetingUrl": {
            "type": "string",
            "description": "Deprecated - rely on 'location' field instead.",
            "example": "https://example.com/recurring-meeting",
            "deprecated": true
          },
          "location": {
            "type": "string",
            "example": "https://example.com/meeting"
          },
          "absentHost": {
            "type": "boolean",
            "example": true
          },
          "createdAt": {
            "type": "string",
            "example": "2024-08-13T15:30:00Z"
          },
          "updatedAt": {
            "type": "string",
            "example": "2024-08-13T15:30:00Z"
          },
          "metadata": {
            "type": "object",
            "example": {
              "key": "value"
            }
          },
          "rating": {
            "type": "number",
            "example": 4
          },
          "seatUid": {
            "type": "string",
            "example": "3be561a9-31f1-4b8e-aefc-9d9a085f0dd1"
          },
          "attendees": {
            "type": "array",
            "items": {
              "$ref": "#/components/schemas/SeatedAttendee"
            }
          },
          "recurringBookingUid": {
            "type": "string",
            "example": "recurring_uid_987"
          }
        },
        "required": [
          "id",
          "uid",
          "title",
          "description",
          "hosts",
          "status",
          "start",
          "end",
          "duration",
          "eventTypeId",
          "eventType",
          "location",
          "absentHost",
          "createdAt",
          "updatedAt",
          "seatUid",
          "attendees",
          "recurringBookingUid"
        ]
      },
      "CreateBookingOutput_2024_08_13": {
        "type": "object",
        "properties": {
          "status": {
            "type": "string",
            "example": "success",
            "enum": ["success", "error"]
          },
          "data": {
            "oneOf": [
              {
                "$ref": "#/components/schemas/BookingOutput_2024_08_13"
              },
              {
                "type": "array",
                "items": {
                  "$ref": "#/components/schemas/RecurringBookingOutput_2024_08_13"
                }
              },
              {
                "$ref": "#/components/schemas/CreateSeatedBookingOutput_2024_08_13"
              },
              {
                "type": "array",
                "items": {
                  "$ref": "#/components/schemas/CreateRecurringSeatedBookingOutput_2024_08_13"
                }
              }
            ],
            "description": "Booking data, which can be either a BookingOutput object or an array of RecurringBookingOutput objects"
          }
        },
        "required": ["status", "data"]
      },
      "GetSeatedBookingOutput_2024_08_13": {
        "type": "object",
        "properties": {
          "id": {
            "type": "number",
            "example": 123
          },
          "uid": {
            "type": "string",
            "example": "booking_uid_123"
          },
          "title": {
            "type": "string",
            "example": "Consultation"
          },
          "description": {
            "type": "string",
            "example": "Learn how to integrate scheduling into marketplace."
          },
          "hosts": {
            "type": "array",
            "items": {
              "$ref": "#/components/schemas/BookingHost"
            }
          },
          "status": {
            "type": "string",
            "enum": ["cancelled", "accepted", "rejected", "pending"],
            "example": "accepted"
          },
          "cancellationReason": {
            "type": "string",
            "example": "User requested cancellation"
          },
          "cancelledByEmail": {
            "type": "string",
            "example": "canceller@example.com"
          },
          "reschedulingReason": {
            "type": "string",
            "example": "User rescheduled the event"
          },
          "rescheduledByEmail": {
            "type": "string",
            "example": "rescheduler@example.com"
          },
          "rescheduledFromUid": {
            "type": "string",
            "example": "previous_uid_123"
          },
          "start": {
            "type": "string",
            "example": "2024-08-13T15:30:00Z"
          },
          "end": {
            "type": "string",
            "example": "2024-08-13T16:30:00Z"
          },
          "duration": {
            "type": "number",
            "example": 60
          },
          "eventTypeId": {
            "type": "number",
            "example": 50,
            "deprecated": true,
            "description": "Deprecated - rely on 'eventType' object containing the id instead."
          },
          "eventType": {
            "$ref": "#/components/schemas/EventType"
          },
          "meetingUrl": {
            "type": "string",
            "description": "Deprecated - rely on 'location' field instead.",
            "example": "https://example.com/recurring-meeting",
            "deprecated": true
          },
          "location": {
            "type": "string",
            "example": "https://example.com/meeting"
          },
          "absentHost": {
            "type": "boolean",
            "example": true
          },
          "createdAt": {
            "type": "string",
            "example": "2024-08-13T15:30:00Z"
          },
          "updatedAt": {
            "type": "string",
            "example": "2024-08-13T15:30:00Z"
          },
          "metadata": {
            "type": "object",
            "example": {
              "key": "value"
            }
          },
          "rating": {
            "type": "number",
            "example": 4
          },
          "attendees": {
            "type": "array",
            "items": {
              "$ref": "#/components/schemas/SeatedAttendee"
            }
          }
        },
        "required": [
          "id",
          "uid",
          "title",
          "description",
          "hosts",
          "status",
          "start",
          "end",
          "duration",
          "eventTypeId",
          "eventType",
          "location",
          "absentHost",
          "createdAt",
          "updatedAt",
          "attendees"
        ]
      },
      "GetRecurringSeatedBookingOutput_2024_08_13": {
        "type": "object",
        "properties": {
          "id": {
            "type": "number",
            "example": 123
          },
          "uid": {
            "type": "string",
            "example": "booking_uid_123"
          },
          "title": {
            "type": "string",
            "example": "Consultation"
          },
          "description": {
            "type": "string",
            "example": "Learn how to integrate scheduling into marketplace."
          },
          "hosts": {
            "type": "array",
            "items": {
              "$ref": "#/components/schemas/BookingHost"
            }
          },
          "status": {
            "type": "string",
            "enum": ["cancelled", "accepted", "rejected", "pending"],
            "example": "accepted"
          },
          "cancellationReason": {
            "type": "string",
            "example": "User requested cancellation"
          },
          "cancelledByEmail": {
            "type": "string",
            "example": "canceller@example.com"
          },
          "reschedulingReason": {
            "type": "string",
            "example": "User rescheduled the event"
          },
          "rescheduledByEmail": {
            "type": "string",
            "example": "rescheduler@example.com"
          },
          "rescheduledFromUid": {
            "type": "string",
            "example": "previous_uid_123"
          },
          "start": {
            "type": "string",
            "example": "2024-08-13T15:30:00Z"
          },
          "end": {
            "type": "string",
            "example": "2024-08-13T16:30:00Z"
          },
          "duration": {
            "type": "number",
            "example": 60
          },
          "eventTypeId": {
            "type": "number",
            "example": 50,
            "deprecated": true,
            "description": "Deprecated - rely on 'eventType' object containing the id instead."
          },
          "eventType": {
            "$ref": "#/components/schemas/EventType"
          },
          "meetingUrl": {
            "type": "string",
            "description": "Deprecated - rely on 'location' field instead.",
            "example": "https://example.com/recurring-meeting",
            "deprecated": true
          },
          "location": {
            "type": "string",
            "example": "https://example.com/meeting"
          },
          "absentHost": {
            "type": "boolean",
            "example": true
          },
          "createdAt": {
            "type": "string",
            "example": "2024-08-13T15:30:00Z"
          },
          "updatedAt": {
            "type": "string",
            "example": "2024-08-13T15:30:00Z"
          },
          "metadata": {
            "type": "object",
            "example": {
              "key": "value"
            }
          },
          "rating": {
            "type": "number",
            "example": 4
          },
          "attendees": {
            "type": "array",
            "items": {
              "$ref": "#/components/schemas/SeatedAttendee"
            }
          },
          "recurringBookingUid": {
            "type": "string",
            "example": "recurring_uid_987"
          }
        },
        "required": [
          "id",
          "uid",
          "title",
          "description",
          "hosts",
          "status",
          "start",
          "end",
          "duration",
          "eventTypeId",
          "eventType",
          "location",
          "absentHost",
          "createdAt",
          "updatedAt",
          "attendees",
          "recurringBookingUid"
        ]
      },
      "GetBookingOutput_2024_08_13": {
        "type": "object",
        "properties": {
          "status": {
            "type": "string",
            "example": "success",
            "enum": ["success", "error"]
          },
          "data": {
            "oneOf": [
              {
                "$ref": "#/components/schemas/BookingOutput_2024_08_13"
              },
              {
                "$ref": "#/components/schemas/RecurringBookingOutput_2024_08_13"
              },
              {
                "type": "array",
                "items": {
                  "$ref": "#/components/schemas/RecurringBookingOutput_2024_08_13"
                }
              },
              {
                "$ref": "#/components/schemas/GetSeatedBookingOutput_2024_08_13"
              },
              {
                "$ref": "#/components/schemas/GetRecurringSeatedBookingOutput_2024_08_13"
              },
              {
                "type": "array",
                "items": {
                  "$ref": "#/components/schemas/GetRecurringSeatedBookingOutput_2024_08_13"
                }
              }
            ],
            "description": "Booking data, which can be either a BookingOutput object, a RecurringBookingOutput object, or an array of RecurringBookingOutput objects"
          },
          "error": {
            "type": "object"
          }
        },
        "required": ["status", "data"]
      },
      "GetBookingsOutput_2024_08_13": {
        "type": "object",
        "properties": {
          "status": {
            "type": "string",
            "example": "success",
            "enum": ["success", "error"]
          },
          "data": {
            "type": "array",
            "items": {
              "oneOf": [
                {
                  "$ref": "#/components/schemas/BookingOutput_2024_08_13"
                },
                {
                  "$ref": "#/components/schemas/RecurringBookingOutput_2024_08_13"
                },
                {
                  "$ref": "#/components/schemas/GetSeatedBookingOutput_2024_08_13"
                },
                {
                  "$ref": "#/components/schemas/GetRecurringSeatedBookingOutput_2024_08_13"
                }
              ]
            },
            "description": "Array of booking data, which can contain either BookingOutput objects or RecurringBookingOutput objects"
          },
          "error": {
            "type": "object"
          }
        },
        "required": ["status", "data"]
      },
      "RescheduleBookingOutput_2024_08_13": {
        "type": "object",
        "properties": {
          "status": {
            "type": "string",
            "example": "success",
            "enum": ["success", "error"]
          },
          "data": {
            "oneOf": [
              {
                "$ref": "#/components/schemas/BookingOutput_2024_08_13"
              },
              {
                "$ref": "#/components/schemas/RecurringBookingOutput_2024_08_13"
              },
              {
                "$ref": "#/components/schemas/CreateSeatedBookingOutput_2024_08_13"
              },
              {
                "$ref": "#/components/schemas/CreateRecurringSeatedBookingOutput_2024_08_13"
              }
            ],
            "description": "Booking data, which can be either a BookingOutput object or a RecurringBookingOutput object"
          }
        },
        "required": ["status", "data"]
      },
      "CancelBookingOutput_2024_08_13": {
        "type": "object",
        "properties": {
          "status": {
            "type": "string",
            "example": "success",
            "enum": ["success", "error"]
          },
          "data": {
            "oneOf": [
              {
                "$ref": "#/components/schemas/BookingOutput_2024_08_13"
              },
              {
                "$ref": "#/components/schemas/RecurringBookingOutput_2024_08_13"
              },
              {
                "type": "array",
                "items": {
                  "$ref": "#/components/schemas/RecurringBookingOutput_2024_08_13"
                }
              },
              {
                "$ref": "#/components/schemas/GetSeatedBookingOutput_2024_08_13"
              },
              {
                "$ref": "#/components/schemas/GetRecurringSeatedBookingOutput_2024_08_13"
              },
              {
                "type": "array",
                "items": {
                  "$ref": "#/components/schemas/GetRecurringSeatedBookingOutput_2024_08_13"
                }
              }
            ],
            "description": "Booking data, which can be either a BookingOutput object, a RecurringBookingOutput object, or an array of RecurringBookingOutput objects"
          }
        },
        "required": ["status", "data"]
      },
      "MarkAbsentBookingInput_2024_08_13": {
        "type": "object",
        "properties": {
          "host": {
            "type": "boolean",
            "example": false,
            "description": "Whether the host was absent"
          },
          "attendees": {
            "type": "array",
            "items": {
              "$ref": "#/components/schemas/Attendee"
            }
          }
        }
      },
      "MarkAbsentBookingOutput_2024_08_13": {
        "type": "object",
        "properties": {
          "status": {
            "type": "string",
            "example": "success",
            "enum": ["success", "error"]
          },
          "data": {
            "oneOf": [
              {
                "$ref": "#/components/schemas/BookingOutput_2024_08_13"
              },
              {
                "$ref": "#/components/schemas/RecurringBookingOutput_2024_08_13"
              }
            ],
            "description": "Booking data, which can be either a BookingOutput object or a RecurringBookingOutput object"
          }
        },
        "required": ["status", "data"]
      },
      "ReassignedToDto": {
        "type": "object",
        "properties": {
          "id": {
            "type": "number",
            "example": 123
          },
          "name": {
            "type": "string",
            "example": "John Doe"
          },
          "email": {
            "type": "string",
            "example": "john.doe@example.com"
          }
        },
        "required": ["id", "name", "email"]
      },
      "ReassignBookingOutput_2024_08_13": {
        "type": "object",
        "properties": {
          "status": {
            "type": "string",
            "example": "success",
            "enum": ["success", "error"]
          },
          "data": {
            "oneOf": [
              {
                "$ref": "#/components/schemas/ReassignBookingOutput_2024_08_13"
              }
            ],
            "description": "Booking data, which can be either a ReassignAutoBookingOutput object or a ReassignManualBookingOutput object",
            "allOf": [
              {
                "$ref": "#/components/schemas/ReassignBookingOutput_2024_08_13"
              }
            ]
          }
        },
        "required": ["status", "data"]
      },
      "ReassignToUserBookingInput_2024_08_13": {
        "type": "object",
        "properties": {
          "reason": {
            "type": "string",
            "example": "Host has to take another call",
            "description": "Reason for reassigning the booking"
          }
        }
      },
      "DeclineBookingInput_2024_08_13": {
        "type": "object",
        "properties": {
          "reason": {
            "type": "string",
            "example": "Host has to take another call",
            "description": "Reason for declining a booking that requires a confirmation"
          }
        }
      },
      "CreateTeamMembershipInput": {
        "type": "object",
        "properties": {
          "userId": {
            "type": "number"
          },
          "accepted": {
            "type": "boolean",
            "default": false
          },
          "role": {
            "type": "string",
            "default": "MEMBER",
            "enum": ["MEMBER", "OWNER", "ADMIN"]
          },
          "disableImpersonation": {
            "type": "boolean",
            "default": false
          }
        },
        "required": ["userId"]
      },
      "TeamMembershipOutput": {
        "type": "object",
        "properties": {
          "id": {
            "type": "number"
          },
          "userId": {
            "type": "number"
          },
          "teamId": {
            "type": "number"
          },
          "accepted": {
            "type": "boolean"
          },
          "role": {
            "type": "string",
            "enum": ["MEMBER", "OWNER", "ADMIN"]
          },
          "disableImpersonation": {
            "type": "boolean"
          }
        },
        "required": ["id", "userId", "teamId", "accepted", "role"]
      },
      "CreateTeamMembershipOutput": {
        "type": "object",
        "properties": {
          "status": {
            "type": "string",
            "example": "success",
            "enum": ["success", "error"]
          },
          "data": {
            "$ref": "#/components/schemas/TeamMembershipOutput"
          }
        },
        "required": ["status", "data"]
      },
      "GetTeamMembershipOutput": {
        "type": "object",
        "properties": {
          "status": {
            "type": "string",
            "example": "success",
            "enum": ["success", "error"]
          },
          "data": {
            "$ref": "#/components/schemas/TeamMembershipOutput"
          }
        },
        "required": ["status", "data"]
      },
      "GetTeamMembershipsOutput": {
        "type": "object",
        "properties": {
          "status": {
            "type": "string",
            "example": "success",
            "enum": ["success", "error"]
          },
          "data": {
            "$ref": "#/components/schemas/TeamMembershipOutput"
          }
        },
        "required": ["status", "data"]
      },
      "UpdateTeamMembershipInput": {
        "type": "object",
        "properties": {
          "accepted": {
            "type": "boolean"
          },
          "role": {
            "type": "string",
            "enum": ["MEMBER", "OWNER", "ADMIN"]
          },
          "disableImpersonation": {
            "type": "boolean"
          }
        }
      },
      "UpdateTeamMembershipOutput": {
        "type": "object",
        "properties": {
          "status": {
            "type": "string",
            "example": "success",
            "enum": ["success", "error"]
          },
          "data": {
            "$ref": "#/components/schemas/TeamMembershipOutput"
          }
        },
        "required": ["status", "data"]
      },
      "DeleteTeamMembershipOutput": {
        "type": "object",
        "properties": {
          "status": {
            "type": "string",
            "example": "success",
            "enum": ["success", "error"]
          },
          "data": {
            "$ref": "#/components/schemas/TeamMembershipOutput"
          }
        },
        "required": ["status", "data"]
      },
      "ReserveSlotInput_2024_09_04": {
        "type": "object",
        "properties": {
          "eventTypeId": {
            "type": "number",
            "example": 1,
            "description": "The ID of the event type for which slot should be reserved."
          },
          "slotStart": {
            "type": "string",
            "example": "2024-09-04T09:00:00Z",
            "description": "ISO 8601 datestring in UTC timezone representing available slot."
          },
          "slotDuration": {
            "type": "number",
            "example": "30",
            "description": "By default slot duration is equal to event type length, but if you want to reserve a slot for an event type that has a variable length you can specify it here as a number in minutes. If you don't have this set explicitly that event type can have one of many lengths you can omit this."
          },
          "reservationDuration": {
            "type": "number",
            "example": 5,
            "description": "ONLY for authenticated requests with api key, access token or OAuth credentials (ID + secret).\n      \n      For how many minutes the slot should be reserved - for this long time noone else can book this event type at `start` time. If not provided, defaults to 5 minutes."
          }
        },
        "required": ["eventTypeId", "slotStart"]
      },
      "ReserveSlotOutput_2024_09_04": {
        "type": "object",
        "properties": {
          "eventTypeId": {
            "type": "number",
            "example": 1,
            "description": "The ID of the event type for which slot was reserved."
          },
          "slotStart": {
            "type": "string",
            "example": "2024-09-04T09:00:00Z",
            "description": "ISO 8601 datestring in UTC timezone representing available slot."
          },
          "slotEnd": {
            "type": "string",
            "example": "2024-09-04T10:00:00Z",
            "description": "ISO 8601 datestring in UTC timezone representing slot end."
          },
          "slotDuration": {
            "type": "number",
            "example": "30",
            "description": "By default slot duration is equal to event type length, but if you want to reserve a slot for an event type that has a variable length you can specify it here. If you don't have this set explicitly that event type can have one of many lengths you can omit this."
          },
          "reservationUid": {
            "type": "string",
            "example": "e84be5a3-4696-49e3-acc7-b2f3999c3b94",
            "description": "The unique identifier of the reservation. Use it to update, get or delete the reservation."
          },
          "reservationDuration": {
            "type": "number",
            "example": 5,
            "description": "For how many minutes the slot is reserved - for this long time noone else can book this event type at `start` time."
          },
          "reservationUntil": {
            "type": "string",
            "example": "2023-09-04T10:00:00Z",
            "description": "ISO 8601 datestring in UTC timezone representing time until which the slot is reserved."
          }
        },
        "required": [
          "eventTypeId",
          "slotStart",
          "slotEnd",
          "slotDuration",
          "reservationUid",
          "reservationDuration",
          "reservationUntil"
        ]
      },
      "ReserveSlotOutputResponse_2024_09_04": {
        "type": "object",
        "properties": {
          "status": {
            "type": "string",
            "example": "success",
            "enum": ["success", "error"]
          },
          "data": {
            "$ref": "#/components/schemas/ReserveSlotOutput_2024_09_04"
          }
        },
        "required": ["status", "data"]
      },
      "GetReservedSlotOutput_2024_09_04": {
        "type": "object",
        "properties": {
          "status": {
            "type": "string",
            "example": "success",
            "enum": ["success", "error"]
          },
          "data": {
            "nullable": true,
            "allOf": [
              {
                "$ref": "#/components/schemas/GetReservedSlotOutput_2024_09_04"
              }
            ]
          }
        },
        "required": ["status", "data"]
      },
      "UserWebhookOutputDto": {
        "type": "object",
        "properties": {
          "payloadTemplate": {
            "type": "string",
            "description": "The template of the payload that will be sent to the subscriberUrl, check cal.com/docs/core-features/webhooks for more information",
            "example": "{\"content\":\"A new event has been scheduled\",\"type\":\"{{type}}\",\"name\":\"{{title}}\",\"organizer\":\"{{organizer.name}}\",\"booker\":\"{{attendees.0.name}}\"}"
          },
          "userId": {
            "type": "number"
          },
          "id": {
            "type": "number"
          },
          "triggers": {
            "type": "array",
            "items": {
              "type": "object"
            }
          },
          "subscriberUrl": {
            "type": "string"
          },
          "active": {
            "type": "boolean"
          },
          "secret": {
            "type": "string"
          }
        },
        "required": ["payloadTemplate", "userId", "id", "triggers", "subscriberUrl", "active"]
      },
      "UserWebhookOutputResponseDto": {
        "type": "object",
        "properties": {
          "status": {
            "type": "string",
            "example": "success",
            "enum": ["success", "error"]
          },
          "data": {
            "$ref": "#/components/schemas/UserWebhookOutputDto"
          }
        },
        "required": ["status", "data"]
      },
      "UserWebhooksOutputResponseDto": {
        "type": "object",
        "properties": {
          "status": {
            "type": "string",
            "example": "success",
            "enum": ["success", "error"]
          },
          "data": {
            "type": "array",
            "items": {
              "$ref": "#/components/schemas/UserWebhookOutputDto"
            }
          }
        },
        "required": ["status", "data"]
      },
      "EventTypeWebhookOutputDto": {
        "type": "object",
        "properties": {
          "payloadTemplate": {
            "type": "string",
            "description": "The template of the payload that will be sent to the subscriberUrl, check cal.com/docs/core-features/webhooks for more information",
            "example": "{\"content\":\"A new event has been scheduled\",\"type\":\"{{type}}\",\"name\":\"{{title}}\",\"organizer\":\"{{organizer.name}}\",\"booker\":\"{{attendees.0.name}}\"}"
          },
          "eventTypeId": {
            "type": "number"
          },
          "id": {
            "type": "number"
          },
          "triggers": {
            "type": "array",
            "items": {
              "type": "object"
            }
          },
          "subscriberUrl": {
            "type": "string"
          },
          "active": {
            "type": "boolean"
          },
          "secret": {
            "type": "string"
          }
        },
        "required": ["payloadTemplate", "eventTypeId", "id", "triggers", "subscriberUrl", "active"]
      },
      "EventTypeWebhookOutputResponseDto": {
        "type": "object",
        "properties": {
          "status": {
            "type": "string",
            "example": "success",
            "enum": ["success", "error"]
          },
          "data": {
            "$ref": "#/components/schemas/EventTypeWebhookOutputDto"
          }
        },
        "required": ["status", "data"]
      },
      "EventTypeWebhooksOutputResponseDto": {
        "type": "object",
        "properties": {
          "status": {
            "type": "string",
            "example": "success",
            "enum": ["success", "error"]
          },
          "data": {
            "type": "array",
            "items": {
              "$ref": "#/components/schemas/EventTypeWebhookOutputDto"
            }
          }
        },
        "required": ["status", "data"]
      },
      "DeleteManyWebhooksOutputResponseDto": {
        "type": "object",
        "properties": {
          "status": {
            "type": "string",
            "example": "success",
            "enum": ["success", "error"]
          },
          "data": {
            "type": "string"
          }
        },
        "required": ["status", "data"]
      },
      "OAuthClientWebhookOutputDto": {
        "type": "object",
        "properties": {
          "payloadTemplate": {
            "type": "string",
            "description": "The template of the payload that will be sent to the subscriberUrl, check cal.com/docs/core-features/webhooks for more information",
            "example": "{\"content\":\"A new event has been scheduled\",\"type\":\"{{type}}\",\"name\":\"{{title}}\",\"organizer\":\"{{organizer.name}}\",\"booker\":\"{{attendees.0.name}}\"}"
          },
          "oAuthClientId": {
            "type": "string"
          },
          "id": {
            "type": "number"
          },
          "triggers": {
            "type": "array",
            "items": {
              "type": "object"
            }
          },
          "subscriberUrl": {
            "type": "string"
          },
          "active": {
            "type": "boolean"
          },
          "secret": {
            "type": "string"
          }
        },
        "required": ["payloadTemplate", "oAuthClientId", "id", "triggers", "subscriberUrl", "active"]
      },
      "OAuthClientWebhookOutputResponseDto": {
        "type": "object",
        "properties": {
          "status": {
            "type": "string",
            "example": "success",
            "enum": ["success", "error"]
          },
          "data": {
            "$ref": "#/components/schemas/OAuthClientWebhookOutputDto"
          }
        },
        "required": ["status", "data"]
      },
      "OAuthClientWebhooksOutputResponseDto": {
        "type": "object",
        "properties": {
          "status": {
            "type": "string",
            "example": "success",
            "enum": ["success", "error"]
          },
          "data": {
            "type": "array",
            "items": {
              "$ref": "#/components/schemas/OAuthClientWebhookOutputDto"
            }
          }
        },
        "required": ["status", "data"]
      },
      "DestinationCalendarsInputBodyDto": {
        "type": "object",
        "properties": {
          "integration": {
            "type": "string",
            "example": "apple_calendar",
            "description": "The calendar service you want to integrate, as returned by the /calendars endpoint",
            "enum": ["apple_calendar", "google_calendar", "office365_calendar"]
          },
          "externalId": {
            "type": "string",
            "example": "https://caldav.icloud.com/26962146906/calendars/1644422A-1945-4438-BBC0-4F0Q23A57R7S/",
            "description": "Unique identifier used to represent the specfic calendar, as returned by the /calendars endpoint"
          }
        },
        "required": ["integration", "externalId"]
      },
      "DestinationCalendarsOutputDto": {
        "type": "object",
        "properties": {
          "userId": {
            "type": "number"
          },
          "integration": {
            "type": "string"
          },
          "externalId": {
            "type": "string"
          },
          "credentialId": {
            "type": "number",
            "nullable": true
          }
        },
        "required": ["userId", "integration", "externalId", "credentialId"]
      },
      "DestinationCalendarsOutputResponseDto": {
        "type": "object",
        "properties": {
          "status": {
            "type": "string",
            "example": "success",
            "enum": ["success", "error"]
          },
          "data": {
            "$ref": "#/components/schemas/DestinationCalendarsOutputDto"
          }
        },
        "required": ["status", "data"]
      },
      "ConferencingAppsOutputDto": {
        "type": "object",
        "properties": {
          "id": {
            "type": "number",
            "description": "Id of the conferencing app credentials"
          },
          "type": {
            "type": "string",
            "example": "google_video",
            "description": "Type of conferencing app"
          },
          "userId": {
            "type": "number",
            "description": "Id of the user associated to the conferencing app"
          },
          "invalid": {
            "type": "boolean",
            "nullable": true,
            "example": true,
            "description": "Whether if the connection is working or not."
          }
        },
        "required": ["id", "type", "userId"]
      },
      "ConferencingAppOutputResponseDto": {
        "type": "object",
        "properties": {
          "status": {
            "type": "string",
            "enum": ["success", "error"]
          },
          "data": {
            "$ref": "#/components/schemas/ConferencingAppsOutputDto"
          }
        },
        "required": ["status", "data"]
      },
      "GetConferencingAppsOauthUrlResponseDto": {
        "type": "object",
        "properties": {
          "status": {
            "type": "string",
            "example": "success",
            "enum": ["success", "error"]
          }
        },
        "required": ["status"]
      },
      "ConferencingAppsOutputResponseDto": {
        "type": "object",
        "properties": {
          "status": {
            "type": "string",
            "enum": ["success", "error"]
          },
          "data": {
            "type": "array",
            "items": {
              "$ref": "#/components/schemas/ConferencingAppsOutputDto"
            }
          }
        },
        "required": ["status", "data"]
      },
      "SetDefaultConferencingAppOutputResponseDto": {
        "type": "object",
        "properties": {
          "status": {
            "type": "string",
            "example": "success",
            "enum": ["success", "error"]
          }
        },
        "required": ["status"]
      },
      "DefaultConferencingAppsOutputDto": {
        "type": "object",
        "properties": {
          "appSlug": {
            "type": "string"
          },
          "appLink": {
            "type": "string"
          }
        }
      },
      "GetDefaultConferencingAppOutputResponseDto": {
        "type": "object",
        "properties": {
          "status": {
            "type": "string",
            "example": "success",
            "enum": ["success", "error"]
          },
          "data": {
            "$ref": "#/components/schemas/DefaultConferencingAppsOutputDto"
          }
        },
        "required": ["status"]
      },
      "DisconnectConferencingAppOutputResponseDto": {
        "type": "object",
        "properties": {
          "status": {
            "type": "string",
            "example": "success",
            "enum": ["success", "error"]
          }
        },
        "required": ["status"]
      }
    }
  }
}<|MERGE_RESOLUTION|>--- conflicted
+++ resolved
@@ -7281,7 +7281,6 @@
             "type": "string",
             "example": "2024-03-23T08:33:21.851Z"
           },
-<<<<<<< HEAD
           "areEmailsEnabled": {
             "type": "boolean",
             "example": true
@@ -7290,7 +7289,7 @@
             "type": "boolean",
             "example": true,
             "description": "If enabled, when creating a managed user the managed user will have 4 default event types: 30 and 60 minutes without Cal video, 30 and 60 minutes with Cal video. Leave this disabled if you want to create a managed user and then manually create event types for the user."
-=======
+          },
           "bookingRedirectUri": {
             "type": "string",
             "example": "https://example.com/booking-redirect"
@@ -7302,11 +7301,6 @@
           "bookingRescheduleRedirectUri": {
             "type": "string",
             "example": "https://example.com/booking-reschedule"
-          },
-          "areEmailsEnabled": {
-            "type": "boolean",
-            "example": false
->>>>>>> a6c6a460
           }
         },
         "required": [
