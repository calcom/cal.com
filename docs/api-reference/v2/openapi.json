{
  "openapi": "3.0.0",
  "paths": {
    "/v2/provider/{clientId}": {
      "get": {
        "operationId": "CalProviderController_verifyClientId",
        "summary": "Get a provider",
        "parameters": [
          {
            "name": "clientId",
            "required": true,
            "in": "path",
            "schema": {
              "type": "string"
            }
          }
        ],
        "responses": {
          "200": {
            "description": "",
            "content": {
              "application/json": {
                "schema": {
                  "$ref": "#/components/schemas/ProviderVerifyClientOutput"
                }
              }
            }
          }
        },
        "tags": ["Platform / Cal Provider"]
      }
    },
    "/v2/provider/{clientId}/access-token": {
      "get": {
        "operationId": "CalProviderController_verifyAccessToken",
        "summary": "Verify an access token",
        "parameters": [
          {
            "name": "clientId",
            "required": true,
            "in": "path",
            "schema": {
              "type": "string"
            }
          }
        ],
        "responses": {
          "200": {
            "description": "",
            "content": {
              "application/json": {
                "schema": {
                  "$ref": "#/components/schemas/ProviderVerifyAccessTokenOutput"
                }
              }
            }
          }
        },
        "tags": ["Platform / Cal Provider"]
      }
    },
    "/v2/oauth-clients/{clientId}/users": {
      "get": {
        "operationId": "OAuthClientUsersController_getManagedUsers",
        "summary": "Get all managed users",
        "parameters": [
          {
            "name": "clientId",
            "required": true,
            "in": "path",
            "schema": {
              "type": "string"
            }
          },
          {
            "name": "limit",
            "required": false,
            "in": "query",
            "description": "The number of items to return",
            "example": 10,
            "schema": {
              "type": "number"
            }
          }
        ],
        "responses": {
          "200": {
            "description": "",
            "content": {
              "application/json": {
                "schema": {
                  "$ref": "#/components/schemas/GetManagedUsersOutput"
                }
              }
            }
          }
        },
        "tags": ["Platform / Managed Users"]
      },
      "post": {
        "operationId": "OAuthClientUsersController_createUser",
        "summary": "Create a managed user",
        "parameters": [
          {
            "name": "clientId",
            "required": true,
            "in": "path",
            "schema": {
              "type": "string"
            }
          }
        ],
        "requestBody": {
          "required": true,
          "content": {
            "application/json": {
              "schema": {
                "$ref": "#/components/schemas/CreateManagedUserInput"
              }
            }
          }
        },
        "responses": {
          "201": {
            "description": "",
            "content": {
              "application/json": {
                "schema": {
                  "$ref": "#/components/schemas/CreateManagedUserOutput"
                }
              }
            }
          }
        },
        "tags": ["Platform / Managed Users"]
      }
    },
    "/v2/oauth-clients/{clientId}/users/{userId}": {
      "get": {
        "operationId": "OAuthClientUsersController_getUserById",
        "summary": "Get a managed user",
        "parameters": [
          {
            "name": "clientId",
            "required": true,
            "in": "path",
            "schema": {
              "type": "string"
            }
          },
          {
            "name": "userId",
            "required": true,
            "in": "path",
            "schema": {
              "type": "number"
            }
          }
        ],
        "responses": {
          "200": {
            "description": "",
            "content": {
              "application/json": {
                "schema": {
                  "$ref": "#/components/schemas/GetManagedUserOutput"
                }
              }
            }
          }
        },
        "tags": ["Platform / Managed Users"]
      },
      "patch": {
        "operationId": "OAuthClientUsersController_updateUser",
        "summary": "Update a managed user",
        "parameters": [
          {
            "name": "clientId",
            "required": true,
            "in": "path",
            "schema": {
              "type": "string"
            }
          },
          {
            "name": "userId",
            "required": true,
            "in": "path",
            "schema": {
              "type": "number"
            }
          }
        ],
        "requestBody": {
          "required": true,
          "content": {
            "application/json": {
              "schema": {
                "$ref": "#/components/schemas/UpdateManagedUserInput"
              }
            }
          }
        },
        "responses": {
          "200": {
            "description": "",
            "content": {
              "application/json": {
                "schema": {
                  "$ref": "#/components/schemas/GetManagedUserOutput"
                }
              }
            }
          }
        },
        "tags": ["Platform / Managed Users"]
      },
      "delete": {
        "operationId": "OAuthClientUsersController_deleteUser",
        "summary": "Delete a managed user",
        "parameters": [
          {
            "name": "clientId",
            "required": true,
            "in": "path",
            "schema": {
              "type": "string"
            }
          },
          {
            "name": "userId",
            "required": true,
            "in": "path",
            "schema": {
              "type": "number"
            }
          }
        ],
        "responses": {
          "200": {
            "description": "",
            "content": {
              "application/json": {
                "schema": {
                  "$ref": "#/components/schemas/GetManagedUserOutput"
                }
              }
            }
          }
        },
        "tags": ["Platform / Managed Users"]
      }
    },
    "/v2/oauth-clients/{clientId}/users/{userId}/force-refresh": {
      "post": {
        "operationId": "OAuthClientUsersController_forceRefresh",
        "summary": "Force refresh tokens",
        "description": "If you have lost managed user access or refresh token, then you can get new ones by using OAuth credentials.\n    Each access token is valid for 60 minutes and each refresh token for 1 year. Make sure to store them later in your database, for example, by updating the User model to have `calAccessToken` and `calRefreshToken` columns.",
        "parameters": [
          {
            "name": "userId",
            "required": true,
            "in": "path",
            "schema": {
              "type": "number"
            }
          },
          {
            "name": "clientId",
            "required": true,
            "in": "path",
            "schema": {
              "type": "string"
            }
          }
        ],
        "responses": {
          "200": {
            "description": "",
            "content": {
              "application/json": {
                "schema": {
                  "$ref": "#/components/schemas/KeysResponseDto"
                }
              }
            }
          }
        },
        "tags": ["Platform / Managed Users"]
      }
    },
    "/v2/oauth/{clientId}/refresh": {
      "post": {
        "operationId": "OAuthFlowController_refreshTokens",
        "summary": "Refresh managed user tokens",
        "description": "If managed user access token is expired then get a new one using this endpoint. Each access token is valid for 60 minutes and \n    each refresh token for 1 year. Make sure to store them later in your database, for example, by updating the User model to have `calAccessToken` and `calRefreshToken` columns.",
        "parameters": [
          {
            "name": "clientId",
            "required": true,
            "in": "path",
            "schema": {
              "type": "string"
            }
          },
          {
            "name": "x-cal-secret-key",
            "required": true,
            "in": "header",
            "description": "OAuth client secret key.",
            "schema": {
              "type": "string"
            }
          }
        ],
        "requestBody": {
          "required": true,
          "content": {
            "application/json": {
              "schema": {
                "$ref": "#/components/schemas/RefreshTokenInput"
              }
            }
          }
        },
        "responses": {
          "200": {
            "description": "",
            "content": {
              "application/json": {
                "schema": {
                  "$ref": "#/components/schemas/KeysResponseDto"
                }
              }
            }
          }
        },
        "tags": ["Platform / Managed Users"]
      }
    },
    "/v2/oauth-clients/{clientId}/webhooks": {
      "post": {
        "operationId": "OAuthClientWebhooksController_createOAuthClientWebhook",
        "summary": "Create a webhook",
        "parameters": [
          {
            "name": "clientId",
            "required": true,
            "in": "path",
            "schema": {
              "type": "string"
            }
          }
        ],
        "requestBody": {
          "required": true,
          "content": {
            "application/json": {
              "schema": {
                "$ref": "#/components/schemas/CreateWebhookInputDto"
              }
            }
          }
        },
        "responses": {
          "201": {
            "description": "",
            "content": {
              "application/json": {
                "schema": {
                  "$ref": "#/components/schemas/OAuthClientWebhookOutputResponseDto"
                }
              }
            }
          }
        },
        "tags": ["Platform / Webhooks"]
      },
      "get": {
        "operationId": "OAuthClientWebhooksController_getOAuthClientWebhooks",
        "summary": "Get all webhooks",
        "parameters": [
          {
            "name": "clientId",
            "required": true,
            "in": "path",
            "schema": {
              "type": "string"
            }
          },
          {
            "name": "take",
            "required": false,
            "in": "query",
            "description": "The number of items to return",
            "example": 10,
            "schema": {
              "type": "number"
            }
          },
          {
            "name": "skip",
            "required": false,
            "in": "query",
            "description": "The number of items to skip",
            "example": 0,
            "schema": {
              "type": "number"
            }
          }
        ],
        "responses": {
          "200": {
            "description": "",
            "content": {
              "application/json": {
                "schema": {
                  "$ref": "#/components/schemas/OAuthClientWebhooksOutputResponseDto"
                }
              }
            }
          }
        },
        "tags": ["Platform / Webhooks"]
      },
      "delete": {
        "operationId": "OAuthClientWebhooksController_deleteAllOAuthClientWebhooks",
        "summary": "Delete all webhooks",
        "parameters": [
          {
            "name": "clientId",
            "required": true,
            "in": "path",
            "schema": {
              "type": "string"
            }
          }
        ],
        "responses": {
          "200": {
            "description": "",
            "content": {
              "application/json": {
                "schema": {
                  "$ref": "#/components/schemas/DeleteManyWebhooksOutputResponseDto"
                }
              }
            }
          }
        },
        "tags": ["Platform / Webhooks"]
      }
    },
    "/v2/oauth-clients/{clientId}/webhooks/{webhookId}": {
      "patch": {
        "operationId": "OAuthClientWebhooksController_updateOAuthClientWebhook",
        "summary": "Update a webhook",
        "parameters": [
          {
            "name": "webhookId",
            "required": true,
            "in": "path",
            "schema": {
              "type": "string"
            }
          }
        ],
        "requestBody": {
          "required": true,
          "content": {
            "application/json": {
              "schema": {
                "$ref": "#/components/schemas/UpdateWebhookInputDto"
              }
            }
          }
        },
        "responses": {
          "200": {
            "description": "",
            "content": {
              "application/json": {
                "schema": {
                  "$ref": "#/components/schemas/OAuthClientWebhookOutputResponseDto"
                }
              }
            }
          }
        },
        "tags": ["Platform / Webhooks"]
      },
      "get": {
        "operationId": "OAuthClientWebhooksController_getOAuthClientWebhook",
        "summary": "Get a webhook",
        "parameters": [],
        "responses": {
          "200": {
            "description": "",
            "content": {
              "application/json": {
                "schema": {
                  "$ref": "#/components/schemas/OAuthClientWebhookOutputResponseDto"
                }
              }
            }
          }
        },
        "tags": ["Platform / Webhooks"]
      },
      "delete": {
        "operationId": "OAuthClientWebhooksController_deleteOAuthClientWebhook",
        "summary": "Delete a webhook",
        "parameters": [],
        "responses": {
          "200": {
            "description": "",
            "content": {
              "application/json": {
                "schema": {
                  "$ref": "#/components/schemas/OAuthClientWebhookOutputResponseDto"
                }
              }
            }
          }
        },
        "tags": ["Platform / Webhooks"]
      }
    },
    "/v2/organizations/{orgId}/attributes": {
      "get": {
        "operationId": "OrganizationsAttributesController_getOrganizationAttributes",
        "summary": "Get all attributes",
        "parameters": [
          {
            "name": "orgId",
            "required": true,
            "in": "path",
            "schema": {
              "type": "number"
            }
          },
          {
            "name": "take",
            "required": false,
            "in": "query",
            "description": "The number of items to return",
            "example": 10,
            "schema": {
              "type": "number"
            }
          },
          {
            "name": "skip",
            "required": false,
            "in": "query",
            "description": "The number of items to skip",
            "example": 0,
            "schema": {
              "type": "number"
            }
          }
        ],
        "responses": {
          "200": {
            "description": "",
            "content": {
              "application/json": {
                "schema": {
                  "$ref": "#/components/schemas/GetOrganizationAttributesOutput"
                }
              }
            }
          }
        },
        "tags": ["Orgs / Attributes"]
      },
      "post": {
        "operationId": "OrganizationsAttributesController_createOrganizationAttribute",
        "summary": "Create an attribute",
        "parameters": [
          {
            "name": "orgId",
            "required": true,
            "in": "path",
            "schema": {
              "type": "number"
            }
          }
        ],
        "requestBody": {
          "required": true,
          "content": {
            "application/json": {
              "schema": {
                "$ref": "#/components/schemas/CreateOrganizationAttributeInput"
              }
            }
          }
        },
        "responses": {
          "201": {
            "description": "",
            "content": {
              "application/json": {
                "schema": {
                  "$ref": "#/components/schemas/CreateOrganizationAttributesOutput"
                }
              }
            }
          }
        },
        "tags": ["Orgs / Attributes"]
      }
    },
    "/v2/organizations/{orgId}/attributes/{attributeId}": {
      "get": {
        "operationId": "OrganizationsAttributesController_getOrganizationAttribute",
        "summary": "Get an attribute",
        "parameters": [
          {
            "name": "orgId",
            "required": true,
            "in": "path",
            "schema": {
              "type": "number"
            }
          },
          {
            "name": "attributeId",
            "required": true,
            "in": "path",
            "schema": {
              "type": "string"
            }
          }
        ],
        "responses": {
          "200": {
            "description": "",
            "content": {
              "application/json": {
                "schema": {
                  "$ref": "#/components/schemas/GetSingleAttributeOutput"
                }
              }
            }
          }
        },
        "tags": ["Orgs / Attributes"]
      },
      "patch": {
        "operationId": "OrganizationsAttributesController_updateOrganizationAttribute",
        "summary": "Update an attribute",
        "parameters": [
          {
            "name": "orgId",
            "required": true,
            "in": "path",
            "schema": {
              "type": "number"
            }
          },
          {
            "name": "attributeId",
            "required": true,
            "in": "path",
            "schema": {
              "type": "string"
            }
          }
        ],
        "requestBody": {
          "required": true,
          "content": {
            "application/json": {
              "schema": {
                "$ref": "#/components/schemas/UpdateOrganizationAttributeInput"
              }
            }
          }
        },
        "responses": {
          "200": {
            "description": "",
            "content": {
              "application/json": {
                "schema": {
                  "$ref": "#/components/schemas/UpdateOrganizationAttributesOutput"
                }
              }
            }
          }
        },
        "tags": ["Orgs / Attributes"]
      },
      "delete": {
        "operationId": "OrganizationsAttributesController_deleteOrganizationAttribute",
        "summary": "Delete an attribute",
        "parameters": [
          {
            "name": "orgId",
            "required": true,
            "in": "path",
            "schema": {
              "type": "number"
            }
          },
          {
            "name": "attributeId",
            "required": true,
            "in": "path",
            "schema": {
              "type": "string"
            }
          }
        ],
        "responses": {
          "200": {
            "description": "",
            "content": {
              "application/json": {
                "schema": {
                  "$ref": "#/components/schemas/DeleteOrganizationAttributesOutput"
                }
              }
            }
          }
        },
        "tags": ["Orgs / Attributes"]
      }
    },
    "/v2/organizations/{orgId}/attributes/{attributeId}/options": {
      "post": {
        "operationId": "OrganizationsAttributesOptionsController_createOrganizationAttributeOption",
        "summary": "Create an attribute option",
        "parameters": [
          {
            "name": "orgId",
            "required": true,
            "in": "path",
            "schema": {
              "type": "number"
            }
          },
          {
            "name": "attributeId",
            "required": true,
            "in": "path",
            "schema": {
              "type": "string"
            }
          }
        ],
        "requestBody": {
          "required": true,
          "content": {
            "application/json": {
              "schema": {
                "$ref": "#/components/schemas/CreateOrganizationAttributeOptionInput"
              }
            }
          }
        },
        "responses": {
          "201": {
            "description": "",
            "content": {
              "application/json": {
                "schema": {
                  "$ref": "#/components/schemas/CreateAttributeOptionOutput"
                }
              }
            }
          }
        },
        "tags": ["Orgs / Attributes / Options"]
      },
      "get": {
        "operationId": "OrganizationsAttributesOptionsController_getOrganizationAttributeOptions",
        "summary": "Get all attribute options",
        "parameters": [
          {
            "name": "orgId",
            "required": true,
            "in": "path",
            "schema": {
              "type": "number"
            }
          },
          {
            "name": "attributeId",
            "required": true,
            "in": "path",
            "schema": {
              "type": "string"
            }
          }
        ],
        "responses": {
          "200": {
            "description": "",
            "content": {
              "application/json": {
                "schema": {
                  "$ref": "#/components/schemas/GetAllAttributeOptionOutput"
                }
              }
            }
          }
        },
        "tags": ["Orgs / Attributes / Options"]
      }
    },
    "/v2/organizations/{orgId}/attributes/{attributeId}/options/{optionId}": {
      "delete": {
        "operationId": "OrganizationsAttributesOptionsController_deleteOrganizationAttributeOption",
        "summary": "Delete an attribute option",
        "parameters": [
          {
            "name": "orgId",
            "required": true,
            "in": "path",
            "schema": {
              "type": "number"
            }
          },
          {
            "name": "attributeId",
            "required": true,
            "in": "path",
            "schema": {
              "type": "string"
            }
          },
          {
            "name": "optionId",
            "required": true,
            "in": "path",
            "schema": {
              "type": "string"
            }
          }
        ],
        "responses": {
          "200": {
            "description": "",
            "content": {
              "application/json": {
                "schema": {
                  "$ref": "#/components/schemas/DeleteAttributeOptionOutput"
                }
              }
            }
          }
        },
        "tags": ["Orgs / Attributes / Options"]
      },
      "patch": {
        "operationId": "OrganizationsAttributesOptionsController_updateOrganizationAttributeOption",
        "summary": "Update an attribute option",
        "parameters": [
          {
            "name": "orgId",
            "required": true,
            "in": "path",
            "schema": {
              "type": "number"
            }
          },
          {
            "name": "attributeId",
            "required": true,
            "in": "path",
            "schema": {
              "type": "string"
            }
          },
          {
            "name": "optionId",
            "required": true,
            "in": "path",
            "schema": {
              "type": "string"
            }
          }
        ],
        "requestBody": {
          "required": true,
          "content": {
            "application/json": {
              "schema": {
                "$ref": "#/components/schemas/UpdateOrganizationAttributeOptionInput"
              }
            }
          }
        },
        "responses": {
          "200": {
            "description": "",
            "content": {
              "application/json": {
                "schema": {
                  "$ref": "#/components/schemas/UpdateAttributeOptionOutput"
                }
              }
            }
          }
        },
        "tags": ["Orgs / Attributes / Options"]
      }
    },
    "/v2/organizations/{orgId}/attributes/options/{userId}": {
      "post": {
        "operationId": "OrganizationsAttributesOptionsController_assignOrganizationAttributeOptionToUser",
        "summary": "Assign an attribute to a user",
        "parameters": [
          {
            "name": "orgId",
            "required": true,
            "in": "path",
            "schema": {
              "type": "number"
            }
          },
          {
            "name": "userId",
            "required": true,
            "in": "path",
            "schema": {
              "type": "number"
            }
          }
        ],
        "requestBody": {
          "required": true,
          "content": {
            "application/json": {
              "schema": {
                "$ref": "#/components/schemas/AssignOrganizationAttributeOptionToUserInput"
              }
            }
          }
        },
        "responses": {
          "201": {
            "description": "",
            "content": {
              "application/json": {
                "schema": {
                  "$ref": "#/components/schemas/AssignOptionUserOutput"
                }
              }
            }
          }
        },
        "tags": ["Orgs / Attributes / Options"]
      },
      "get": {
        "operationId": "OrganizationsAttributesOptionsController_getOrganizationAttributeOptionsForUser",
        "summary": "Get all attribute options for a user",
        "parameters": [
          {
            "name": "orgId",
            "required": true,
            "in": "path",
            "schema": {
              "type": "number"
            }
          },
          {
            "name": "userId",
            "required": true,
            "in": "path",
            "schema": {
              "type": "number"
            }
          }
        ],
        "responses": {
          "200": {
            "description": "",
            "content": {
              "application/json": {
                "schema": {
                  "$ref": "#/components/schemas/GetOptionUserOutput"
                }
              }
            }
          }
        },
        "tags": ["Orgs / Attributes / Options"]
      }
    },
    "/v2/organizations/{orgId}/attributes/options/{userId}/{attributeOptionId}": {
      "delete": {
        "operationId": "OrganizationsAttributesOptionsController_unassignOrganizationAttributeOptionFromUser",
        "summary": "Unassign an attribute from a user",
        "parameters": [
          {
            "name": "orgId",
            "required": true,
            "in": "path",
            "schema": {
              "type": "number"
            }
          },
          {
            "name": "userId",
            "required": true,
            "in": "path",
            "schema": {
              "type": "number"
            }
          },
          {
            "name": "attributeOptionId",
            "required": true,
            "in": "path",
            "schema": {
              "type": "string"
            }
          }
        ],
        "responses": {
          "200": {
            "description": "",
            "content": {
              "application/json": {
                "schema": {
                  "$ref": "#/components/schemas/UnassignOptionUserOutput"
                }
              }
            }
          }
        },
        "tags": ["Orgs / Attributes / Options"]
      }
    },
    "/v2/organizations/{orgId}/teams/{teamId}/event-types": {
      "post": {
        "operationId": "OrganizationsEventTypesController_createTeamEventType",
        "summary": "Create an event type",
        "parameters": [
          {
            "name": "teamId",
            "required": true,
            "in": "path",
            "schema": {
              "type": "number"
            }
          },
          {
            "name": "orgId",
            "required": true,
            "in": "path",
            "schema": {
              "type": "number"
            }
          }
        ],
        "requestBody": {
          "required": true,
          "content": {
            "application/json": {
              "schema": {
                "$ref": "#/components/schemas/CreateTeamEventTypeInput_2024_06_14"
              }
            }
          }
        },
        "responses": {
          "201": {
            "description": "",
            "content": {
              "application/json": {
                "schema": {
                  "$ref": "#/components/schemas/CreateTeamEventTypeOutput"
                }
              }
            }
          }
        },
        "tags": ["Orgs / Event Types"]
      },
      "get": {
        "operationId": "OrganizationsEventTypesController_getTeamEventTypes",
        "summary": "Get a team event type",
        "parameters": [
          {
            "name": "teamId",
            "required": true,
            "in": "path",
            "schema": {
              "type": "number"
            }
          },
          {
            "name": "eventSlug",
            "required": false,
            "in": "query",
            "description": "Slug of team event type to return.",
            "schema": {
              "type": "string"
            }
          },
          {
            "name": "hostsLimit",
            "required": false,
            "in": "query",
            "description": "Specifies the maximum number of hosts to include in the response. This limit helps optimize performance. If not provided, all Hosts will be fetched.",
            "schema": {
              "type": "number"
            }
          }
        ],
        "responses": {
          "200": {
            "description": "",
            "content": {
              "application/json": {
                "schema": {
                  "$ref": "#/components/schemas/GetTeamEventTypesOutput"
                }
              }
            }
          }
        },
        "tags": ["Orgs / Event Types"]
      }
    },
    "/v2/organizations/{orgId}/teams/{teamId}/event-types/{eventTypeId}": {
      "get": {
        "operationId": "OrganizationsEventTypesController_getTeamEventType",
        "summary": "Get an event type",
        "parameters": [
          {
            "name": "teamId",
            "required": true,
            "in": "path",
            "schema": {
              "type": "number"
            }
          },
          {
            "name": "eventTypeId",
            "required": true,
            "in": "path",
            "schema": {
              "type": "number"
            }
          }
        ],
        "responses": {
          "200": {
            "description": "",
            "content": {
              "application/json": {
                "schema": {
                  "$ref": "#/components/schemas/GetTeamEventTypeOutput"
                }
              }
            }
          }
        },
        "tags": ["Orgs / Event Types"]
      },
      "patch": {
        "operationId": "OrganizationsEventTypesController_updateTeamEventType",
        "summary": "Update a team event type",
        "parameters": [
          {
            "name": "teamId",
            "required": true,
            "in": "path",
            "schema": {
              "type": "number"
            }
          },
          {
            "name": "eventTypeId",
            "required": true,
            "in": "path",
            "schema": {
              "type": "number"
            }
          }
        ],
        "requestBody": {
          "required": true,
          "content": {
            "application/json": {
              "schema": {
                "$ref": "#/components/schemas/UpdateTeamEventTypeInput_2024_06_14"
              }
            }
          }
        },
        "responses": {
          "200": {
            "description": "",
            "content": {
              "application/json": {
                "schema": {
                  "$ref": "#/components/schemas/UpdateTeamEventTypeOutput"
                }
              }
            }
          }
        },
        "tags": ["Orgs / Event Types"]
      },
      "delete": {
        "operationId": "OrganizationsEventTypesController_deleteTeamEventType",
        "summary": "Delete a team event type",
        "parameters": [
          {
            "name": "teamId",
            "required": true,
            "in": "path",
            "schema": {
              "type": "number"
            }
          },
          {
            "name": "eventTypeId",
            "required": true,
            "in": "path",
            "schema": {
              "type": "number"
            }
          }
        ],
        "responses": {
          "200": {
            "description": "",
            "content": {
              "application/json": {
                "schema": {
                  "$ref": "#/components/schemas/DeleteTeamEventTypeOutput"
                }
              }
            }
          }
        },
        "tags": ["Orgs / Event Types"]
      }
    },
    "/v2/organizations/{orgId}/teams/{teamId}/event-types/{eventTypeId}/create-phone-call": {
      "post": {
        "operationId": "OrganizationsEventTypesController_createPhoneCall",
        "summary": "Create a phone call",
        "parameters": [
          {
            "name": "eventTypeId",
            "required": true,
            "in": "path",
            "schema": {
              "type": "number"
            }
          },
          {
            "name": "orgId",
            "required": true,
            "in": "path",
            "schema": {
              "type": "number"
            }
          }
        ],
        "requestBody": {
          "required": true,
          "content": {
            "application/json": {
              "schema": {
                "$ref": "#/components/schemas/CreatePhoneCallInput"
              }
            }
          }
        },
        "responses": {
          "201": {
            "description": "",
            "content": {
              "application/json": {
                "schema": {
                  "$ref": "#/components/schemas/CreatePhoneCallOutput"
                }
              }
            }
          }
        },
        "tags": ["Orgs / Event Types"]
      }
    },
    "/v2/organizations/{orgId}/teams/event-types": {
      "get": {
        "operationId": "OrganizationsEventTypesController_getTeamsEventTypes",
        "summary": "Get all team event types",
        "parameters": [
          {
            "name": "orgId",
            "required": true,
            "in": "path",
            "schema": {
              "type": "number"
            }
          },
          {
            "name": "take",
            "required": false,
            "in": "query",
            "description": "The number of items to return",
            "example": 10,
            "schema": {
              "type": "number"
            }
          },
          {
            "name": "skip",
            "required": false,
            "in": "query",
            "description": "The number of items to skip",
            "example": 0,
            "schema": {
              "type": "number"
            }
          }
        ],
        "responses": {
          "200": {
            "description": "",
            "content": {
              "application/json": {
                "schema": {
                  "$ref": "#/components/schemas/GetTeamEventTypesOutput"
                }
              }
            }
          }
        },
        "tags": ["Orgs / Event Types"]
      }
    },
    "/v2/organizations/{orgId}/memberships": {
      "get": {
        "operationId": "OrganizationsMembershipsController_getAllMemberships",
        "summary": "Get all memberships",
        "parameters": [
          {
            "name": "orgId",
            "required": true,
            "in": "path",
            "schema": {
              "type": "number"
            }
          },
          {
            "name": "take",
            "required": false,
            "in": "query",
            "description": "The number of items to return",
            "example": 10,
            "schema": {
              "type": "number"
            }
          },
          {
            "name": "skip",
            "required": false,
            "in": "query",
            "description": "The number of items to skip",
            "example": 0,
            "schema": {
              "type": "number"
            }
          }
        ],
        "responses": {
          "200": {
            "description": "",
            "content": {
              "application/json": {
                "schema": {
                  "$ref": "#/components/schemas/GetAllOrgMemberships"
                }
              }
            }
          }
        },
        "tags": ["Orgs / Memberships"]
      },
      "post": {
        "operationId": "OrganizationsMembershipsController_createMembership",
        "summary": "Create a membership",
        "parameters": [
          {
            "name": "orgId",
            "required": true,
            "in": "path",
            "schema": {
              "type": "number"
            }
          }
        ],
        "requestBody": {
          "required": true,
          "content": {
            "application/json": {
              "schema": {
                "$ref": "#/components/schemas/CreateOrgMembershipDto"
              }
            }
          }
        },
        "responses": {
          "201": {
            "description": "",
            "content": {
              "application/json": {
                "schema": {
                  "$ref": "#/components/schemas/CreateOrgMembershipOutput"
                }
              }
            }
          }
        },
        "tags": ["Orgs / Memberships"]
      }
    },
    "/v2/organizations/{orgId}/memberships/{membershipId}": {
      "get": {
        "operationId": "OrganizationsMembershipsController_getOrgMembership",
        "summary": "Get a membership",
        "parameters": [
          {
            "name": "orgId",
            "required": true,
            "in": "path",
            "schema": {
              "type": "number"
            }
          },
          {
            "name": "membershipId",
            "required": true,
            "in": "path",
            "schema": {
              "type": "number"
            }
          }
        ],
        "responses": {
          "200": {
            "description": "",
            "content": {
              "application/json": {
                "schema": {
                  "$ref": "#/components/schemas/GetOrgMembership"
                }
              }
            }
          }
        },
        "tags": ["Orgs / Memberships"]
      },
      "delete": {
        "operationId": "OrganizationsMembershipsController_deleteMembership",
        "summary": "Delete a membership",
        "parameters": [
          {
            "name": "orgId",
            "required": true,
            "in": "path",
            "schema": {
              "type": "number"
            }
          },
          {
            "name": "membershipId",
            "required": true,
            "in": "path",
            "schema": {
              "type": "number"
            }
          }
        ],
        "responses": {
          "200": {
            "description": "",
            "content": {
              "application/json": {
                "schema": {
                  "$ref": "#/components/schemas/DeleteOrgMembership"
                }
              }
            }
          }
        },
        "tags": ["Orgs / Memberships"]
      },
      "patch": {
        "operationId": "OrganizationsMembershipsController_updateMembership",
        "summary": "Update a membership",
        "parameters": [
          {
            "name": "orgId",
            "required": true,
            "in": "path",
            "schema": {
              "type": "number"
            }
          },
          {
            "name": "membershipId",
            "required": true,
            "in": "path",
            "schema": {
              "type": "number"
            }
          }
        ],
        "requestBody": {
          "required": true,
          "content": {
            "application/json": {
              "schema": {
                "$ref": "#/components/schemas/UpdateOrgMembershipDto"
              }
            }
          }
        },
        "responses": {
          "200": {
            "description": "",
            "content": {
              "application/json": {
                "schema": {
                  "$ref": "#/components/schemas/UpdateOrgMembership"
                }
              }
            }
          }
        },
        "tags": ["Orgs / Memberships"]
      }
    },
    "/v2/organizations/{orgId}/organizations": {
      "post": {
        "operationId": "OrganizationsOrganizationsController_createOrganization",
        "summary": "Create an organization within an organization",
        "parameters": [
          {
            "name": "orgId",
            "required": true,
            "in": "path",
            "schema": {
              "type": "number"
            }
          }
        ],
        "requestBody": {
          "required": true,
          "content": {
            "application/json": {
              "schema": {
                "$ref": "#/components/schemas/CreateOrganizationInput"
              }
            }
          }
        },
        "responses": {
          "201": {
            "description": "",
            "content": {
              "application/json": {
                "schema": {
                  "$ref": "#/components/schemas/CreateManagedOrganizationOutput"
                }
              }
            }
          }
        },
        "tags": ["Orgs / Orgs"]
      },
      "get": {
        "operationId": "OrganizationsOrganizationsController_getOrganizations",
        "summary": "Get all organizations within an organization",
        "parameters": [
          {
            "name": "orgId",
            "required": true,
            "in": "path",
            "schema": {
              "type": "number"
            }
          }
        ],
        "responses": {
          "200": {
            "description": "",
            "content": {
              "application/json": {
                "schema": {
                  "$ref": "#/components/schemas/GetManagedOrganizationsOutput"
                }
              }
            }
          }
        },
        "tags": ["Orgs / Orgs"]
      }
    },
    "/v2/organizations/{orgId}/organizations/{managedOrganizationId}": {
      "get": {
        "operationId": "OrganizationsOrganizationsController_getOrganization",
        "summary": "Get an organization within an organization",
        "parameters": [
          {
            "name": "managedOrganizationId",
            "required": true,
            "in": "path",
            "schema": {
              "type": "number"
            }
          }
        ],
        "responses": {
          "200": {
            "description": "",
            "content": {
              "application/json": {
                "schema": {
                  "$ref": "#/components/schemas/GetManagedOrganizationOutput"
                }
              }
            }
          }
        },
        "tags": ["Orgs / Orgs"]
      },
      "patch": {
        "operationId": "OrganizationsOrganizationsController_updateOrganization",
        "summary": "Update an organization within an organization",
        "parameters": [
          {
            "name": "orgId",
            "required": true,
            "in": "path",
            "schema": {
              "type": "number"
            }
          },
          {
            "name": "managedOrganizationId",
            "required": true,
            "in": "path",
            "schema": {
              "type": "number"
            }
          }
        ],
        "requestBody": {
          "required": true,
          "content": {
            "application/json": {
              "schema": {
                "$ref": "#/components/schemas/UpdateOrganizationInput"
              }
            }
          }
        },
        "responses": {
          "200": {
            "description": "",
            "content": {
              "application/json": {
                "schema": {
                  "$ref": "#/components/schemas/GetManagedOrganizationOutput"
                }
              }
            }
          }
        },
        "tags": ["Orgs / Orgs"]
      },
      "delete": {
        "operationId": "OrganizationsOrganizationsController_deleteOrganization",
        "summary": "Delete an organization within an organization",
        "parameters": [
          {
            "name": "managedOrganizationId",
            "required": true,
            "in": "path",
            "schema": {
              "type": "number"
            }
          }
        ],
        "responses": {
          "200": {
            "description": "",
            "content": {
              "application/json": {
                "schema": {
                  "$ref": "#/components/schemas/GetManagedOrganizationOutput"
                }
              }
            }
          }
        },
        "tags": ["Orgs / Orgs"]
      }
    },
    "/v2/organizations/{orgId}/schedules": {
      "get": {
        "operationId": "OrganizationsSchedulesController_getOrganizationSchedules",
        "summary": "Get all schedules",
        "parameters": [
          {
            "name": "orgId",
            "required": true,
            "in": "path",
            "schema": {
              "type": "number"
            }
          },
          {
            "name": "take",
            "required": false,
            "in": "query",
            "description": "The number of items to return",
            "example": 10,
            "schema": {
              "type": "number"
            }
          },
          {
            "name": "skip",
            "required": false,
            "in": "query",
            "description": "The number of items to skip",
            "example": 0,
            "schema": {
              "type": "number"
            }
          }
        ],
        "responses": {
          "200": {
            "description": "",
            "content": {
              "application/json": {
                "schema": {
                  "$ref": "#/components/schemas/GetSchedulesOutput_2024_06_11"
                }
              }
            }
          }
        },
        "tags": ["Orgs / Schedules"]
      }
    },
    "/v2/organizations/{orgId}/users/{userId}/schedules": {
      "post": {
        "operationId": "OrganizationsSchedulesController_createUserSchedule",
        "summary": "Create a schedule",
        "parameters": [
          {
            "name": "userId",
            "required": true,
            "in": "path",
            "schema": {
              "type": "number"
            }
          }
        ],
        "requestBody": {
          "required": true,
          "content": {
            "application/json": {
              "schema": {
                "$ref": "#/components/schemas/CreateScheduleInput_2024_06_11"
              }
            }
          }
        },
        "responses": {
          "201": {
            "description": "",
            "content": {
              "application/json": {
                "schema": {
                  "$ref": "#/components/schemas/CreateScheduleOutput_2024_06_11"
                }
              }
            }
          }
        },
        "tags": ["Orgs / Schedules", "Orgs / Users / Schedules"]
      },
      "get": {
        "operationId": "OrganizationsSchedulesController_getUserSchedules",
        "summary": "Get all schedules",
        "parameters": [
          {
            "name": "userId",
            "required": true,
            "in": "path",
            "schema": {
              "type": "number"
            }
          }
        ],
        "responses": {
          "200": {
            "description": "",
            "content": {
              "application/json": {
                "schema": {
                  "$ref": "#/components/schemas/GetSchedulesOutput_2024_06_11"
                }
              }
            }
          }
        },
        "tags": ["Orgs / Schedules", "Orgs / Users / Schedules"]
      }
    },
    "/v2/organizations/{orgId}/users/{userId}/schedules/{scheduleId}": {
      "get": {
        "operationId": "OrganizationsSchedulesController_getUserSchedule",
        "summary": "Get a schedule",
        "parameters": [
          {
            "name": "userId",
            "required": true,
            "in": "path",
            "schema": {
              "type": "number"
            }
          },
          {
            "name": "scheduleId",
            "required": true,
            "in": "path",
            "schema": {
              "type": "number"
            }
          }
        ],
        "responses": {
          "200": {
            "description": "",
            "content": {
              "application/json": {
                "schema": {
                  "$ref": "#/components/schemas/GetScheduleOutput_2024_06_11"
                }
              }
            }
          }
        },
        "tags": ["Orgs / Schedules", "Orgs / Users / Schedules"]
      },
      "patch": {
        "operationId": "OrganizationsSchedulesController_updateUserSchedule",
        "summary": "Update a schedule",
        "parameters": [
          {
            "name": "userId",
            "required": true,
            "in": "path",
            "schema": {
              "type": "number"
            }
          },
          {
            "name": "scheduleId",
            "required": true,
            "in": "path",
            "schema": {
              "type": "number"
            }
          }
        ],
        "requestBody": {
          "required": true,
          "content": {
            "application/json": {
              "schema": {
                "$ref": "#/components/schemas/UpdateScheduleInput_2024_06_11"
              }
            }
          }
        },
        "responses": {
          "200": {
            "description": "",
            "content": {
              "application/json": {
                "schema": {
                  "$ref": "#/components/schemas/UpdateScheduleOutput_2024_06_11"
                }
              }
            }
          }
        },
        "tags": ["Orgs / Schedules", "Orgs / Users / Schedules"]
      },
      "delete": {
        "operationId": "OrganizationsSchedulesController_deleteUserSchedule",
        "summary": "Delete a schedule",
        "parameters": [
          {
            "name": "userId",
            "required": true,
            "in": "path",
            "schema": {
              "type": "number"
            }
          },
          {
            "name": "scheduleId",
            "required": true,
            "in": "path",
            "schema": {
              "type": "number"
            }
          }
        ],
        "responses": {
          "200": {
            "description": "",
            "content": {
              "application/json": {
                "schema": {
                  "$ref": "#/components/schemas/DeleteScheduleOutput_2024_06_11"
                }
              }
            }
          }
        },
        "tags": ["Orgs / Schedules", "Orgs / Users / Schedules"]
      }
    },
    "/v2/organizations/{orgId}/teams": {
      "get": {
        "operationId": "OrganizationsTeamsController_getAllTeams",
        "summary": "Get all teams",
        "parameters": [
          {
            "name": "orgId",
            "required": true,
            "in": "path",
            "schema": {
              "type": "number"
            }
          },
          {
            "name": "take",
            "required": false,
            "in": "query",
            "description": "The number of items to return",
            "example": 10,
            "schema": {
              "type": "number"
            }
          },
          {
            "name": "skip",
            "required": false,
            "in": "query",
            "description": "The number of items to skip",
            "example": 0,
            "schema": {
              "type": "number"
            }
          }
        ],
        "responses": {
          "200": {
            "description": "",
            "content": {
              "application/json": {
                "schema": {
                  "$ref": "#/components/schemas/OrgTeamsOutputResponseDto"
                }
              }
            }
          }
        },
        "tags": ["Orgs / Teams", "Teams"]
      },
      "post": {
        "operationId": "OrganizationsTeamsController_createTeam",
        "summary": "Create a team",
        "parameters": [
          {
            "name": "orgId",
            "required": true,
            "in": "path",
            "schema": {
              "type": "number"
            }
          },
          {
            "name": "x-cal-client-id",
            "required": true,
            "in": "header",
            "schema": {
              "type": "string"
            }
          }
        ],
        "requestBody": {
          "required": true,
          "content": {
            "application/json": {
              "schema": {
                "$ref": "#/components/schemas/CreateOrgTeamDto"
              }
            }
          }
        },
        "responses": {
          "201": {
            "description": "",
            "content": {
              "application/json": {
                "schema": {
                  "$ref": "#/components/schemas/OrgTeamOutputResponseDto"
                }
              }
            }
          }
        },
        "tags": ["Orgs / Teams"]
      }
    },
    "/v2/organizations/{orgId}/teams/me": {
      "get": {
        "operationId": "OrganizationsTeamsController_getMyTeams",
        "summary": "Get teams membership for user",
        "parameters": [
          {
            "name": "orgId",
            "required": true,
            "in": "path",
            "schema": {
              "type": "number"
            }
          },
          {
            "name": "take",
            "required": false,
            "in": "query",
            "description": "The number of items to return",
            "example": 10,
            "schema": {
              "type": "number"
            }
          },
          {
            "name": "skip",
            "required": false,
            "in": "query",
            "description": "The number of items to skip",
            "example": 0,
            "schema": {
              "type": "number"
            }
          }
        ],
        "responses": {
          "200": {
            "description": "",
            "content": {
              "application/json": {
                "schema": {
                  "$ref": "#/components/schemas/OrgMeTeamsOutputResponseDto"
                }
              }
            }
          }
        },
        "tags": ["Orgs / Teams"]
      }
    },
    "/v2/organizations/{orgId}/teams/{teamId}": {
      "get": {
        "operationId": "OrganizationsTeamsController_getTeam",
        "summary": "Get a team",
        "parameters": [],
        "responses": {
          "200": {
            "description": "",
            "content": {
              "application/json": {
                "schema": {
                  "$ref": "#/components/schemas/OrgTeamOutputResponseDto"
                }
              }
            }
          }
        },
        "tags": ["Orgs / Teams"]
      },
      "delete": {
        "operationId": "OrganizationsTeamsController_deleteTeam",
        "summary": "Delete a team",
        "parameters": [
          {
            "name": "orgId",
            "required": true,
            "in": "path",
            "schema": {
              "type": "number"
            }
          },
          {
            "name": "teamId",
            "required": true,
            "in": "path",
            "schema": {
              "type": "number"
            }
          }
        ],
        "responses": {
          "200": {
            "description": "",
            "content": {
              "application/json": {
                "schema": {
                  "$ref": "#/components/schemas/OrgTeamOutputResponseDto"
                }
              }
            }
          }
        },
        "tags": ["Orgs / Teams"]
      },
      "patch": {
        "operationId": "OrganizationsTeamsController_updateTeam",
        "summary": "Update a team",
        "parameters": [
          {
            "name": "orgId",
            "required": true,
            "in": "path",
            "schema": {
              "type": "number"
            }
          },
          {
            "name": "teamId",
            "required": true,
            "in": "path",
            "schema": {
              "type": "number"
            }
          }
        ],
        "requestBody": {
          "required": true,
          "content": {
            "application/json": {
              "schema": {
                "$ref": "#/components/schemas/UpdateOrgTeamDto"
              }
            }
          }
        },
        "responses": {
          "200": {
            "description": "",
            "content": {
              "application/json": {
                "schema": {
                  "$ref": "#/components/schemas/OrgTeamOutputResponseDto"
                }
              }
            }
          }
        },
        "tags": ["Orgs / Teams"]
      }
    },
    "/v2/organizations/{orgId}/teams/{teamId}/bookings": {
      "get": {
        "operationId": "OrganizationsTeamsBookingsController_getAllOrgTeamBookings",
        "summary": "Get organization team bookings",
        "parameters": [
          {
            "name": "status",
            "required": false,
            "in": "query",
            "description": "Filter bookings by status. If you want to filter by multiple statuses, separate them with a comma.",
            "example": "?status=upcoming,past",
            "schema": {
              "type": "array",
              "items": {
                "type": "string",
                "enum": ["upcoming", "recurring", "past", "cancelled", "unconfirmed"]
              }
            }
          },
          {
            "name": "attendeeEmail",
            "required": false,
            "in": "query",
            "description": "Filter bookings by the attendee's email address.",
            "example": "example@domain.com",
            "schema": {
              "type": "string"
            }
          },
          {
            "name": "attendeeName",
            "required": false,
            "in": "query",
            "description": "Filter bookings by the attendee's name.",
            "example": "John Doe",
            "schema": {
              "type": "string"
            }
          },
          {
            "name": "eventTypeIds",
            "required": false,
            "in": "query",
            "description": "Filter bookings by event type ids belonging to the team. Event type ids must be separated by a comma.",
            "example": "?eventTypeIds=100,200",
            "schema": {
              "type": "string"
            }
          },
          {
            "name": "eventTypeId",
            "required": false,
            "in": "query",
            "description": "Filter bookings by event type id belonging to the team.",
            "example": "?eventTypeId=100",
            "schema": {
              "type": "string"
            }
          },
          {
            "name": "afterStart",
            "required": false,
            "in": "query",
            "description": "Filter bookings with start after this date string.",
            "example": "?afterStart=2025-03-07T10:00:00.000Z",
            "schema": {
              "type": "string"
            }
          },
          {
            "name": "beforeEnd",
            "required": false,
            "in": "query",
            "description": "Filter bookings with end before this date string.",
            "example": "?beforeEnd=2025-03-07T11:00:00.000Z",
            "schema": {
              "type": "string"
            }
          },
          {
            "name": "sortStart",
            "required": false,
            "in": "query",
            "description": "Sort results by their start time in ascending or descending order.",
            "example": "?sortStart=asc OR ?sortStart=desc",
            "schema": {
              "enum": ["asc", "desc"],
              "type": "string"
            }
          },
          {
            "name": "sortEnd",
            "required": false,
            "in": "query",
            "description": "Sort results by their end time in ascending or descending order.",
            "example": "?sortEnd=asc OR ?sortEnd=desc",
            "schema": {
              "enum": ["asc", "desc"],
              "type": "string"
            }
          },
          {
            "name": "sortCreated",
            "required": false,
            "in": "query",
            "description": "Sort results by their creation time (when booking was made) in ascending or descending order.",
            "example": "?sortCreated=asc OR ?sortCreated=desc",
            "schema": {
              "enum": ["asc", "desc"],
              "type": "string"
            }
          },
          {
            "name": "take",
            "required": false,
            "in": "query",
            "description": "The number of items to return",
            "example": 10,
            "schema": {
              "minimum": 1,
              "maximum": 250,
              "type": "number"
            }
          },
          {
            "name": "skip",
            "required": false,
            "in": "query",
            "description": "The number of items to skip",
            "example": 0,
            "schema": {
              "minimum": 0,
              "type": "number"
            }
          },
          {
            "name": "teamId",
            "required": true,
            "in": "path",
            "schema": {
              "type": "number"
            }
          }
        ],
        "responses": {
          "200": {
            "description": "",
            "content": {
              "application/json": {
                "schema": {
                  "$ref": "#/components/schemas/GetBookingsOutput_2024_08_13"
                }
              }
            }
          }
        },
        "tags": ["Orgs / Teams / Bookings"]
      }
    },
    "/v2/organizations/{orgId}/teams/{teamId}/memberships": {
      "get": {
        "operationId": "OrganizationsTeamsMembershipsController_getAllOrgTeamMemberships",
        "summary": "Get all memberships",
        "parameters": [
          {
            "name": "orgId",
            "required": true,
            "in": "path",
            "schema": {
              "type": "number"
            }
          },
          {
            "name": "teamId",
            "required": true,
            "in": "path",
            "schema": {
              "type": "number"
            }
          },
          {
            "name": "take",
            "required": false,
            "in": "query",
            "description": "The number of items to return",
            "example": 10,
            "schema": {
              "type": "number"
            }
          },
          {
            "name": "skip",
            "required": false,
            "in": "query",
            "description": "The number of items to skip",
            "example": 0,
            "schema": {
              "type": "number"
            }
          }
        ],
        "responses": {
          "200": {
            "description": "",
            "content": {
              "application/json": {
                "schema": {
                  "$ref": "#/components/schemas/OrgTeamMembershipsOutputResponseDto"
                }
              }
            }
          }
        },
        "tags": ["Orgs / Teams / Memberships"]
      },
      "post": {
        "operationId": "OrganizationsTeamsMembershipsController_createOrgTeamMembership",
        "summary": "Create a membership",
        "parameters": [
          {
            "name": "orgId",
            "required": true,
            "in": "path",
            "schema": {
              "type": "number"
            }
          },
          {
            "name": "teamId",
            "required": true,
            "in": "path",
            "schema": {
              "type": "number"
            }
          }
        ],
        "requestBody": {
          "required": true,
          "content": {
            "application/json": {
              "schema": {
                "$ref": "#/components/schemas/CreateOrgTeamMembershipDto"
              }
            }
          }
        },
        "responses": {
          "201": {
            "description": "",
            "content": {
              "application/json": {
                "schema": {
                  "$ref": "#/components/schemas/OrgTeamMembershipOutputResponseDto"
                }
              }
            }
          }
        },
        "tags": ["Orgs / Teams / Memberships"]
      }
    },
    "/v2/organizations/{orgId}/teams/{teamId}/memberships/{membershipId}": {
      "get": {
        "operationId": "OrganizationsTeamsMembershipsController_getOrgTeamMembership",
        "summary": "Get a membership",
        "parameters": [
          {
            "name": "orgId",
            "required": true,
            "in": "path",
            "schema": {
              "type": "number"
            }
          },
          {
            "name": "teamId",
            "required": true,
            "in": "path",
            "schema": {
              "type": "number"
            }
          },
          {
            "name": "membershipId",
            "required": true,
            "in": "path",
            "schema": {
              "type": "number"
            }
          }
        ],
        "responses": {
          "200": {
            "description": "",
            "content": {
              "application/json": {
                "schema": {
                  "$ref": "#/components/schemas/OrgTeamMembershipOutputResponseDto"
                }
              }
            }
          }
        },
        "tags": ["Orgs / Teams / Memberships"]
      },
      "delete": {
        "operationId": "OrganizationsTeamsMembershipsController_deleteOrgTeamMembership",
        "summary": "Delete a membership",
        "parameters": [
          {
            "name": "orgId",
            "required": true,
            "in": "path",
            "schema": {
              "type": "number"
            }
          },
          {
            "name": "teamId",
            "required": true,
            "in": "path",
            "schema": {
              "type": "number"
            }
          },
          {
            "name": "membershipId",
            "required": true,
            "in": "path",
            "schema": {
              "type": "number"
            }
          }
        ],
        "responses": {
          "200": {
            "description": "",
            "content": {
              "application/json": {
                "schema": {
                  "$ref": "#/components/schemas/OrgTeamMembershipOutputResponseDto"
                }
              }
            }
          }
        },
        "tags": ["Orgs / Teams / Memberships"]
      },
      "patch": {
        "operationId": "OrganizationsTeamsMembershipsController_updateOrgTeamMembership",
        "summary": "Update a membership",
        "parameters": [
          {
            "name": "orgId",
            "required": true,
            "in": "path",
            "schema": {
              "type": "number"
            }
          },
          {
            "name": "teamId",
            "required": true,
            "in": "path",
            "schema": {
              "type": "number"
            }
          },
          {
            "name": "membershipId",
            "required": true,
            "in": "path",
            "schema": {
              "type": "number"
            }
          }
        ],
        "requestBody": {
          "required": true,
          "content": {
            "application/json": {
              "schema": {
                "$ref": "#/components/schemas/UpdateOrgTeamMembershipDto"
              }
            }
          }
        },
        "responses": {
          "200": {
            "description": "",
            "content": {
              "application/json": {
                "schema": {
                  "$ref": "#/components/schemas/OrgTeamMembershipOutputResponseDto"
                }
              }
            }
          }
        },
        "tags": ["Orgs / Teams / Memberships"]
      }
    },
    "/v2/organizations/{orgId}/teams/{teamId}/users/{userId}/schedules": {
      "get": {
        "operationId": "OrganizationsTeamsSchedulesController_getUserSchedules",
        "summary": "Get schedules of a team member",
        "parameters": [
          {
            "name": "userId",
            "required": true,
            "in": "path",
            "schema": {
              "type": "number"
            }
          }
        ],
        "responses": {
          "200": {
            "description": "",
            "content": {
              "application/json": {
                "schema": {
                  "$ref": "#/components/schemas/GetSchedulesOutput_2024_06_11"
                }
              }
            }
          }
        },
        "tags": ["Orgs / Teams / Schedules", "Orgs / Teams / Users / Schedules"]
      }
    },
    "/v2/organizations/{orgId}/users": {
      "get": {
        "operationId": "OrganizationsUsersController_getOrganizationsUsers",
        "summary": "Get all users",
        "parameters": [
          {
            "name": "orgId",
            "required": true,
            "in": "path",
            "schema": {
              "type": "number"
            }
          },
          {
            "name": "take",
            "required": false,
            "in": "query",
            "description": "The number of items to return",
            "example": 10,
            "schema": {
              "minimum": 1,
              "maximum": 1000,
              "type": "number"
            }
          },
          {
            "name": "skip",
            "required": false,
            "in": "query",
            "description": "The number of items to skip",
            "example": 0,
            "schema": {
              "minimum": 0,
              "type": "number"
            }
          },
          {
            "name": "emails",
            "required": false,
            "in": "query",
            "description": "The email address or an array of email addresses to filter by",
            "schema": {
              "type": "array",
              "items": {
                "type": "string"
              }
            }
          }
        ],
        "responses": {
          "200": {
            "description": "",
            "content": {
              "application/json": {
                "schema": {
                  "$ref": "#/components/schemas/GetOrganizationUsersResponseDTO"
                }
              }
            }
          }
        },
        "tags": ["Orgs / Users"]
      },
      "post": {
        "operationId": "OrganizationsUsersController_createOrganizationUser",
        "summary": "Create a user",
        "parameters": [
          {
            "name": "orgId",
            "required": true,
            "in": "path",
            "schema": {
              "type": "number"
            }
          }
        ],
        "requestBody": {
          "required": true,
          "content": {
            "application/json": {
              "schema": {
                "$ref": "#/components/schemas/CreateOrganizationUserInput"
              }
            }
          }
        },
        "responses": {
          "201": {
            "description": "",
            "content": {
              "application/json": {
                "schema": {
                  "$ref": "#/components/schemas/GetOrganizationUserOutput"
                }
              }
            }
          }
        },
        "tags": ["Orgs / Users"]
      }
    },
    "/v2/organizations/{orgId}/users/{userId}": {
      "patch": {
        "operationId": "OrganizationsUsersController_updateOrganizationUser",
        "summary": "Update a user",
        "parameters": [
          {
            "name": "orgId",
            "required": true,
            "in": "path",
            "schema": {
              "type": "number"
            }
          },
          {
            "name": "userId",
            "required": true,
            "in": "path",
            "schema": {
              "type": "number"
            }
          }
        ],
        "requestBody": {
          "required": true,
          "content": {
            "application/json": {
              "schema": {
                "$ref": "#/components/schemas/UpdateOrganizationUserInput"
              }
            }
          }
        },
        "responses": {
          "200": {
            "description": "",
            "content": {
              "application/json": {
                "schema": {
                  "$ref": "#/components/schemas/GetOrganizationUserOutput"
                }
              }
            }
          }
        },
        "tags": ["Orgs / Users"]
      },
      "delete": {
        "operationId": "OrganizationsUsersController_deleteOrganizationUser",
        "summary": "Delete a user",
        "parameters": [
          {
            "name": "orgId",
            "required": true,
            "in": "path",
            "schema": {
              "type": "number"
            }
          },
          {
            "name": "userId",
            "required": true,
            "in": "path",
            "schema": {
              "type": "number"
            }
          }
        ],
        "responses": {
          "200": {
            "description": "",
            "content": {
              "application/json": {
                "schema": {
                  "$ref": "#/components/schemas/GetOrganizationUserOutput"
                }
              }
            }
          }
        },
        "tags": ["Orgs / Users"]
      }
    },
    "/v2/organizations/{orgId}/users/{userId}/ooo": {
      "get": {
        "operationId": "OrganizationsUsersOOOController_getOrganizationUserOOO",
        "summary": "Get all ooo entries of a user",
        "parameters": [
          {
            "name": "userId",
            "required": true,
            "in": "path",
            "schema": {
              "type": "number"
            }
          },
          {
            "name": "take",
            "required": false,
            "in": "query",
            "description": "The number of items to return",
            "example": 10,
            "schema": {
              "type": "number"
            }
          },
          {
            "name": "skip",
            "required": false,
            "in": "query",
            "description": "The number of items to skip",
            "example": 0,
            "schema": {
              "type": "number"
            }
          },
          {
            "name": "sortStart",
            "required": false,
            "in": "query",
            "description": "Sort results by their start time in ascending or descending order.",
            "example": "?sortStart=asc OR ?sortStart=desc",
            "schema": {
              "enum": ["asc", "desc"],
              "type": "string"
            }
          },
          {
            "name": "sortEnd",
            "required": false,
            "in": "query",
            "description": "Sort results by their end time in ascending or descending order.",
            "example": "?sortEnd=asc OR ?sortEnd=desc",
            "schema": {
              "enum": ["asc", "desc"],
              "type": "string"
            }
          }
        ],
        "responses": {
          "200": {
            "description": ""
          }
        },
        "tags": ["Orgs / Users / OOO"]
      },
      "post": {
        "operationId": "OrganizationsUsersOOOController_createOrganizationUserOOO",
        "summary": "Create an ooo entry for user",
        "parameters": [
          {
            "name": "userId",
            "required": true,
            "in": "path",
            "schema": {
              "type": "number"
            }
          }
        ],
        "requestBody": {
          "required": true,
          "content": {
            "application/json": {
              "schema": {
                "$ref": "#/components/schemas/CreateOutOfOfficeEntryDto"
              }
            }
          }
        },
        "responses": {
          "201": {
            "description": ""
          }
        },
        "tags": ["Orgs / Users / OOO"]
      }
    },
    "/v2/organizations/{orgId}/users/{userId}/ooo/{oooId}": {
      "patch": {
        "operationId": "OrganizationsUsersOOOController_updateOrganizationUserOOO",
        "summary": "Update ooo entry of a user",
        "parameters": [
          {
            "name": "userId",
            "required": true,
            "in": "path",
            "schema": {
              "type": "number"
            }
          },
          {
            "name": "oooId",
            "required": true,
            "in": "path",
            "schema": {
              "type": "number"
            }
          }
        ],
        "requestBody": {
          "required": true,
          "content": {
            "application/json": {
              "schema": {
                "$ref": "#/components/schemas/UpdateOutOfOfficeEntryDto"
              }
            }
          }
        },
        "responses": {
          "200": {
            "description": ""
          }
        },
        "tags": ["Orgs / Users / OOO"]
      },
      "delete": {
        "operationId": "OrganizationsUsersOOOController_deleteOrganizationUserOOO",
        "summary": "Delete ooo entry of a user",
        "parameters": [
          {
            "name": "oooId",
            "required": true,
            "in": "path",
            "schema": {
              "type": "number"
            }
          }
        ],
        "responses": {
          "200": {
            "description": ""
          }
        },
        "tags": ["Orgs / Users / OOO"]
      }
    },
    "/v2/organizations/{orgId}/ooo": {
      "get": {
        "operationId": "OrganizationsUsersOOOController_getOrganizationUsersOOO",
        "summary": "Get all OOO entries of org users",
        "parameters": [
          {
            "name": "orgId",
            "required": true,
            "in": "path",
            "schema": {
              "type": "number"
            }
          },
          {
            "name": "take",
            "required": false,
            "in": "query",
            "description": "The number of items to return",
            "example": 10,
            "schema": {
              "type": "number"
            }
          },
          {
            "name": "skip",
            "required": false,
            "in": "query",
            "description": "The number of items to skip",
            "example": 0,
            "schema": {
              "type": "number"
            }
          },
          {
            "name": "sortStart",
            "required": false,
            "in": "query",
            "description": "Sort results by their start time in ascending or descending order.",
            "example": "?sortStart=asc OR ?sortStart=desc",
            "schema": {
              "enum": ["asc", "desc"],
              "type": "string"
            }
          },
          {
            "name": "sortEnd",
            "required": false,
            "in": "query",
            "description": "Sort results by their end time in ascending or descending order.",
            "example": "?sortEnd=asc OR ?sortEnd=desc",
            "schema": {
              "enum": ["asc", "desc"],
              "type": "string"
            }
          },
          {
            "name": "email",
            "required": false,
            "in": "query",
            "description": "Filter ooo entries by the user email address. user must be within your organization.",
            "example": "example@domain.com",
            "schema": {
              "type": "string"
            }
          }
        ],
        "responses": {
          "200": {
            "description": ""
          }
        },
        "tags": ["Orgs / Users / OOO"]
      }
    },
    "/v2/organizations/{orgId}/webhooks": {
      "get": {
        "operationId": "OrganizationsWebhooksController_getAllOrganizationWebhooks",
        "summary": "Get all webhooks",
        "parameters": [
          {
            "name": "orgId",
            "required": true,
            "in": "path",
            "schema": {
              "type": "number"
            }
          },
          {
            "name": "take",
            "required": false,
            "in": "query",
            "description": "The number of items to return",
            "example": 10,
            "schema": {
              "type": "number"
            }
          },
          {
            "name": "skip",
            "required": false,
            "in": "query",
            "description": "The number of items to skip",
            "example": 0,
            "schema": {
              "type": "number"
            }
          }
        ],
        "responses": {
          "200": {
            "description": "",
            "content": {
              "application/json": {
                "schema": {
                  "$ref": "#/components/schemas/TeamWebhooksOutputResponseDto"
                }
              }
            }
          }
        },
        "tags": ["Orgs / Webhooks"]
      },
      "post": {
        "operationId": "OrganizationsWebhooksController_createOrganizationWebhook",
        "summary": "Create a webhook",
        "parameters": [
          {
            "name": "orgId",
            "required": true,
            "in": "path",
            "schema": {
              "type": "number"
            }
          }
        ],
        "requestBody": {
          "required": true,
          "content": {
            "application/json": {
              "schema": {
                "$ref": "#/components/schemas/CreateWebhookInputDto"
              }
            }
          }
        },
        "responses": {
          "201": {
            "description": "",
            "content": {
              "application/json": {
                "schema": {
                  "$ref": "#/components/schemas/TeamWebhookOutputResponseDto"
                }
              }
            }
          }
        },
        "tags": ["Orgs / Webhooks"]
      }
    },
    "/v2/organizations/{orgId}/webhooks/{webhookId}": {
      "get": {
        "operationId": "OrganizationsWebhooksController_getOrganizationWebhook",
        "summary": "Get a webhook",
        "parameters": [
          {
            "name": "webhookId",
            "required": true,
            "in": "path",
            "schema": {
              "type": "string"
            }
          }
        ],
        "responses": {
          "200": {
            "description": "",
            "content": {
              "application/json": {
                "schema": {
                  "$ref": "#/components/schemas/TeamWebhookOutputResponseDto"
                }
              }
            }
          }
        },
        "tags": ["Orgs / Webhooks"]
      },
      "delete": {
        "operationId": "OrganizationsWebhooksController_deleteWebhook",
        "summary": "Delete a webhook",
        "parameters": [
          {
            "name": "webhookId",
            "required": true,
            "in": "path",
            "schema": {
              "type": "string"
            }
          }
        ],
        "responses": {
          "200": {
            "description": "",
            "content": {
              "application/json": {
                "schema": {
                  "$ref": "#/components/schemas/TeamWebhookOutputResponseDto"
                }
              }
            }
          }
        },
        "tags": ["Orgs / Webhooks"]
      },
      "patch": {
        "operationId": "OrganizationsWebhooksController_updateOrgWebhook",
        "summary": "Update a webhook",
        "parameters": [
          {
            "name": "webhookId",
            "required": true,
            "in": "path",
            "schema": {
              "type": "string"
            }
          }
        ],
        "requestBody": {
          "required": true,
          "content": {
            "application/json": {
              "schema": {
                "$ref": "#/components/schemas/UpdateWebhookInputDto"
              }
            }
          }
        },
        "responses": {
          "200": {
            "description": "",
            "content": {
              "application/json": {
                "schema": {
                  "$ref": "#/components/schemas/TeamWebhookOutputResponseDto"
                }
              }
            }
          }
        },
        "tags": ["Orgs / Webhooks"]
      }
    },
    "/v2/bookings": {
      "post": {
        "operationId": "BookingsController_2024_08_13_createBooking",
        "summary": "Create a booking",
        "description": "\n      POST /v2/bookings is used to create regular bookings, recurring bookings and instant bookings. The request bodies for all 3 are almost the same except:\n      If eventTypeId in the request body is id of a regular event, then regular booking is created.\n\n      If it is an id of a recurring event type, then recurring booking is created.\n\n      Meaning that the request bodies are equal but the outcome depends on what kind of event type it is with the goal of making it as seamless for developers as possible.\n\n      For team event types it is possible to create instant meeting. To do that just pass `\"instant\": true` to the request body.\n\n      The start needs to be in UTC aka if the timezone is GMT+2 in Rome and meeting should start at 11, then UTC time should have hours 09:00 aka without time zone.\n      ",
        "parameters": [
          {
            "name": "cal-api-version",
            "in": "header",
            "description": "Must be set to `2024-08-13`",
            "required": true,
            "schema": {
              "type": "string"
            }
          }
        ],
        "requestBody": {
          "required": true,
          "description": "Accepts different types of booking input: CreateBookingInput_2024_08_13, CreateInstantBookingInput_2024_08_13, or CreateRecurringBookingInput_2024_08_13",
          "content": {
            "application/json": {
              "schema": {
                "oneOf": [
                  {
                    "$ref": "#/components/schemas/CreateBookingInput_2024_08_13"
                  },
                  {
                    "$ref": "#/components/schemas/CreateInstantBookingInput_2024_08_13"
                  },
                  {
                    "$ref": "#/components/schemas/CreateRecurringBookingInput_2024_08_13"
                  }
                ]
              }
            }
          }
        },
        "responses": {
          "201": {
            "description": "",
            "content": {
              "application/json": {
                "schema": {
                  "$ref": "#/components/schemas/CreateBookingOutput_2024_08_13"
                }
              }
            }
          }
        },
        "tags": ["Bookings"]
      },
      "get": {
        "operationId": "BookingsController_2024_08_13_getBookings",
        "summary": "Get all bookings",
        "parameters": [
          {
            "name": "cal-api-version",
            "in": "header",
            "description": "Must be set to `2024-08-13`",
            "required": true,
            "schema": {
              "type": "string"
            }
          },
          {
            "name": "status",
            "required": false,
            "in": "query",
            "description": "Filter bookings by status. If you want to filter by multiple statuses, separate them with a comma.",
            "example": "?status=upcoming,past",
            "schema": {
              "type": "array",
              "items": {
                "type": "string",
                "enum": ["upcoming", "recurring", "past", "cancelled", "unconfirmed"]
              }
            }
          },
          {
            "name": "attendeeEmail",
            "required": false,
            "in": "query",
            "description": "Filter bookings by the attendee's email address.",
            "example": "example@domain.com",
            "schema": {
              "type": "string"
            }
          },
          {
            "name": "attendeeName",
            "required": false,
            "in": "query",
            "description": "Filter bookings by the attendee's name.",
            "example": "John Doe",
            "schema": {
              "type": "string"
            }
          },
          {
            "name": "eventTypeIds",
            "required": false,
            "in": "query",
            "description": "Filter bookings by event type ids belonging to the user. Event type ids must be separated by a comma.",
            "example": "?eventTypeIds=100,200",
            "schema": {
              "type": "string"
            }
          },
          {
            "name": "eventTypeId",
            "required": false,
            "in": "query",
            "description": "Filter bookings by event type id belonging to the user.",
            "example": "?eventTypeId=100",
            "schema": {
              "type": "string"
            }
          },
          {
            "name": "teamsIds",
            "required": false,
            "in": "query",
            "description": "Filter bookings by team ids that user is part of. Team ids must be separated by a comma.",
            "example": "?teamIds=50,60",
            "schema": {
              "type": "string"
            }
          },
          {
            "name": "teamId",
            "required": false,
            "in": "query",
            "description": "Filter bookings by team id that user is part of",
            "example": "?teamId=50",
            "schema": {
              "type": "string"
            }
          },
          {
            "name": "afterStart",
            "required": false,
            "in": "query",
            "description": "Filter bookings with start after this date string.",
            "example": "?afterStart=2025-03-07T10:00:00.000Z",
            "schema": {
              "type": "string"
            }
          },
          {
            "name": "beforeEnd",
            "required": false,
            "in": "query",
            "description": "Filter bookings with end before this date string.",
            "example": "?beforeEnd=2025-03-07T11:00:00.000Z",
            "schema": {
              "type": "string"
            }
          },
          {
            "name": "afterUpdatedAt",
            "required": false,
            "in": "query",
            "description": "Filter bookings that have been updated after this date string.",
            "example": "?afterUpdatedAt=2025-03-07T10:00:00.000Z",
            "schema": {
              "type": "string"
            }
          },
          {
            "name": "beforeUpdatedAt",
            "required": false,
            "in": "query",
            "description": "Filter bookings that have been updated before this date string.",
            "example": "?beforeUpdatedAt=2025-03-14T11:00:00.000Z",
            "schema": {
              "type": "string"
            }
          },
          {
            "name": "sortStart",
            "required": false,
            "in": "query",
            "description": "Sort results by their start time in ascending or descending order.",
            "example": "?sortStart=asc OR ?sortStart=desc",
            "schema": {
              "enum": ["asc", "desc"],
              "type": "string"
            }
          },
          {
            "name": "sortEnd",
            "required": false,
            "in": "query",
            "description": "Sort results by their end time in ascending or descending order.",
            "example": "?sortEnd=asc OR ?sortEnd=desc",
            "schema": {
              "enum": ["asc", "desc"],
              "type": "string"
            }
          },
          {
            "name": "sortCreated",
            "required": false,
            "in": "query",
            "description": "Sort results by their creation time (when booking was made) in ascending or descending order.",
            "example": "?sortCreated=asc OR ?sortCreated=desc",
            "schema": {
              "enum": ["asc", "desc"],
              "type": "string"
            }
          },
          {
            "name": "sortUpdatedAt",
            "required": false,
            "in": "query",
            "description": "Sort results by their updated time (for example when booking status changes) in ascending or descending order.",
            "example": "?sortUpdated=asc OR ?sortUpdated=desc",
            "schema": {
              "enum": ["asc", "desc"],
              "type": "string"
            }
          },
          {
            "name": "take",
            "required": false,
            "in": "query",
            "description": "The number of items to return",
            "example": 10,
            "schema": {
              "type": "number"
            }
          },
          {
            "name": "skip",
            "required": false,
            "in": "query",
            "description": "The number of items to skip",
            "example": 0,
            "schema": {
              "type": "number"
            }
          },
          {
            "name": "Authorization",
            "in": "header",
            "description": "value must be `Bearer <token>` where `<token>` either managed user access token or api key prefixed with cal_",
            "required": true,
            "schema": {
              "type": "string"
            }
          }
        ],
        "responses": {
          "200": {
            "description": "",
            "content": {
              "application/json": {
                "schema": {
                  "$ref": "#/components/schemas/GetBookingsOutput_2024_08_13"
                }
              }
            }
          }
        },
        "tags": ["Bookings"]
      }
    },
    "/v2/bookings/{bookingUid}": {
      "get": {
        "operationId": "BookingsController_2024_08_13_getBooking",
        "summary": "Get a booking",
        "description": "`:bookingUid` can be\n\n      1. uid of a normal booking\n\n      2. uid of one of the recurring booking recurrences\n\n      3. uid of recurring booking which will return an array of all recurring booking recurrences (stored as recurringBookingUid on one of the individual recurrences).",
        "parameters": [
          {
            "name": "cal-api-version",
            "in": "header",
            "description": "Must be set to `2024-08-13`",
            "required": true,
            "schema": {
              "type": "string"
            }
          },
          {
            "name": "bookingUid",
            "required": true,
            "in": "path",
            "schema": {
              "type": "string"
            }
          }
        ],
        "responses": {
          "200": {
            "description": "",
            "content": {
              "application/json": {
                "schema": {
                  "$ref": "#/components/schemas/GetBookingOutput_2024_08_13"
                }
              }
            }
          }
        },
        "tags": ["Bookings"]
      }
    },
    "/v2/bookings/{bookingUid}/reschedule": {
      "post": {
        "operationId": "BookingsController_2024_08_13_rescheduleBooking",
        "summary": "Reschedule a booking",
        "description": "Reschedule a booking by passing `:bookingUid` of the booking that should be rescheduled and pass request body with a new start time to create a new booking.",
        "parameters": [
          {
            "name": "cal-api-version",
            "in": "header",
            "description": "Must be set to `2024-08-13`",
            "required": true,
            "schema": {
              "type": "string"
            }
          },
          {
            "name": "bookingUid",
            "required": true,
            "in": "path",
            "schema": {
              "type": "string"
            }
          }
        ],
        "responses": {
          "201": {
            "description": "",
            "content": {
              "application/json": {
                "schema": {
                  "$ref": "#/components/schemas/RescheduleBookingOutput_2024_08_13"
                }
              }
            }
          }
        },
        "tags": ["Bookings"]
      }
    },
    "/v2/bookings/{bookingUid}/cancel": {
      "post": {
        "operationId": "BookingsController_2024_08_13_cancelBooking",
        "summary": "Cancel a booking",
        "description": ":bookingUid can be :bookingUid of an usual booking, individual recurrence or recurring booking to cancel all recurrences.\n    For seated bookings to cancel one individual booking provide :bookingUid and :seatUid in the request body. For recurring seated bookings it is not possible to cancel all of them with 1 call\n    like with non-seated recurring bookings by providing recurring bookind uid - you have to cancel each recurrence booking by its bookingUid + seatUid.",
        "parameters": [
          {
            "name": "cal-api-version",
            "in": "header",
            "description": "Must be set to `2024-08-13`",
            "required": true,
            "schema": {
              "type": "string"
            }
          },
          {
            "name": "bookingUid",
            "required": true,
            "in": "path",
            "schema": {
              "type": "string"
            }
          }
        ],
        "responses": {
          "200": {
            "description": "",
            "content": {
              "application/json": {
                "schema": {
                  "$ref": "#/components/schemas/CancelBookingOutput_2024_08_13"
                }
              }
            }
          }
        },
        "tags": ["Bookings"]
      }
    },
    "/v2/bookings/{bookingUid}/mark-absent": {
      "post": {
        "operationId": "BookingsController_2024_08_13_markNoShow",
        "summary": "Mark a booking absence",
        "parameters": [
          {
            "name": "cal-api-version",
            "in": "header",
            "description": "Must be set to `2024-08-13`",
            "required": true,
            "schema": {
              "type": "string"
            }
          },
          {
            "name": "bookingUid",
            "required": true,
            "in": "path",
            "schema": {
              "type": "string"
            }
          },
          {
            "name": "Authorization",
            "in": "header",
            "description": "value must be `Bearer <token>` where `<token>` either managed user access token or api key prefixed with cal_",
            "required": true,
            "schema": {
              "type": "string"
            }
          }
        ],
        "requestBody": {
          "required": true,
          "content": {
            "application/json": {
              "schema": {
                "$ref": "#/components/schemas/MarkAbsentBookingInput_2024_08_13"
              }
            }
          }
        },
        "responses": {
          "200": {
            "description": "",
            "content": {
              "application/json": {
                "schema": {
                  "$ref": "#/components/schemas/MarkAbsentBookingOutput_2024_08_13"
                }
              }
            }
          }
        },
        "tags": ["Bookings"]
      }
    },
    "/v2/bookings/{bookingUid}/reassign": {
      "post": {
        "operationId": "BookingsController_2024_08_13_reassignBooking",
        "summary": "Automatically reassign booking to a new host",
        "parameters": [
          {
            "name": "cal-api-version",
            "in": "header",
            "description": "Must be set to `2024-08-13`",
            "required": true,
            "schema": {
              "type": "string"
            }
          },
          {
            "name": "bookingUid",
            "required": true,
            "in": "path",
            "schema": {
              "type": "string"
            }
          },
          {
            "name": "Authorization",
            "in": "header",
            "description": "value must be `Bearer <token>` where `<token>` either managed user access token or api key prefixed with cal_",
            "required": true,
            "schema": {
              "type": "string"
            }
          }
        ],
        "responses": {
          "200": {
            "description": "",
            "content": {
              "application/json": {
                "schema": {
                  "$ref": "#/components/schemas/ReassignBookingOutput_2024_08_13"
                }
              }
            }
          }
        },
        "tags": ["Bookings"]
      }
    },
    "/v2/bookings/{bookingUid}/reassign/{userId}": {
      "post": {
        "operationId": "BookingsController_2024_08_13_reassignBookingToUser",
        "summary": "Reassign a booking to a specific user",
        "parameters": [
          {
            "name": "cal-api-version",
            "in": "header",
            "description": "Must be set to `2024-08-13`",
            "required": true,
            "schema": {
              "type": "string"
            }
          },
          {
            "name": "bookingUid",
            "required": true,
            "in": "path",
            "schema": {
              "type": "string"
            }
          },
          {
            "name": "userId",
            "required": true,
            "in": "path",
            "schema": {
              "type": "number"
            }
          },
          {
            "name": "Authorization",
            "in": "header",
            "description": "value must be `Bearer <token>` where `<token>` either managed user access token or api key prefixed with cal_",
            "required": true,
            "schema": {
              "type": "string"
            }
          }
        ],
        "requestBody": {
          "required": true,
          "content": {
            "application/json": {
              "schema": {
                "$ref": "#/components/schemas/ReassignToUserBookingInput_2024_08_13"
              }
            }
          }
        },
        "responses": {
          "200": {
            "description": "",
            "content": {
              "application/json": {
                "schema": {
                  "$ref": "#/components/schemas/ReassignBookingOutput_2024_08_13"
                }
              }
            }
          }
        },
        "tags": ["Bookings"]
      }
    },
    "/v2/bookings/{bookingUid}/confirm": {
      "post": {
        "operationId": "BookingsController_2024_08_13_confirmBooking",
        "summary": "Confirm booking that requires a confirmation",
        "parameters": [
          {
            "name": "cal-api-version",
            "in": "header",
            "description": "Must be set to `2024-08-13`",
            "required": true,
            "schema": {
              "type": "string"
            }
          },
          {
            "name": "bookingUid",
            "required": true,
            "in": "path",
            "schema": {
              "type": "string"
            }
          },
          {
            "name": "Authorization",
            "in": "header",
            "description": "value must be `Bearer <token>` where `<token>` either managed user access token or api key prefixed with cal_",
            "required": true,
            "schema": {
              "type": "string"
            }
          }
        ],
        "responses": {
          "200": {
            "description": "",
            "content": {
              "application/json": {
                "schema": {
                  "$ref": "#/components/schemas/GetBookingOutput_2024_08_13"
                }
              }
            }
          }
        },
        "tags": ["Bookings"]
      }
    },
    "/v2/bookings/{bookingUid}/decline": {
      "post": {
        "operationId": "BookingsController_2024_08_13_declineBooking",
        "summary": "Decline booking that requires a confirmation",
        "parameters": [
          {
            "name": "cal-api-version",
            "in": "header",
            "description": "Must be set to `2024-08-13`",
            "required": true,
            "schema": {
              "type": "string"
            }
          },
          {
            "name": "bookingUid",
            "required": true,
            "in": "path",
            "schema": {
              "type": "string"
            }
          },
          {
            "name": "Authorization",
            "in": "header",
            "description": "value must be `Bearer <token>` where `<token>` either managed user access token or api key prefixed with cal_",
            "required": true,
            "schema": {
              "type": "string"
            }
          }
        ],
        "requestBody": {
          "required": true,
          "content": {
            "application/json": {
              "schema": {
                "$ref": "#/components/schemas/DeclineBookingInput_2024_08_13"
              }
            }
          }
        },
        "responses": {
          "200": {
            "description": "",
            "content": {
              "application/json": {
                "schema": {
                  "$ref": "#/components/schemas/GetBookingOutput_2024_08_13"
                }
              }
            }
          }
        },
        "tags": ["Bookings"]
      }
    },
    "/v2/calendars/ics-feed/save": {
      "post": {
        "operationId": "CalendarsController_createIcsFeed",
        "summary": "Save an ICS feed",
        "parameters": [],
        "requestBody": {
          "required": true,
          "content": {
            "application/json": {
              "schema": {
                "$ref": "#/components/schemas/CreateIcsFeedInputDto"
              }
            }
          }
        },
        "responses": {
          "201": {
            "description": "",
            "content": {
              "application/json": {
                "schema": {
                  "$ref": "#/components/schemas/CreateIcsFeedOutputResponseDto"
                }
              }
            }
          }
        },
        "tags": ["Calendars"]
      }
    },
    "/v2/calendars/ics-feed/check": {
      "get": {
        "operationId": "CalendarsController_checkIcsFeed",
        "summary": "Check an ICS feed",
        "parameters": [],
        "responses": {
          "200": {
            "description": "",
            "content": {
              "application/json": {
                "schema": {
                  "type": "object"
                }
              }
            }
          }
        },
        "tags": ["Calendars"]
      }
    },
    "/v2/calendars/busy-times": {
      "get": {
        "operationId": "CalendarsController_getBusyTimes",
        "summary": "Get busy times",
        "description": "Get busy times from a calendar. Example request URL is `https://api.cal.com/v2/calendars/busy-times?loggedInUsersTz=Europe%2FMadrid&dateFrom=2024-12-18&dateTo=2024-12-18&calendarsToLoad[0][credentialId]=135&calendarsToLoad[0][externalId]=skrauciz%40gmail.com`",
        "parameters": [
          {
            "name": "loggedInUsersTz",
            "required": true,
            "in": "query",
            "description": "The timezone of the logged in user represented as a string",
            "example": "America/New_York",
            "schema": {
              "type": "string"
            }
          },
          {
            "name": "dateFrom",
            "required": false,
            "in": "query",
            "description": "The starting date for the busy times query",
            "example": "2023-10-01",
            "schema": {
              "type": "string"
            }
          },
          {
            "name": "dateTo",
            "required": false,
            "in": "query",
            "description": "The ending date for the busy times query",
            "example": "2023-10-31",
            "schema": {
              "type": "string"
            }
          },
          {
            "name": "credentialId",
            "in": "query",
            "required": true,
            "schema": {
              "type": "number"
            }
          },
          {
            "name": "externalId",
            "in": "query",
            "required": true,
            "schema": {
              "type": "string"
            }
          }
        ],
        "responses": {
          "200": {
            "description": "",
            "content": {
              "application/json": {
                "schema": {
                  "$ref": "#/components/schemas/GetBusyTimesOutput"
                }
              }
            }
          }
        },
        "tags": ["Calendars"]
      }
    },
    "/v2/calendars": {
      "get": {
        "operationId": "CalendarsController_getCalendars",
        "summary": "Get all calendars",
        "parameters": [],
        "responses": {
          "200": {
            "description": "",
            "content": {
              "application/json": {
                "schema": {
                  "$ref": "#/components/schemas/ConnectedCalendarsOutput"
                }
              }
            }
          }
        },
        "tags": ["Calendars"]
      }
    },
    "/v2/calendars/{calendar}/connect": {
      "get": {
        "operationId": "CalendarsController_redirect",
        "summary": "Get oAuth connect URL",
        "parameters": [
          {
            "name": "Authorization",
            "required": true,
            "in": "header",
            "schema": {
              "type": "string"
            }
          },
          {
            "name": "calendar",
            "required": true,
            "in": "path",
            "schema": {
              "enum": ["office365", "google"],
              "type": "string"
            }
          }
        ],
        "responses": {
          "200": {
            "description": "",
            "content": {
              "application/json": {
                "schema": {
                  "type": "object"
                }
              }
            }
          }
        },
        "tags": ["Calendars"]
      }
    },
    "/v2/calendars/{calendar}/save": {
      "get": {
        "operationId": "CalendarsController_save",
        "summary": "Save an oAuth calendar credentials",
        "parameters": [
          {
            "name": "state",
            "required": true,
            "in": "query",
            "schema": {
              "type": "string"
            }
          },
          {
            "name": "code",
            "required": true,
            "in": "query",
            "schema": {
              "type": "string"
            }
          },
          {
            "name": "calendar",
            "required": true,
            "in": "path",
            "schema": {
              "enum": ["office365", "google"],
              "type": "string"
            }
          }
        ],
        "responses": {
          "200": {
            "description": ""
          }
        },
        "tags": ["Calendars"]
      }
    },
    "/v2/calendars/{calendar}/credentials": {
      "post": {
        "operationId": "CalendarsController_syncCredentials",
        "summary": "Sync credentials",
        "parameters": [
          {
            "name": "calendar",
            "required": true,
            "in": "path",
            "schema": {
              "enum": ["apple"],
              "type": "string"
            }
          }
        ],
        "responses": {
          "201": {
            "description": ""
          }
        },
        "tags": ["Calendars"]
      }
    },
    "/v2/calendars/{calendar}/check": {
      "get": {
        "operationId": "CalendarsController_check",
        "summary": "Check a calendar connection",
        "parameters": [
          {
            "name": "calendar",
            "required": true,
            "in": "path",
            "schema": {
              "enum": ["apple", "google", "office365"],
              "type": "string"
            }
          }
        ],
        "responses": {
          "200": {
            "description": "",
            "content": {
              "application/json": {
                "schema": {
                  "type": "object"
                }
              }
            }
          }
        },
        "tags": ["Calendars"]
      }
    },
    "/v2/calendars/{calendar}/disconnect": {
      "post": {
        "operationId": "CalendarsController_deleteCalendarCredentials",
        "summary": "Disconnect a calendar",
        "parameters": [
          {
            "name": "calendar",
            "required": true,
            "in": "path",
            "schema": {
              "enum": ["apple", "google", "office365"],
              "type": "string"
            }
          }
        ],
        "requestBody": {
          "required": true,
          "content": {
            "application/json": {
              "schema": {
                "$ref": "#/components/schemas/DeleteCalendarCredentialsInputBodyDto"
              }
            }
          }
        },
        "responses": {
          "200": {
            "description": "",
            "content": {
              "application/json": {
                "schema": {
                  "$ref": "#/components/schemas/DeletedCalendarCredentialsOutputResponseDto"
                }
              }
            }
          }
        },
        "tags": ["Calendars"]
      }
    },
    "/v2/conferencing/{app}/connect": {
      "post": {
        "operationId": "ConferencingController_connect",
        "summary": "Connect your conferencing application",
        "parameters": [
          {
            "name": "app",
            "required": true,
            "in": "path",
            "schema": {
              "type": "string"
            }
          }
        ],
        "responses": {
          "200": {
            "description": "",
            "content": {
              "application/json": {
                "schema": {
                  "$ref": "#/components/schemas/ConferencingAppOutputResponseDto"
                }
              }
            }
          }
        },
        "tags": ["Conferencing"]
      }
    },
    "/v2/conferencing/{app}/oauth/auth-url": {
      "get": {
        "operationId": "ConferencingController_redirect",
        "summary": "Get OAuth conferencing app auth url",
        "parameters": [
          {
            "name": "Authorization",
            "required": true,
            "in": "header",
            "schema": {
              "type": "string"
            }
          },
          {
            "name": "app",
            "required": true,
            "in": "path",
            "schema": {
              "type": "string"
            }
          },
          {
            "name": "returnTo",
            "required": true,
            "in": "query",
            "schema": {
              "type": "string"
            }
          },
          {
            "name": "onErrorReturnTo",
            "required": true,
            "in": "query",
            "schema": {
              "type": "string"
            }
          }
        ],
        "responses": {
          "200": {
            "description": "",
            "content": {
              "application/json": {
                "schema": {
                  "$ref": "#/components/schemas/GetConferencingAppsOauthUrlResponseDto"
                }
              }
            }
          }
        },
        "tags": ["Conferencing"]
      }
    },
    "/v2/conferencing/{app}/oauth/callback": {
      "get": {
        "operationId": "ConferencingController_save",
        "summary": "conferencing apps oauths callback",
        "parameters": [
          {
            "name": "state",
            "required": true,
            "in": "query",
            "schema": {
              "type": "string"
            }
          },
          {
            "name": "app",
            "required": true,
            "in": "path",
            "schema": {
              "type": "string"
            }
          },
          {
            "name": "code",
            "required": true,
            "in": "query",
            "schema": {
              "type": "string"
            }
          }
        ],
        "responses": {
          "200": {
            "description": ""
          }
        },
        "tags": ["Conferencing"]
      }
    },
    "/v2/conferencing": {
      "get": {
        "operationId": "ConferencingController_listInstalledConferencingApps",
        "summary": "List your conferencing applications",
        "parameters": [],
        "responses": {
          "200": {
            "description": "",
            "content": {
              "application/json": {
                "schema": {
                  "$ref": "#/components/schemas/ConferencingAppsOutputResponseDto"
                }
              }
            }
          }
        },
        "tags": ["Conferencing"]
      }
    },
    "/v2/conferencing/{app}/default": {
      "post": {
        "operationId": "ConferencingController_default",
        "summary": "Set your default conferencing application",
        "parameters": [
          {
            "name": "app",
            "required": true,
            "in": "path",
            "schema": {
              "type": "string"
            }
          }
        ],
        "responses": {
          "200": {
            "description": "",
            "content": {
              "application/json": {
                "schema": {
                  "$ref": "#/components/schemas/SetDefaultConferencingAppOutputResponseDto"
                }
              }
            }
          }
        },
        "tags": ["Conferencing"]
      }
    },
    "/v2/conferencing/default": {
      "get": {
        "operationId": "ConferencingController_getDefault",
        "summary": "Get your default conferencing application",
        "parameters": [],
        "responses": {
          "200": {
            "description": "",
            "content": {
              "application/json": {
                "schema": {
                  "$ref": "#/components/schemas/GetDefaultConferencingAppOutputResponseDto"
                }
              }
            }
          }
        },
        "tags": ["Conferencing"]
      }
    },
    "/v2/conferencing/{app}/disconnect": {
      "delete": {
        "operationId": "ConferencingController_disconnect",
        "summary": "Disconnect your conferencing application",
        "parameters": [
          {
            "name": "app",
            "required": true,
            "in": "path",
            "schema": {
              "type": "string"
            }
          }
        ],
        "responses": {
          "200": {
            "description": "",
            "content": {
              "application/json": {
                "schema": {
                  "$ref": "#/components/schemas/DisconnectConferencingAppOutputResponseDto"
                }
              }
            }
          }
        },
        "tags": ["Conferencing"]
      }
    },
    "/v2/destination-calendars": {
      "put": {
        "operationId": "DestinationCalendarsController_updateDestinationCalendars",
        "summary": "Update destination calendars",
        "parameters": [],
        "requestBody": {
          "required": true,
          "content": {
            "application/json": {
              "schema": {
                "$ref": "#/components/schemas/DestinationCalendarsInputBodyDto"
              }
            }
          }
        },
        "responses": {
          "200": {
            "description": "",
            "content": {
              "application/json": {
                "schema": {
                  "$ref": "#/components/schemas/DestinationCalendarsOutputResponseDto"
                }
              }
            }
          }
        },
        "tags": ["Destination Calendars"]
      }
    },
    "/v2/event-types": {
      "post": {
        "operationId": "EventTypesController_2024_06_14_createEventType",
        "summary": "Create an event type",
        "parameters": [
          {
            "name": "cal-api-version",
            "in": "header",
            "description": "Must be set to `2024-06-14`",
            "required": true,
            "schema": {
              "type": "string"
            }
          },
          {
            "name": "Authorization",
            "in": "header",
            "description": "value must be `Bearer <token>` where `<token>` either managed user access token or api key prefixed with cal_",
            "required": true,
            "schema": {
              "type": "string"
            }
          }
        ],
        "requestBody": {
          "required": true,
          "content": {
            "application/json": {
              "schema": {
                "$ref": "#/components/schemas/CreateEventTypeInput_2024_06_14"
              }
            }
          }
        },
        "responses": {
          "201": {
            "description": "",
            "content": {
              "application/json": {
                "schema": {
                  "$ref": "#/components/schemas/CreateEventTypeOutput_2024_06_14"
                }
              }
            }
          }
        },
        "tags": ["Event Types"]
      },
      "get": {
        "operationId": "EventTypesController_2024_06_14_getEventTypes",
        "summary": "Get all event types",
        "parameters": [
          {
            "name": "cal-api-version",
            "in": "header",
            "description": "Must be set to `2024-06-14`",
            "required": true,
            "schema": {
              "type": "string"
            }
          },
          {
            "name": "username",
            "required": false,
            "in": "query",
            "description": "The username of the user to get event types for. If only username provided will get all event types.",
            "schema": {
              "type": "string"
            }
          },
          {
            "name": "eventSlug",
            "required": false,
            "in": "query",
            "description": "Slug of event type to return. Notably, if eventSlug is provided then username must be provided too, because multiple users can have event with same slug.",
            "schema": {
              "type": "string"
            }
          },
          {
            "name": "usernames",
            "required": false,
            "in": "query",
            "description": "Get dynamic event type for multiple usernames separated by comma. e.g `usernames=alice,bob`",
            "schema": {
              "type": "string"
            }
          },
          {
            "name": "orgSlug",
            "required": false,
            "in": "query",
            "description": "slug of the user's organization if he is in one, orgId is not required if using this parameter",
            "schema": {
              "type": "string"
            }
          },
          {
            "name": "orgId",
            "required": false,
            "in": "query",
            "description": "ID of the organization of the user you want the get the event-types of, orgSlug is not needed when using this parameter",
            "schema": {
              "type": "number"
            }
          }
        ],
        "responses": {
          "200": {
            "description": "",
            "content": {
              "application/json": {
                "schema": {
                  "$ref": "#/components/schemas/GetEventTypesOutput_2024_06_14"
                }
              }
            }
          }
        },
        "tags": ["Event Types"]
      }
    },
    "/v2/event-types/{eventTypeId}": {
      "get": {
        "operationId": "EventTypesController_2024_06_14_getEventTypeById",
        "summary": "Get an event type",
        "parameters": [
          {
            "name": "cal-api-version",
            "in": "header",
            "description": "Must be set to `2024-06-14`",
            "required": true,
            "schema": {
              "type": "string"
            }
          },
          {
            "name": "eventTypeId",
            "required": true,
            "in": "path",
            "schema": {
              "type": "string"
            }
          },
          {
            "name": "Authorization",
            "in": "header",
            "description": "value must be `Bearer <token>` where `<token>` either managed user access token or api key prefixed with cal_",
            "required": true,
            "schema": {
              "type": "string"
            }
          }
        ],
        "responses": {
          "200": {
            "description": "",
            "content": {
              "application/json": {
                "schema": {
                  "$ref": "#/components/schemas/GetEventTypeOutput_2024_06_14"
                }
              }
            }
          }
        },
        "tags": ["Event Types"]
      },
      "patch": {
        "operationId": "EventTypesController_2024_06_14_updateEventType",
        "summary": "Update an event type",
        "parameters": [
          {
            "name": "cal-api-version",
            "in": "header",
            "description": "Must be set to `2024-06-14`",
            "required": true,
            "schema": {
              "type": "string"
            }
          },
          {
            "name": "eventTypeId",
            "required": true,
            "in": "path",
            "schema": {
              "type": "number"
            }
          },
          {
            "name": "Authorization",
            "in": "header",
            "description": "value must be `Bearer <token>` where `<token>` either managed user access token or api key prefixed with cal_",
            "required": true,
            "schema": {
              "type": "string"
            }
          }
        ],
        "requestBody": {
          "required": true,
          "content": {
            "application/json": {
              "schema": {
                "$ref": "#/components/schemas/UpdateEventTypeInput_2024_06_14"
              }
            }
          }
        },
        "responses": {
          "200": {
            "description": "",
            "content": {
              "application/json": {
                "schema": {
                  "$ref": "#/components/schemas/UpdateEventTypeOutput_2024_06_14"
                }
              }
            }
          }
        },
        "tags": ["Event Types"]
      },
      "delete": {
        "operationId": "EventTypesController_2024_06_14_deleteEventType",
        "summary": "Delete an event type",
        "parameters": [
          {
            "name": "cal-api-version",
            "in": "header",
            "description": "Must be set to `2024-06-14`",
            "required": true,
            "schema": {
              "type": "string"
            }
          },
          {
            "name": "eventTypeId",
            "required": true,
            "in": "path",
            "schema": {
              "type": "number"
            }
          },
          {
            "name": "Authorization",
            "in": "header",
            "description": "value must be `Bearer <token>` where `<token>` either managed user access token or api key prefixed with cal_",
            "required": true,
            "schema": {
              "type": "string"
            }
          }
        ],
        "responses": {
          "200": {
            "description": "",
            "content": {
              "application/json": {
                "schema": {
                  "$ref": "#/components/schemas/DeleteEventTypeOutput_2024_06_14"
                }
              }
            }
          }
        },
        "tags": ["Event Types"]
      }
    },
    "/v2/event-types/{eventTypeId}/webhooks": {
      "post": {
        "operationId": "EventTypeWebhooksController_createEventTypeWebhook",
        "summary": "Create a webhook",
        "parameters": [
          {
            "name": "eventTypeId",
            "required": true,
            "in": "path",
            "schema": {
              "type": "number"
            }
          }
        ],
        "requestBody": {
          "required": true,
          "content": {
            "application/json": {
              "schema": {
                "$ref": "#/components/schemas/CreateWebhookInputDto"
              }
            }
          }
        },
        "responses": {
          "201": {
            "description": "",
            "content": {
              "application/json": {
                "schema": {
                  "$ref": "#/components/schemas/EventTypeWebhookOutputResponseDto"
                }
              }
            }
          }
        },
        "tags": ["Event Types / Webhooks"]
      },
      "get": {
        "operationId": "EventTypeWebhooksController_getEventTypeWebhooks",
        "summary": "Get all webhooks",
        "parameters": [
          {
            "name": "eventTypeId",
            "required": true,
            "in": "path",
            "schema": {
              "type": "number"
            }
          },
          {
            "name": "take",
            "required": false,
            "in": "query",
            "description": "The number of items to return",
            "example": 10,
            "schema": {
              "type": "number"
            }
          },
          {
            "name": "skip",
            "required": false,
            "in": "query",
            "description": "The number of items to skip",
            "example": 0,
            "schema": {
              "type": "number"
            }
          }
        ],
        "responses": {
          "200": {
            "description": "",
            "content": {
              "application/json": {
                "schema": {
                  "$ref": "#/components/schemas/EventTypeWebhooksOutputResponseDto"
                }
              }
            }
          }
        },
        "tags": ["Event Types / Webhooks"]
      },
      "delete": {
        "operationId": "EventTypeWebhooksController_deleteAllEventTypeWebhooks",
        "summary": "Delete all webhooks",
        "parameters": [
          {
            "name": "eventTypeId",
            "required": true,
            "in": "path",
            "schema": {
              "type": "number"
            }
          }
        ],
        "responses": {
          "200": {
            "description": "",
            "content": {
              "application/json": {
                "schema": {
                  "$ref": "#/components/schemas/DeleteManyWebhooksOutputResponseDto"
                }
              }
            }
          }
        },
        "tags": ["Event Types / Webhooks"]
      }
    },
    "/v2/event-types/{eventTypeId}/webhooks/{webhookId}": {
      "patch": {
        "operationId": "EventTypeWebhooksController_updateEventTypeWebhook",
        "summary": "Update a webhook",
        "parameters": [
          {
            "name": "webhookId",
            "required": true,
            "in": "path",
            "schema": {
              "type": "string"
            }
          }
        ],
        "requestBody": {
          "required": true,
          "content": {
            "application/json": {
              "schema": {
                "$ref": "#/components/schemas/UpdateWebhookInputDto"
              }
            }
          }
        },
        "responses": {
          "200": {
            "description": "",
            "content": {
              "application/json": {
                "schema": {
                  "$ref": "#/components/schemas/EventTypeWebhookOutputResponseDto"
                }
              }
            }
          }
        },
        "tags": ["Event Types / Webhooks"]
      },
      "get": {
        "operationId": "EventTypeWebhooksController_getEventTypeWebhook",
        "summary": "Get a webhook",
        "parameters": [],
        "responses": {
          "200": {
            "description": "",
            "content": {
              "application/json": {
                "schema": {
                  "$ref": "#/components/schemas/EventTypeWebhookOutputResponseDto"
                }
              }
            }
          }
        },
        "tags": ["Event Types / Webhooks"]
      },
      "delete": {
        "operationId": "EventTypeWebhooksController_deleteEventTypeWebhook",
        "summary": "Delete a webhook",
        "parameters": [],
        "responses": {
          "200": {
            "description": "",
            "content": {
              "application/json": {
                "schema": {
                  "$ref": "#/components/schemas/EventTypeWebhookOutputResponseDto"
                }
              }
            }
          }
        },
        "tags": ["Event Types / Webhooks"]
      }
    },
    "/v2/me": {
      "get": {
        "operationId": "MeController_getMe",
        "summary": "Get my profile",
        "parameters": [],
        "responses": {
          "200": {
            "description": "",
            "content": {
              "application/json": {
                "schema": {
                  "$ref": "#/components/schemas/GetMeOutput"
                }
              }
            }
          }
        },
        "tags": ["Me"]
      },
      "patch": {
        "operationId": "MeController_updateMe",
        "summary": "Update my profile",
        "parameters": [],
        "requestBody": {
          "required": true,
          "content": {
            "application/json": {
              "schema": {
                "$ref": "#/components/schemas/UpdateManagedUserInput"
              }
            }
          }
        },
        "responses": {
          "200": {
            "description": "",
            "content": {
              "application/json": {
                "schema": {
                  "$ref": "#/components/schemas/UpdateMeOutput"
                }
              }
            }
          }
        },
        "tags": ["Me"]
      }
    },
    "/v2/schedules": {
      "post": {
        "operationId": "SchedulesController_2024_06_11_createSchedule",
        "summary": "Create a schedule",
        "description": "\n      Create a schedule for the authenticated user.\n\n      The point of creating schedules is for event types to be available at specific times.\n\n      The first goal of schedules is to have a default schedule. If you are platform customer and created managed users, then it is important to note that each managed user should have a default schedule.\n      1. If you passed `timeZone` when creating managed user, then the default schedule from Monday to Friday from 9AM to 5PM will be created with that timezone. The managed user can then change the default schedule via the `AvailabilitySettings` atom.\n      2. If you did not, then we assume you want the user to have this specific schedule right away. You should create a default schedule by specifying\n      `\"isDefault\": true` in the request body. Until the user has a default schedule the user can't be booked nor manage their schedule via the AvailabilitySettings atom.\n\n      The second goal of schedules is to create another schedule that event types can point to. This is useful for when an event is booked because availability is not checked against the default schedule but instead against that specific schedule.\n      After creating a non-default schedule, you can update an event type to point to that schedule via the PATCH `event-types/{eventTypeId}` endpoint.\n\n      When specifying start time and end time for each day use the 24 hour format e.g. 08:00, 15:00 etc.\n      ",
        "parameters": [
          {
            "name": "Authorization",
            "in": "header",
            "description": "value must be `Bearer <token>` where `<token>` either managed user access token or api key prefixed with cal_",
            "required": true,
            "schema": {
              "type": "string"
            }
          },
          {
            "name": "cal-api-version",
            "in": "header",
            "description": "Must be set to `2024-06-11`",
            "required": true,
            "schema": {
              "type": "string"
            }
          }
        ],
        "requestBody": {
          "required": true,
          "content": {
            "application/json": {
              "schema": {
                "$ref": "#/components/schemas/CreateScheduleInput_2024_06_11"
              }
            }
          }
        },
        "responses": {
          "201": {
            "description": "",
            "content": {
              "application/json": {
                "schema": {
                  "$ref": "#/components/schemas/CreateScheduleOutput_2024_06_11"
                }
              }
            }
          }
        },
        "tags": ["Schedules"]
      },
      "get": {
        "operationId": "SchedulesController_2024_06_11_getSchedules",
        "summary": "Get all schedules",
        "description": "Get all schedules of the authenticated user.",
        "parameters": [
          {
            "name": "Authorization",
            "in": "header",
            "description": "value must be `Bearer <token>` where `<token>` either managed user access token or api key prefixed with cal_",
            "required": true,
            "schema": {
              "type": "string"
            }
          },
          {
            "name": "cal-api-version",
            "in": "header",
            "description": "Must be set to `2024-06-11`",
            "required": true,
            "schema": {
              "type": "string"
            }
          }
        ],
        "responses": {
          "200": {
            "description": "",
            "content": {
              "application/json": {
                "schema": {
                  "$ref": "#/components/schemas/GetSchedulesOutput_2024_06_11"
                }
              }
            }
          }
        },
        "tags": ["Schedules"]
      }
    },
    "/v2/schedules/default": {
      "get": {
        "operationId": "SchedulesController_2024_06_11_getDefaultSchedule",
        "summary": "Get default schedule",
        "description": "Get the default schedule of the authenticated user.",
        "parameters": [
          {
            "name": "Authorization",
            "in": "header",
            "description": "value must be `Bearer <token>` where `<token>` either managed user access token or api key prefixed with cal_",
            "required": true,
            "schema": {
              "type": "string"
            }
          },
          {
            "name": "cal-api-version",
            "in": "header",
            "description": "Must be set to `2024-06-11`",
            "required": true,
            "schema": {
              "type": "string"
            }
          }
        ],
        "responses": {
          "200": {
            "description": "",
            "content": {
              "application/json": {
                "schema": {
                  "$ref": "#/components/schemas/GetDefaultScheduleOutput_2024_06_11"
                }
              }
            }
          }
        },
        "tags": ["Schedules"]
      }
    },
    "/v2/schedules/{scheduleId}": {
      "get": {
        "operationId": "SchedulesController_2024_06_11_getSchedule",
        "summary": "Get a schedule",
        "parameters": [
          {
            "name": "Authorization",
            "in": "header",
            "description": "value must be `Bearer <token>` where `<token>` either managed user access token or api key prefixed with cal_",
            "required": true,
            "schema": {
              "type": "string"
            }
          },
          {
            "name": "cal-api-version",
            "in": "header",
            "description": "Must be set to `2024-06-11`",
            "required": true,
            "schema": {
              "type": "string"
            }
          },
          {
            "name": "scheduleId",
            "required": true,
            "in": "path",
            "schema": {
              "type": "number"
            }
          }
        ],
        "responses": {
          "200": {
            "description": "",
            "content": {
              "application/json": {
                "schema": {
                  "$ref": "#/components/schemas/GetScheduleOutput_2024_06_11"
                }
              }
            }
          }
        },
        "tags": ["Schedules"]
      },
      "patch": {
        "operationId": "SchedulesController_2024_06_11_updateSchedule",
        "summary": "Update a schedule",
        "parameters": [
          {
            "name": "Authorization",
            "in": "header",
            "description": "value must be `Bearer <token>` where `<token>` either managed user access token or api key prefixed with cal_",
            "required": true,
            "schema": {
              "type": "string"
            }
          },
          {
            "name": "cal-api-version",
            "in": "header",
            "description": "Must be set to `2024-06-11`",
            "required": true,
            "schema": {
              "type": "string"
            }
          },
          {
            "name": "scheduleId",
            "required": true,
            "in": "path",
            "schema": {
              "type": "string"
            }
          }
        ],
        "requestBody": {
          "required": true,
          "content": {
            "application/json": {
              "schema": {
                "$ref": "#/components/schemas/UpdateScheduleInput_2024_06_11"
              }
            }
          }
        },
        "responses": {
          "200": {
            "description": "",
            "content": {
              "application/json": {
                "schema": {
                  "$ref": "#/components/schemas/UpdateScheduleOutput_2024_06_11"
                }
              }
            }
          }
        },
        "tags": ["Schedules"]
      },
      "delete": {
        "operationId": "SchedulesController_2024_06_11_deleteSchedule",
        "summary": "Delete a schedule",
        "parameters": [
          {
            "name": "Authorization",
            "in": "header",
            "description": "value must be `Bearer <token>` where `<token>` either managed user access token or api key prefixed with cal_",
            "required": true,
            "schema": {
              "type": "string"
            }
          },
          {
            "name": "cal-api-version",
            "in": "header",
            "description": "Must be set to `2024-06-11`",
            "required": true,
            "schema": {
              "type": "string"
            }
          },
          {
            "name": "scheduleId",
            "required": true,
            "in": "path",
            "schema": {
              "type": "number"
            }
          }
        ],
        "responses": {
          "200": {
            "description": "",
            "content": {
              "application/json": {
                "schema": {
                  "$ref": "#/components/schemas/DeleteScheduleOutput_2024_06_11"
                }
              }
            }
          }
        },
        "tags": ["Schedules"]
      }
    },
    "/v2/selected-calendars": {
      "post": {
        "operationId": "SelectedCalendarsController_addSelectedCalendar",
        "summary": "Add a selected calendar",
        "parameters": [],
        "requestBody": {
          "required": true,
          "content": {
            "application/json": {
              "schema": {
                "$ref": "#/components/schemas/SelectedCalendarsInputDto"
              }
            }
          }
        },
        "responses": {
          "201": {
            "description": "",
            "content": {
              "application/json": {
                "schema": {
                  "$ref": "#/components/schemas/SelectedCalendarOutputResponseDto"
                }
              }
            }
          }
        },
        "tags": ["Selected Calendars"]
      },
      "delete": {
        "operationId": "SelectedCalendarsController_removeSelectedCalendar",
        "summary": "Delete a selected calendar",
        "parameters": [
          {
            "name": "integration",
            "required": true,
            "in": "query",
            "schema": {
              "type": "string"
            }
          },
          {
            "name": "externalId",
            "required": true,
            "in": "query",
            "schema": {
              "type": "string"
            }
          },
          {
            "name": "credentialId",
            "required": true,
            "in": "query",
            "schema": {
              "type": "string"
            }
          }
        ],
        "responses": {
          "200": {
            "description": "",
            "content": {
              "application/json": {
                "schema": {
                  "$ref": "#/components/schemas/SelectedCalendarOutputResponseDto"
                }
              }
            }
          }
        },
        "tags": ["Selected Calendars"]
      }
    },
    "/v2/slots": {
      "get": {
        "operationId": "SlotsController_2024_09_04_getAvailableSlots",
        "summary": "Find out when is an event type ready to be booked.",
        "description": "\n      There are 4 ways to get available slots:\n      \n      1. By event type id. Event type id can be of user and team event types. Example '/v2/slots?eventTypeId=10&start=2050-09-05&end=2050-09-06&timeZone=Europe/Rome'\n\n      2. By event type slug + username. Example '/v2/slots?eventTypeSlug=intro&username=bob&start=2050-09-05&end=2050-09-06'\n\n      3. By event type slug + username + organization slug when searching within an organization. Example '/v2/slots?organizationSlug=org-slug&eventTypeSlug=intro&username=bob&start=2050-09-05&end=2050-09-06'\n\n      4. By usernames only (used for dynamic event type - there is no specific event but you want to know when 2 or more people are available). Example '/v2/slots?usernames=alice,bob&username=bob&organizationSlug=org-slug&start=2050-09-05&end=2050-09-06'. As you see you also need to provide the slug of the organization to which each user in the 'usernames' array belongs.\n\n      All of them require \"start\" and \"end\" query parameters which define the time range for which available slots should be checked.\n      Optional parameters are:\n      - timeZone: Time zone in which the available slots should be returned. Defaults to UTC.\n      - duration: Only use for event types that allow multiple durations or for dynamic event types. If not passed for multiple duration event types defaults to default duration. For dynamic event types defaults to 30 aka each returned slot is 30 minutes long. So duration=60 means that returned slots will be each 60 minutes long.\n      - slotFormat: Format of the slots. By default return is an object where each key is date and value is array of slots as string. If you want to get start and end of each slot use \"range\" as value.\n      ",
        "parameters": [
          {
            "name": "cal-api-version",
            "in": "header",
            "description": "Must be set to `2024-09-04`",
            "required": true,
            "schema": {
              "type": "string"
            }
          },
          {
            "name": "start",
            "required": true,
            "in": "query",
            "description": "\n      Time starting from which available slots should be checked.\n    \n      Must be in UTC timezone as ISO 8601 datestring.\n      \n      You can pass date without hours which defaults to start of day or specify hours:\n      2024-08-13 (will have hours 00:00:00 aka at very beginning of the date) or you can specify hours manually like 2024-08-13T09:00:00Z.",
            "example": "2050-09-05",
            "schema": {}
          },
          {
            "name": "end",
            "required": true,
            "in": "query",
            "description": "\n    Time until which available slots should be checked.\n    \n    Must be in UTC timezone as ISO 8601 datestring.\n    \n    You can pass date without hours which defaults to end of day or specify hours:\n    2024-08-20 (will have hours 23:59:59 aka at the very end of the date) or you can specify hours manually like 2024-08-20T18:00:00Z.",
            "example": "2050-09-06",
            "schema": {}
          },
          {
            "name": "username",
            "required": false,
            "in": "query",
            "description": "The username of the user to get event types for.",
            "example": "bob",
            "schema": {}
          },
          {
            "name": "eventTypeSlug",
            "required": false,
            "in": "query",
            "description": "The slug of the event type for which available slots should be checked. If slug is provided then username must be provided too.",
            "example": "event-type-slug",
            "schema": {}
          },
          {
            "name": "eventTypeId",
            "required": false,
            "in": "query",
            "description": "The ID of the event type for which available slots should be checked.",
            "example": "100",
            "schema": {}
          },
          {
            "name": "usernames",
            "required": false,
            "in": "query",
            "description": "The usernames for which available slots should be checked separated by a comma.\n    \n    Checking slots by usernames is used mainly for dynamic events where there is no specific event but we just want to know when 2 or more people are available.\n    \n    Must contain at least 2 usernames.",
            "example": "alice,bob",
            "schema": {}
          },
          {
            "name": "slotFormat",
            "required": false,
            "in": "query",
            "description": "Format of slot times in response. Use 'range' to get start and end times. Use 'time' or omit this query parameter to get only start time.",
            "example": "range",
            "schema": {}
          },
          {
            "name": "duration",
            "required": false,
            "in": "query",
            "description": "If event type has multiple possible durations then you can specify the desired duration here. Also, if you are fetching slots for a dynamic event then you can specify the duration her which defaults to 30, meaning that returned slots will be each 30 minutes long.",
            "example": "60",
            "schema": {}
          },
          {
            "name": "timeZone",
            "required": false,
            "in": "query",
            "description": "Time zone in which the available slots should be returned. Defaults to UTC.",
            "example": "Europe/Rome",
            "schema": {}
          }
        ],
        "responses": {
          "200": {
            "description": "A map of available slots indexed by date, where each date is associated with an array of time slots. If format=range is specified, each slot will be an object with start and end properties denoting start and end of the slot.\n      For seated slots each object will have attendeesCount and bookingUid properties.",
            "content": {
              "application/json": {
                "schema": {
                  "oneOf": [
                    {
                      "type": "object",
                      "title": "Default format (or with format=time)",
                      "additionalProperties": {
                        "type": "array",
                        "items": {
                          "type": "string"
                        }
                      },
                      "example": {
                        "status": "success",
                        "data": {
                          "2050-09-05": [
                            {
                              "start": "2050-09-05T09:00:00.000+02:00"
                            },
                            {
                              "start": "2050-09-05T10:00:00.000+02:00"
                            }
                          ],
                          "2050-09-06": [
                            {
                              "start": "2050-09-06T09:00:00.000+02:00"
                            },
                            {
                              "start": "2050-09-06T10:00:00.000+02:00"
                            }
                          ]
                        }
                      }
                    },
                    {
                      "type": "object",
                      "title": "Range format (when format=range)",
                      "additionalProperties": {
                        "type": "array",
                        "items": {
                          "type": "object",
                          "properties": {
                            "start": {
                              "type": "string"
                            },
                            "end": {
                              "type": "string"
                            }
                          }
                        }
                      },
                      "example": {
                        "status": "success",
                        "data": {
                          "2050-09-05": [
                            {
                              "start": "2050-09-05T09:00:00.000+02:00",
                              "end": "2050-09-05T10:00:00.000+02:00"
                            },
                            {
                              "start": "2050-09-05T10:00:00.000+02:00",
                              "end": "2050-09-05T11:00:00.000+02:00"
                            }
                          ],
                          "2050-09-06": [
                            {
                              "start": "2050-09-06T09:00:00.000+02:00",
                              "end": "2050-09-06T10:00:00.000+02:00"
                            },
                            {
                              "start": "2050-09-06T10:00:00.000+02:00",
                              "end": "2050-09-06T11:00:00.000+02:00"
                            }
                          ]
                        }
                      }
                    }
                  ]
                }
              }
            }
          }
        },
        "tags": ["Slots"]
      }
    },
    "/v2/slots/reservations": {
      "post": {
        "operationId": "SlotsController_2024_09_04_reserveSlot",
        "summary": "Reserve a slot",
        "description": "Make a slot not available for others to book for a certain period of time.",
        "parameters": [
          {
            "name": "cal-api-version",
            "in": "header",
            "description": "Must be set to `2024-09-04`",
            "required": true,
            "schema": {
              "type": "string"
            }
          }
        ],
        "requestBody": {
          "required": true,
          "content": {
            "application/json": {
              "schema": {
                "$ref": "#/components/schemas/ReserveSlotInput_2024_09_04"
              }
            }
          }
        },
        "responses": {
          "201": {
            "description": "",
            "content": {
              "application/json": {
                "schema": {
                  "$ref": "#/components/schemas/ReserveSlotOutputResponse_2024_09_04"
                }
              }
            }
          }
        },
        "tags": ["Slots"]
      }
    },
    "/v2/slots/reservations/{uid}": {
      "get": {
        "operationId": "SlotsController_2024_09_04_getReservedSlot",
        "summary": "Get reserved slot",
        "parameters": [
          {
            "name": "cal-api-version",
            "in": "header",
            "description": "Must be set to `2024-09-04`",
            "required": true,
            "schema": {
              "type": "string"
            }
          },
          {
            "name": "uid",
            "required": true,
            "in": "path",
            "schema": {
              "type": "string"
            }
          }
        ],
        "responses": {
          "200": {
            "description": "",
            "content": {
              "application/json": {
                "schema": {
                  "$ref": "#/components/schemas/GetReservedSlotOutput_2024_09_04"
                }
              }
            }
          }
        },
        "tags": ["Slots"]
      },
      "patch": {
        "operationId": "SlotsController_2024_09_04_updateReservedSlot",
        "summary": "Updated reserved a slot",
        "parameters": [
          {
            "name": "cal-api-version",
            "in": "header",
            "description": "Must be set to `2024-09-04`",
            "required": true,
            "schema": {
              "type": "string"
            }
          },
          {
            "name": "uid",
            "required": true,
            "in": "path",
            "schema": {
              "type": "string"
            }
          }
        ],
        "requestBody": {
          "required": true,
          "content": {
            "application/json": {
              "schema": {
                "$ref": "#/components/schemas/ReserveSlotInput_2024_09_04"
              }
            }
          }
        },
        "responses": {
          "200": {
            "description": "",
            "content": {
              "application/json": {
                "schema": {
                  "$ref": "#/components/schemas/ReserveSlotOutputResponse_2024_09_04"
                }
              }
            }
          }
        },
        "tags": ["Slots"]
      },
      "delete": {
        "operationId": "SlotsController_2024_09_04_deleteReservedSlot",
        "parameters": [
          {
            "name": "cal-api-version",
            "in": "header",
            "description": "Must be set to `2024-09-04`",
            "required": true,
            "schema": {
              "type": "string"
            }
          },
          {
            "name": "uid",
            "required": true,
            "in": "path",
            "schema": {
              "type": "string"
            }
          }
        ],
        "responses": {
          "200": {
            "description": "",
            "content": {
              "application/json": {
                "schema": {
                  "type": "object",
                  "example": {
                    "status": "success"
                  }
                }
              }
            }
          }
        },
        "tags": ["Slots"]
      }
    },
    "/v2/stripe/connect": {
      "get": {
        "operationId": "StripeController_redirect",
        "summary": "Get stripe connect URL",
        "parameters": [
          {
            "name": "Authorization",
            "required": true,
            "in": "header",
            "schema": {
              "type": "string"
            }
          }
        ],
        "responses": {
          "200": {
            "description": "",
            "content": {
              "application/json": {
                "schema": {
                  "$ref": "#/components/schemas/StripConnectOutputResponseDto"
                }
              }
            }
          }
        },
        "tags": ["Stripe"]
      }
    },
    "/v2/stripe/save": {
      "get": {
        "operationId": "StripeController_save",
        "summary": "Save stripe credentials",
        "parameters": [
          {
            "name": "state",
            "required": true,
            "in": "query",
            "schema": {
              "type": "string"
            }
          },
          {
            "name": "code",
            "required": true,
            "in": "query",
            "schema": {
              "type": "string"
            }
          }
        ],
        "responses": {
          "200": {
            "description": "",
            "content": {
              "application/json": {
                "schema": {
                  "$ref": "#/components/schemas/StripCredentialsSaveOutputResponseDto"
                }
              }
            }
          }
        },
        "tags": ["Stripe"]
      }
    },
    "/v2/stripe/check": {
      "get": {
        "operationId": "StripeController_check",
        "summary": "Check stripe connection",
        "parameters": [],
        "responses": {
          "200": {
            "description": "",
            "content": {
              "application/json": {
                "schema": {
                  "$ref": "#/components/schemas/StripCredentialsCheckOutputResponseDto"
                }
              }
            }
          }
        },
        "tags": ["Stripe"]
      }
    },
    "/v2/stripe/check/{teamId}": {
      "get": {
        "operationId": "StripeController_checkTeamStripeConnection",
        "summary": "Check team stripe connection",
        "parameters": [
          {
            "name": "teamId",
            "required": true,
            "in": "path",
            "schema": {
              "type": "string"
            }
          }
        ],
        "responses": {
          "200": {
            "description": "",
            "content": {
              "application/json": {
                "schema": {
                  "$ref": "#/components/schemas/StripCredentialsCheckOutputResponseDto"
                }
              }
            }
          }
        },
        "tags": ["Stripe"]
      }
    },
    "/v2/teams": {
      "post": {
        "operationId": "TeamsController_createTeam",
        "summary": "Create a team",
        "parameters": [],
        "requestBody": {
          "required": true,
          "content": {
            "application/json": {
              "schema": {
                "$ref": "#/components/schemas/CreateTeamInput"
              }
            }
          }
        },
        "responses": {
          "201": {
            "description": "",
            "content": {
              "application/json": {
                "schema": {
                  "$ref": "#/components/schemas/CreateTeamOutput"
                }
              }
            }
          }
        },
        "tags": ["Teams"]
      },
      "get": {
        "operationId": "TeamsController_getTeams",
        "summary": "Get teams",
        "parameters": [],
        "responses": {
          "200": {
            "description": "",
            "content": {
              "application/json": {
                "schema": {
                  "$ref": "#/components/schemas/GetTeamsOutput"
                }
              }
            }
          }
        },
        "tags": ["Teams"]
      }
    },
    "/v2/teams/{teamId}": {
      "get": {
        "operationId": "TeamsController_getTeam",
        "summary": "Get a team",
        "parameters": [
          {
            "name": "teamId",
            "required": true,
            "in": "path",
            "schema": {
              "type": "number"
            }
          }
        ],
        "responses": {
          "200": {
            "description": "",
            "content": {
              "application/json": {
                "schema": {
                  "$ref": "#/components/schemas/GetTeamOutput"
                }
              }
            }
          }
        },
        "tags": ["Teams"]
      },
      "patch": {
        "operationId": "TeamsController_updateTeam",
        "summary": "Update a team",
        "parameters": [
          {
            "name": "teamId",
            "required": true,
            "in": "path",
            "schema": {
              "type": "number"
            }
          }
        ],
        "requestBody": {
          "required": true,
          "content": {
            "application/json": {
              "schema": {
                "$ref": "#/components/schemas/UpdateOrgTeamDto"
              }
            }
          }
        },
        "responses": {
          "200": {
            "description": "",
            "content": {
              "application/json": {
                "schema": {
                  "$ref": "#/components/schemas/UpdateTeamOutput"
                }
              }
            }
          }
        },
        "tags": ["Teams"]
      },
      "delete": {
        "operationId": "TeamsController_deleteTeam",
        "summary": "Delete a team",
        "parameters": [
          {
            "name": "teamId",
            "required": true,
            "in": "path",
            "schema": {
              "type": "number"
            }
          }
        ],
        "responses": {
          "200": {
            "description": "",
            "content": {
              "application/json": {
                "schema": {
                  "$ref": "#/components/schemas/OrgTeamOutputResponseDto"
                }
              }
            }
          }
        },
        "tags": ["Teams"]
      }
    },
    "/v2/teams/{teamId}/event-types": {
      "post": {
        "operationId": "TeamsEventTypesController_createTeamEventType",
        "summary": "Create an event type",
        "parameters": [
          {
            "name": "teamId",
            "required": true,
            "in": "path",
            "schema": {
              "type": "number"
            }
          }
        ],
        "requestBody": {
          "required": true,
          "content": {
            "application/json": {
              "schema": {
                "$ref": "#/components/schemas/CreateTeamEventTypeInput_2024_06_14"
              }
            }
          }
        },
        "responses": {
          "201": {
            "description": "",
            "content": {
              "application/json": {
                "schema": {
                  "$ref": "#/components/schemas/CreateTeamEventTypeOutput"
                }
              }
            }
          }
        },
        "tags": ["Teams / Event Types"]
      },
      "get": {
        "operationId": "TeamsEventTypesController_getTeamEventTypes",
        "summary": "Get a team event type",
        "parameters": [
          {
            "name": "teamId",
            "required": true,
            "in": "path",
            "schema": {
              "type": "number"
            }
          },
          {
            "name": "eventSlug",
            "required": false,
            "in": "query",
            "description": "Slug of team event type to return.",
            "schema": {
              "type": "string"
            }
          },
          {
            "name": "hostsLimit",
            "required": false,
            "in": "query",
            "description": "Specifies the maximum number of hosts to include in the response. This limit helps optimize performance. If not provided, all Hosts will be fetched.",
            "schema": {
              "type": "number"
            }
          }
        ],
        "responses": {
          "200": {
            "description": "",
            "content": {
              "application/json": {
                "schema": {
                  "$ref": "#/components/schemas/GetTeamEventTypesOutput"
                }
              }
            }
          }
        },
        "tags": ["Teams / Event Types"]
      }
    },
    "/v2/teams/{teamId}/event-types/{eventTypeId}": {
      "get": {
        "operationId": "TeamsEventTypesController_getTeamEventType",
        "summary": "Get an event type",
        "parameters": [
          {
            "name": "teamId",
            "required": true,
            "in": "path",
            "schema": {
              "type": "number"
            }
          },
          {
            "name": "eventTypeId",
            "required": true,
            "in": "path",
            "schema": {
              "type": "number"
            }
          }
        ],
        "responses": {
          "200": {
            "description": "",
            "content": {
              "application/json": {
                "schema": {
                  "$ref": "#/components/schemas/GetTeamEventTypeOutput"
                }
              }
            }
          }
        },
        "tags": ["Teams / Event Types"]
      },
      "patch": {
        "operationId": "TeamsEventTypesController_updateTeamEventType",
        "summary": "Update a team event type",
        "parameters": [
          {
            "name": "teamId",
            "required": true,
            "in": "path",
            "schema": {
              "type": "number"
            }
          },
          {
            "name": "eventTypeId",
            "required": true,
            "in": "path",
            "schema": {
              "type": "number"
            }
          }
        ],
        "requestBody": {
          "required": true,
          "content": {
            "application/json": {
              "schema": {
                "$ref": "#/components/schemas/UpdateTeamEventTypeInput_2024_06_14"
              }
            }
          }
        },
        "responses": {
          "200": {
            "description": "",
            "content": {
              "application/json": {
                "schema": {
                  "$ref": "#/components/schemas/UpdateTeamEventTypeOutput"
                }
              }
            }
          }
        },
        "tags": ["Teams / Event Types"]
      },
      "delete": {
        "operationId": "TeamsEventTypesController_deleteTeamEventType",
        "summary": "Delete a team event type",
        "parameters": [
          {
            "name": "teamId",
            "required": true,
            "in": "path",
            "schema": {
              "type": "number"
            }
          },
          {
            "name": "eventTypeId",
            "required": true,
            "in": "path",
            "schema": {
              "type": "number"
            }
          }
        ],
        "responses": {
          "200": {
            "description": "",
            "content": {
              "application/json": {
                "schema": {
                  "$ref": "#/components/schemas/DeleteTeamEventTypeOutput"
                }
              }
            }
          }
        },
        "tags": ["Teams / Event Types"]
      }
    },
    "/v2/teams/{teamId}/event-types/{eventTypeId}/create-phone-call": {
      "post": {
        "operationId": "TeamsEventTypesController_createPhoneCall",
        "summary": "Create a phone call",
        "parameters": [
          {
            "name": "eventTypeId",
            "required": true,
            "in": "path",
            "schema": {
              "type": "number"
            }
          },
          {
            "name": "orgId",
            "required": true,
            "in": "path",
            "schema": {
              "type": "number"
            }
          }
        ],
        "requestBody": {
          "required": true,
          "content": {
            "application/json": {
              "schema": {
                "$ref": "#/components/schemas/CreatePhoneCallInput"
              }
            }
          }
        },
        "responses": {
          "201": {
            "description": "",
            "content": {
              "application/json": {
                "schema": {
                  "$ref": "#/components/schemas/CreatePhoneCallOutput"
                }
              }
            }
          }
        },
        "tags": ["Teams / Event Types"]
      }
    },
    "/v2/teams/{teamId}/memberships": {
      "post": {
        "operationId": "TeamsMembershipsController_createTeamMembership",
        "summary": "Create a membership",
        "parameters": [
          {
            "name": "teamId",
            "required": true,
            "in": "path",
            "schema": {
              "type": "number"
            }
          }
        ],
        "requestBody": {
          "required": true,
          "content": {
            "application/json": {
              "schema": {
                "$ref": "#/components/schemas/CreateTeamMembershipInput"
              }
            }
          }
        },
        "responses": {
          "201": {
            "description": "",
            "content": {
              "application/json": {
                "schema": {
                  "$ref": "#/components/schemas/CreateTeamMembershipOutput"
                }
              }
            }
          }
        },
        "tags": ["Teams / Memberships"]
      },
      "get": {
        "operationId": "TeamsMembershipsController_getTeamMemberships",
        "summary": "Get all memberships",
        "parameters": [
          {
            "name": "teamId",
            "required": true,
            "in": "path",
            "schema": {
              "type": "number"
            }
          },
          {
            "name": "take",
            "required": false,
            "in": "query",
            "description": "The number of items to return",
            "example": 10,
            "schema": {
              "type": "number"
            }
          },
          {
            "name": "skip",
            "required": false,
            "in": "query",
            "description": "The number of items to skip",
            "example": 0,
            "schema": {
              "type": "number"
            }
          }
        ],
        "responses": {
          "200": {
            "description": "",
            "content": {
              "application/json": {
                "schema": {
                  "$ref": "#/components/schemas/GetTeamMembershipsOutput"
                }
              }
            }
          }
        },
        "tags": ["Teams / Memberships"]
      }
    },
    "/v2/teams/{teamId}/memberships/{membershipId}": {
      "get": {
        "operationId": "TeamsMembershipsController_getTeamMembership",
        "summary": "Get a membership",
        "parameters": [
          {
            "name": "teamId",
            "required": true,
            "in": "path",
            "schema": {
              "type": "number"
            }
          },
          {
            "name": "membershipId",
            "required": true,
            "in": "path",
            "schema": {
              "type": "number"
            }
          }
        ],
        "responses": {
          "200": {
            "description": "",
            "content": {
              "application/json": {
                "schema": {
                  "$ref": "#/components/schemas/GetTeamMembershipOutput"
                }
              }
            }
          }
        },
        "tags": ["Teams / Memberships"]
      },
      "patch": {
        "operationId": "TeamsMembershipsController_updateTeamMembership",
        "summary": "Create a membership",
        "parameters": [
          {
            "name": "teamId",
            "required": true,
            "in": "path",
            "schema": {
              "type": "number"
            }
          },
          {
            "name": "membershipId",
            "required": true,
            "in": "path",
            "schema": {
              "type": "number"
            }
          }
        ],
        "requestBody": {
          "required": true,
          "content": {
            "application/json": {
              "schema": {
                "$ref": "#/components/schemas/UpdateTeamMembershipInput"
              }
            }
          }
        },
        "responses": {
          "200": {
            "description": "",
            "content": {
              "application/json": {
                "schema": {
                  "$ref": "#/components/schemas/UpdateTeamMembershipOutput"
                }
              }
            }
          }
        },
        "tags": ["Teams / Memberships"]
      },
      "delete": {
        "operationId": "TeamsMembershipsController_deleteTeamMembership",
        "summary": "Delete a membership",
        "parameters": [
          {
            "name": "teamId",
            "required": true,
            "in": "path",
            "schema": {
              "type": "number"
            }
          },
          {
            "name": "membershipId",
            "required": true,
            "in": "path",
            "schema": {
              "type": "number"
            }
          }
        ],
        "responses": {
          "200": {
            "description": "",
            "content": {
              "application/json": {
                "schema": {
                  "$ref": "#/components/schemas/DeleteTeamMembershipOutput"
                }
              }
            }
          }
        },
        "tags": ["Teams / Memberships"]
      }
    },
    "/v2/timezones": {
      "get": {
        "operationId": "TimezonesController_getTimeZones",
        "summary": "Get all timezones",
        "parameters": [],
        "responses": {
          "200": {
            "description": "",
            "content": {
              "application/json": {
                "schema": {
                  "type": "object"
                }
              }
            }
          }
        },
        "tags": ["Timezones"]
      }
    },
    "/v2/webhooks": {
      "post": {
        "operationId": "WebhooksController_createWebhook",
        "summary": "Create a webhook",
        "parameters": [],
        "requestBody": {
          "required": true,
          "content": {
            "application/json": {
              "schema": {
                "$ref": "#/components/schemas/CreateWebhookInputDto"
              }
            }
          }
        },
        "responses": {
          "201": {
            "description": "",
            "content": {
              "application/json": {
                "schema": {
                  "$ref": "#/components/schemas/UserWebhookOutputResponseDto"
                }
              }
            }
          }
        },
        "tags": ["Webhooks"]
      },
      "get": {
        "operationId": "WebhooksController_getWebhooks",
        "summary": "Get all webooks",
        "description": "Gets a paginated list of webhooks for the authenticated user.",
        "parameters": [
          {
            "name": "take",
            "required": false,
            "in": "query",
            "description": "The number of items to return",
            "example": 10,
            "schema": {
              "type": "number"
            }
          },
          {
            "name": "skip",
            "required": false,
            "in": "query",
            "description": "The number of items to skip",
            "example": 0,
            "schema": {
              "type": "number"
            }
          }
        ],
        "responses": {
          "200": {
            "description": "",
            "content": {
              "application/json": {
                "schema": {
                  "$ref": "#/components/schemas/UserWebhooksOutputResponseDto"
                }
              }
            }
          }
        },
        "tags": ["Webhooks"]
      }
    },
    "/v2/webhooks/{webhookId}": {
      "patch": {
        "operationId": "WebhooksController_updateWebhook",
        "summary": "Update a webhook",
        "parameters": [
          {
            "name": "webhookId",
            "required": true,
            "in": "path",
            "schema": {
              "type": "string"
            }
          }
        ],
        "requestBody": {
          "required": true,
          "content": {
            "application/json": {
              "schema": {
                "$ref": "#/components/schemas/UpdateWebhookInputDto"
              }
            }
          }
        },
        "responses": {
          "200": {
            "description": "",
            "content": {
              "application/json": {
                "schema": {
                  "$ref": "#/components/schemas/UserWebhookOutputResponseDto"
                }
              }
            }
          }
        },
        "tags": ["Webhooks"]
      },
      "get": {
        "operationId": "WebhooksController_getWebhook",
        "summary": "Get a webhook",
        "parameters": [],
        "responses": {
          "200": {
            "description": "",
            "content": {
              "application/json": {
                "schema": {
                  "$ref": "#/components/schemas/UserWebhookOutputResponseDto"
                }
              }
            }
          }
        },
        "tags": ["Webhooks"]
      },
      "delete": {
        "operationId": "WebhooksController_deleteWebhook",
        "summary": "Delete a webhook",
        "parameters": [
          {
            "name": "webhookId",
            "required": true,
            "in": "path",
            "schema": {
              "type": "string"
            }
          }
        ],
        "responses": {
          "200": {
            "description": "",
            "content": {
              "application/json": {
                "schema": {
                  "$ref": "#/components/schemas/UserWebhookOutputResponseDto"
                }
              }
            }
          }
        },
        "tags": ["Webhooks"]
      }
    }
  },
  "info": {
    "title": "Cal.com API v2",
    "description": "",
    "version": "1.0.0",
    "contact": {}
  },
  "tags": [],
  "servers": [],
  "components": {
    "schemas": {
      "ManagedUserOutput": {
        "type": "object",
        "properties": {
          "id": {
            "type": "number",
            "example": 1
          },
          "email": {
            "type": "string",
            "example": "alice+cluo37fwd0001khkzqqynkpj3@example.com"
          },
          "username": {
            "type": "string",
            "nullable": true,
            "example": "alice"
          },
          "name": {
            "type": "string",
            "nullable": true,
            "example": "alice"
          },
          "timeZone": {
            "type": "string",
            "example": "America/New_York"
          },
          "weekStart": {
            "type": "string",
            "example": "Sunday"
          },
          "createdDate": {
            "type": "string",
            "example": "2024-04-01T00:00:00.000Z"
          },
          "timeFormat": {
            "type": "number",
            "nullable": true,
            "example": 12
          },
          "defaultScheduleId": {
            "type": "number",
            "nullable": true,
            "example": null
          },
          "locale": {
            "enum": [
              "ar",
              "ca",
              "de",
              "es",
              "eu",
              "he",
              "id",
              "ja",
              "lv",
              "pl",
              "ro",
              "sr",
              "th",
              "vi",
              "az",
              "cs",
              "el",
              "es-419",
              "fi",
              "hr",
              "it",
              "km",
              "nl",
              "pt",
              "ru",
              "sv",
              "tr",
              "zh-CN",
              "bg",
              "da",
              "en",
              "et",
              "fr",
              "hu",
              "iw",
              "ko",
              "no",
              "pt-BR",
              "sk",
              "ta",
              "uk",
              "zh-TW"
            ],
            "type": "string",
            "example": "en"
          },
          "avatarUrl": {
            "type": "string",
            "nullable": true,
            "example": "https://cal.com/api/avatar/2b735186-b01b-46d3-87da-019b8f61776b.png",
            "description": "URL of the user's avatar image"
          }
        },
        "required": [
          "id",
          "email",
          "username",
          "name",
          "timeZone",
          "weekStart",
          "createdDate",
          "timeFormat",
          "defaultScheduleId"
        ]
      },
      "GetManagedUsersOutput": {
        "type": "object",
        "properties": {
          "status": {
            "type": "string",
            "example": "success",
            "enum": ["success", "error"]
          },
          "data": {
            "type": "array",
            "items": {
              "$ref": "#/components/schemas/ManagedUserOutput"
            }
          }
        },
        "required": ["status", "data"]
      },
      "CreateManagedUserInput": {
        "type": "object",
        "properties": {
          "email": {
            "type": "string",
            "example": "alice@example.com"
          },
          "name": {
            "type": "string",
            "example": "Alice Smith",
            "description": "Managed user's name is used in emails"
          },
          "timeFormat": {
            "type": "number",
            "enum": [12, 24],
            "example": 12,
            "description": "Must be a number 12 or 24"
          },
          "weekStart": {
            "type": "string",
            "example": "Monday",
            "enum": ["Monday", "Tuesday", "Wednesday", "Thursday", "Friday", "Saturday", "Sunday"]
          },
          "timeZone": {
            "type": "string",
            "example": "America/New_York",
            "description": "Timezone is used to create user's default schedule from Monday to Friday from 9AM to 5PM. If it is not passed then user does not have\n      a default schedule and it must be created manually via the /schedules endpoint. Until the schedule is created, the user can't access availability atom to set his / her availability nor booked.\n      It will default to Europe/London if not passed."
          },
          "locale": {
            "enum": [
              "ar",
              "ca",
              "de",
              "es",
              "eu",
              "he",
              "id",
              "ja",
              "lv",
              "pl",
              "ro",
              "sr",
              "th",
              "vi",
              "az",
              "cs",
              "el",
              "es-419",
              "fi",
              "hr",
              "it",
              "km",
              "nl",
              "pt",
              "ru",
              "sv",
              "tr",
              "zh-CN",
              "bg",
              "da",
              "en",
              "et",
              "fr",
              "hu",
              "iw",
              "ko",
              "no",
              "pt-BR",
              "sk",
              "ta",
              "uk",
              "zh-TW"
            ],
            "type": "string",
            "example": "en"
          },
          "avatarUrl": {
            "type": "string",
            "example": "https://cal.com/api/avatar/2b735186-b01b-46d3-87da-019b8f61776b.png",
            "description": "URL of the user's avatar image"
          }
        },
        "required": ["email", "name"]
      },
      "CreateManagedUserData": {
        "type": "object",
        "properties": {
          "user": {
            "$ref": "#/components/schemas/ManagedUserOutput"
          },
          "accessToken": {
            "type": "string"
          },
          "refreshToken": {
            "type": "string"
          },
          "accessTokenExpiresAt": {
            "type": "number"
          }
        },
        "required": ["user", "accessToken", "refreshToken", "accessTokenExpiresAt"]
      },
      "CreateManagedUserOutput": {
        "type": "object",
        "properties": {
          "status": {
            "type": "string",
            "example": "success",
            "enum": ["success", "error"]
          },
          "data": {
            "$ref": "#/components/schemas/CreateManagedUserData"
          },
          "error": {
            "type": "object"
          }
        },
        "required": ["status", "data"]
      },
      "GetManagedUserOutput": {
        "type": "object",
        "properties": {
          "status": {
            "type": "string",
            "example": "success",
            "enum": ["success", "error"]
          },
          "data": {
            "$ref": "#/components/schemas/ManagedUserOutput"
          }
        },
        "required": ["status", "data"]
      },
      "UpdateManagedUserInput": {
        "type": "object",
        "properties": {
          "email": {
            "type": "string"
          },
          "name": {
            "type": "string"
          },
          "timeFormat": {
            "type": "number",
            "enum": [12, 24],
            "example": 12,
            "description": "Must be 12 or 24"
          },
          "defaultScheduleId": {
            "type": "number"
          },
          "weekStart": {
            "type": "string",
            "enum": ["Monday", "Tuesday", "Wednesday", "Thursday", "Friday", "Saturday", "Sunday"],
            "example": "Monday"
          },
          "timeZone": {
            "type": "string"
          },
          "locale": {
            "enum": [
              "ar",
              "ca",
              "de",
              "es",
              "eu",
              "he",
              "id",
              "ja",
              "lv",
              "pl",
              "ro",
              "sr",
              "th",
              "vi",
              "az",
              "cs",
              "el",
              "es-419",
              "fi",
              "hr",
              "it",
              "km",
              "nl",
              "pt",
              "ru",
              "sv",
              "tr",
              "zh-CN",
              "bg",
              "da",
              "en",
              "et",
              "fr",
              "hu",
              "iw",
              "ko",
              "no",
              "pt-BR",
              "sk",
              "ta",
              "uk",
              "zh-TW"
            ],
            "type": "string",
            "example": "en"
          },
          "avatarUrl": {
            "type": "string",
            "example": "https://cal.com/api/avatar/2b735186-b01b-46d3-87da-019b8f61776b.png",
            "description": "URL of the user's avatar image"
          }
        }
      },
      "KeysDto": {
        "type": "object",
        "properties": {
          "accessToken": {
            "type": "string",
            "example": "eyJhbGciOiJIUzI1NiIsInR5cCI6IkpXVCJ9"
          },
          "refreshToken": {
            "type": "string",
            "example": "eyJhbGciOiJIUzI1NiIsInR5cCI6IkpXVCJ9"
          },
          "accessTokenExpiresAt": {
            "type": "number"
          }
        },
        "required": ["accessToken", "refreshToken", "accessTokenExpiresAt"]
      },
      "KeysResponseDto": {
        "type": "object",
        "properties": {
          "status": {
            "type": "string",
            "example": "success",
            "enum": ["success", "error"]
          },
          "data": {
            "$ref": "#/components/schemas/KeysDto"
          }
        },
        "required": ["status", "data"]
      },
      "CreateOAuthClientInput": {
        "type": "object",
        "properties": {
          "logo": {
            "type": "string"
          },
          "name": {
            "type": "string"
          },
          "redirectUris": {
            "type": "array",
            "items": {
              "type": "string"
            }
          },
          "permissions": {
            "type": "number"
          },
          "bookingRedirectUri": {
            "type": "string"
          },
          "bookingCancelRedirectUri": {
            "type": "string"
          },
          "bookingRescheduleRedirectUri": {
            "type": "string"
          },
          "areEmailsEnabled": {
            "type": "boolean"
          }
        },
        "required": ["name", "redirectUris", "permissions"]
      },
      "DataDto": {
        "type": "object",
        "properties": {
          "clientId": {
            "type": "string",
            "example": "clsx38nbl0001vkhlwin9fmt0"
          },
          "clientSecret": {
            "type": "string",
            "example": "eyJhbGciOiJIUzI1NiIsInR5cCI6IkpXVCJ9.eyJuYW1lIjoib2F1dGgtY2xpZW50Iiwi"
          }
        },
        "required": ["clientId", "clientSecret"]
      },
      "CreateOAuthClientResponseDto": {
        "type": "object",
        "properties": {
          "status": {
            "type": "string",
            "enum": ["success", "error"],
            "example": "success"
          },
          "data": {
            "example": {
              "clientId": "clsx38nbl0001vkhlwin9fmt0",
              "clientSecret": "eyJhbGciOiJIUzI1NiIsInR5cCI6IkpXVCJ9.eyJuYW1lIjoib2F1dGgtY2xpZW50Iiwi"
            },
            "allOf": [
              {
                "$ref": "#/components/schemas/DataDto"
              }
            ]
          }
        },
        "required": ["status", "data"]
      },
      "PlatformOAuthClientDto": {
        "type": "object",
        "properties": {
          "id": {
            "type": "string",
            "example": "clsx38nbl0001vkhlwin9fmt0"
          },
          "name": {
            "type": "string",
            "example": "MyClient"
          },
          "secret": {
            "type": "string",
            "example": "secretValue"
          },
          "permissions": {
            "type": "number",
            "example": 3
          },
          "logo": {
            "type": "string",
            "nullable": true,
            "example": "https://example.com/logo.png"
          },
          "redirectUris": {
            "example": ["https://example.com/callback"],
            "type": "array",
            "items": {
              "type": "string"
            }
          },
          "organizationId": {
            "type": "number",
            "example": 1
          },
          "createdAt": {
            "format": "date-time",
            "type": "string",
            "example": "2024-03-23T08:33:21.851Z"
          }
        },
        "required": ["id", "name", "secret", "permissions", "redirectUris", "organizationId", "createdAt"]
      },
      "GetOAuthClientsResponseDto": {
        "type": "object",
        "properties": {
          "status": {
            "type": "string",
            "example": "success",
            "enum": ["success", "error"]
          },
          "data": {
            "type": "array",
            "items": {
              "$ref": "#/components/schemas/PlatformOAuthClientDto"
            }
          }
        },
        "required": ["status", "data"]
      },
      "GetOAuthClientResponseDto": {
        "type": "object",
        "properties": {
          "status": {
            "type": "string",
            "example": "success",
            "enum": ["success", "error"]
          },
          "data": {
            "$ref": "#/components/schemas/PlatformOAuthClientDto"
          }
        },
        "required": ["status", "data"]
      },
      "UpdateOAuthClientInput": {
        "type": "object",
        "properties": {
          "logo": {
            "type": "string"
          },
          "name": {
            "type": "string"
          },
          "redirectUris": {
            "type": "array",
            "items": {
              "type": "string"
            }
          },
          "bookingRedirectUri": {
            "type": "string"
          },
          "bookingCancelRedirectUri": {
            "type": "string"
          },
          "bookingRescheduleRedirectUri": {
            "type": "string"
          },
          "areEmailsEnabled": {
            "type": "boolean"
          }
        }
      },
      "RefreshTokenInput": {
        "type": "object",
        "properties": {
          "refreshToken": {
            "type": "string",
            "description": "Managed user's refresh token."
          }
        },
        "required": ["refreshToken"]
      },
      "RefreshApiKeyInput": {
        "type": "object",
        "properties": {
          "apiKeyDaysValid": {
            "type": "number",
            "minimum": 1,
            "description": "For how many days is managed organization api key valid. Defaults to 30 days.",
            "example": 60,
            "default": 30
          },
          "apiKeyNeverExpires": {
            "type": "boolean",
            "description": "If true, organization api key never expires.",
            "example": true
          }
        }
      },
      "ApiKeyOutput": {
        "type": "object",
        "properties": {
          "apiKey": {
            "type": "string"
          }
        },
        "required": ["apiKey"]
      },
      "RefreshApiKeyOutput": {
        "type": "object",
        "properties": {
          "status": {
            "type": "string",
            "example": "success",
            "enum": ["success", "error"]
          },
          "data": {
            "$ref": "#/components/schemas/ApiKeyOutput"
          }
        },
        "required": ["status", "data"]
      },
      "InputAddressLocation_2024_06_14": {
        "type": "object",
        "properties": {
          "type": {
            "type": "string",
            "example": "address",
            "description": "only allowed value for type is `address`"
          },
          "address": {
            "type": "string",
            "example": "123 Example St, City, Country"
          },
          "public": {
            "type": "boolean"
          }
        },
        "required": ["type", "address", "public"]
      },
      "InputLinkLocation_2024_06_14": {
        "type": "object",
        "properties": {
          "type": {
            "type": "string",
            "example": "link",
            "description": "only allowed value for type is `link`"
          },
          "link": {
            "type": "string",
            "example": "https://customvideo.com/join/123456"
          },
          "public": {
            "type": "boolean"
          }
        },
        "required": ["type", "link", "public"]
      },
      "InputIntegrationLocation_2024_06_14": {
        "type": "object",
        "properties": {
          "type": {
            "type": "string",
            "example": "integration",
            "description": "only allowed value for type is `integration`"
          },
          "integration": {
            "type": "string",
            "example": "cal-video",
            "enum": ["cal-video", "google-meet"]
          }
        },
        "required": ["type", "integration"]
      },
      "InputPhoneLocation_2024_06_14": {
        "type": "object",
        "properties": {
          "type": {
            "type": "string",
            "example": "phone",
            "description": "only allowed value for type is `phone`"
          },
          "phone": {
            "type": "string",
            "example": "+37120993151"
          },
          "public": {
            "type": "boolean"
          }
        },
        "required": ["type", "phone", "public"]
      },
      "PhoneFieldInput_2024_06_14": {
        "type": "object",
        "properties": {
          "type": {
            "type": "string",
            "example": "phone",
            "description": "only allowed value for type is `phone`"
          },
          "slug": {
            "type": "string",
            "description": "Unique identifier for the field in format `some-slug`. It is used to access response to this booking field during the booking",
            "example": "some-slug"
          },
          "label": {
            "type": "string"
          },
          "required": {
            "type": "boolean"
          },
          "placeholder": {
            "type": "string"
          },
          "disableOnPrefill": {
            "type": "boolean",
            "description": "Disable this booking field if the URL contains query parameter with key equal to the slug and prefill it with the provided value.      For example, if the slug is `phone` and the URL contains query parameter `&phone=1234567890`,      the phone field will be prefilled with this value and disabled."
          },
          "hidden": {
            "type": "boolean",
            "description": "If true show under event type settings but don't show this booking field in the Booker. If false show in both."
          }
        },
        "required": ["type", "slug", "label", "required", "placeholder", "hidden"]
      },
      "AddressFieldInput_2024_06_14": {
        "type": "object",
        "properties": {
          "type": {
            "type": "string",
            "example": "address",
            "description": "only allowed value for type is `address`"
          },
          "slug": {
            "type": "string",
            "description": "Unique identifier for the field in format `some-slug`. It is used to access response to this booking field during the booking",
            "example": "some-slug"
          },
          "label": {
            "type": "string",
            "example": "Please enter your address"
          },
          "required": {
            "type": "boolean"
          },
          "placeholder": {
            "type": "string",
            "example": "e.g., 1234 Main St"
          },
          "disableOnPrefill": {
            "type": "boolean",
            "description": "Disable this booking field if the URL contains query parameter with key equal to the slug and prefill it with the provided value.      For example, if the slug is `address` and the URL contains query parameter `&address=1234 Main St, London`,      the address field will be prefilled with this value and disabled."
          },
          "hidden": {
            "type": "boolean",
            "description": "If true show under event type settings but don't show this booking field in the Booker. If false show in both."
          }
        },
        "required": ["type", "slug", "label", "required", "placeholder", "hidden"]
      },
      "TextFieldInput_2024_06_14": {
        "type": "object",
        "properties": {
          "type": {
            "type": "string",
            "example": "text",
            "description": "only allowed value for type is `text`"
          },
          "slug": {
            "type": "string",
            "description": "Unique identifier for the field in format `some-slug`. It is used to access response to this booking field during the booking",
            "example": "some-slug"
          },
          "label": {
            "type": "string",
            "example": "Please enter your text"
          },
          "required": {
            "type": "boolean"
          },
          "placeholder": {
            "type": "string",
            "example": "e.g., Enter text here"
          },
          "disableOnPrefill": {
            "type": "boolean",
            "description": "Disable this booking field if the URL contains query parameter with key equal to the slug and prefill it with the provided value.      For example, if the slug is `who-referred-you` and the URL contains query parameter `&who-referred-you=bob`,      the text field will be prefilled with this value and disabled."
          },
          "hidden": {
            "type": "boolean",
            "description": "If true show under event type settings but don't show this booking field in the Booker. If false show in both."
          }
        },
        "required": ["type", "slug", "label", "required", "placeholder", "hidden"]
      },
      "NumberFieldInput_2024_06_14": {
        "type": "object",
        "properties": {
          "type": {
            "type": "string",
            "example": "number",
            "description": "only allowed value for type is `number`"
          },
          "slug": {
            "type": "string",
            "description": "Unique identifier for the field in format `some-slug`. It is used to access response to this booking field during the booking",
            "example": "some-slug"
          },
          "label": {
            "type": "string",
            "example": "Please enter a number"
          },
          "required": {
            "type": "boolean"
          },
          "placeholder": {
            "type": "string",
            "example": "e.g., 100"
          },
          "disableOnPrefill": {
            "type": "boolean",
            "description": "Disable this booking field if the URL contains query parameter with key equal to the slug and prefill it with the provided value.      For example, if the slug is `calories-per-day` and the URL contains query parameter `&calories-per-day=3000`,      the number field will be prefilled with this value and disabled."
          },
          "hidden": {
            "type": "boolean",
            "description": "If true show under event type settings but don't show this booking field in the Booker. If false show in both."
          }
        },
        "required": ["type", "slug", "label", "required", "placeholder", "hidden"]
      },
      "TextAreaFieldInput_2024_06_14": {
        "type": "object",
        "properties": {
          "type": {
            "type": "string",
            "example": "textarea",
            "description": "only allowed value for type is `textarea`"
          },
          "slug": {
            "type": "string",
            "description": "Unique identifier for the field in format `some-slug`. It is used to access response to this booking field during the booking",
            "example": "some-slug"
          },
          "label": {
            "type": "string",
            "example": "Please enter detailed information"
          },
          "required": {
            "type": "boolean"
          },
          "placeholder": {
            "type": "string",
            "example": "e.g., Detailed description here..."
          },
          "disableOnPrefill": {
            "type": "boolean",
            "description": "Disable this booking field if the URL contains query parameter with key equal to the slug and prefill it with the provided value.      For example, if the slug is `dear-diary` and the URL contains query parameter `&dear-diary=Today I shipped a feature`,      the text area will be prefilled with this value and disabled."
          },
          "hidden": {
            "type": "boolean",
            "description": "If true show under event type settings but don't show this booking field in the Booker. If false show in both."
          }
        },
        "required": ["type", "slug", "label", "required", "placeholder", "hidden"]
      },
      "SelectFieldInput_2024_06_14": {
        "type": "object",
        "properties": {
          "type": {
            "type": "string",
            "example": "select",
            "description": "only allowed value for type is `select`"
          },
          "slug": {
            "type": "string",
            "description": "Unique identifier for the field in format `some-slug`. It is used to access response to this booking field during the booking",
            "example": "some-slug"
          },
          "label": {
            "type": "string",
            "example": "Please select an option"
          },
          "required": {
            "type": "boolean"
          },
          "placeholder": {
            "type": "string",
            "example": "Select..."
          },
          "options": {
            "example": ["Option 1", "Option 2"],
            "type": "array",
            "items": {
              "type": "string"
            }
          },
          "disableOnPrefill": {
            "type": "boolean",
            "description": "Disable this booking field if the URL contains query parameter with key equal to the slug and prefill it with the provided value.      For example, if the slug is `language` and options of this select field are ['english', 'italian'] and the URL contains query parameter `&language=italian`,      the 'italian' will be selected and the select field will be disabled."
          },
          "hidden": {
            "type": "boolean",
            "description": "If true show under event type settings but don't show this booking field in the Booker. If false show in both."
          }
        },
        "required": ["type", "slug", "label", "required", "placeholder", "options", "hidden"]
      },
      "MultiSelectFieldInput_2024_06_14": {
        "type": "object",
        "properties": {
          "type": {
            "type": "string",
            "example": "multiselect",
            "description": "only allowed value for type is `multiselect`"
          },
          "slug": {
            "type": "string",
            "description": "Unique identifier for the field in format `some-slug`. It is used to access response to this booking field during the booking",
            "example": "some-slug"
          },
          "label": {
            "type": "string",
            "example": "Please select multiple options"
          },
          "required": {
            "type": "boolean"
          },
          "options": {
            "example": ["Option 1", "Option 2"],
            "type": "array",
            "items": {
              "type": "string"
            }
          },
          "disableOnPrefill": {
            "type": "boolean",
            "description": "Disable this booking field if the URL contains query parameter with key equal to the slug and prefill it with the provided value.      For example, if the slug is `consultants` and the URL contains query parameter `&consultants=en&language=it`,      the 'en' and 'it' will be selected and the select field will be disabled."
          },
          "hidden": {
            "type": "boolean",
            "description": "If true show under event type settings but don't show this booking field in the Booker. If false show in both."
          }
        },
        "required": ["type", "slug", "label", "required", "options", "hidden"]
      },
      "MultiEmailFieldInput_2024_06_14": {
        "type": "object",
        "properties": {
          "type": {
            "type": "string",
            "example": "multiemail",
            "description": "only allowed value for type is `multiemail`"
          },
          "slug": {
            "type": "string",
            "description": "Unique identifier for the field in format `some-slug`. It is used to access response to this booking field during the booking",
            "example": "some-slug"
          },
          "label": {
            "type": "string",
            "example": "Please enter multiple emails"
          },
          "required": {
            "type": "boolean"
          },
          "placeholder": {
            "type": "string",
            "example": "e.g., example@example.com"
          },
          "disableOnPrefill": {
            "type": "boolean",
            "description": "Disable this booking field if the URL contains query parameter with key equal to the slug and prefill it with the provided value.      For example, if the slug is `consultants` and the URL contains query parameter `&consultants=alice@gmail.com&consultants=bob@gmail.com`,      the these emails will be added and none more can be added."
          },
          "hidden": {
            "type": "boolean",
            "description": "If true show under event type settings but don't show this booking field in the Booker. If false show in both."
          }
        },
        "required": ["type", "slug", "label", "required", "placeholder", "hidden"]
      },
      "CheckboxGroupFieldInput_2024_06_14": {
        "type": "object",
        "properties": {
          "type": {
            "type": "string",
            "example": "checkbox",
            "description": "only allowed value for type is `checkbox`"
          },
          "slug": {
            "type": "string",
            "description": "Unique identifier for the field in format `some-slug`. It is used to access response to this booking field during the booking",
            "example": "some-slug"
          },
          "label": {
            "type": "string",
            "example": "Select all that apply"
          },
          "required": {
            "type": "boolean"
          },
          "options": {
            "example": ["Checkbox 1", "Checkbox 2"],
            "type": "array",
            "items": {
              "type": "string"
            }
          },
          "disableOnPrefill": {
            "type": "boolean",
            "description": "Disable this booking field if the URL contains query parameter with key equal to the slug and prefill it with the provided value.      For example, if the slug is `notify-me` and the URL contains query parameter `&notify-me=true`,      the checkbox will be selected and the checkbox field will be disabled."
          },
          "hidden": {
            "type": "boolean",
            "description": "If true show under event type settings but don't show this booking field in the Booker. If false show in both."
          }
        },
        "required": ["type", "slug", "label", "required", "options", "hidden"]
      },
      "RadioGroupFieldInput_2024_06_14": {
        "type": "object",
        "properties": {
          "type": {
            "type": "string",
            "example": "radio",
            "description": "only allowed value for type is `radio`"
          },
          "slug": {
            "type": "string",
            "description": "Unique identifier for the field in format `some-slug`. It is used to access response to this booking field during the booking",
            "example": "some-slug"
          },
          "label": {
            "type": "string",
            "example": "Select one option"
          },
          "required": {
            "type": "boolean"
          },
          "options": {
            "example": ["Radio 1", "Radio 2"],
            "type": "array",
            "items": {
              "type": "string"
            }
          },
          "disableOnPrefill": {
            "type": "boolean",
            "description": "Disable this booking field if the URL contains query parameter with key equal to the slug and prefill it with the provided value.      For example, if the slug is `language` and options of this select field are ['english', 'italian'] and the URL contains query parameter `&language=italian`,      the 'italian' radio buttom will be selected and the select field will be disabled."
          },
          "hidden": {
            "type": "boolean",
            "description": "If true show under event type settings but don't show this booking field in the Booker. If false show in both."
          }
        },
        "required": ["type", "slug", "label", "required", "options", "hidden"]
      },
      "BooleanFieldInput_2024_06_14": {
        "type": "object",
        "properties": {
          "type": {
            "type": "string",
            "example": "boolean",
            "description": "only allowed value for type is `boolean`"
          },
          "slug": {
            "type": "string",
            "description": "Unique identifier for the field in format `some-slug`. It is used to access response to this booking field during the booking",
            "example": "some-slug"
          },
          "label": {
            "type": "string",
            "example": "Agree to terms?"
          },
          "required": {
            "type": "boolean"
          },
          "disableOnPrefill": {
            "type": "boolean"
          },
          "hidden": {
            "type": "boolean",
            "description": "If true show under event type settings but don't show this booking field in the Booker. If false show in both."
          }
        },
        "required": ["type", "slug", "label", "required", "hidden"]
      },
      "BusinessDaysWindow_2024_06_14": {
        "type": "object",
        "properties": {
          "type": {
            "type": "string",
            "enum": ["businessDays", "calendarDays", "range"],
            "description": "Whether the window should be business days, calendar days or a range of dates"
          },
          "value": {
            "type": "number",
            "example": 5,
            "description": "How many business day into the future can this event be booked"
          },
          "rolling": {
            "type": "boolean",
            "example": true,
            "description": "\n      Determines the behavior of the booking window:\n      - If **true**, the window is rolling. This means the number of available days will always be equal the specified 'value' \n        and adjust dynamically as bookings are made. For example, if 'value' is 3 and availability is only on Mondays, \n        a booker attempting to schedule on November 10 will see slots on November 11, 18, and 25. As one of these days \n        becomes fully booked, a new day (e.g., December 2) will open up to ensure 3 available days are always visible.\n      - If **false**, the window is fixed. This means the booking window only considers the next 'value' days from the\n        moment someone is trying to book. For example, if 'value' is 3, availability is only on Mondays, and the current \n        date is November 10, the booker will only see slots on November 11 because the window is restricted to the next \n        3 calendar days (November 10–12).\n    "
          }
        },
        "required": ["type", "value"]
      },
      "CalendarDaysWindow_2024_06_14": {
        "type": "object",
        "properties": {
          "type": {
            "type": "string",
            "enum": ["businessDays", "calendarDays", "range"],
            "description": "Whether the window should be business days, calendar days or a range of dates"
          },
          "value": {
            "type": "number",
            "example": 5,
            "description": "How many calendar days into the future can this event be booked"
          },
          "rolling": {
            "type": "boolean",
            "example": true,
            "description": "\n      Determines the behavior of the booking window:\n      - If **true**, the window is rolling. This means the number of available days will always be equal the specified 'value' \n        and adjust dynamically as bookings are made. For example, if 'value' is 3 and availability is only on Mondays, \n        a booker attempting to schedule on November 10 will see slots on November 11, 18, and 25. As one of these days \n        becomes fully booked, a new day (e.g., December 2) will open up to ensure 3 available days are always visible.\n      - If **false**, the window is fixed. This means the booking window only considers the next 'value' days from the\n        moment someone is trying to book. For example, if 'value' is 3, availability is only on Mondays, and the current \n        date is November 10, the booker will only see slots on November 11 because the window is restricted to the next \n        3 calendar days (November 10–12).\n    "
          }
        },
        "required": ["type", "value"]
      },
      "RangeWindow_2024_06_14": {
        "type": "object",
        "properties": {
          "type": {
            "type": "string",
            "enum": ["businessDays", "calendarDays", "range"],
            "description": "Whether the window should be business days, calendar days or a range of dates"
          },
          "value": {
            "example": ["2030-09-05", "2030-09-09"],
            "description": "Date range for when this event can be booked.",
            "type": "array",
            "items": {
              "type": "string"
            }
          }
        },
        "required": ["type", "value"]
      },
      "BaseBookingLimitsCount_2024_06_14": {
        "type": "object",
        "properties": {
          "day": {
            "type": "number",
            "description": "The number of bookings per day",
            "example": 1
          },
          "week": {
            "type": "number",
            "description": "The number of bookings per week",
            "example": 2
          },
          "month": {
            "type": "number",
            "description": "The number of bookings per month",
            "example": 3
          },
          "year": {
            "type": "number",
            "description": "The number of bookings per year",
            "example": 4
          },
          "disabled": {
            "type": "boolean",
            "default": false
          }
        }
      },
      "Disabled_2024_06_14": {
        "type": "object",
        "properties": {
          "disabled": {
            "type": "boolean",
            "description": "Indicates if the option is disabled",
            "example": true,
            "default": false
          }
        },
        "required": ["disabled"]
      },
      "BaseBookingLimitsDuration_2024_06_14": {
        "type": "object",
        "properties": {
          "day": {
            "type": "number",
            "description": "The duration of bookings per day (must be a multiple of 15)",
            "example": 60
          },
          "week": {
            "type": "number",
            "description": "The duration of bookings per week (must be a multiple of 15)",
            "example": 120
          },
          "month": {
            "type": "number",
            "description": "The duration of bookings per month (must be a multiple of 15)",
            "example": 180
          },
          "year": {
            "type": "number",
            "description": "The duration of bookings per year (must be a multiple of 15)",
            "example": 240
          }
        }
      },
      "Recurrence_2024_06_14": {
        "type": "object",
        "properties": {
          "interval": {
            "type": "number",
            "example": 10,
            "description": "Repeats every {count} week | month | year"
          },
          "occurrences": {
            "type": "number",
            "example": 10,
            "description": "Repeats for a maximum of {count} events"
          },
          "frequency": {
            "type": "string",
            "enum": ["yearly", "monthly", "weekly"]
          }
        },
        "required": ["interval", "occurrences", "frequency"]
      },
      "NoticeThreshold_2024_06_14": {
        "type": "object",
        "properties": {
          "unit": {
            "type": "string",
            "description": "The unit of time for the notice threshold (e.g., minutes, hours)",
            "example": "minutes"
          },
          "count": {
            "type": "number",
            "description": "The time value for the notice threshold",
            "example": 30
          }
        },
        "required": ["unit", "count"]
      },
      "BaseConfirmationPolicy_2024_06_14": {
        "type": "object",
        "properties": {
          "type": {
            "type": "string",
            "description": "The policy that determines when confirmation is required",
            "example": "always"
          },
          "noticeThreshold": {
            "description": "The notice threshold required before confirmation is needed. Required when type is 'time'.",
            "allOf": [
              {
                "$ref": "#/components/schemas/NoticeThreshold_2024_06_14"
              }
            ]
          }
        },
        "required": ["type"]
      },
      "Seats_2024_06_14": {
        "type": "object",
        "properties": {
          "seatsPerTimeSlot": {
            "type": "number",
            "description": "Number of seats available per time slot",
            "example": 4
          },
          "showAttendeeInfo": {
            "type": "boolean",
            "description": "Show attendee information to other guests",
            "example": true
          },
          "showAvailabilityCount": {
            "type": "boolean",
            "description": "Display the count of available seats",
            "example": true
          }
        },
        "required": ["seatsPerTimeSlot", "showAttendeeInfo", "showAvailabilityCount"]
      },
      "InputAttendeeAddressLocation_2024_06_14": {
        "type": "object",
        "properties": {
          "type": {
            "type": "string",
            "example": "attendeeAddress",
            "description": "only allowed value for type is `attendeeAddress`"
          }
        },
        "required": ["type"]
      },
      "InputAttendeePhoneLocation_2024_06_14": {
        "type": "object",
        "properties": {
          "type": {
            "type": "string",
            "example": "attendeePhone",
            "description": "only allowed value for type is `attendeePhone`"
          }
        },
        "required": ["type"]
      },
      "InputAttendeeDefinedLocation_2024_06_14": {
        "type": "object",
        "properties": {
          "type": {
            "type": "string",
            "example": "attendeeDefined",
            "description": "only allowed value for type is `attendeeDefined`"
          }
        },
        "required": ["type"]
      },
      "NameDefaultFieldInput_2024_06_14": {
        "type": "object",
        "properties": {
          "type": {
            "type": "string",
            "example": "name",
            "description": "only allowed value for type is `name`. Used for having 1 booking field for both first name and last name."
          },
          "label": {
            "type": "string"
          },
          "placeholder": {
            "type": "string"
          },
          "disableOnPrefill": {
            "type": "boolean",
            "description": "Disable this booking field if the URL contains query parameter with key equal to the slug and prefill it with the provided value.      For example, if URL contains query parameter `&name=bob`,      the name field will be prefilled with this value and disabled."
          }
        },
        "required": ["type", "label", "placeholder"]
      },
      "EmailDefaultFieldInput_2024_06_14": {
        "type": "object",
        "properties": {
          "type": {
            "type": "string",
            "example": "email",
            "description": "only allowed value for type is `email`"
          },
          "label": {
            "type": "string"
          },
          "required": {
            "type": "object"
          },
          "placeholder": {
            "type": "string"
          },
          "disableOnPrefill": {
            "type": "boolean",
            "description": "Disable this booking field if the URL contains query parameter with key equal to the slug and prefill it with the provided value.      For example, if URL contains query parameter `&email=bob@gmail.com`,      the email field will be prefilled with this value and disabled."
          }
        },
        "required": ["type", "label", "required", "placeholder"]
      },
      "TitleDefaultFieldInput_2024_06_14": {
        "type": "object",
        "properties": {
          "slug": {
            "type": "string",
            "example": "title",
            "description": "only allowed value for type is `title`"
          },
          "required": {
            "type": "boolean"
          },
          "hidden": {
            "type": "boolean",
            "description": "If true show under event type settings but don't show this booking field in the Booker. If false show in both."
          },
          "label": {
            "type": "string"
          },
          "placeholder": {
            "type": "string"
          },
          "disableOnPrefill": {
            "type": "boolean",
            "description": "Disable this booking field if the URL contains query parameter with key equal to the slug and prefill it with the provided value.      For example, if URL contains query parameter `&title=journey`,      the title field will be prefilled with this value and disabled."
          }
        },
        "required": ["slug"]
      },
      "NotesDefaultFieldInput_2024_06_14": {
        "type": "object",
        "properties": {
          "slug": {
            "type": "string",
            "example": "notes",
            "description": "only allowed value for type is `notes`"
          },
          "required": {
            "type": "boolean"
          },
          "hidden": {
            "type": "boolean",
            "description": "If true show under event type settings but don't show this booking field in the Booker. If false show in both."
          },
          "label": {
            "type": "string"
          },
          "placeholder": {
            "type": "string"
          },
          "disableOnPrefill": {
            "type": "boolean",
            "description": "Disable this booking field if the URL contains query parameter with key equal to the slug and prefill it with the provided value.      For example, if URL contains query parameter `&notes=journey`,      the notes field will be prefilled with this value and disabled."
          }
        },
        "required": ["slug"]
      },
      "GuestsDefaultFieldInput_2024_06_14": {
        "type": "object",
        "properties": {
          "slug": {
            "type": "string",
            "example": "guests",
            "description": "only allowed value for type is `guests`"
          },
          "required": {
            "type": "boolean"
          },
          "hidden": {
            "type": "boolean",
            "description": "If true show under event type settings but don't show this booking field in the Booker. If false show in both."
          },
          "label": {
            "type": "string"
          },
          "placeholder": {
            "type": "string"
          },
          "disableOnPrefill": {
            "type": "boolean",
            "description": "Disable this booking field if the URL contains query parameter with key equal to the slug and prefill it with the provided value.      For example, if URL contains query parameter `&guests=bob@cal.com`,      the guests field will be prefilled with this value and disabled."
          }
        },
        "required": ["slug"]
      },
      "RescheduleReasonDefaultFieldInput_2024_06_14": {
        "type": "object",
        "properties": {
          "slug": {
            "type": "string",
            "example": "rescheduleReason",
            "description": "only allowed value for type is `rescheduleReason`"
          },
          "required": {
            "type": "boolean"
          },
          "hidden": {
            "type": "boolean",
            "description": "If true show under event type settings but don't show this booking field in the Booker. If false show in both."
          },
          "label": {
            "type": "string"
          },
          "placeholder": {
            "type": "string"
          },
          "disableOnPrefill": {
            "type": "boolean",
            "description": "Disable this booking field if the URL contains query parameter with key equal to the slug and prefill it with the provided value.      For example, if URL contains query parameter `&rescheduleReason=travel`,      the rescheduleReason field will be prefilled with this value and disabled."
          }
        },
        "required": ["slug"]
      },
      "BookerLayouts_2024_06_14": {
        "type": "object",
        "properties": {
          "defaultLayout": {
            "type": "string",
            "enum": ["month", "week", "column"]
          },
          "enabledLayouts": {
            "type": "array",
            "items": {
              "type": "string",
              "enum": ["month", "week", "column"]
            }
          }
        },
        "required": ["defaultLayout", "enabledLayouts"]
      },
      "EventTypeColor_2024_06_14": {
        "type": "object",
        "properties": {
          "lightThemeHex": {
            "type": "string",
            "description": "Color used for event types in light theme",
            "example": "#292929"
          },
          "darkThemeHex": {
            "type": "string",
            "description": "Color used for event types in dark theme",
            "example": "#fafafa"
          }
        },
        "required": ["lightThemeHex", "darkThemeHex"]
      },
      "DestinationCalendar_2024_06_14": {
        "type": "object",
        "properties": {
          "integration": {
            "type": "string",
            "description": "The integration type of the destination calendar. Refer to the /api/v2/calendars endpoint to retrieve the integration type of your connected calendars."
          },
          "externalId": {
            "type": "string",
            "description": "The external ID of the destination calendar. Refer to the /api/v2/calendars endpoint to retrieve the external IDs of your connected calendars."
          }
        },
        "required": ["integration", "externalId"]
      },
      "CreateEventTypeInput_2024_06_14": {
        "type": "object",
        "properties": {
          "lengthInMinutes": {
            "type": "number",
            "example": 60
          },
          "lengthInMinutesOptions": {
            "example": [15, 30, 60],
            "description": "If you want that user can choose between different lengths of the event you can specify them here. Must include the provided `lengthInMinutes`.",
            "type": "array",
            "items": {
              "type": "string"
            }
          },
          "title": {
            "type": "string",
            "example": "Learn the secrets of masterchief!"
          },
          "slug": {
            "type": "string",
            "example": "learn-the-secrets-of-masterchief"
          },
          "description": {
            "type": "string",
            "example": "Discover the culinary wonders of the Argentina by making the best flan ever!"
          },
          "locations": {
            "type": "array",
            "description": "Locations where the event will take place. If not provided, cal video link will be used as the location.",
            "items": {
              "oneOf": [
                {
                  "$ref": "#/components/schemas/InputAddressLocation_2024_06_14"
                },
                {
                  "$ref": "#/components/schemas/InputLinkLocation_2024_06_14"
                },
                {
                  "$ref": "#/components/schemas/InputIntegrationLocation_2024_06_14"
                },
                {
                  "$ref": "#/components/schemas/InputPhoneLocation_2024_06_14"
                },
                {
                  "$ref": "#/components/schemas/InputAttendeeAddressLocation_2024_06_14"
                },
                {
                  "$ref": "#/components/schemas/InputAttendeePhoneLocation_2024_06_14"
                },
                {
                  "$ref": "#/components/schemas/InputAttendeeDefinedLocation_2024_06_14"
                }
              ]
            }
          },
          "bookingFields": {
            "type": "array",
            "description": "Custom fields that can be added to the booking form when the event is booked by someone. By default booking form has name and email field.",
            "items": {
              "oneOf": [
                {
                  "$ref": "#/components/schemas/NameDefaultFieldInput_2024_06_14"
                },
                {
                  "$ref": "#/components/schemas/EmailDefaultFieldInput_2024_06_14"
                },
                {
                  "$ref": "#/components/schemas/TitleDefaultFieldInput_2024_06_14"
                },
                {
                  "$ref": "#/components/schemas/NotesDefaultFieldInput_2024_06_14"
                },
                {
                  "$ref": "#/components/schemas/GuestsDefaultFieldInput_2024_06_14"
                },
                {
                  "$ref": "#/components/schemas/RescheduleReasonDefaultFieldInput_2024_06_14"
                },
                {
                  "$ref": "#/components/schemas/PhoneFieldInput_2024_06_14"
                },
                {
                  "$ref": "#/components/schemas/AddressFieldInput_2024_06_14"
                },
                {
                  "$ref": "#/components/schemas/TextFieldInput_2024_06_14"
                },
                {
                  "$ref": "#/components/schemas/NumberFieldInput_2024_06_14"
                },
                {
                  "$ref": "#/components/schemas/TextAreaFieldInput_2024_06_14"
                },
                {
                  "$ref": "#/components/schemas/SelectFieldInput_2024_06_14"
                },
                {
                  "$ref": "#/components/schemas/MultiSelectFieldInput_2024_06_14"
                },
                {
                  "$ref": "#/components/schemas/MultiEmailFieldInput_2024_06_14"
                },
                {
                  "$ref": "#/components/schemas/CheckboxGroupFieldInput_2024_06_14"
                },
                {
                  "$ref": "#/components/schemas/RadioGroupFieldInput_2024_06_14"
                },
                {
                  "$ref": "#/components/schemas/BooleanFieldInput_2024_06_14"
                }
              ]
            }
          },
          "disableGuests": {
            "type": "boolean",
            "description": "If true, person booking this event't cant add guests via their emails."
          },
          "slotInterval": {
            "type": "number",
            "description": "Number representing length of each slot when event is booked. By default it equal length of the event type.\n      If event length is 60 minutes then we would have slots 9AM, 10AM, 11AM etc. but if it was changed to 30 minutes then\n      we would have slots 9AM, 9:30AM, 10AM, 10:30AM etc. as the available times to book the 60 minute event."
          },
          "minimumBookingNotice": {
            "type": "number",
            "description": "Minimum number of minutes before the event that a booking can be made."
          },
          "beforeEventBuffer": {
            "type": "number",
            "description": "Time spaces that can be pre-pended before an event to give more time before it."
          },
          "afterEventBuffer": {
            "type": "number",
            "description": "Time spaces that can be appended after an event to give more time after it."
          },
          "scheduleId": {
            "type": "number",
            "description": "If you want that this event has different schedule than user's default one you can specify it here."
          },
          "bookingLimitsCount": {
            "description": "Limit how many times this event can be booked",
            "oneOf": [
              {
                "$ref": "#/components/schemas/BaseBookingLimitsCount_2024_06_14"
              },
              {
                "$ref": "#/components/schemas/Disabled_2024_06_14"
              }
            ]
          },
          "onlyShowFirstAvailableSlot": {
            "type": "boolean",
            "description": "This will limit your availability for this event type to one slot per day, scheduled at the earliest available time."
          },
          "bookingLimitsDuration": {
            "description": "Limit total amount of time that this event can be booked",
            "oneOf": [
              {
                "$ref": "#/components/schemas/BaseBookingLimitsDuration_2024_06_14"
              },
              {
                "$ref": "#/components/schemas/Disabled_2024_06_14"
              }
            ]
          },
          "bookingWindow": {
            "description": "Limit how far in the future this event can be booked",
            "oneOf": [
              {
                "$ref": "#/components/schemas/BusinessDaysWindow_2024_06_14"
              },
              {
                "$ref": "#/components/schemas/CalendarDaysWindow_2024_06_14"
              },
              {
                "$ref": "#/components/schemas/RangeWindow_2024_06_14"
              },
              {
                "$ref": "#/components/schemas/Disabled_2024_06_14"
              }
            ]
          },
          "offsetStart": {
            "type": "number",
            "description": "Offset timeslots shown to bookers by a specified number of minutes"
          },
          "bookerLayouts": {
            "description": "Should booker have week, month or column view. Specify default layout and enabled layouts user can pick.",
            "allOf": [
              {
                "$ref": "#/components/schemas/BookerLayouts_2024_06_14"
              }
            ]
          },
          "confirmationPolicy": {
            "description": "Specify how the booking needs to be manually confirmed before it is pushed to the integrations and a confirmation mail is sent.",
            "oneOf": [
              {
                "$ref": "#/components/schemas/BaseConfirmationPolicy_2024_06_14"
              },
              {
                "$ref": "#/components/schemas/Disabled_2024_06_14"
              }
            ]
          },
          "recurrence": {
            "description": "Create a recurring event type.",
            "oneOf": [
              {
                "$ref": "#/components/schemas/Recurrence_2024_06_14"
              },
              {
                "$ref": "#/components/schemas/Disabled_2024_06_14"
              }
            ]
          },
          "requiresBookerEmailVerification": {
            "type": "boolean"
          },
          "hideCalendarNotes": {
            "type": "boolean"
          },
          "lockTimeZoneToggleOnBookingPage": {
            "type": "boolean"
          },
          "color": {
            "$ref": "#/components/schemas/EventTypeColor_2024_06_14"
          },
          "seats": {
            "description": "Create an event type with multiple seats.",
            "oneOf": [
              {
                "$ref": "#/components/schemas/Seats_2024_06_14"
              },
              {
                "$ref": "#/components/schemas/Disabled_2024_06_14"
              }
            ]
          },
          "customName": {
            "type": "string",
            "description": "Customizable event name with valid variables: \n      {Event type title}, {Organiser}, {Scheduler}, {Location}, {Organiser first name}, \n      {Scheduler first name}, {Scheduler last name}, {Event duration}, {LOCATION}, \n      {HOST/ATTENDEE}, {HOST}, {ATTENDEE}, {USER}",
            "example": "{Event type title} between {Organiser} and {Scheduler}"
          },
          "destinationCalendar": {
            "$ref": "#/components/schemas/DestinationCalendar_2024_06_14"
          },
          "useDestinationCalendarEmail": {
            "type": "boolean"
          },
          "hideCalendarEventDetails": {
            "type": "boolean"
          },
          "successRedirectUrl": {
            "type": "string",
            "description": "A valid URL where the booker will redirect to, once the booking is completed successfully",
            "example": "https://masterchief.com/argentina/flan/video/9129412"
          }
        },
        "required": ["lengthInMinutes", "title", "slug"]
      },
      "OutputAddressLocation_2024_06_14": {
        "type": "object",
        "properties": {
          "type": {
            "type": "string",
            "enum": [
              "address",
              "link",
              "integration",
              "phone",
              "attendeeAddress",
              "attendeePhone",
              "attendeeDefined"
            ],
            "example": "address",
            "description": "only allowed value for type is `address`"
          },
          "address": {
            "type": "string",
            "example": "123 Example St, City, Country"
          },
          "public": {
            "type": "boolean"
          }
        },
        "required": ["type", "address", "public"]
      },
      "OutputLinkLocation_2024_06_14": {
        "type": "object",
        "properties": {
          "type": {
            "type": "string",
            "enum": [
              "address",
              "link",
              "integration",
              "phone",
              "attendeeAddress",
              "attendeePhone",
              "attendeeDefined"
            ],
            "example": "link",
            "description": "only allowed value for type is `link`"
          },
          "link": {
            "type": "string",
            "example": "https://customvideo.com/join/123456"
          },
          "public": {
            "type": "boolean"
          }
        },
        "required": ["type", "link", "public"]
      },
      "OutputIntegrationLocation_2024_06_14": {
        "type": "object",
        "properties": {
          "type": {
            "type": "string",
            "enum": [
              "address",
              "link",
              "integration",
              "phone",
              "attendeeAddress",
              "attendeePhone",
              "attendeeDefined",
              "conferencing",
              "unknown"
            ],
            "example": "integration",
            "description": "Only allowed value for type is `integration`"
          },
          "integration": {
            "type": "string",
            "enum": [
              "cal-video",
              "google-meet",
              "zoom",
              "whereby-video",
              "whatsapp-video",
              "webex-video",
              "telegram-video",
              "tandem",
              "sylaps-video",
              "skype-video",
              "sirius-video",
              "signal-video",
              "shimmer-video",
              "salesroom-video",
              "roam-video",
              "riverside-video",
              "ping-video",
              "office365-video",
              "mirotalk-video",
              "jitsi",
              "jelly-video",
              "jelly-conferencing",
              "huddle",
              "facetime-video",
              "element-call-video",
              "eightxeight-video",
              "discord-video",
              "demodesk-video",
              "campsite-conferencing",
              "campfire-video",
              "around-video"
            ],
            "example": "cal-video"
          },
          "link": {
            "type": "string",
            "example": "https://example.com"
          },
          "credentialId": {
            "type": "number",
            "description": "Credential ID associated with the integration"
          }
        },
        "required": ["type", "integration"]
      },
      "OutputPhoneLocation_2024_06_14": {
        "type": "object",
        "properties": {
          "type": {
            "type": "string",
            "enum": [
              "address",
              "link",
              "integration",
              "phone",
              "attendeeAddress",
              "attendeePhone",
              "attendeeDefined"
            ],
            "example": "phone",
            "description": "only allowed value for type is `phone`"
          },
          "phone": {
            "type": "string",
            "example": "+37120993151"
          },
          "public": {
            "type": "boolean"
          }
        },
        "required": ["type", "phone", "public"]
      },
      "OutputConferencingLocation_2024_06_14": {
        "type": "object",
        "properties": {
          "type": {
            "type": "string",
            "enum": [
              "address",
              "link",
              "integration",
              "phone",
              "attendeeAddress",
              "attendeePhone",
              "attendeeDefined",
              "conferencing",
              "unknown"
            ],
            "example": "conferencing",
            "description": "only allowed value for type is `conferencing`"
          }
        },
        "required": ["type"]
      },
      "OutputUnknownLocation_2024_06_14": {
        "type": "object",
        "properties": {
          "type": {
            "type": "string",
            "enum": [
              "address",
              "link",
              "integration",
              "phone",
              "attendeeAddress",
              "attendeePhone",
              "attendeeDefined",
              "conferencing",
              "unknown"
            ],
            "example": "unknown",
            "description": "only allowed value for type is `unknown`"
          },
          "location": {
            "type": "string"
          }
        },
        "required": ["type", "location"]
      },
      "EmailDefaultFieldOutput_2024_06_14": {
        "type": "object",
        "properties": {
          "type": {
            "type": "string",
            "enum": [
              "name",
              "email",
              "phone",
              "address",
              "text",
              "number",
              "textarea",
              "select",
              "multiselect",
              "multiemail",
              "checkbox",
              "radio",
              "boolean"
            ],
            "example": "email",
            "description": "only allowed value for type is `email`",
            "default": "email"
          },
          "label": {
            "type": "string"
          },
          "required": {
            "type": "object",
            "default": true
          },
          "placeholder": {
            "type": "string"
          },
          "disableOnPrefill": {
            "type": "boolean",
            "description": "Disable this booking field if the URL contains query parameter with key equal to the slug and prefill it with the provided value.      For example, if URL contains query parameter `&email=bob@gmail.com`,      the email field will be prefilled with this value and disabled."
          },
          "isDefault": {
            "type": "object",
            "default": true,
            "description": "This property is always true because it's a default field",
            "example": true
          },
          "slug": {
            "type": "string",
            "default": "email"
          }
        },
        "required": ["type", "required", "isDefault", "slug"]
      },
      "NameDefaultFieldOutput_2024_06_14": {
        "type": "object",
        "properties": {
          "type": {
            "type": "string",
            "enum": [
              "name",
              "email",
              "phone",
              "address",
              "text",
              "number",
              "textarea",
              "select",
              "multiselect",
              "multiemail",
              "checkbox",
              "radio",
              "boolean"
            ],
            "example": "name",
            "description": "only allowed value for type is `name`. Used for having 1 booking field for both first name and last name.",
            "default": "name"
          },
          "label": {
            "type": "string"
          },
          "placeholder": {
            "type": "string"
          },
          "disableOnPrefill": {
            "type": "boolean",
            "description": "Disable this booking field if the URL contains query parameter with key equal to the slug and prefill it with the provided value.      For example, if URL contains query parameter `&name=bob`,      the name field will be prefilled with this value and disabled."
          },
          "isDefault": {
            "type": "object",
            "default": true,
            "description": "This property is always true because it's a default field",
            "example": true
          },
          "slug": {
            "type": "string",
            "default": "name"
          },
          "required": {
            "type": "boolean"
          }
        },
        "required": ["type", "isDefault", "slug", "required"]
      },
      "LocationDefaultFieldOutput_2024_06_14": {
        "type": "object",
        "properties": {
          "isDefault": {
            "type": "object",
            "default": true,
            "description": "This property is always true because it's a default field",
            "example": true
          },
          "slug": {
            "type": "string",
            "default": "location",
            "description": "This booking field is returned only if the event type has more than one location. The purpose of this field is to allow the user to select the location where the event will take place."
          },
          "type": {
            "type": "string",
            "default": "radioInput"
          },
          "required": {
            "type": "boolean"
          },
          "hidden": {
            "type": "boolean",
            "description": "If true show under event type settings but don't show this booking field in the Booker. If false show in both."
          }
        },
        "required": ["isDefault", "slug", "type", "required", "hidden"]
      },
      "RescheduleReasonDefaultFieldOutput_2024_06_14": {
        "type": "object",
        "properties": {
          "slug": {
            "type": "string",
            "enum": ["name", "email", "title", "notes", "guests"],
            "example": "rescheduleReason",
            "description": "only allowed value for type is `rescheduleReason`",
            "default": "rescheduleReason"
          },
          "required": {
            "type": "boolean"
          },
          "hidden": {
            "type": "boolean",
            "description": "If true show under event type settings but don't show this booking field in the Booker. If false show in both."
          },
          "label": {
            "type": "string"
          },
          "placeholder": {
            "type": "string"
          },
          "disableOnPrefill": {
            "type": "boolean",
            "description": "Disable this booking field if the URL contains query parameter with key equal to the slug and prefill it with the provided value.      For example, if URL contains query parameter `&rescheduleReason=busy`,      the reschedule reason field will be prefilled with this value and disabled."
          },
          "isDefault": {
            "type": "object",
            "default": true,
            "description": "This property is always true because it's a default field",
            "example": true
          },
          "type": {
            "type": "string",
            "default": "textarea"
          }
        },
        "required": ["slug", "isDefault", "type"]
      },
      "TitleDefaultFieldOutput_2024_06_14": {
        "type": "object",
        "properties": {
          "slug": {
            "type": "string",
            "enum": ["name", "email", "title", "notes", "guests"],
            "example": "title",
            "description": "only allowed value for type is `title`",
            "default": "title"
          },
          "required": {
            "type": "boolean"
          },
          "hidden": {
            "type": "boolean",
            "description": "If true show under event type settings but don't show this booking field in the Booker. If false show in both."
          },
          "label": {
            "type": "string"
          },
          "placeholder": {
            "type": "string"
          },
          "disableOnPrefill": {
            "type": "boolean",
            "description": "Disable this booking field if the URL contains query parameter with key equal to the slug and prefill it with the provided value.      For example, if URL contains query parameter `&title=masterclass`,      the title field will be prefilled with this value and disabled."
          },
          "isDefault": {
            "type": "object",
            "default": true,
            "description": "This property is always true because it's a default field",
            "example": true
          },
          "type": {
            "type": "string",
            "default": "text"
          }
        },
        "required": ["slug", "isDefault", "type"]
      },
      "NotesDefaultFieldOutput_2024_06_14": {
        "type": "object",
        "properties": {
          "slug": {
            "type": "string",
            "enum": ["name", "email", "title", "notes", "guests"],
            "example": "notes",
            "description": "only allowed value for type is `notes`",
            "default": "notes"
          },
          "required": {
            "type": "boolean"
          },
          "hidden": {
            "type": "boolean",
            "description": "If true show under event type settings but don't show this booking field in the Booker. If false show in both."
          },
          "label": {
            "type": "string"
          },
          "placeholder": {
            "type": "string"
          },
          "disableOnPrefill": {
            "type": "boolean",
            "description": "Disable this booking field if the URL contains query parameter with key equal to the slug and prefill it with the provided value.      For example, if URL contains query parameter `&notes=hello`,      the notes field will be prefilled with this value and disabled."
          },
          "isDefault": {
            "type": "object",
            "default": true,
            "description": "This property is always true because it's a default field",
            "example": true
          },
          "type": {
            "type": "string",
            "default": "textarea"
          }
        },
        "required": ["slug", "isDefault", "type"]
      },
      "GuestsDefaultFieldOutput_2024_06_14": {
        "type": "object",
        "properties": {
          "slug": {
            "type": "string",
            "enum": ["name", "email", "title", "notes", "guests"],
            "example": "guests",
            "description": "only allowed value for type is `guests`",
            "default": "guests"
          },
          "required": {
            "type": "boolean"
          },
          "hidden": {
            "type": "boolean",
            "description": "If true show under event type settings but don't show this booking field in the Booker. If false show in both."
          },
          "label": {
            "type": "string"
          },
          "placeholder": {
            "type": "string"
          },
          "disableOnPrefill": {
            "type": "boolean",
            "description": "Disable this booking field if the URL contains query parameter with key equal to the slug and prefill it with the provided value.      For example, if URL contains query parameter `&guests=lauris@cal.com`,      the guests field will be prefilled with this value and disabled."
          },
          "isDefault": {
            "type": "object",
            "default": true,
            "description": "This property is always true because it's a default field",
            "example": true
          },
          "type": {
            "type": "string",
            "default": "multiemail"
          }
        },
        "required": ["slug", "isDefault", "type"]
      },
      "AddressFieldOutput_2024_06_14": {
        "type": "object",
        "properties": {
          "type": {
            "type": "string",
            "enum": [
              "name",
              "email",
              "phone",
              "address",
              "text",
              "number",
              "textarea",
              "select",
              "multiselect",
              "multiemail",
              "checkbox",
              "radio",
              "boolean"
            ],
            "example": "address",
            "description": "only allowed value for type is `address`"
          },
          "slug": {
            "type": "string",
            "description": "Unique identifier for the field in format `some-slug`. It is used to access response to this booking field during the booking",
            "example": "some-slug"
          },
          "label": {
            "type": "string",
            "example": "Please enter your address"
          },
          "required": {
            "type": "boolean"
          },
          "placeholder": {
            "type": "string",
            "example": "e.g., 1234 Main St"
          },
          "disableOnPrefill": {
            "type": "boolean",
            "description": "Disable this booking field if the URL contains query parameter with key equal to the slug and prefill it with the provided value.      For example, if the slug is `address` and the URL contains query parameter `&address=1234 Main St, London`,      the address field will be prefilled with this value and disabled."
          },
          "hidden": {
            "type": "boolean",
            "description": "If true show under event type settings but don't show this booking field in the Booker. If false show in both."
          },
          "isDefault": {
            "type": "object",
            "default": false,
            "description": "This property is always false because it's not default field but custom field",
            "example": false
          }
        },
        "required": ["type", "slug", "label", "required", "hidden", "isDefault"]
      },
      "BooleanFieldOutput_2024_06_14": {
        "type": "object",
        "properties": {
          "type": {
            "type": "string",
            "enum": [
              "name",
              "email",
              "phone",
              "address",
              "text",
              "number",
              "textarea",
              "select",
              "multiselect",
              "multiemail",
              "checkbox",
              "radio",
              "boolean"
            ],
            "example": "boolean",
            "description": "only allowed value for type is `boolean`"
          },
          "slug": {
            "type": "string",
            "description": "Unique identifier for the field in format `some-slug`. It is used to access response to this booking field during the booking",
            "example": "some-slug"
          },
          "label": {
            "type": "string",
            "example": "Agree to terms?"
          },
          "required": {
            "type": "boolean"
          },
          "disableOnPrefill": {
            "type": "boolean"
          },
          "hidden": {
            "type": "boolean",
            "description": "If true show under event type settings but don't show this booking field in the Booker. If false show in both."
          },
          "isDefault": {
            "type": "object",
            "default": false,
            "description": "This property is always false because it's not default field but custom field",
            "example": false
          }
        },
        "required": ["type", "slug", "label", "required", "hidden", "isDefault"]
      },
      "CheckboxGroupFieldOutput_2024_06_14": {
        "type": "object",
        "properties": {
          "type": {
            "type": "string",
            "enum": [
              "name",
              "email",
              "phone",
              "address",
              "text",
              "number",
              "textarea",
              "select",
              "multiselect",
              "multiemail",
              "checkbox",
              "radio",
              "boolean"
            ],
            "example": "checkbox",
            "description": "only allowed value for type is `checkbox`"
          },
          "slug": {
            "type": "string",
            "description": "Unique identifier for the field in format `some-slug`. It is used to access response to this booking field during the booking",
            "example": "some-slug"
          },
          "label": {
            "type": "string",
            "example": "Select all that apply"
          },
          "required": {
            "type": "boolean"
          },
          "options": {
            "example": ["Checkbox 1", "Checkbox 2"],
            "type": "array",
            "items": {
              "type": "string"
            }
          },
          "disableOnPrefill": {
            "type": "boolean",
            "description": "Disable this booking field if the URL contains query parameter with key equal to the slug and prefill it with the provided value.      For example, if the slug is `notify-me` and the URL contains query parameter `&notify-me=true`,      the checkbox will be selected and the checkbox field will be disabled."
          },
          "hidden": {
            "type": "boolean",
            "description": "If true show under event type settings but don't show this booking field in the Booker. If false show in both."
          },
          "isDefault": {
            "type": "object",
            "default": false,
            "description": "This property is always false because it's not default field but custom field",
            "example": false
          }
        },
        "required": ["type", "slug", "label", "required", "options", "hidden", "isDefault"]
      },
      "MultiEmailFieldOutput_2024_06_14": {
        "type": "object",
        "properties": {
          "type": {
            "type": "string",
            "enum": [
              "name",
              "email",
              "phone",
              "address",
              "text",
              "number",
              "textarea",
              "select",
              "multiselect",
              "multiemail",
              "checkbox",
              "radio",
              "boolean"
            ],
            "example": "multiemail",
            "description": "only allowed value for type is `multiemail`"
          },
          "slug": {
            "type": "string",
            "description": "Unique identifier for the field in format `some-slug`. It is used to access response to this booking field during the booking",
            "example": "some-slug"
          },
          "label": {
            "type": "string",
            "example": "Please enter multiple emails"
          },
          "required": {
            "type": "boolean"
          },
          "placeholder": {
            "type": "string",
            "example": "e.g., example@example.com"
          },
          "disableOnPrefill": {
            "type": "boolean",
            "description": "Disable this booking field if the URL contains query parameter with key equal to the slug and prefill it with the provided value.      For example, if the slug is `consultants` and the URL contains query parameter `&consultants=alice@gmail.com&consultants=bob@gmail.com`,      the these emails will be added and none more can be added."
          },
          "hidden": {
            "type": "boolean",
            "description": "If true show under event type settings but don't show this booking field in the Booker. If false show in both."
          },
          "isDefault": {
            "type": "object",
            "default": false,
            "description": "This property is always false because it's not default field but custom field",
            "example": false
          }
        },
        "required": ["type", "slug", "label", "required", "hidden", "isDefault"]
      },
      "MultiSelectFieldOutput_2024_06_14": {
        "type": "object",
        "properties": {
          "type": {
            "type": "string",
            "enum": [
              "name",
              "email",
              "phone",
              "address",
              "text",
              "number",
              "textarea",
              "select",
              "multiselect",
              "multiemail",
              "checkbox",
              "radio",
              "boolean"
            ],
            "example": "multiselect",
            "description": "only allowed value for type is `multiselect`"
          },
          "slug": {
            "type": "string",
            "description": "Unique identifier for the field in format `some-slug`. It is used to access response to this booking field during the booking",
            "example": "some-slug"
          },
          "label": {
            "type": "string",
            "example": "Please select multiple options"
          },
          "required": {
            "type": "boolean"
          },
          "options": {
            "example": ["Option 1", "Option 2"],
            "type": "array",
            "items": {
              "type": "string"
            }
          },
          "disableOnPrefill": {
            "type": "boolean",
            "description": "Disable this booking field if the URL contains query parameter with key equal to the slug and prefill it with the provided value.      For example, if the slug is `consultants` and the URL contains query parameter `&consultants=en&language=it`,      the 'en' and 'it' will be selected and the select field will be disabled."
          },
          "hidden": {
            "type": "boolean",
            "description": "If true show under event type settings but don't show this booking field in the Booker. If false show in both."
          },
          "isDefault": {
            "type": "object",
            "default": false,
            "description": "This property is always false because it's not default field but custom field",
            "example": false
          }
        },
        "required": ["type", "slug", "label", "required", "options", "hidden", "isDefault"]
      },
      "NumberFieldOutput_2024_06_14": {
        "type": "object",
        "properties": {
          "type": {
            "type": "string",
            "enum": [
              "name",
              "email",
              "phone",
              "address",
              "text",
              "number",
              "textarea",
              "select",
              "multiselect",
              "multiemail",
              "checkbox",
              "radio",
              "boolean"
            ],
            "example": "number",
            "description": "only allowed value for type is `number`"
          },
          "slug": {
            "type": "string",
            "description": "Unique identifier for the field in format `some-slug`. It is used to access response to this booking field during the booking",
            "example": "some-slug"
          },
          "label": {
            "type": "string",
            "example": "Please enter a number"
          },
          "required": {
            "type": "boolean"
          },
          "placeholder": {
            "type": "string",
            "example": "e.g., 100"
          },
          "disableOnPrefill": {
            "type": "boolean",
            "description": "Disable this booking field if the URL contains query parameter with key equal to the slug and prefill it with the provided value.      For example, if the slug is `calories-per-day` and the URL contains query parameter `&calories-per-day=3000`,      the number field will be prefilled with this value and disabled."
          },
          "hidden": {
            "type": "boolean",
            "description": "If true show under event type settings but don't show this booking field in the Booker. If false show in both."
          },
          "isDefault": {
            "type": "object",
            "default": false,
            "description": "This property is always false because it's not default field but custom field",
            "example": false
          }
        },
        "required": ["type", "slug", "label", "required", "hidden", "isDefault"]
      },
      "PhoneFieldOutput_2024_06_14": {
        "type": "object",
        "properties": {
          "type": {
            "type": "string",
            "enum": [
              "name",
              "email",
              "phone",
              "address",
              "text",
              "number",
              "textarea",
              "select",
              "multiselect",
              "multiemail",
              "checkbox",
              "radio",
              "boolean"
            ],
            "example": "phone",
            "description": "only allowed value for type is `phone`"
          },
          "slug": {
            "type": "string",
            "description": "Unique identifier for the field in format `some-slug`. It is used to access response to this booking field during the booking",
            "example": "some-slug"
          },
          "label": {
            "type": "string"
          },
          "required": {
            "type": "boolean"
          },
          "placeholder": {
            "type": "string"
          },
          "disableOnPrefill": {
            "type": "boolean",
            "description": "Disable this booking field if the URL contains query parameter with key equal to the slug and prefill it with the provided value.      For example, if the slug is `phone` and the URL contains query parameter `&phone=1234567890`,      the phone field will be prefilled with this value and disabled."
          },
          "hidden": {
            "type": "boolean",
            "description": "If true show under event type settings but don't show this booking field in the Booker. If false show in both."
          },
          "isDefault": {
            "type": "object",
            "default": false,
            "description": "This property is always false because it's not default field but custom field",
            "example": false
          }
        },
        "required": ["type", "slug", "label", "required", "hidden", "isDefault"]
      },
      "RadioGroupFieldOutput_2024_06_14": {
        "type": "object",
        "properties": {
          "type": {
            "type": "string",
            "enum": [
              "name",
              "email",
              "phone",
              "address",
              "text",
              "number",
              "textarea",
              "select",
              "multiselect",
              "multiemail",
              "checkbox",
              "radio",
              "boolean"
            ],
            "example": "radio",
            "description": "only allowed value for type is `radio`"
          },
          "slug": {
            "type": "string",
            "description": "Unique identifier for the field in format `some-slug`. It is used to access response to this booking field during the booking",
            "example": "some-slug"
          },
          "label": {
            "type": "string",
            "example": "Select one option"
          },
          "required": {
            "type": "boolean"
          },
          "options": {
            "example": ["Radio 1", "Radio 2"],
            "type": "array",
            "items": {
              "type": "string"
            }
          },
          "disableOnPrefill": {
            "type": "boolean",
            "description": "Disable this booking field if the URL contains query parameter with key equal to the slug and prefill it with the provided value.      For example, if the slug is `language` and options of this select field are ['english', 'italian'] and the URL contains query parameter `&language=italian`,      the 'italian' radio buttom will be selected and the select field will be disabled."
          },
          "hidden": {
            "type": "boolean",
            "description": "If true show under event type settings but don't show this booking field in the Booker. If false show in both."
          },
          "isDefault": {
            "type": "object",
            "default": false,
            "description": "This property is always false because it's not default field but custom field",
            "example": false
          }
        },
        "required": ["type", "slug", "label", "required", "options", "hidden", "isDefault"]
      },
      "SelectFieldOutput_2024_06_14": {
        "type": "object",
        "properties": {
          "type": {
            "type": "string",
            "enum": [
              "name",
              "email",
              "phone",
              "address",
              "text",
              "number",
              "textarea",
              "select",
              "multiselect",
              "multiemail",
              "checkbox",
              "radio",
              "boolean"
            ],
            "example": "select",
            "description": "only allowed value for type is `select`"
          },
          "slug": {
            "type": "string",
            "description": "Unique identifier for the field in format `some-slug`. It is used to access response to this booking field during the booking",
            "example": "some-slug"
          },
          "label": {
            "type": "string",
            "example": "Please select an option"
          },
          "required": {
            "type": "boolean"
          },
          "placeholder": {
            "type": "string",
            "example": "Select..."
          },
          "options": {
            "example": ["Option 1", "Option 2"],
            "type": "array",
            "items": {
              "type": "string"
            }
          },
          "disableOnPrefill": {
            "type": "boolean",
            "description": "Disable this booking field if the URL contains query parameter with key equal to the slug and prefill it with the provided value.      For example, if the slug is `language` and options of this select field are ['english', 'italian'] and the URL contains query parameter `&language=italian`,      the 'italian' will be selected and the select field will be disabled."
          },
          "hidden": {
            "type": "boolean",
            "description": "If true show under event type settings but don't show this booking field in the Booker. If false show in both."
          },
          "isDefault": {
            "type": "object",
            "default": false,
            "description": "This property is always false because it's not default field but custom field",
            "example": false
          }
        },
        "required": ["type", "slug", "label", "required", "options", "hidden", "isDefault"]
      },
      "TextAreaFieldOutput_2024_06_14": {
        "type": "object",
        "properties": {
          "type": {
            "type": "string",
            "enum": [
              "name",
              "email",
              "phone",
              "address",
              "text",
              "number",
              "textarea",
              "select",
              "multiselect",
              "multiemail",
              "checkbox",
              "radio",
              "boolean"
            ],
            "example": "textarea",
            "description": "only allowed value for type is `textarea`"
          },
          "slug": {
            "type": "string",
            "description": "Unique identifier for the field in format `some-slug`. It is used to access response to this booking field during the booking",
            "example": "some-slug"
          },
          "label": {
            "type": "string",
            "example": "Please enter detailed information"
          },
          "required": {
            "type": "boolean"
          },
          "placeholder": {
            "type": "string",
            "example": "e.g., Detailed description here..."
          },
          "disableOnPrefill": {
            "type": "boolean",
            "description": "Disable this booking field if the URL contains query parameter with key equal to the slug and prefill it with the provided value.      For example, if the slug is `dear-diary` and the URL contains query parameter `&dear-diary=Today I shipped a feature`,      the text area will be prefilled with this value and disabled."
          },
          "hidden": {
            "type": "boolean",
            "description": "If true show under event type settings but don't show this booking field in the Booker. If false show in both."
          },
          "isDefault": {
            "type": "object",
            "default": false,
            "description": "This property is always false because it's not default field but custom field",
            "example": false
          }
        },
        "required": ["type", "slug", "label", "required", "hidden", "isDefault"]
      },
      "TextFieldOutput_2024_06_14": {
        "type": "object",
        "properties": {
          "type": {
            "type": "string",
            "enum": [
              "name",
              "email",
              "phone",
              "address",
              "text",
              "number",
              "textarea",
              "select",
              "multiselect",
              "multiemail",
              "checkbox",
              "radio",
              "boolean"
            ],
            "example": "text",
            "description": "only allowed value for type is `text`"
          },
          "slug": {
            "type": "string",
            "description": "Unique identifier for the field in format `some-slug`. It is used to access response to this booking field during the booking",
            "example": "some-slug"
          },
          "label": {
            "type": "string",
            "example": "Please enter your text"
          },
          "required": {
            "type": "boolean"
          },
          "placeholder": {
            "type": "string",
            "example": "e.g., Enter text here"
          },
          "disableOnPrefill": {
            "type": "boolean",
            "description": "Disable this booking field if the URL contains query parameter with key equal to the slug and prefill it with the provided value.      For example, if the slug is `who-referred-you` and the URL contains query parameter `&who-referred-you=bob`,      the text field will be prefilled with this value and disabled."
          },
          "hidden": {
            "type": "boolean",
            "description": "If true show under event type settings but don't show this booking field in the Booker. If false show in both."
          },
          "isDefault": {
            "type": "object",
            "default": false,
            "description": "This property is always false because it's not default field but custom field",
            "example": false
          }
        },
        "required": ["type", "slug", "label", "required", "hidden", "isDefault"]
      },
      "EventTypeOutput_2024_06_14": {
        "type": "object",
        "properties": {
          "id": {
            "type": "number",
            "example": 1
          },
          "lengthInMinutes": {
            "type": "number",
            "example": 60
          },
          "lengthInMinutesOptions": {
            "example": [15, 30, 60],
            "description": "If you want that user can choose between different lengths of the event you can specify them here. Must include the provided `lengthInMinutes`.",
            "type": "array",
            "items": {
              "type": "number"
            }
          },
          "title": {
            "type": "string",
            "example": "Learn the secrets of masterchief!"
          },
          "slug": {
            "type": "string",
            "example": "learn-the-secrets-of-masterchief"
          },
          "description": {
            "type": "string",
            "example": "Discover the culinary wonders of Argentina by making the best flan ever!"
          },
          "locations": {
            "type": "array",
            "items": {
              "oneOf": [
                {
                  "$ref": "#/components/schemas/OutputAddressLocation_2024_06_14"
                },
                {
                  "$ref": "#/components/schemas/OutputLinkLocation_2024_06_14"
                },
                {
                  "$ref": "#/components/schemas/OutputIntegrationLocation_2024_06_14"
                },
                {
                  "$ref": "#/components/schemas/OutputPhoneLocation_2024_06_14"
                },
                {
                  "$ref": "#/components/schemas/OutputConferencingLocation_2024_06_14"
                },
                {
                  "$ref": "#/components/schemas/OutputUnknownLocation_2024_06_14"
                }
              ]
            }
          },
          "bookingFields": {
            "type": "array",
            "items": {
              "oneOf": [
                {
                  "$ref": "#/components/schemas/NameDefaultFieldOutput_2024_06_14"
                },
                {
                  "$ref": "#/components/schemas/EmailDefaultFieldOutput_2024_06_14"
                },
                {
                  "$ref": "#/components/schemas/LocationDefaultFieldOutput_2024_06_14"
                },
                {
                  "$ref": "#/components/schemas/RescheduleReasonDefaultFieldOutput_2024_06_14"
                },
                {
                  "$ref": "#/components/schemas/TitleDefaultFieldOutput_2024_06_14"
                },
                {
                  "$ref": "#/components/schemas/NotesDefaultFieldOutput_2024_06_14"
                },
                {
                  "$ref": "#/components/schemas/GuestsDefaultFieldOutput_2024_06_14"
                },
                {
                  "$ref": "#/components/schemas/PhoneFieldOutput_2024_06_14"
                },
                {
                  "$ref": "#/components/schemas/AddressFieldOutput_2024_06_14"
                },
                {
                  "$ref": "#/components/schemas/TextFieldOutput_2024_06_14"
                },
                {
                  "$ref": "#/components/schemas/NumberFieldOutput_2024_06_14"
                },
                {
                  "$ref": "#/components/schemas/TextAreaFieldOutput_2024_06_14"
                },
                {
                  "$ref": "#/components/schemas/SelectFieldOutput_2024_06_14"
                },
                {
                  "$ref": "#/components/schemas/MultiSelectFieldOutput_2024_06_14"
                },
                {
                  "$ref": "#/components/schemas/MultiEmailFieldOutput_2024_06_14"
                },
                {
                  "$ref": "#/components/schemas/CheckboxGroupFieldOutput_2024_06_14"
                },
                {
                  "$ref": "#/components/schemas/RadioGroupFieldOutput_2024_06_14"
                },
                {
                  "$ref": "#/components/schemas/BooleanFieldOutput_2024_06_14"
                }
              ]
            }
          },
          "disableGuests": {
            "type": "boolean"
          },
          "slotInterval": {
            "type": "object",
            "example": 60,
            "nullable": true
          },
          "minimumBookingNotice": {
            "type": "number",
            "example": 0
          },
          "beforeEventBuffer": {
            "type": "number",
            "example": 0
          },
          "afterEventBuffer": {
            "type": "number",
            "example": 0
          },
          "recurrence": {
            "nullable": true,
            "allOf": [
              {
                "$ref": "#/components/schemas/Recurrence_2024_06_14"
              }
            ]
          },
          "metadata": {
            "type": "object"
          },
          "price": {
            "type": "number"
          },
          "currency": {
            "type": "string"
          },
          "lockTimeZoneToggleOnBookingPage": {
            "type": "boolean"
          },
          "seatsPerTimeSlot": {
            "type": "object",
            "nullable": true
          },
          "forwardParamsSuccessRedirect": {
            "type": "object",
            "nullable": true
          },
          "successRedirectUrl": {
            "type": "object",
            "nullable": true
          },
          "isInstantEvent": {
            "type": "boolean"
          },
          "seatsShowAvailabilityCount": {
            "type": "boolean",
            "nullable": true
          },
          "scheduleId": {
            "type": "number",
            "nullable": true
          },
          "bookingLimitsCount": {
            "type": "object"
          },
          "onlyShowFirstAvailableSlot": {
            "type": "boolean"
          },
          "bookingLimitsDuration": {
            "type": "object"
          },
          "bookingWindow": {
            "type": "array",
            "description": "Limit how far in the future this event can be booked",
            "items": {
              "oneOf": [
                {
                  "$ref": "#/components/schemas/BusinessDaysWindow_2024_06_14"
                },
                {
                  "$ref": "#/components/schemas/CalendarDaysWindow_2024_06_14"
                },
                {
                  "$ref": "#/components/schemas/RangeWindow_2024_06_14"
                }
              ]
            }
          },
          "bookerLayouts": {
            "$ref": "#/components/schemas/BookerLayouts_2024_06_14"
          },
          "confirmationPolicy": {
            "type": "object"
          },
          "requiresBookerEmailVerification": {
            "type": "boolean"
          },
          "hideCalendarNotes": {
            "type": "boolean"
          },
          "color": {
            "$ref": "#/components/schemas/EventTypeColor_2024_06_14"
          },
          "seats": {
            "$ref": "#/components/schemas/Seats_2024_06_14"
          },
          "offsetStart": {
            "type": "number"
          },
          "customName": {
            "type": "string"
          },
          "destinationCalendar": {
            "$ref": "#/components/schemas/DestinationCalendar_2024_06_14"
          },
          "useDestinationCalendarEmail": {
            "type": "boolean"
          },
          "hideCalendarEventDetails": {
            "type": "boolean"
          },
          "ownerId": {
            "type": "number",
            "example": 10
          },
          "users": {
            "type": "array",
            "items": {
              "type": "string"
            }
          }
        },
        "required": [
          "id",
          "lengthInMinutes",
          "title",
          "slug",
          "description",
          "locations",
          "bookingFields",
          "disableGuests",
          "recurrence",
          "metadata",
          "price",
          "currency",
          "lockTimeZoneToggleOnBookingPage",
          "forwardParamsSuccessRedirect",
          "successRedirectUrl",
          "isInstantEvent",
          "scheduleId",
          "ownerId",
          "users"
        ]
      },
      "CreateEventTypeOutput_2024_06_14": {
        "type": "object",
        "properties": {
          "status": {
            "type": "string",
            "enum": ["success", "error"],
            "example": "success"
          },
          "data": {
            "$ref": "#/components/schemas/EventTypeOutput_2024_06_14"
          }
        },
        "required": ["status", "data"]
      },
      "GetEventTypeOutput_2024_06_14": {
        "type": "object",
        "properties": {
          "status": {
            "type": "string",
            "enum": ["success", "error"],
            "example": "success"
          },
          "data": {
            "nullable": true,
            "allOf": [
              {
                "$ref": "#/components/schemas/EventTypeOutput_2024_06_14"
              }
            ]
          }
        },
        "required": ["status", "data"]
      },
      "GetEventTypesOutput_2024_06_14": {
        "type": "object",
        "properties": {
          "status": {
            "type": "string",
            "enum": ["success", "error"],
            "example": "success"
          },
          "data": {
            "type": "array",
            "items": {
              "$ref": "#/components/schemas/EventTypeOutput_2024_06_14"
            }
          }
        },
        "required": ["status", "data"]
      },
      "UpdateEventTypeInput_2024_06_14": {
        "type": "object",
        "properties": {
          "lengthInMinutes": {
            "type": "number",
            "example": 60
          },
          "lengthInMinutesOptions": {
            "example": [15, 30, 60],
            "description": "If you want that user can choose between different lengths of the event you can specify them here. Must include the provided `lengthInMinutes`.",
            "type": "array",
            "items": {
              "type": "string"
            }
          },
          "title": {
            "type": "string",
            "example": "Learn the secrets of masterchief!"
          },
          "slug": {
            "type": "string",
            "example": "learn-the-secrets-of-masterchief"
          },
          "description": {
            "type": "string",
            "example": "Discover the culinary wonders of the Argentina by making the best flan ever!"
          },
          "locations": {
            "type": "array",
            "description": "Locations where the event will take place. If not provided, cal video link will be used as the location.",
            "items": {
              "oneOf": [
                {
                  "$ref": "#/components/schemas/InputAddressLocation_2024_06_14"
                },
                {
                  "$ref": "#/components/schemas/InputLinkLocation_2024_06_14"
                },
                {
                  "$ref": "#/components/schemas/InputIntegrationLocation_2024_06_14"
                },
                {
                  "$ref": "#/components/schemas/InputPhoneLocation_2024_06_14"
                },
                {
                  "$ref": "#/components/schemas/InputAttendeeAddressLocation_2024_06_14"
                },
                {
                  "$ref": "#/components/schemas/InputAttendeePhoneLocation_2024_06_14"
                },
                {
                  "$ref": "#/components/schemas/InputAttendeeDefinedLocation_2024_06_14"
                }
              ]
            }
          },
          "bookingFields": {
            "type": "array",
            "description": "Custom fields that can be added to the booking form when the event is booked by someone. By default booking form has name and email field.",
            "items": {
              "oneOf": [
                {
                  "$ref": "#/components/schemas/NameDefaultFieldInput_2024_06_14"
                },
                {
                  "$ref": "#/components/schemas/EmailDefaultFieldInput_2024_06_14"
                },
                {
                  "$ref": "#/components/schemas/TitleDefaultFieldInput_2024_06_14"
                },
                {
                  "$ref": "#/components/schemas/NotesDefaultFieldInput_2024_06_14"
                },
                {
                  "$ref": "#/components/schemas/GuestsDefaultFieldInput_2024_06_14"
                },
                {
                  "$ref": "#/components/schemas/RescheduleReasonDefaultFieldInput_2024_06_14"
                },
                {
                  "$ref": "#/components/schemas/PhoneFieldInput_2024_06_14"
                },
                {
                  "$ref": "#/components/schemas/AddressFieldInput_2024_06_14"
                },
                {
                  "$ref": "#/components/schemas/TextFieldInput_2024_06_14"
                },
                {
                  "$ref": "#/components/schemas/NumberFieldInput_2024_06_14"
                },
                {
                  "$ref": "#/components/schemas/TextAreaFieldInput_2024_06_14"
                },
                {
                  "$ref": "#/components/schemas/SelectFieldInput_2024_06_14"
                },
                {
                  "$ref": "#/components/schemas/MultiSelectFieldInput_2024_06_14"
                },
                {
                  "$ref": "#/components/schemas/MultiEmailFieldInput_2024_06_14"
                },
                {
                  "$ref": "#/components/schemas/CheckboxGroupFieldInput_2024_06_14"
                },
                {
                  "$ref": "#/components/schemas/RadioGroupFieldInput_2024_06_14"
                },
                {
                  "$ref": "#/components/schemas/BooleanFieldInput_2024_06_14"
                }
              ]
            }
          },
          "disableGuests": {
            "type": "boolean",
            "description": "If true, person booking this event't cant add guests via their emails."
          },
          "slotInterval": {
            "type": "number",
            "description": "Number representing length of each slot when event is booked. By default it equal length of the event type.\n      If event length is 60 minutes then we would have slots 9AM, 10AM, 11AM etc. but if it was changed to 30 minutes then\n      we would have slots 9AM, 9:30AM, 10AM, 10:30AM etc. as the available times to book the 60 minute event."
          },
          "minimumBookingNotice": {
            "type": "number",
            "description": "Minimum number of minutes before the event that a booking can be made."
          },
          "beforeEventBuffer": {
            "type": "number",
            "description": "Time spaces that can be pre-pended before an event to give more time before it."
          },
          "afterEventBuffer": {
            "type": "number",
            "description": "Time spaces that can be appended after an event to give more time after it."
          },
          "scheduleId": {
            "type": "number",
            "description": "If you want that this event has different schedule than user's default one you can specify it here."
          },
          "bookingLimitsCount": {
            "description": "Limit how many times this event can be booked",
            "oneOf": [
              {
                "$ref": "#/components/schemas/BaseBookingLimitsCount_2024_06_14"
              },
              {
                "$ref": "#/components/schemas/Disabled_2024_06_14"
              }
            ]
          },
          "onlyShowFirstAvailableSlot": {
            "type": "boolean",
            "description": "This will limit your availability for this event type to one slot per day, scheduled at the earliest available time."
          },
          "bookingLimitsDuration": {
            "description": "Limit total amount of time that this event can be booked",
            "oneOf": [
              {
                "$ref": "#/components/schemas/BaseBookingLimitsDuration_2024_06_14"
              },
              {
                "$ref": "#/components/schemas/Disabled_2024_06_14"
              }
            ]
          },
          "bookingWindow": {
            "description": "Limit how far in the future this event can be booked",
            "oneOf": [
              {
                "$ref": "#/components/schemas/BusinessDaysWindow_2024_06_14"
              },
              {
                "$ref": "#/components/schemas/CalendarDaysWindow_2024_06_14"
              },
              {
                "$ref": "#/components/schemas/RangeWindow_2024_06_14"
              },
              {
                "$ref": "#/components/schemas/Disabled_2024_06_14"
              }
            ]
          },
          "offsetStart": {
            "type": "number",
            "description": "Offset timeslots shown to bookers by a specified number of minutes"
          },
          "bookerLayouts": {
            "description": "Should booker have week, month or column view. Specify default layout and enabled layouts user can pick.",
            "allOf": [
              {
                "$ref": "#/components/schemas/BookerLayouts_2024_06_14"
              }
            ]
          },
          "confirmationPolicy": {
            "description": "Specify how the booking needs to be manually confirmed before it is pushed to the integrations and a confirmation mail is sent.",
            "oneOf": [
              {
                "$ref": "#/components/schemas/BaseConfirmationPolicy_2024_06_14"
              },
              {
                "$ref": "#/components/schemas/Disabled_2024_06_14"
              }
            ]
          },
          "recurrence": {
            "description": "Create a recurring event type.",
            "oneOf": [
              {
                "$ref": "#/components/schemas/Recurrence_2024_06_14"
              },
              {
                "$ref": "#/components/schemas/Disabled_2024_06_14"
              }
            ]
          },
          "requiresBookerEmailVerification": {
            "type": "boolean"
          },
          "hideCalendarNotes": {
            "type": "boolean"
          },
          "lockTimeZoneToggleOnBookingPage": {
            "type": "boolean"
          },
          "color": {
            "$ref": "#/components/schemas/EventTypeColor_2024_06_14"
          },
          "seats": {
            "description": "Create an event type with multiple seats.",
            "oneOf": [
              {
                "$ref": "#/components/schemas/Seats_2024_06_14"
              },
              {
                "$ref": "#/components/schemas/Disabled_2024_06_14"
              }
            ]
          },
          "customName": {
            "type": "string",
            "description": "Customizable event name with valid variables:\n      {Event type title}, {Organiser}, {Scheduler}, {Location}, {Organiser first name},\n      {Scheduler first name}, {Scheduler last name}, {Event duration}, {LOCATION},\n      {HOST/ATTENDEE}, {HOST}, {ATTENDEE}, {USER}",
            "example": "{Event type title} between {Organiser} and {Scheduler}"
          },
          "destinationCalendar": {
            "$ref": "#/components/schemas/DestinationCalendar_2024_06_14"
          },
          "useDestinationCalendarEmail": {
            "type": "boolean"
          },
          "hideCalendarEventDetails": {
            "type": "boolean"
          },
          "successRedirectUrl": {
            "type": "string",
            "description": "A valid URL where the booker will redirect to, once the booking is completed successfully",
            "example": "https://masterchief.com/argentina/flan/video/9129412"
          }
        }
      },
      "UpdateEventTypeOutput_2024_06_14": {
        "type": "object",
        "properties": {
          "status": {
            "type": "string",
            "enum": ["success", "error"],
            "example": "success"
          },
          "data": {
            "$ref": "#/components/schemas/EventTypeOutput_2024_06_14"
          }
        },
        "required": ["status", "data"]
      },
      "DeleteData_2024_06_14": {
        "type": "object",
        "properties": {
          "id": {
            "type": "number",
            "example": 1
          },
          "lengthInMinutes": {
            "type": "number",
            "example": 60
          },
          "title": {
            "type": "string",
            "example": "Learn the secrets of masterchief!"
          },
          "slug": {
            "type": "string"
          }
        },
        "required": ["id", "lengthInMinutes", "title", "slug"]
      },
      "DeleteEventTypeOutput_2024_06_14": {
        "type": "object",
        "properties": {
          "status": {
            "type": "string",
            "enum": ["success", "error"],
            "example": "success"
          },
          "data": {
            "$ref": "#/components/schemas/DeleteData_2024_06_14"
          }
        },
        "required": ["status", "data"]
      },
      "SelectedCalendarsInputDto": {
        "type": "object",
        "properties": {
          "integration": {
            "type": "string"
          },
          "externalId": {
            "type": "string"
          },
          "credentialId": {
            "type": "number"
          }
        },
        "required": ["integration", "externalId", "credentialId"]
      },
      "SelectedCalendarOutputDto": {
        "type": "object",
        "properties": {
          "userId": {
            "type": "number"
          },
          "integration": {
            "type": "string"
          },
          "externalId": {
            "type": "string"
          },
          "credentialId": {
            "type": "number",
            "nullable": true
          }
        },
        "required": ["userId", "integration", "externalId", "credentialId"]
      },
      "SelectedCalendarOutputResponseDto": {
        "type": "object",
        "properties": {
          "status": {
            "type": "string",
            "example": "success",
            "enum": ["success", "error"]
          },
          "data": {
            "$ref": "#/components/schemas/SelectedCalendarOutputDto"
          }
        },
        "required": ["status", "data"]
      },
      "OrgTeamOutputDto": {
        "type": "object",
        "properties": {
          "id": {
            "type": "number"
          },
          "parentId": {
            "type": "number"
          },
          "name": {
            "type": "string",
            "minLength": 1
          },
          "slug": {
            "type": "string"
          },
          "logoUrl": {
            "type": "string"
          },
          "calVideoLogo": {
            "type": "string"
          },
          "appLogo": {
            "type": "string"
          },
          "appIconLogo": {
            "type": "string"
          },
          "bio": {
            "type": "string"
          },
          "hideBranding": {
            "type": "boolean"
          },
          "isOrganization": {
            "type": "boolean"
          },
          "isPrivate": {
            "type": "boolean"
          },
          "hideBookATeamMember": {
            "type": "boolean",
            "default": false
          },
          "metadata": {
            "type": "string"
          },
          "theme": {
            "type": "string"
          },
          "brandColor": {
            "type": "string"
          },
          "darkBrandColor": {
            "type": "string"
          },
          "bannerUrl": {
            "type": "string"
          },
          "timeFormat": {
            "type": "number"
          },
          "timeZone": {
            "type": "string",
            "default": "Europe/London"
          },
          "weekStart": {
            "type": "string",
            "default": "Sunday"
          }
        },
        "required": ["id", "name", "isOrganization"]
      },
      "OrgTeamsOutputResponseDto": {
        "type": "object",
        "properties": {
          "status": {
            "type": "string",
            "example": "success",
            "enum": ["success", "error"]
          },
          "data": {
            "type": "array",
            "items": {
              "$ref": "#/components/schemas/OrgTeamOutputDto"
            }
          }
        },
        "required": ["status", "data"]
      },
      "OrgMeTeamsOutputResponseDto": {
        "type": "object",
        "properties": {
          "status": {
            "type": "string",
            "example": "success",
            "enum": ["success", "error"]
          },
          "data": {
            "type": "array",
            "items": {
              "$ref": "#/components/schemas/OrgTeamOutputDto"
            }
          }
        },
        "required": ["status", "data"]
      },
      "OrgTeamOutputResponseDto": {
        "type": "object",
        "properties": {
          "status": {
            "type": "string",
            "example": "success",
            "enum": ["success", "error"]
          },
          "data": {
            "$ref": "#/components/schemas/OrgTeamOutputDto"
          }
        },
        "required": ["status", "data"]
      },
      "UpdateOrgTeamDto": {
        "type": "object",
        "properties": {
          "name": {
            "type": "string",
            "minLength": 1,
            "description": "Name of the team",
            "example": "CalTeam"
          },
          "slug": {
            "type": "string",
            "description": "Team slug",
            "example": "caltel"
          },
          "logoUrl": {
            "type": "string",
            "example": "https://i.cal.com/api/avatar/b0b58752-68ad-4c0d-8024-4fa382a77752.png",
            "description": "URL of the teams logo image"
          },
          "calVideoLogo": {
            "type": "string"
          },
          "appLogo": {
            "type": "string"
          },
          "appIconLogo": {
            "type": "string"
          },
          "bio": {
            "type": "string"
          },
          "hideBranding": {
            "type": "boolean"
          },
          "isPrivate": {
            "type": "boolean"
          },
          "hideBookATeamMember": {
            "type": "boolean"
          },
          "metadata": {
            "type": "string"
          },
          "theme": {
            "type": "string"
          },
          "brandColor": {
            "type": "string"
          },
          "darkBrandColor": {
            "type": "string"
          },
          "bannerUrl": {
            "type": "string",
            "example": "https://i.cal.com/api/avatar/949be534-7a88-4185-967c-c020b0c0bef3.png",
            "description": "URL of the teams banner image which is shown on booker"
          },
          "timeFormat": {
            "type": "number"
          },
          "timeZone": {
            "type": "string",
            "example": "America/New_York",
            "description": "Timezone is used to create teams's default schedule from Monday to Friday from 9AM to 5PM. It will default to Europe/London if not passed."
          },
          "weekStart": {
            "type": "string",
            "example": "Monday"
          },
          "bookingLimits": {
            "type": "string"
          },
          "includeManagedEventsInLimits": {
            "type": "boolean"
          }
        }
      },
      "CreateOrgTeamDto": {
        "type": "object",
        "properties": {
          "name": {
            "type": "string",
            "minLength": 1,
            "description": "Name of the team",
            "example": "CalTeam"
          },
          "slug": {
            "type": "string",
            "description": "Team slug",
            "example": "caltel"
          },
          "logoUrl": {
            "type": "string",
            "example": "https://i.cal.com/api/avatar/b0b58752-68ad-4c0d-8024-4fa382a77752.png",
            "description": "URL of the teams logo image"
          },
          "calVideoLogo": {
            "type": "string"
          },
          "appLogo": {
            "type": "string"
          },
          "appIconLogo": {
            "type": "string"
          },
          "bio": {
            "type": "string"
          },
          "hideBranding": {
            "type": "boolean",
            "default": false
          },
          "isPrivate": {
            "type": "boolean"
          },
          "hideBookATeamMember": {
            "type": "boolean"
          },
          "metadata": {
            "type": "string"
          },
          "theme": {
            "type": "string"
          },
          "brandColor": {
            "type": "string"
          },
          "darkBrandColor": {
            "type": "string"
          },
          "bannerUrl": {
            "type": "string",
            "example": "https://i.cal.com/api/avatar/949be534-7a88-4185-967c-c020b0c0bef3.png",
            "description": "URL of the teams banner image which is shown on booker"
          },
          "timeFormat": {
            "type": "number"
          },
          "timeZone": {
            "type": "string",
            "default": "Europe/London",
            "example": "America/New_York",
            "description": "Timezone is used to create teams's default schedule from Monday to Friday from 9AM to 5PM. It will default to Europe/London if not passed."
          },
          "weekStart": {
            "type": "string",
            "default": "Sunday",
            "example": "Monday"
          },
          "autoAcceptCreator": {
            "type": "boolean",
            "default": true
          }
        },
        "required": ["name"]
      },
      "ScheduleAvailabilityInput_2024_06_11": {
        "type": "object",
        "properties": {
          "days": {
            "type": "array",
            "enum": ["Monday", "Tuesday", "Wednesday", "Thursday", "Friday", "Saturday", "Sunday"],
            "example": ["Monday", "Tuesday"],
            "description": "Array of days when schedule is active.",
            "items": {
              "type": "string",
              "enum": ["Monday", "Tuesday", "Wednesday", "Thursday", "Friday", "Saturday", "Sunday"]
            }
          },
          "startTime": {
            "type": "string",
            "pattern": "TIME_FORMAT_HH_MM",
            "example": "08:00",
            "description": "startTime must be a valid time in format HH:MM e.g. 08:00"
          },
          "endTime": {
            "type": "string",
            "pattern": "TIME_FORMAT_HH_MM",
            "example": "15:00",
            "description": "endTime must be a valid time in format HH:MM e.g. 15:00"
          }
        },
        "required": ["days", "startTime", "endTime"]
      },
      "ScheduleOverrideInput_2024_06_11": {
        "type": "object",
        "properties": {
          "date": {
            "type": "string",
            "example": "2024-05-20"
          },
          "startTime": {
            "type": "string",
            "pattern": "TIME_FORMAT_HH_MM",
            "example": "12:00",
            "description": "startTime must be a valid time in format HH:MM e.g. 12:00"
          },
          "endTime": {
            "type": "string",
            "pattern": "TIME_FORMAT_HH_MM",
            "example": "13:00",
            "description": "endTime must be a valid time in format HH:MM e.g. 13:00"
          }
        },
        "required": ["date", "startTime", "endTime"]
      },
      "ScheduleOutput_2024_06_11": {
        "type": "object",
        "properties": {
          "id": {
            "type": "number",
            "example": 254
          },
          "ownerId": {
            "type": "number",
            "example": 478
          },
          "name": {
            "type": "string",
            "example": "Catch up hours"
          },
          "timeZone": {
            "type": "string",
            "example": "Europe/Rome"
          },
          "availability": {
            "example": [
              {
                "days": ["Monday", "Tuesday"],
                "startTime": "17:00",
                "endTime": "19:00"
              },
              {
                "days": ["Wednesday", "Thursday"],
                "startTime": "16:00",
                "endTime": "20:00"
              }
            ],
            "type": "array",
            "items": {
              "$ref": "#/components/schemas/ScheduleAvailabilityInput_2024_06_11"
            }
          },
          "isDefault": {
            "type": "boolean",
            "example": true
          },
          "overrides": {
            "example": [
              {
                "date": "2024-05-20",
                "startTime": "18:00",
                "endTime": "21:00"
              }
            ],
            "type": "array",
            "items": {
              "$ref": "#/components/schemas/ScheduleOverrideInput_2024_06_11"
            }
          }
        },
        "required": ["id", "ownerId", "name", "timeZone", "availability", "isDefault", "overrides"]
      },
      "GetSchedulesOutput_2024_06_11": {
        "type": "object",
        "properties": {
          "status": {
            "type": "string",
            "example": "success",
            "enum": ["success", "error"]
          },
          "data": {
            "type": "array",
            "items": {
              "$ref": "#/components/schemas/ScheduleOutput_2024_06_11"
            }
          },
          "error": {
            "type": "object"
          }
        },
        "required": ["status", "data"]
      },
      "CreateScheduleInput_2024_06_11": {
        "type": "object",
        "properties": {
          "name": {
            "type": "string",
            "example": "Catch up hours"
          },
          "timeZone": {
            "type": "string",
            "example": "Europe/Rome",
            "description": "Timezone is used to calculate available times when an event using the schedule is booked."
          },
          "availability": {
            "description": "Each object contains days and times when the user is available. If not passed, the default availability is Monday to Friday from 09:00 to 17:00.",
            "example": [
              {
                "days": ["Monday", "Tuesday"],
                "startTime": "17:00",
                "endTime": "19:00"
              },
              {
                "days": ["Wednesday", "Thursday"],
                "startTime": "16:00",
                "endTime": "20:00"
              }
            ],
            "type": "array",
            "items": {
              "$ref": "#/components/schemas/ScheduleAvailabilityInput_2024_06_11"
            }
          },
          "isDefault": {
            "type": "boolean",
            "example": true,
            "description": "Each user should have 1 default schedule. If you specified `timeZone` when creating managed user, then the default schedule will be created with that timezone.\n    Default schedule means that if an event type is not tied to a specific schedule then the default schedule is used."
          },
          "overrides": {
            "description": "Need to change availability for a specific date? Add an override.",
            "example": [
              {
                "date": "2024-05-20",
                "startTime": "18:00",
                "endTime": "21:00"
              }
            ],
            "type": "array",
            "items": {
              "$ref": "#/components/schemas/ScheduleOverrideInput_2024_06_11"
            }
          }
        },
        "required": ["name", "timeZone", "isDefault"]
      },
      "CreateScheduleOutput_2024_06_11": {
        "type": "object",
        "properties": {
          "status": {
            "type": "string",
            "example": "success",
            "enum": ["success", "error"]
          },
          "data": {
            "$ref": "#/components/schemas/ScheduleOutput_2024_06_11"
          }
        },
        "required": ["status", "data"]
      },
      "GetScheduleOutput_2024_06_11": {
        "type": "object",
        "properties": {
          "status": {
            "type": "string",
            "example": "success",
            "enum": ["success", "error"]
          },
          "data": {
            "nullable": true,
            "allOf": [
              {
                "$ref": "#/components/schemas/ScheduleOutput_2024_06_11"
              }
            ]
          },
          "error": {
            "type": "object"
          }
        },
        "required": ["status", "data"]
      },
      "UpdateScheduleInput_2024_06_11": {
        "type": "object",
        "properties": {
          "name": {
            "type": "string",
            "example": "One-on-one coaching"
          },
          "timeZone": {
            "type": "string",
            "example": "Europe/Rome"
          },
          "availability": {
            "example": [
              {
                "days": ["Monday", "Tuesday"],
                "startTime": "09:00",
                "endTime": "10:00"
              }
            ],
            "type": "array",
            "items": {
              "$ref": "#/components/schemas/ScheduleAvailabilityInput_2024_06_11"
            }
          },
          "isDefault": {
            "type": "boolean",
            "example": true
          },
          "overrides": {
            "example": [
              {
                "date": "2024-05-20",
                "startTime": "12:00",
                "endTime": "14:00"
              }
            ],
            "type": "array",
            "items": {
              "$ref": "#/components/schemas/ScheduleOverrideInput_2024_06_11"
            }
          }
        }
      },
      "UpdateScheduleOutput_2024_06_11": {
        "type": "object",
        "properties": {
          "status": {
            "type": "string",
            "example": "success",
            "enum": ["success", "error"]
          },
          "data": {
            "$ref": "#/components/schemas/ScheduleOutput_2024_06_11"
          },
          "error": {
            "type": "object"
          }
        },
        "required": ["status", "data"]
      },
      "DeleteScheduleOutput_2024_06_11": {
        "type": "object",
        "properties": {
          "status": {
            "type": "string",
            "example": "success",
            "enum": ["success", "error"]
          }
        },
        "required": ["status"]
      },
      "ProfileOutput": {
        "type": "object",
        "properties": {
          "id": {
            "type": "number",
            "description": "The ID of the profile of user",
            "example": 1
          },
          "organizationId": {
            "type": "number",
            "description": "The ID of the organization of user",
            "example": 1
          },
          "userId": {
            "type": "number",
            "description": "The IDof the user",
            "example": 1
          },
          "username": {
            "type": "string",
            "nullable": true,
            "description": "The username of the user within the organization context",
            "example": "john_doe"
          }
        },
        "required": ["id", "organizationId", "userId"]
      },
      "GetOrgUsersWithProfileOutput": {
        "type": "object",
        "properties": {
          "id": {
            "type": "number",
            "description": "The ID of the user",
            "example": 1
          },
          "username": {
            "type": "string",
            "nullable": true,
            "description": "The username of the user",
            "example": "john_doe"
          },
          "name": {
            "type": "string",
            "nullable": true,
            "description": "The name of the user",
            "example": "John Doe"
          },
          "email": {
            "type": "string",
            "description": "The email of the user",
            "example": "john@example.com"
          },
          "emailVerified": {
            "format": "date-time",
            "type": "string",
            "nullable": true,
            "description": "The date when the email was verified",
            "example": "2022-01-01T00:00:00Z"
          },
          "bio": {
            "type": "string",
            "nullable": true,
            "description": "The bio of the user",
            "example": "I am a software developer"
          },
          "avatarUrl": {
            "type": "string",
            "nullable": true,
            "description": "The URL of the user's avatar",
            "example": "https://example.com/avatar.jpg"
          },
          "timeZone": {
            "type": "string",
            "description": "The time zone of the user",
            "example": "America/New_York"
          },
          "weekStart": {
            "type": "string",
            "description": "The week start day of the user",
            "example": "Monday"
          },
          "appTheme": {
            "type": "string",
            "nullable": true,
            "description": "The app theme of the user",
            "example": "light"
          },
          "theme": {
            "type": "string",
            "nullable": true,
            "description": "The theme of the user",
            "example": "default"
          },
          "defaultScheduleId": {
            "type": "number",
            "nullable": true,
            "description": "The ID of the default schedule for the user",
            "example": 1
          },
          "locale": {
            "type": "string",
            "nullable": true,
            "description": "The locale of the user",
            "example": "en-US"
          },
          "timeFormat": {
            "type": "number",
            "nullable": true,
            "description": "The time format of the user",
            "example": 12
          },
          "hideBranding": {
            "type": "boolean",
            "description": "Whether to hide branding for the user",
            "example": false
          },
          "brandColor": {
            "type": "string",
            "nullable": true,
            "description": "The brand color of the user",
            "example": "#ffffff"
          },
          "darkBrandColor": {
            "type": "string",
            "nullable": true,
            "description": "The dark brand color of the user",
            "example": "#000000"
          },
          "allowDynamicBooking": {
            "type": "boolean",
            "nullable": true,
            "description": "Whether dynamic booking is allowed for the user",
            "example": true
          },
          "createdDate": {
            "format": "date-time",
            "type": "string",
            "description": "The date when the user was created",
            "example": "2022-01-01T00:00:00Z"
          },
          "verified": {
            "type": "boolean",
            "nullable": true,
            "description": "Whether the user is verified",
            "example": true
          },
          "invitedTo": {
            "type": "number",
            "nullable": true,
            "description": "The ID of the user who invited this user",
            "example": 1
          },
          "profile": {
            "description": "organization user profile, contains user data within the organizaton context",
            "allOf": [
              {
                "$ref": "#/components/schemas/ProfileOutput"
              }
            ]
          }
        },
        "required": ["id", "email", "timeZone", "weekStart", "hideBranding", "createdDate", "profile"]
      },
      "GetOrganizationUsersResponseDTO": {
        "type": "object",
        "properties": {
          "status": {
            "type": "string",
            "example": "success",
            "enum": ["success", "error"]
          },
          "data": {
            "type": "array",
            "items": {
              "$ref": "#/components/schemas/GetOrgUsersWithProfileOutput"
            }
          }
        },
        "required": ["status", "data"]
      },
      "CreateOrganizationUserInput": {
        "type": "object",
        "properties": {
          "email": {
            "type": "string",
            "description": "User email address",
            "example": "user@example.com"
          },
          "username": {
            "type": "string",
            "description": "Username",
            "example": "user123"
          },
          "weekday": {
            "type": "string",
            "description": "Preferred weekday",
            "example": "Monday"
          },
          "brandColor": {
            "type": "string",
            "description": "Brand color in HEX format",
            "example": "#FFFFFF"
          },
          "darkBrandColor": {
            "type": "string",
            "description": "Dark brand color in HEX format",
            "example": "#000000"
          },
          "hideBranding": {
            "type": "boolean",
            "description": "Hide branding",
            "example": false
          },
          "timeZone": {
            "type": "string",
            "description": "Time zone",
            "example": "America/New_York"
          },
          "theme": {
            "type": "string",
            "nullable": true,
            "description": "Theme",
            "example": "dark"
          },
          "appTheme": {
            "type": "string",
            "nullable": true,
            "description": "Application theme",
            "example": "light"
          },
          "timeFormat": {
            "type": "number",
            "description": "Time format",
            "example": 24
          },
          "defaultScheduleId": {
            "type": "number",
            "minimum": 0,
            "description": "Default schedule ID",
            "example": 1
          },
          "locale": {
            "type": "string",
            "nullable": true,
            "default": "en",
            "description": "Locale",
            "example": "en"
          },
          "avatarUrl": {
            "type": "string",
            "description": "Avatar URL",
            "example": "https://example.com/avatar.jpg"
          },
          "organizationRole": {
            "type": "string",
            "default": "MEMBER",
            "enum": ["MEMBER", "ADMIN", "OWNER"]
          },
          "autoAccept": {
            "type": "boolean",
            "default": true
          }
        },
        "required": ["email"]
      },
      "GetOrganizationUserOutput": {
        "type": "object",
        "properties": {
          "status": {
            "type": "string",
            "example": "success",
            "enum": ["success", "error"]
          },
          "data": {
            "$ref": "#/components/schemas/GetOrgUsersWithProfileOutput"
          }
        },
        "required": ["status", "data"]
      },
      "UpdateOrganizationUserInput": {
        "type": "object",
        "properties": {}
      },
      "OrgMembershipOutputDto": {
        "type": "object",
        "properties": {
          "id": {
            "type": "number"
          },
          "userId": {
            "type": "number"
          },
          "teamId": {
            "type": "number"
          },
          "accepted": {
            "type": "boolean"
          },
          "role": {
            "type": "string",
            "enum": ["MEMBER", "OWNER", "ADMIN"]
          },
          "disableImpersonation": {
            "type": "boolean"
          }
        },
        "required": ["id", "userId", "teamId", "accepted", "role"]
      },
      "GetAllOrgMemberships": {
        "type": "object",
        "properties": {
          "status": {
            "type": "string",
            "example": "success",
            "enum": ["success", "error"]
          },
          "data": {
            "$ref": "#/components/schemas/OrgMembershipOutputDto"
          }
        },
        "required": ["status", "data"]
      },
      "CreateOrgMembershipDto": {
        "type": "object",
        "properties": {
          "userId": {
            "type": "number"
          },
          "accepted": {
            "type": "boolean",
            "default": false
          },
          "role": {
            "type": "string",
            "default": "MEMBER",
            "enum": ["MEMBER", "OWNER", "ADMIN"]
          },
          "disableImpersonation": {
            "type": "boolean",
            "default": false
          }
        },
        "required": ["userId", "role"]
      },
      "CreateOrgMembershipOutput": {
        "type": "object",
        "properties": {
          "status": {
            "type": "string",
            "example": "success",
            "enum": ["success", "error"]
          },
          "data": {
            "$ref": "#/components/schemas/OrgMembershipOutputDto"
          }
        },
        "required": ["status", "data"]
      },
      "GetOrgMembership": {
        "type": "object",
        "properties": {
          "status": {
            "type": "string",
            "example": "success",
            "enum": ["success", "error"]
          },
          "data": {
            "$ref": "#/components/schemas/OrgMembershipOutputDto"
          }
        },
        "required": ["status", "data"]
      },
      "DeleteOrgMembership": {
        "type": "object",
        "properties": {
          "status": {
            "type": "string",
            "example": "success",
            "enum": ["success", "error"]
          },
          "data": {
            "$ref": "#/components/schemas/OrgMembershipOutputDto"
          }
        },
        "required": ["status", "data"]
      },
      "UpdateOrgMembershipDto": {
        "type": "object",
        "properties": {
          "accepted": {
            "type": "boolean"
          },
          "role": {
            "type": "string",
            "enum": ["MEMBER", "OWNER", "ADMIN"]
          },
          "disableImpersonation": {
            "type": "boolean"
          }
        }
      },
      "UpdateOrgMembership": {
        "type": "object",
        "properties": {
          "status": {
            "type": "string",
            "example": "success",
            "enum": ["success", "error"]
          },
          "data": {
            "$ref": "#/components/schemas/OrgMembershipOutputDto"
          }
        },
        "required": ["status", "data"]
      },
      "Host": {
        "type": "object",
        "properties": {
          "userId": {
            "type": "number",
            "description": "Which user is the host of this event"
          },
          "mandatory": {
            "type": "boolean",
            "description": "Only relevant for round robin event types. If true then the user must attend round robin event always."
          },
          "priority": {
            "type": "string",
            "enum": ["lowest", "low", "medium", "high", "highest"]
          }
        },
        "required": ["userId"]
      },
      "CreateTeamEventTypeInput_2024_06_14": {
        "type": "object",
        "properties": {
          "lengthInMinutes": {
            "type": "number",
            "example": 60
          },
          "lengthInMinutesOptions": {
            "example": [15, 30, 60],
            "description": "If you want that user can choose between different lengths of the event you can specify them here. Must include the provided `lengthInMinutes`.",
            "type": "array",
            "items": {
              "type": "string"
            }
          },
          "title": {
            "type": "string",
            "example": "Learn the secrets of masterchief!"
          },
          "slug": {
            "type": "string",
            "example": "learn-the-secrets-of-masterchief"
          },
          "description": {
            "type": "string",
            "example": "Discover the culinary wonders of the Argentina by making the best flan ever!"
          },
          "locations": {
            "type": "array",
            "description": "Locations where the event will take place. If not provided, cal video link will be used as the location.",
            "items": {
              "oneOf": [
                {
                  "$ref": "#/components/schemas/InputAddressLocation_2024_06_14"
                },
                {
                  "$ref": "#/components/schemas/InputLinkLocation_2024_06_14"
                },
                {
                  "$ref": "#/components/schemas/InputIntegrationLocation_2024_06_14"
                },
                {
                  "$ref": "#/components/schemas/InputPhoneLocation_2024_06_14"
                },
                {
                  "$ref": "#/components/schemas/InputAttendeeAddressLocation_2024_06_14"
                },
                {
                  "$ref": "#/components/schemas/InputAttendeePhoneLocation_2024_06_14"
                },
                {
                  "$ref": "#/components/schemas/InputAttendeeDefinedLocation_2024_06_14"
                }
              ]
            }
          },
          "bookingFields": {
            "type": "array",
            "description": "Custom fields that can be added to the booking form when the event is booked by someone. By default booking form has name and email field.",
            "items": {
              "oneOf": [
                {
                  "$ref": "#/components/schemas/NameDefaultFieldInput_2024_06_14"
                },
                {
                  "$ref": "#/components/schemas/EmailDefaultFieldInput_2024_06_14"
                },
                {
                  "$ref": "#/components/schemas/TitleDefaultFieldInput_2024_06_14"
                },
                {
                  "$ref": "#/components/schemas/NotesDefaultFieldInput_2024_06_14"
                },
                {
                  "$ref": "#/components/schemas/GuestsDefaultFieldInput_2024_06_14"
                },
                {
                  "$ref": "#/components/schemas/RescheduleReasonDefaultFieldInput_2024_06_14"
                },
                {
                  "$ref": "#/components/schemas/PhoneFieldInput_2024_06_14"
                },
                {
                  "$ref": "#/components/schemas/AddressFieldInput_2024_06_14"
                },
                {
                  "$ref": "#/components/schemas/TextFieldInput_2024_06_14"
                },
                {
                  "$ref": "#/components/schemas/NumberFieldInput_2024_06_14"
                },
                {
                  "$ref": "#/components/schemas/TextAreaFieldInput_2024_06_14"
                },
                {
                  "$ref": "#/components/schemas/SelectFieldInput_2024_06_14"
                },
                {
                  "$ref": "#/components/schemas/MultiSelectFieldInput_2024_06_14"
                },
                {
                  "$ref": "#/components/schemas/MultiEmailFieldInput_2024_06_14"
                },
                {
                  "$ref": "#/components/schemas/CheckboxGroupFieldInput_2024_06_14"
                },
                {
                  "$ref": "#/components/schemas/RadioGroupFieldInput_2024_06_14"
                },
                {
                  "$ref": "#/components/schemas/BooleanFieldInput_2024_06_14"
                }
              ]
            }
          },
          "disableGuests": {
            "type": "boolean",
            "description": "If true, person booking this event't cant add guests via their emails."
          },
          "slotInterval": {
            "type": "number",
            "description": "Number representing length of each slot when event is booked. By default it equal length of the event type.\n      If event length is 60 minutes then we would have slots 9AM, 10AM, 11AM etc. but if it was changed to 30 minutes then\n      we would have slots 9AM, 9:30AM, 10AM, 10:30AM etc. as the available times to book the 60 minute event."
          },
          "minimumBookingNotice": {
            "type": "number",
            "description": "Minimum number of minutes before the event that a booking can be made."
          },
          "beforeEventBuffer": {
            "type": "number",
            "description": "Time spaces that can be pre-pended before an event to give more time before it."
          },
          "afterEventBuffer": {
            "type": "number",
            "description": "Time spaces that can be appended after an event to give more time after it."
          },
          "scheduleId": {
            "type": "number",
            "description": "If you want that this event has different schedule than user's default one you can specify it here."
          },
          "bookingLimitsCount": {
            "description": "Limit how many times this event can be booked",
            "oneOf": [
              {
                "$ref": "#/components/schemas/BaseBookingLimitsCount_2024_06_14"
              },
              {
                "$ref": "#/components/schemas/Disabled_2024_06_14"
              }
            ]
          },
          "onlyShowFirstAvailableSlot": {
            "type": "boolean",
            "description": "This will limit your availability for this event type to one slot per day, scheduled at the earliest available time."
          },
          "bookingLimitsDuration": {
            "description": "Limit total amount of time that this event can be booked",
            "oneOf": [
              {
                "$ref": "#/components/schemas/BaseBookingLimitsDuration_2024_06_14"
              },
              {
                "$ref": "#/components/schemas/Disabled_2024_06_14"
              }
            ]
          },
          "bookingWindow": {
            "description": "Limit how far in the future this event can be booked",
            "oneOf": [
              {
                "$ref": "#/components/schemas/BusinessDaysWindow_2024_06_14"
              },
              {
                "$ref": "#/components/schemas/CalendarDaysWindow_2024_06_14"
              },
              {
                "$ref": "#/components/schemas/RangeWindow_2024_06_14"
              },
              {
                "$ref": "#/components/schemas/Disabled_2024_06_14"
              }
            ]
          },
          "offsetStart": {
            "type": "number",
            "description": "Offset timeslots shown to bookers by a specified number of minutes"
          },
          "bookerLayouts": {
            "description": "Should booker have week, month or column view. Specify default layout and enabled layouts user can pick.",
            "allOf": [
              {
                "$ref": "#/components/schemas/BookerLayouts_2024_06_14"
              }
            ]
          },
          "confirmationPolicy": {
            "description": "Specify how the booking needs to be manually confirmed before it is pushed to the integrations and a confirmation mail is sent.",
            "oneOf": [
              {
                "$ref": "#/components/schemas/BaseConfirmationPolicy_2024_06_14"
              },
              {
                "$ref": "#/components/schemas/Disabled_2024_06_14"
              }
            ]
          },
          "recurrence": {
            "description": "Create a recurring event type.",
            "oneOf": [
              {
                "$ref": "#/components/schemas/Recurrence_2024_06_14"
              },
              {
                "$ref": "#/components/schemas/Disabled_2024_06_14"
              }
            ]
          },
          "requiresBookerEmailVerification": {
            "type": "boolean"
          },
          "hideCalendarNotes": {
            "type": "boolean"
          },
          "lockTimeZoneToggleOnBookingPage": {
            "type": "boolean"
          },
          "color": {
            "$ref": "#/components/schemas/EventTypeColor_2024_06_14"
          },
          "seats": {
            "description": "Create an event type with multiple seats.",
            "oneOf": [
              {
                "$ref": "#/components/schemas/Seats_2024_06_14"
              },
              {
                "$ref": "#/components/schemas/Disabled_2024_06_14"
              }
            ]
          },
          "customName": {
            "type": "string",
            "description": "Customizable event name with valid variables: \n      {Event type title}, {Organiser}, {Scheduler}, {Location}, {Organiser first name}, \n      {Scheduler first name}, {Scheduler last name}, {Event duration}, {LOCATION}, \n      {HOST/ATTENDEE}, {HOST}, {ATTENDEE}, {USER}",
            "example": "{Event type title} between {Organiser} and {Scheduler}"
          },
          "destinationCalendar": {
            "$ref": "#/components/schemas/DestinationCalendar_2024_06_14"
          },
          "useDestinationCalendarEmail": {
            "type": "boolean"
          },
          "hideCalendarEventDetails": {
            "type": "boolean"
          },
          "successRedirectUrl": {
            "type": "string",
            "description": "A valid URL where the booker will redirect to, once the booking is completed successfully",
            "example": "https://masterchief.com/argentina/flan/video/9129412"
          },
          "schedulingType": {
            "type": "object"
          },
          "hosts": {
            "type": "array",
            "items": {
              "$ref": "#/components/schemas/Host"
            }
          },
          "assignAllTeamMembers": {
            "type": "boolean",
            "description": "If true, all current and future team members will be assigned to this event type"
          }
        },
        "required": ["lengthInMinutes", "title", "slug", "schedulingType", "hosts"]
      },
      "CreateTeamEventTypeOutput": {
        "type": "object",
        "properties": {
          "status": {
            "type": "string",
            "example": "success",
            "enum": ["success", "error"]
          },
          "data": {
            "oneOf": [
              {
                "$ref": "#/components/schemas/TeamEventTypeOutput_2024_06_14"
              },
              {
                "type": "array",
                "items": {
                  "$ref": "#/components/schemas/TeamEventTypeOutput_2024_06_14"
                }
              }
            ]
          }
        },
        "required": ["status", "data"]
      },
      "TeamEventTypeResponseHost": {
        "type": "object",
        "properties": {
          "userId": {
            "type": "number",
            "description": "Which user is the host of this event"
          },
          "mandatory": {
            "type": "boolean",
            "default": false,
            "description": "Only relevant for round robin event types. If true then the user must attend round robin event always."
          },
          "priority": {
            "type": "string",
            "default": "medium",
            "enum": ["lowest", "low", "medium", "high", "highest"]
          },
          "name": {
            "type": "string",
            "example": "John Doe"
          },
          "avatarUrl": {
            "type": "string",
            "nullable": true,
            "example": "https://cal.com/api/avatar/d95949bc-ccb1-400f-acf6-045c51a16856.png"
          }
        },
        "required": ["userId", "name"]
      },
      "EventTypeTeam": {
        "type": "object",
        "properties": {
          "id": {
            "type": "number"
          },
          "slug": {
            "type": "string"
          },
          "bannerUrl": {
            "type": "string"
          },
          "name": {
            "type": "string"
          },
          "logoUrl": {
            "type": "string"
          },
          "weekStart": {
            "type": "string"
          },
          "brandColor": {
            "type": "string"
          },
          "darkBrandColor": {
            "type": "string"
          },
          "theme": {
            "type": "string"
          }
        },
        "required": ["id"]
      },
      "TeamEventTypeOutput_2024_06_14": {
        "type": "object",
        "properties": {
          "id": {
            "type": "number",
            "example": 1
          },
          "lengthInMinutes": {
            "type": "number",
            "minimum": 1,
            "example": 60
          },
          "lengthInMinutesOptions": {
            "example": [15, 30, 60],
            "description": "If you want that user can choose between different lengths of the event you can specify them here. Must include the provided `lengthInMinutes`.",
            "type": "array",
            "items": {
              "type": "number",
              "minimum": 1
            }
          },
          "title": {
            "type": "string",
            "example": "Learn the secrets of masterchief!"
          },
          "slug": {
            "type": "string",
            "example": "learn-the-secrets-of-masterchief"
          },
          "description": {
            "type": "string",
            "example": "Discover the culinary wonders of Argentina by making the best flan ever!"
          },
          "locations": {
            "type": "array",
            "items": {
              "oneOf": [
                {
                  "$ref": "#/components/schemas/OutputAddressLocation_2024_06_14"
                },
                {
                  "$ref": "#/components/schemas/OutputLinkLocation_2024_06_14"
                },
                {
                  "$ref": "#/components/schemas/OutputIntegrationLocation_2024_06_14"
                },
                {
                  "$ref": "#/components/schemas/OutputPhoneLocation_2024_06_14"
                },
                {
                  "$ref": "#/components/schemas/OutputConferencingLocation_2024_06_14"
                },
                {
                  "$ref": "#/components/schemas/OutputUnknownLocation_2024_06_14"
                }
              ]
            }
          },
          "bookingFields": {
            "type": "array",
            "items": {
              "oneOf": [
                {
                  "$ref": "#/components/schemas/NameDefaultFieldOutput_2024_06_14"
                },
                {
                  "$ref": "#/components/schemas/EmailDefaultFieldOutput_2024_06_14"
                },
                {
                  "$ref": "#/components/schemas/LocationDefaultFieldOutput_2024_06_14"
                },
                {
                  "$ref": "#/components/schemas/RescheduleReasonDefaultFieldOutput_2024_06_14"
                },
                {
                  "$ref": "#/components/schemas/TitleDefaultFieldOutput_2024_06_14"
                },
                {
                  "$ref": "#/components/schemas/NotesDefaultFieldOutput_2024_06_14"
                },
                {
                  "$ref": "#/components/schemas/GuestsDefaultFieldOutput_2024_06_14"
                },
                {
                  "$ref": "#/components/schemas/PhoneFieldOutput_2024_06_14"
                },
                {
                  "$ref": "#/components/schemas/AddressFieldOutput_2024_06_14"
                },
                {
                  "$ref": "#/components/schemas/TextFieldOutput_2024_06_14"
                },
                {
                  "$ref": "#/components/schemas/NumberFieldOutput_2024_06_14"
                },
                {
                  "$ref": "#/components/schemas/TextAreaFieldOutput_2024_06_14"
                },
                {
                  "$ref": "#/components/schemas/SelectFieldOutput_2024_06_14"
                },
                {
                  "$ref": "#/components/schemas/MultiSelectFieldOutput_2024_06_14"
                },
                {
                  "$ref": "#/components/schemas/MultiEmailFieldOutput_2024_06_14"
                },
                {
                  "$ref": "#/components/schemas/CheckboxGroupFieldOutput_2024_06_14"
                },
                {
                  "$ref": "#/components/schemas/RadioGroupFieldOutput_2024_06_14"
                },
                {
                  "$ref": "#/components/schemas/BooleanFieldOutput_2024_06_14"
                }
              ]
            }
          },
          "disableGuests": {
            "type": "boolean"
          },
          "slotInterval": {
            "type": "number",
            "nullable": true,
            "example": 60
          },
          "minimumBookingNotice": {
            "type": "number",
            "minimum": 0,
            "example": 0
          },
          "beforeEventBuffer": {
            "type": "number",
            "minimum": 0,
            "example": 0
          },
          "afterEventBuffer": {
            "type": "number",
            "minimum": 0,
            "example": 0
          },
          "recurrence": {
            "nullable": true,
            "allOf": [
              {
                "$ref": "#/components/schemas/Recurrence_2024_06_14"
              }
            ]
          },
          "metadata": {
            "type": "object"
          },
          "price": {
            "type": "number"
          },
          "currency": {
            "type": "string"
          },
          "lockTimeZoneToggleOnBookingPage": {
            "type": "boolean"
          },
          "seatsPerTimeSlot": {
            "type": "number",
            "nullable": true
          },
          "forwardParamsSuccessRedirect": {
            "type": "boolean",
            "nullable": true
          },
          "successRedirectUrl": {
            "type": "string",
            "nullable": true
          },
          "isInstantEvent": {
            "type": "boolean"
          },
          "seatsShowAvailabilityCount": {
            "type": "boolean",
            "nullable": true
          },
          "scheduleId": {
            "type": "number",
            "nullable": true
          },
          "bookingLimitsCount": {
            "type": "object"
          },
          "onlyShowFirstAvailableSlot": {
            "type": "boolean"
          },
          "bookingLimitsDuration": {
            "type": "object"
          },
          "bookingWindow": {
            "type": "array",
            "description": "Limit how far in the future this event can be booked",
            "items": {
              "oneOf": [
                {
                  "$ref": "#/components/schemas/BusinessDaysWindow_2024_06_14"
                },
                {
                  "$ref": "#/components/schemas/CalendarDaysWindow_2024_06_14"
                },
                {
                  "$ref": "#/components/schemas/RangeWindow_2024_06_14"
                }
              ]
            }
          },
          "bookerLayouts": {
            "$ref": "#/components/schemas/BookerLayouts_2024_06_14"
          },
          "confirmationPolicy": {
            "type": "object"
          },
          "requiresBookerEmailVerification": {
            "type": "boolean"
          },
          "hideCalendarNotes": {
            "type": "boolean"
          },
          "color": {
            "$ref": "#/components/schemas/EventTypeColor_2024_06_14"
          },
          "seats": {
            "$ref": "#/components/schemas/Seats_2024_06_14"
          },
          "offsetStart": {
            "type": "number",
            "minimum": 1
          },
          "customName": {
            "type": "string"
          },
          "destinationCalendar": {
            "$ref": "#/components/schemas/DestinationCalendar_2024_06_14"
          },
          "useDestinationCalendarEmail": {
            "type": "boolean"
          },
          "hideCalendarEventDetails": {
            "type": "boolean"
          },
          "teamId": {
            "type": "number"
          },
          "ownerId": {
            "type": "number",
            "nullable": true
          },
          "parentEventTypeId": {
            "type": "number",
            "nullable": true,
            "description": "For managed event types, parent event type is the event type that this event type is based on"
          },
          "hosts": {
            "type": "array",
            "items": {
              "$ref": "#/components/schemas/TeamEventTypeResponseHost"
            }
          },
          "assignAllTeamMembers": {
            "type": "boolean"
          },
          "schedulingType": {
            "type": "string",
            "nullable": true,
            "enum": ["ROUND_ROBIN", "COLLECTIVE", "MANAGED"]
          },
          "team": {
            "$ref": "#/components/schemas/EventTypeTeam"
          }
        },
        "required": [
          "id",
          "lengthInMinutes",
          "title",
          "slug",
          "description",
          "locations",
          "bookingFields",
          "disableGuests",
          "recurrence",
          "metadata",
          "price",
          "currency",
          "lockTimeZoneToggleOnBookingPage",
          "forwardParamsSuccessRedirect",
          "successRedirectUrl",
          "isInstantEvent",
          "scheduleId",
          "teamId",
          "hosts",
          "schedulingType",
          "team"
        ]
      },
      "GetTeamEventTypeOutput": {
        "type": "object",
        "properties": {
          "status": {
            "type": "string",
            "example": "success",
            "enum": ["success", "error"]
          },
          "data": {
            "$ref": "#/components/schemas/TeamEventTypeOutput_2024_06_14"
          }
        },
        "required": ["status", "data"]
      },
      "CreatePhoneCallInput": {
        "type": "object",
        "properties": {
          "yourPhoneNumber": {
            "type": "string",
            "pattern": "/^\\+[1-9]\\d{1,14}$/",
            "description": "Your phone number"
          },
          "numberToCall": {
            "type": "string",
            "pattern": "/^\\+[1-9]\\d{1,14}$/",
            "description": "Number to call"
          },
          "calApiKey": {
            "type": "string",
            "description": "CAL API Key"
          },
          "enabled": {
            "type": "object",
            "default": true,
            "description": "Enabled status"
          },
          "templateType": {
            "default": "CUSTOM_TEMPLATE",
            "enum": ["CHECK_IN_APPOINTMENT", "CUSTOM_TEMPLATE"],
            "type": "string",
            "description": "Template type"
          },
          "schedulerName": {
            "type": "string",
            "description": "Scheduler name"
          },
          "guestName": {
            "type": "string",
            "description": "Guest name"
          },
          "guestEmail": {
            "type": "string",
            "description": "Guest email"
          },
          "guestCompany": {
            "type": "string",
            "description": "Guest company"
          },
          "beginMessage": {
            "type": "string",
            "description": "Begin message"
          },
          "generalPrompt": {
            "type": "string",
            "description": "General prompt"
          }
        },
        "required": ["yourPhoneNumber", "numberToCall", "calApiKey", "enabled", "templateType"]
      },
      "Data": {
        "type": "object",
        "properties": {
          "callId": {
            "type": "string"
          },
          "agentId": {
            "type": "string"
          }
        },
        "required": ["callId"]
      },
      "CreatePhoneCallOutput": {
        "type": "object",
        "properties": {
          "status": {
            "type": "string",
            "example": "success",
            "enum": ["success", "error"]
          },
          "data": {
            "$ref": "#/components/schemas/Data"
          }
        },
        "required": ["status", "data"]
      },
      "GetTeamEventTypesOutput": {
        "type": "object",
        "properties": {
          "status": {
            "type": "string",
            "example": "success",
            "enum": ["success", "error"]
          },
          "data": {
            "type": "array",
            "items": {
              "$ref": "#/components/schemas/TeamEventTypeOutput_2024_06_14"
            }
          }
        },
        "required": ["status", "data"]
      },
      "UpdateTeamEventTypeInput_2024_06_14": {
        "type": "object",
        "properties": {
          "lengthInMinutes": {
            "type": "number",
            "example": 60
          },
          "lengthInMinutesOptions": {
            "example": [15, 30, 60],
            "description": "If you want that user can choose between different lengths of the event you can specify them here. Must include the provided `lengthInMinutes`.",
            "type": "array",
            "items": {
              "type": "string"
            }
          },
          "title": {
            "type": "string",
            "example": "Learn the secrets of masterchief!"
          },
          "slug": {
            "type": "string",
            "example": "learn-the-secrets-of-masterchief"
          },
          "description": {
            "type": "string",
            "example": "Discover the culinary wonders of the Argentina by making the best flan ever!"
          },
          "locations": {
            "type": "array",
            "description": "Locations where the event will take place. If not provided, cal video link will be used as the location.",
            "items": {
              "oneOf": [
                {
                  "$ref": "#/components/schemas/InputAddressLocation_2024_06_14"
                },
                {
                  "$ref": "#/components/schemas/InputLinkLocation_2024_06_14"
                },
                {
                  "$ref": "#/components/schemas/InputIntegrationLocation_2024_06_14"
                },
                {
                  "$ref": "#/components/schemas/InputPhoneLocation_2024_06_14"
                },
                {
                  "$ref": "#/components/schemas/InputAttendeeAddressLocation_2024_06_14"
                },
                {
                  "$ref": "#/components/schemas/InputAttendeePhoneLocation_2024_06_14"
                },
                {
                  "$ref": "#/components/schemas/InputAttendeeDefinedLocation_2024_06_14"
                }
              ]
            }
          },
          "bookingFields": {
            "type": "array",
            "description": "Custom fields that can be added to the booking form when the event is booked by someone. By default booking form has name and email field.",
            "items": {
              "oneOf": [
                {
                  "$ref": "#/components/schemas/NameDefaultFieldInput_2024_06_14"
                },
                {
                  "$ref": "#/components/schemas/EmailDefaultFieldInput_2024_06_14"
                },
                {
                  "$ref": "#/components/schemas/TitleDefaultFieldInput_2024_06_14"
                },
                {
                  "$ref": "#/components/schemas/NotesDefaultFieldInput_2024_06_14"
                },
                {
                  "$ref": "#/components/schemas/GuestsDefaultFieldInput_2024_06_14"
                },
                {
                  "$ref": "#/components/schemas/RescheduleReasonDefaultFieldInput_2024_06_14"
                },
                {
                  "$ref": "#/components/schemas/PhoneFieldInput_2024_06_14"
                },
                {
                  "$ref": "#/components/schemas/AddressFieldInput_2024_06_14"
                },
                {
                  "$ref": "#/components/schemas/TextFieldInput_2024_06_14"
                },
                {
                  "$ref": "#/components/schemas/NumberFieldInput_2024_06_14"
                },
                {
                  "$ref": "#/components/schemas/TextAreaFieldInput_2024_06_14"
                },
                {
                  "$ref": "#/components/schemas/SelectFieldInput_2024_06_14"
                },
                {
                  "$ref": "#/components/schemas/MultiSelectFieldInput_2024_06_14"
                },
                {
                  "$ref": "#/components/schemas/MultiEmailFieldInput_2024_06_14"
                },
                {
                  "$ref": "#/components/schemas/CheckboxGroupFieldInput_2024_06_14"
                },
                {
                  "$ref": "#/components/schemas/RadioGroupFieldInput_2024_06_14"
                },
                {
                  "$ref": "#/components/schemas/BooleanFieldInput_2024_06_14"
                }
              ]
            }
          },
          "disableGuests": {
            "type": "boolean",
            "description": "If true, person booking this event't cant add guests via their emails."
          },
          "slotInterval": {
            "type": "number",
            "description": "Number representing length of each slot when event is booked. By default it equal length of the event type.\n      If event length is 60 minutes then we would have slots 9AM, 10AM, 11AM etc. but if it was changed to 30 minutes then\n      we would have slots 9AM, 9:30AM, 10AM, 10:30AM etc. as the available times to book the 60 minute event."
          },
          "minimumBookingNotice": {
            "type": "number",
            "description": "Minimum number of minutes before the event that a booking can be made."
          },
          "beforeEventBuffer": {
            "type": "number",
            "description": "Time spaces that can be pre-pended before an event to give more time before it."
          },
          "afterEventBuffer": {
            "type": "number",
            "description": "Time spaces that can be appended after an event to give more time after it."
          },
          "scheduleId": {
            "type": "number",
            "description": "If you want that this event has different schedule than user's default one you can specify it here."
          },
          "bookingLimitsCount": {
            "description": "Limit how many times this event can be booked",
            "oneOf": [
              {
                "$ref": "#/components/schemas/BaseBookingLimitsCount_2024_06_14"
              },
              {
                "$ref": "#/components/schemas/Disabled_2024_06_14"
              }
            ]
          },
          "onlyShowFirstAvailableSlot": {
            "type": "boolean",
            "description": "This will limit your availability for this event type to one slot per day, scheduled at the earliest available time."
          },
          "bookingLimitsDuration": {
            "description": "Limit total amount of time that this event can be booked",
            "oneOf": [
              {
                "$ref": "#/components/schemas/BaseBookingLimitsDuration_2024_06_14"
              },
              {
                "$ref": "#/components/schemas/Disabled_2024_06_14"
              }
            ]
          },
          "bookingWindow": {
            "description": "Limit how far in the future this event can be booked",
            "oneOf": [
              {
                "$ref": "#/components/schemas/BusinessDaysWindow_2024_06_14"
              },
              {
                "$ref": "#/components/schemas/CalendarDaysWindow_2024_06_14"
              },
              {
                "$ref": "#/components/schemas/RangeWindow_2024_06_14"
              },
              {
                "$ref": "#/components/schemas/Disabled_2024_06_14"
              }
            ]
          },
          "offsetStart": {
            "type": "number",
            "description": "Offset timeslots shown to bookers by a specified number of minutes"
          },
          "bookerLayouts": {
            "description": "Should booker have week, month or column view. Specify default layout and enabled layouts user can pick.",
            "allOf": [
              {
                "$ref": "#/components/schemas/BookerLayouts_2024_06_14"
              }
            ]
          },
          "confirmationPolicy": {
            "description": "Specify how the booking needs to be manually confirmed before it is pushed to the integrations and a confirmation mail is sent.",
            "oneOf": [
              {
                "$ref": "#/components/schemas/BaseConfirmationPolicy_2024_06_14"
              },
              {
                "$ref": "#/components/schemas/Disabled_2024_06_14"
              }
            ]
          },
          "recurrence": {
            "description": "Create a recurring event type.",
            "oneOf": [
              {
                "$ref": "#/components/schemas/Recurrence_2024_06_14"
              },
              {
                "$ref": "#/components/schemas/Disabled_2024_06_14"
              }
            ]
          },
          "requiresBookerEmailVerification": {
            "type": "boolean"
          },
          "hideCalendarNotes": {
            "type": "boolean"
          },
          "lockTimeZoneToggleOnBookingPage": {
            "type": "boolean"
          },
          "color": {
            "$ref": "#/components/schemas/EventTypeColor_2024_06_14"
          },
          "seats": {
            "description": "Create an event type with multiple seats.",
            "oneOf": [
              {
                "$ref": "#/components/schemas/Seats_2024_06_14"
              },
              {
                "$ref": "#/components/schemas/Disabled_2024_06_14"
              }
            ]
          },
          "customName": {
            "type": "string",
            "description": "Customizable event name with valid variables:\n      {Event type title}, {Organiser}, {Scheduler}, {Location}, {Organiser first name},\n      {Scheduler first name}, {Scheduler last name}, {Event duration}, {LOCATION},\n      {HOST/ATTENDEE}, {HOST}, {ATTENDEE}, {USER}",
            "example": "{Event type title} between {Organiser} and {Scheduler}"
          },
          "destinationCalendar": {
            "$ref": "#/components/schemas/DestinationCalendar_2024_06_14"
          },
          "useDestinationCalendarEmail": {
            "type": "boolean"
          },
          "hideCalendarEventDetails": {
            "type": "boolean"
          },
          "successRedirectUrl": {
            "type": "string",
            "description": "A valid URL where the booker will redirect to, once the booking is completed successfully",
            "example": "https://masterchief.com/argentina/flan/video/9129412"
          },
          "hosts": {
            "type": "array",
            "items": {
              "$ref": "#/components/schemas/Host"
            }
          },
          "assignAllTeamMembers": {
            "type": "boolean",
            "description": "If true, all current and future team members will be assigned to this event type"
          }
        }
      },
      "UpdateTeamEventTypeOutput": {
        "type": "object",
        "properties": {
          "status": {
            "type": "string",
            "example": "success",
            "enum": ["success", "error"]
          },
          "data": {
            "oneOf": [
              {
                "$ref": "#/components/schemas/TeamEventTypeOutput_2024_06_14"
              },
              {
                "type": "array",
                "items": {
                  "$ref": "#/components/schemas/TeamEventTypeOutput_2024_06_14"
                }
              }
            ]
          }
        },
        "required": ["status", "data"]
      },
      "DeleteTeamEventTypeOutput": {
        "type": "object",
        "properties": {
          "status": {
            "type": "string",
            "example": "success",
            "enum": ["success", "error"]
          },
          "data": {
            "type": "object"
          }
        },
        "required": ["status", "data"]
      },
      "MembershipUserOutputDto": {
        "type": "object",
        "properties": {
          "avatarUrl": {
            "type": "string"
          },
          "username": {
            "type": "string"
          },
          "name": {
            "type": "string"
          },
          "email": {
            "type": "string"
          }
        },
        "required": ["email"]
      },
      "OrgTeamMembershipOutputDto": {
        "type": "object",
        "properties": {
          "id": {
            "type": "number"
          },
          "userId": {
            "type": "number"
          },
          "teamId": {
            "type": "number"
          },
          "accepted": {
            "type": "boolean"
          },
          "role": {
            "type": "string",
            "enum": ["MEMBER", "OWNER", "ADMIN"]
          },
          "disableImpersonation": {
            "type": "boolean"
          },
          "user": {
            "$ref": "#/components/schemas/MembershipUserOutputDto"
          }
        },
        "required": ["id", "userId", "teamId", "accepted", "role", "user"]
      },
      "OrgTeamMembershipsOutputResponseDto": {
        "type": "object",
        "properties": {
          "status": {
            "type": "string",
            "example": "success",
            "enum": ["success", "error"]
          },
          "data": {
            "type": "array",
            "items": {
              "$ref": "#/components/schemas/OrgTeamMembershipOutputDto"
            }
          }
        },
        "required": ["status", "data"]
      },
      "OrgTeamMembershipOutputResponseDto": {
        "type": "object",
        "properties": {
          "status": {
            "type": "string",
            "example": "success",
            "enum": ["success", "error"]
          },
          "data": {
            "$ref": "#/components/schemas/OrgTeamMembershipOutputDto"
          }
        },
        "required": ["status", "data"]
      },
      "UpdateOrgTeamMembershipDto": {
        "type": "object",
        "properties": {
          "accepted": {
            "type": "boolean"
          },
          "role": {
            "type": "string",
            "enum": ["MEMBER", "OWNER", "ADMIN"]
          },
          "disableImpersonation": {
            "type": "boolean"
          }
        }
      },
      "CreateOrgTeamMembershipDto": {
        "type": "object",
        "properties": {
          "userId": {
            "type": "number"
          },
          "accepted": {
            "type": "boolean",
            "default": false
          },
          "role": {
            "type": "string",
            "default": "MEMBER",
            "enum": ["MEMBER", "OWNER", "ADMIN"]
          },
          "disableImpersonation": {
            "type": "boolean",
            "default": false
          }
        },
        "required": ["userId", "role"]
      },
      "Attribute": {
        "type": "object",
        "properties": {
          "id": {
            "type": "string",
            "description": "The ID of the attribute",
            "example": "attr_123"
          },
          "teamId": {
            "type": "number",
            "description": "The team ID associated with the attribute",
            "example": 1
          },
          "type": {
            "type": "string",
            "description": "The type of the attribute",
            "enum": ["TEXT", "NUMBER", "SINGLE_SELECT", "MULTI_SELECT"]
          },
          "name": {
            "type": "string",
            "description": "The name of the attribute",
            "example": "Attribute Name"
          },
          "slug": {
            "type": "string",
            "description": "The slug of the attribute",
            "example": "attribute-name"
          },
          "enabled": {
            "type": "boolean",
            "description": "Whether the attribute is enabled and displayed on their profile",
            "example": true
          },
          "usersCanEditRelation": {
            "type": "boolean",
            "description": "Whether users can edit the relation",
            "example": true
          }
        },
        "required": ["id", "teamId", "type", "name", "slug", "enabled"]
      },
      "GetOrganizationAttributesOutput": {
        "type": "object",
        "properties": {
          "status": {
            "type": "string",
            "example": "success",
            "enum": ["success", "error"]
          },
          "data": {
            "type": "array",
            "items": {
              "$ref": "#/components/schemas/Attribute"
            }
          }
        },
        "required": ["status", "data"]
      },
      "GetSingleAttributeOutput": {
        "type": "object",
        "properties": {
          "status": {
            "type": "string",
            "example": "success",
            "enum": ["success", "error"]
          },
          "data": {
            "nullable": true,
            "allOf": [
              {
                "$ref": "#/components/schemas/Attribute"
              }
            ]
          }
        },
        "required": ["status", "data"]
      },
      "CreateOrganizationAttributeOptionInput": {
        "type": "object",
        "properties": {
          "value": {
            "type": "string"
          },
          "slug": {
            "type": "string"
          }
        },
        "required": ["value", "slug"]
      },
      "CreateOrganizationAttributeInput": {
        "type": "object",
        "properties": {
          "name": {
            "type": "string"
          },
          "slug": {
            "type": "string"
          },
          "type": {
            "type": "string",
            "enum": ["TEXT", "NUMBER", "SINGLE_SELECT", "MULTI_SELECT"]
          },
          "options": {
            "type": "array",
            "items": {
              "$ref": "#/components/schemas/CreateOrganizationAttributeOptionInput"
            }
          },
          "enabled": {
            "type": "boolean"
          }
        },
        "required": ["name", "slug", "type", "options"]
      },
      "CreateOrganizationAttributesOutput": {
        "type": "object",
        "properties": {
          "status": {
            "type": "string",
            "example": "success",
            "enum": ["success", "error"]
          },
          "data": {
            "$ref": "#/components/schemas/Attribute"
          }
        },
        "required": ["status", "data"]
      },
      "UpdateOrganizationAttributeInput": {
        "type": "object",
        "properties": {
          "name": {
            "type": "string"
          },
          "slug": {
            "type": "string"
          },
          "type": {
            "type": "string",
            "enum": ["TEXT", "NUMBER", "SINGLE_SELECT", "MULTI_SELECT"]
          },
          "enabled": {
            "type": "boolean"
          }
        }
      },
      "UpdateOrganizationAttributesOutput": {
        "type": "object",
        "properties": {
          "status": {
            "type": "string",
            "example": "success",
            "enum": ["success", "error"]
          },
          "data": {
            "$ref": "#/components/schemas/Attribute"
          }
        },
        "required": ["status", "data"]
      },
      "DeleteOrganizationAttributesOutput": {
        "type": "object",
        "properties": {
          "status": {
            "type": "string",
            "example": "success",
            "enum": ["success", "error"]
          },
          "data": {
            "$ref": "#/components/schemas/Attribute"
          }
        },
        "required": ["status", "data"]
      },
      "OptionOutput": {
        "type": "object",
        "properties": {
          "id": {
            "type": "string",
            "description": "The ID of the option",
            "example": "attr_option_id"
          },
          "attributeId": {
            "type": "string",
            "description": "The ID of the attribute",
            "example": "attr_id"
          },
          "value": {
            "type": "string",
            "description": "The value of the option",
            "example": "option_value"
          },
          "slug": {
            "type": "string",
            "description": "The slug of the option",
            "example": "option-slug"
          }
        },
        "required": ["id", "attributeId", "value", "slug"]
      },
      "CreateAttributeOptionOutput": {
        "type": "object",
        "properties": {
          "status": {
            "type": "string",
            "example": "success",
            "enum": ["success", "error"]
          },
          "data": {
            "$ref": "#/components/schemas/OptionOutput"
          }
        },
        "required": ["status", "data"]
      },
      "DeleteAttributeOptionOutput": {
        "type": "object",
        "properties": {
          "status": {
            "type": "string",
            "example": "success",
            "enum": ["success", "error"]
          },
          "data": {
            "$ref": "#/components/schemas/OptionOutput"
          }
        },
        "required": ["status", "data"]
      },
      "UpdateOrganizationAttributeOptionInput": {
        "type": "object",
        "properties": {
          "value": {
            "type": "string"
          },
          "slug": {
            "type": "string"
          }
        }
      },
      "UpdateAttributeOptionOutput": {
        "type": "object",
        "properties": {
          "status": {
            "type": "string",
            "example": "success",
            "enum": ["success", "error"]
          },
          "data": {
            "$ref": "#/components/schemas/OptionOutput"
          }
        },
        "required": ["status", "data"]
      },
      "GetAllAttributeOptionOutput": {
        "type": "object",
        "properties": {
          "status": {
            "type": "string",
            "example": "success",
            "enum": ["success", "error"]
          },
          "data": {
            "type": "array",
            "items": {
              "$ref": "#/components/schemas/OptionOutput"
            }
          }
        },
        "required": ["status", "data"]
      },
      "AssignOrganizationAttributeOptionToUserInput": {
        "type": "object",
        "properties": {
          "value": {
            "type": "string"
          },
          "attributeOptionId": {
            "type": "string"
          },
          "attributeId": {
            "type": "string"
          }
        },
        "required": ["attributeId"]
      },
      "AssignOptionUserOutputData": {
        "type": "object",
        "properties": {
          "id": {
            "type": "string",
            "description": "The ID of the option assigned to the user"
          },
          "memberId": {
            "type": "number",
            "description": "The ID form the org membership for the user"
          },
          "attributeOptionId": {
            "type": "string",
            "description": "The value of the option"
          }
        },
        "required": ["id", "memberId", "attributeOptionId"]
      },
      "AssignOptionUserOutput": {
        "type": "object",
        "properties": {
          "status": {
            "type": "string",
            "example": "success",
            "enum": ["success", "error"]
          },
          "data": {
            "$ref": "#/components/schemas/AssignOptionUserOutputData"
          }
        },
        "required": ["status", "data"]
      },
      "UnassignOptionUserOutput": {
        "type": "object",
        "properties": {
          "status": {
            "type": "string",
            "example": "success",
            "enum": ["success", "error"]
          },
          "data": {
            "$ref": "#/components/schemas/AssignOptionUserOutputData"
          }
        },
        "required": ["status", "data"]
      },
      "GetOptionUserOutputData": {
        "type": "object",
        "properties": {
          "id": {
            "type": "string",
            "description": "The ID of the option assigned to the user"
          },
          "attributeId": {
            "type": "string",
            "description": "The ID of the attribute"
          },
          "value": {
            "type": "string",
            "description": "The value of the option"
          },
          "slug": {
            "type": "string",
            "description": "The slug of the option"
          }
        },
        "required": ["id", "attributeId", "value", "slug"]
      },
      "GetOptionUserOutput": {
        "type": "object",
        "properties": {
          "status": {
            "type": "string",
            "example": "success",
            "enum": ["success", "error"]
          },
          "data": {
            "type": "array",
            "items": {
              "$ref": "#/components/schemas/GetOptionUserOutputData"
            }
          }
        },
        "required": ["status", "data"]
      },
      "TeamWebhookOutputDto": {
        "type": "object",
        "properties": {
          "payloadTemplate": {
            "type": "string",
            "description": "The template of the payload that will be sent to the subscriberUrl, check cal.com/docs/core-features/webhooks for more information",
            "example": "{\"content\":\"A new event has been scheduled\",\"type\":\"{{type}}\",\"name\":\"{{title}}\",\"organizer\":\"{{organizer.name}}\",\"booker\":\"{{attendees.0.name}}\"}"
          },
          "teamId": {
            "type": "number"
          },
          "id": {
            "type": "number"
          },
          "triggers": {
            "type": "array",
            "items": {
              "type": "object"
            }
          },
          "subscriberUrl": {
            "type": "string"
          },
          "active": {
            "type": "boolean"
          },
          "secret": {
            "type": "string"
          }
        },
        "required": ["payloadTemplate", "teamId", "id", "triggers", "subscriberUrl", "active"]
      },
      "TeamWebhooksOutputResponseDto": {
        "type": "object",
        "properties": {
          "status": {
            "type": "string",
            "example": "success",
            "enum": ["success", "error"]
          },
          "data": {
            "type": "array",
            "items": {
              "$ref": "#/components/schemas/TeamWebhookOutputDto"
            }
          }
        },
        "required": ["status", "data"]
      },
      "CreateWebhookInputDto": {
        "type": "object",
        "properties": {
          "payloadTemplate": {
            "type": "string",
            "description": "The template of the payload that will be sent to the subscriberUrl, check cal.com/docs/core-features/webhooks for more information",
            "example": "{\"content\":\"A new event has been scheduled\",\"type\":\"{{type}}\",\"name\":\"{{title}}\",\"organizer\":\"{{organizer.name}}\",\"booker\":\"{{attendees.0.name}}\"}"
          },
          "active": {
            "type": "boolean"
          },
          "subscriberUrl": {
            "type": "string"
          },
          "triggers": {
            "type": "string",
            "example": [
              "BOOKING_CREATED",
              "BOOKING_RESCHEDULED",
              "BOOKING_CANCELLED",
              "BOOKING_CONFIRMED",
              "BOOKING_REJECTED",
              "BOOKING_COMPLETED",
              "BOOKING_NO_SHOW",
              "BOOKING_REOPENED"
            ],
            "enum": [
              "BOOKING_CREATED",
              "BOOKING_PAYMENT_INITIATED",
              "BOOKING_PAID",
              "BOOKING_RESCHEDULED",
              "BOOKING_REQUESTED",
              "BOOKING_CANCELLED",
              "BOOKING_REJECTED",
              "BOOKING_NO_SHOW_UPDATED",
              "FORM_SUBMITTED",
              "MEETING_ENDED",
              "MEETING_STARTED",
              "RECORDING_READY",
              "INSTANT_MEETING",
              "RECORDING_TRANSCRIPTION_GENERATED",
              "OOO_CREATED",
              "AFTER_HOSTS_CAL_VIDEO_NO_SHOW",
              "AFTER_GUESTS_CAL_VIDEO_NO_SHOW",
              "FORM_SUBMITTED_NO_EVENT"
            ]
          },
          "secret": {
            "type": "string"
          }
        },
        "required": ["active", "subscriberUrl", "triggers"]
      },
      "TeamWebhookOutputResponseDto": {
        "type": "object",
        "properties": {
          "status": {
            "type": "string",
            "example": "success",
            "enum": ["success", "error"]
          },
          "data": {
            "$ref": "#/components/schemas/TeamWebhookOutputDto"
          }
        },
        "required": ["status", "data"]
      },
      "UpdateWebhookInputDto": {
        "type": "object",
        "properties": {
          "payloadTemplate": {
            "type": "string",
            "description": "The template of the payload that will be sent to the subscriberUrl, check cal.com/docs/core-features/webhooks for more information",
            "example": "{\"content\":\"A new event has been scheduled\",\"type\":\"{{type}}\",\"name\":\"{{title}}\",\"organizer\":\"{{organizer.name}}\",\"booker\":\"{{attendees.0.name}}\"}"
          },
          "active": {
            "type": "boolean"
          },
          "subscriberUrl": {
            "type": "string"
          },
          "triggers": {
            "type": "string",
            "example": [
              "BOOKING_CREATED",
              "BOOKING_RESCHEDULED",
              "BOOKING_CANCELLED",
              "BOOKING_CONFIRMED",
              "BOOKING_REJECTED",
              "BOOKING_COMPLETED",
              "BOOKING_NO_SHOW",
              "BOOKING_REOPENED"
            ],
            "enum": [
              "BOOKING_CREATED",
              "BOOKING_PAYMENT_INITIATED",
              "BOOKING_PAID",
              "BOOKING_RESCHEDULED",
              "BOOKING_REQUESTED",
              "BOOKING_CANCELLED",
              "BOOKING_REJECTED",
              "BOOKING_NO_SHOW_UPDATED",
              "FORM_SUBMITTED",
              "MEETING_ENDED",
              "MEETING_STARTED",
              "RECORDING_READY",
              "INSTANT_MEETING",
              "RECORDING_TRANSCRIPTION_GENERATED",
              "OOO_CREATED",
              "AFTER_HOSTS_CAL_VIDEO_NO_SHOW",
              "AFTER_GUESTS_CAL_VIDEO_NO_SHOW",
              "FORM_SUBMITTED_NO_EVENT"
            ]
          },
          "secret": {
            "type": "string"
          }
        }
      },
      "CreateOutOfOfficeEntryDto": {
        "type": "object",
        "properties": {
          "start": {
            "format": "date-time",
            "type": "string",
            "description": "The start date and time of the out of office period in ISO 8601 format in UTC timezone.",
            "example": "2023-05-01T00:00:00.000Z"
          },
          "end": {
            "format": "date-time",
            "type": "string",
            "description": "The end date and time of the out of office period in ISO 8601 format in UTC timezone.",
            "example": "2023-05-10T23:59:59.999Z"
          },
          "notes": {
            "type": "string",
            "description": "Optional notes for the out of office entry.",
            "example": "Vacation in Hawaii"
          },
          "toUserId": {
            "type": "number",
            "description": "The ID of the user covering for the out of office period, if applicable.",
            "example": 2
          },
          "reason": {
            "type": "string",
            "description": "the reason for the out of office entry, if applicable",
            "example": "vacation",
            "enum": ["unspecified", "vacation", "travel", "sick", "public_holiday"]
          }
        },
        "required": ["start", "end"]
      },
      "UpdateOutOfOfficeEntryDto": {
        "type": "object",
        "properties": {
          "start": {
            "format": "date-time",
            "type": "string",
            "description": "The start date and time of the out of office period in ISO 8601 format in UTC timezone.",
            "example": "2023-05-01T00:00:00.000Z"
          },
          "end": {
            "format": "date-time",
            "type": "string",
            "description": "The end date and time of the out of office period in ISO 8601 format in UTC timezone.",
            "example": "2023-05-10T23:59:59.999Z"
          },
          "notes": {
            "type": "string",
            "description": "Optional notes for the out of office entry.",
            "example": "Vacation in Hawaii"
          },
          "toUserId": {
            "type": "number",
            "description": "The ID of the user covering for the out of office period, if applicable.",
            "example": 2
          },
          "reason": {
            "type": "string",
            "description": "the reason for the out of office entry, if applicable",
            "example": "vacation",
            "enum": ["unspecified", "vacation", "travel", "sick", "public_holiday"]
          }
        }
      },
      "StripConnectOutputDto": {
        "type": "object",
        "properties": {
          "authUrl": {
            "type": "string"
          }
        },
        "required": ["authUrl"]
      },
      "StripConnectOutputResponseDto": {
        "type": "object",
        "properties": {
          "status": {
            "type": "string",
            "example": "success",
            "enum": ["success", "error"]
          },
          "data": {
            "$ref": "#/components/schemas/StripConnectOutputDto"
          }
        },
        "required": ["status", "data"]
      },
      "StripCredentialsSaveOutputResponseDto": {
        "type": "object",
        "properties": {
          "url": {
            "type": "string"
          }
        },
        "required": ["url"]
      },
      "StripCredentialsCheckOutputResponseDto": {
        "type": "object",
        "properties": {
          "status": {
            "type": "string",
            "example": "success"
          }
        },
        "required": ["status"]
      },
      "GetDefaultScheduleOutput_2024_06_11": {
        "type": "object",
        "properties": {
          "status": {
            "type": "string",
            "example": "success",
            "enum": ["success", "error"]
          },
          "data": {
            "$ref": "#/components/schemas/ScheduleOutput_2024_06_11"
          }
        },
        "required": ["status", "data"]
      },
      "CreateTeamInput": {
        "type": "object",
        "properties": {
          "name": {
            "type": "string",
            "minLength": 1,
            "description": "Name of the team",
            "example": "CalTeam"
          },
          "slug": {
            "type": "string",
            "description": "Team slug",
            "example": "caltel"
          },
          "logoUrl": {
            "type": "string",
            "example": "https://i.cal.com/api/avatar/b0b58752-68ad-4c0d-8024-4fa382a77752.png",
            "description": "URL of the teams logo image"
          },
          "calVideoLogo": {
            "type": "string"
          },
          "appLogo": {
            "type": "string"
          },
          "appIconLogo": {
            "type": "string"
          },
          "bio": {
            "type": "string"
          },
          "hideBranding": {
            "type": "boolean",
            "default": false
          },
          "isPrivate": {
            "type": "boolean"
          },
          "hideBookATeamMember": {
            "type": "boolean"
          },
          "metadata": {
            "type": "string"
          },
          "theme": {
            "type": "string"
          },
          "brandColor": {
            "type": "string"
          },
          "darkBrandColor": {
            "type": "string"
          },
          "bannerUrl": {
            "type": "string",
            "example": "https://i.cal.com/api/avatar/949be534-7a88-4185-967c-c020b0c0bef3.png",
            "description": "URL of the teams banner image which is shown on booker"
          },
          "timeFormat": {
            "type": "number"
          },
          "timeZone": {
            "type": "string",
            "default": "Europe/London",
            "example": "America/New_York",
            "description": "Timezone is used to create teams's default schedule from Monday to Friday from 9AM to 5PM. It will default to Europe/London if not passed."
          },
          "weekStart": {
            "type": "string",
            "default": "Sunday",
            "example": "Monday"
          },
          "autoAcceptCreator": {
            "type": "boolean",
            "default": true
          }
        },
        "required": ["name"]
      },
      "CreateTeamOutput": {
        "type": "object",
        "properties": {
          "status": {
            "type": "string",
            "example": "success",
            "enum": ["success", "error"]
          },
          "data": {
            "oneOf": [
              {
                "$ref": "#/components/schemas/Output"
              },
              {
                "$ref": "#/components/schemas/TeamOutputDto"
              }
            ],
            "description": "Either an Output object or a TeamOutputDto."
          }
        },
        "required": ["status", "data"]
      },
      "TeamOutputDto": {
        "type": "object",
        "properties": {
          "id": {
            "type": "number"
          },
          "parentId": {
            "type": "number"
          },
          "name": {
            "type": "string",
            "minLength": 1
          },
          "slug": {
            "type": "string"
          },
          "logoUrl": {
            "type": "string"
          },
          "calVideoLogo": {
            "type": "string"
          },
          "appLogo": {
            "type": "string"
          },
          "appIconLogo": {
            "type": "string"
          },
          "bio": {
            "type": "string"
          },
          "hideBranding": {
            "type": "boolean"
          },
          "isOrganization": {
            "type": "boolean"
          },
          "isPrivate": {
            "type": "boolean"
          },
          "hideBookATeamMember": {
            "type": "boolean",
            "default": false
          },
          "metadata": {
            "type": "string"
          },
          "theme": {
            "type": "string"
          },
          "brandColor": {
            "type": "string"
          },
          "darkBrandColor": {
            "type": "string"
          },
          "bannerUrl": {
            "type": "string"
          },
          "timeFormat": {
            "type": "number"
          },
          "timeZone": {
            "type": "string",
            "default": "Europe/London"
          },
          "weekStart": {
            "type": "string",
            "default": "Sunday"
          }
        },
        "required": ["id", "name", "isOrganization"]
      },
      "GetTeamOutput": {
        "type": "object",
        "properties": {
          "status": {
            "type": "string",
            "example": "success",
            "enum": ["success", "error"]
          },
          "data": {
            "$ref": "#/components/schemas/TeamOutputDto"
          }
        },
        "required": ["status", "data"]
      },
      "GetTeamsOutput": {
        "type": "object",
        "properties": {
          "status": {
            "type": "string",
            "example": "success",
            "enum": ["success", "error"]
          },
          "data": {
            "type": "array",
            "items": {
              "$ref": "#/components/schemas/TeamOutputDto"
            }
          }
        },
        "required": ["status", "data"]
      },
      "UpdateTeamOutput": {
        "type": "object",
        "properties": {
          "status": {
            "type": "string",
            "example": "success",
            "enum": ["success", "error"]
          },
          "data": {
            "$ref": "#/components/schemas/TeamOutputDto"
          }
        },
        "required": ["status", "data"]
      },
<<<<<<< HEAD
      "CreateOrganizationInput": {
        "type": "object",
        "properties": {
          "apiKeyDaysValid": {
            "type": "number",
            "minimum": 1,
            "description": "For how many days is managed organization api key valid. Defaults to 30 days.",
            "example": 60,
            "default": 30
          },
          "apiKeyNeverExpires": {
            "type": "boolean",
            "description": "If true, organization api key never expires.",
            "example": true
          },
          "name": {
            "type": "string",
            "minLength": 1,
            "description": "Name of the organization",
            "example": "CalTeam"
          },
          "slug": {
            "type": "string",
            "description": "Organization slug",
            "example": "cal-tel"
          },
          "metadata": {
            "type": "string"
          }
        },
        "required": ["name", "slug"]
      },
      "ManagedOrganizationWithApiKeyOutput": {
        "type": "object",
        "properties": {
          "id": {
            "type": "number"
          },
          "name": {
            "type": "string",
            "minLength": 1
          },
          "slug": {
            "type": "string"
          },
          "metadata": {
            "type": "string"
          },
          "apiKey": {
            "type": "string"
          }
        },
        "required": ["id", "name", "slug", "apiKey"]
      },
      "CreateManagedOrganizationOutput": {
        "type": "object",
        "properties": {
          "status": {
            "type": "string",
            "example": "success",
            "enum": ["success", "error"]
          },
          "data": {
            "$ref": "#/components/schemas/ManagedOrganizationWithApiKeyOutput"
          }
        },
        "required": ["status", "data"]
      },
      "ManagedOrganizationOutput": {
        "type": "object",
        "properties": {
          "id": {
            "type": "number"
          },
          "name": {
            "type": "string",
            "minLength": 1
          },
          "slug": {
            "type": "string"
          },
          "metadata": {
            "type": "string"
          }
        },
        "required": ["id", "name", "slug"]
      },
      "GetManagedOrganizationOutput": {
        "type": "object",
        "properties": {
          "status": {
            "type": "string",
            "example": "success",
            "enum": ["success", "error"]
          },
          "data": {
            "$ref": "#/components/schemas/ManagedOrganizationOutput"
          }
        },
        "required": ["status", "data"]
      },
      "GetManagedOrganizationsOutput": {
        "type": "object",
        "properties": {
          "status": {
            "type": "string",
            "example": "success",
            "enum": ["success", "error"]
          },
          "data": {
            "type": "array",
            "items": {
              "$ref": "#/components/schemas/ManagedOrganizationOutput"
            }
          }
        },
        "required": ["status", "data"]
      },
      "UpdateOrganizationInput": {
        "type": "object",
        "properties": {
          "name": {
            "type": "string",
            "minLength": 1,
            "description": "Name of the organization",
            "example": "CalTeam"
          },
          "slug": {
            "type": "string",
            "description": "Organization slug",
            "example": "cal-tel"
          },
          "metadata": {
            "type": "string"
          }
        }
      },
=======
>>>>>>> fbcfc356
      "ProviderVerifyClientData": {
        "type": "object",
        "properties": {
          "clientId": {
            "type": "string"
          },
          "organizationId": {
            "type": "number"
          },
          "name": {
            "type": "string"
          }
        },
        "required": ["clientId", "organizationId", "name"]
      },
      "ProviderVerifyClientOutput": {
        "type": "object",
        "properties": {
          "status": {
            "type": "string",
            "example": "success",
            "enum": ["success", "error"]
          },
          "data": {
            "$ref": "#/components/schemas/ProviderVerifyClientData"
          }
        },
        "required": ["status", "data"]
      },
      "ProviderVerifyAccessTokenOutput": {
        "type": "object",
        "properties": {
          "status": {
            "type": "string",
            "example": "success",
            "enum": ["success", "error"]
          }
        },
        "required": ["status"]
      },
      "MeOrgOutput": {
        "type": "object",
        "properties": {
          "isPlatform": {
            "type": "boolean"
          },
          "id": {
            "type": "number"
          }
        },
        "required": ["isPlatform", "id"]
      },
      "MeOutput": {
        "type": "object",
        "properties": {
          "id": {
            "type": "number"
          },
          "username": {
            "type": "string"
          },
          "email": {
            "type": "string"
          },
          "timeFormat": {
            "type": "number"
          },
          "defaultScheduleId": {
            "type": "number",
            "nullable": true
          },
          "weekStart": {
            "type": "string"
          },
          "timeZone": {
            "type": "string"
          },
          "organizationId": {
            "type": "number",
            "nullable": true
          },
          "organization": {
            "$ref": "#/components/schemas/MeOrgOutput"
          }
        },
        "required": [
          "id",
          "username",
          "email",
          "timeFormat",
          "defaultScheduleId",
          "weekStart",
          "timeZone",
          "organizationId"
        ]
      },
      "GetMeOutput": {
        "type": "object",
        "properties": {
          "status": {
            "type": "string",
            "example": "success",
            "enum": ["success", "error"]
          },
          "data": {
            "$ref": "#/components/schemas/MeOutput"
          }
        },
        "required": ["status", "data"]
      },
      "UpdateMeOutput": {
        "type": "object",
        "properties": {
          "status": {
            "type": "string",
            "example": "success",
            "enum": ["success", "error"]
          },
          "data": {
            "$ref": "#/components/schemas/MeOutput"
          }
        },
        "required": ["status", "data"]
      },
      "CreateIcsFeedInputDto": {
        "type": "object",
        "properties": {
          "urls": {
            "type": "array",
            "example": ["https://cal.com/ics/feed.ics", "http://cal.com/ics/feed.ics"],
            "description": "An array of ICS URLs",
            "items": {
              "type": "string",
              "example": "https://cal.com/ics/feed.ics"
            }
          },
          "readOnly": {
            "type": "boolean",
            "default": true,
            "example": false,
            "description": "Whether to allowing writing to the calendar or not"
          }
        },
        "required": ["urls"]
      },
      "CreateIcsFeedOutput": {
        "type": "object",
        "properties": {
          "id": {
            "type": "number",
            "example": 1234567890,
            "description": "The id of the calendar credential"
          },
          "type": {
            "type": "string",
            "example": "ics-feed_calendar",
            "description": "The type of the calendar"
          },
          "userId": {
            "type": "integer",
            "nullable": true,
            "example": 1234567890,
            "description": "The user id of the user that created the calendar"
          },
          "teamId": {
            "type": "integer",
            "nullable": true,
            "example": 1234567890,
            "description": "The team id of the user that created the calendar"
          },
          "appId": {
            "type": "string",
            "nullable": true,
            "example": "ics-feed",
            "description": "The slug of the calendar"
          },
          "invalid": {
            "type": "boolean",
            "nullable": true,
            "example": false,
            "description": "Whether the calendar credentials are valid or not"
          }
        },
        "required": ["id", "type", "userId", "teamId", "appId", "invalid"]
      },
      "CreateIcsFeedOutputResponseDto": {
        "type": "object",
        "properties": {
          "status": {
            "type": "string",
            "example": "success",
            "enum": ["success", "error"]
          },
          "data": {
            "$ref": "#/components/schemas/CreateIcsFeedOutput"
          }
        },
        "required": ["status", "data"]
      },
      "BusyTimesOutput": {
        "type": "object",
        "properties": {
          "start": {
            "format": "date-time",
            "type": "string"
          },
          "end": {
            "format": "date-time",
            "type": "string"
          },
          "source": {
            "type": "string",
            "nullable": true
          }
        },
        "required": ["start", "end"]
      },
      "GetBusyTimesOutput": {
        "type": "object",
        "properties": {
          "status": {
            "type": "string",
            "example": "success",
            "enum": ["success", "error"]
          },
          "data": {
            "type": "array",
            "items": {
              "$ref": "#/components/schemas/BusyTimesOutput"
            }
          }
        },
        "required": ["status", "data"]
      },
      "Integration": {
        "type": "object",
        "properties": {
          "appData": {
            "type": "object",
            "nullable": true
          },
          "dirName": {
            "type": "string"
          },
          "__template": {
            "type": "string"
          },
          "name": {
            "type": "string"
          },
          "description": {
            "type": "string"
          },
          "installed": {
            "type": "boolean"
          },
          "type": {
            "type": "string"
          },
          "title": {
            "type": "string"
          },
          "variant": {
            "type": "string"
          },
          "category": {
            "type": "string"
          },
          "categories": {
            "type": "array",
            "items": {
              "type": "string"
            }
          },
          "logo": {
            "type": "string"
          },
          "publisher": {
            "type": "string"
          },
          "slug": {
            "type": "string"
          },
          "url": {
            "type": "string"
          },
          "email": {
            "type": "string"
          },
          "locationOption": {
            "type": "object",
            "nullable": true
          }
        },
        "required": [
          "name",
          "description",
          "type",
          "variant",
          "categories",
          "logo",
          "publisher",
          "slug",
          "url",
          "email",
          "locationOption"
        ]
      },
      "Primary": {
        "type": "object",
        "properties": {
          "externalId": {
            "type": "string"
          },
          "integration": {
            "type": "string"
          },
          "name": {
            "type": "string"
          },
          "primary": {
            "type": "boolean",
            "nullable": true
          },
          "readOnly": {
            "type": "boolean"
          },
          "email": {
            "type": "string"
          },
          "isSelected": {
            "type": "boolean"
          },
          "credentialId": {
            "type": "number"
          }
        },
        "required": ["externalId", "primary", "readOnly", "isSelected", "credentialId"]
      },
      "Calendar": {
        "type": "object",
        "properties": {
          "externalId": {
            "type": "string"
          },
          "integration": {
            "type": "string"
          },
          "name": {
            "type": "string"
          },
          "primary": {
            "type": "boolean",
            "nullable": true
          },
          "readOnly": {
            "type": "boolean"
          },
          "email": {
            "type": "string"
          },
          "isSelected": {
            "type": "boolean"
          },
          "credentialId": {
            "type": "number"
          }
        },
        "required": ["externalId", "readOnly", "isSelected", "credentialId"]
      },
      "ConnectedCalendar": {
        "type": "object",
        "properties": {
          "integration": {
            "$ref": "#/components/schemas/Integration"
          },
          "credentialId": {
            "type": "number"
          },
          "primary": {
            "$ref": "#/components/schemas/Primary"
          },
          "calendars": {
            "type": "array",
            "items": {
              "$ref": "#/components/schemas/Calendar"
            }
          }
        },
        "required": ["integration", "credentialId"]
      },
      "DestinationCalendar": {
        "type": "object",
        "properties": {
          "id": {
            "type": "number"
          },
          "integration": {
            "type": "string"
          },
          "externalId": {
            "type": "string"
          },
          "primaryEmail": {
            "type": "string",
            "nullable": true
          },
          "userId": {
            "type": "number",
            "nullable": true
          },
          "eventTypeId": {
            "type": "number",
            "nullable": true
          },
          "credentialId": {
            "type": "number",
            "nullable": true
          },
          "name": {
            "type": "string",
            "nullable": true
          },
          "primary": {
            "type": "boolean"
          },
          "readOnly": {
            "type": "boolean"
          },
          "email": {
            "type": "string"
          },
          "integrationTitle": {
            "type": "string"
          }
        },
        "required": [
          "id",
          "integration",
          "externalId",
          "primaryEmail",
          "userId",
          "eventTypeId",
          "credentialId"
        ]
      },
      "ConnectedCalendarsData": {
        "type": "object",
        "properties": {
          "connectedCalendars": {
            "type": "array",
            "items": {
              "$ref": "#/components/schemas/ConnectedCalendar"
            }
          },
          "destinationCalendar": {
            "$ref": "#/components/schemas/DestinationCalendar"
          }
        },
        "required": ["connectedCalendars", "destinationCalendar"]
      },
      "ConnectedCalendarsOutput": {
        "type": "object",
        "properties": {
          "status": {
            "type": "string",
            "example": "success",
            "enum": ["success", "error"]
          },
          "data": {
            "$ref": "#/components/schemas/ConnectedCalendarsData"
          }
        },
        "required": ["status", "data"]
      },
      "DeleteCalendarCredentialsInputBodyDto": {
        "type": "object",
        "properties": {
          "id": {
            "type": "integer",
            "example": 10,
            "description": "Credential ID of the calendar to delete, as returned by the /calendars endpoint"
          }
        },
        "required": ["id"]
      },
      "DeletedCalendarCredentialsOutputDto": {
        "type": "object",
        "properties": {
          "id": {
            "type": "number"
          },
          "type": {
            "type": "string"
          },
          "userId": {
            "type": "number",
            "nullable": true
          },
          "teamId": {
            "type": "number",
            "nullable": true
          },
          "appId": {
            "type": "string",
            "nullable": true
          },
          "invalid": {
            "type": "boolean",
            "nullable": true
          }
        },
        "required": ["id", "type", "userId", "teamId", "appId", "invalid"]
      },
      "DeletedCalendarCredentialsOutputResponseDto": {
        "type": "object",
        "properties": {
          "status": {
            "type": "string",
            "example": "success",
            "enum": ["success", "error"]
          },
          "data": {
            "$ref": "#/components/schemas/DeletedCalendarCredentialsOutputDto"
          }
        },
        "required": ["status", "data"]
      },
      "Attendee": {
        "type": "object",
        "properties": {
          "name": {
            "type": "string",
            "description": "The name of the attendee.",
            "example": "John Doe"
          },
          "email": {
            "type": "string",
            "description": "The email of the attendee.",
            "example": "john.doe@example.com"
          },
          "timeZone": {
            "type": "string",
            "description": "The time zone of the attendee.",
            "example": "America/New_York"
          },
          "phoneNumber": {
            "type": "string",
            "description": "The phone number of the attendee in international format.",
            "example": "+919876543210"
          },
          "language": {
            "type": "string",
            "enum": [
              "ar",
              "ca",
              "de",
              "es",
              "eu",
              "he",
              "id",
              "ja",
              "lv",
              "pl",
              "ro",
              "sr",
              "th",
              "vi",
              "az",
              "cs",
              "el",
              "es-419",
              "fi",
              "hr",
              "it",
              "km",
              "nl",
              "pt",
              "ru",
              "sv",
              "tr",
              "zh-CN",
              "bg",
              "da",
              "en",
              "et",
              "fr",
              "hu",
              "iw",
              "ko",
              "no",
              "pt-BR",
              "sk",
              "ta",
              "uk",
              "zh-TW"
            ],
            "description": "The preferred language of the attendee. Used for booking confirmation.",
            "example": "it",
            "default": "en"
          }
        },
        "required": ["name", "timeZone"]
      },
      "CreateBookingInput_2024_08_13": {
        "type": "object",
        "properties": {
          "start": {
            "type": "string",
            "description": "The start time of the booking in ISO 8601 format in UTC timezone.",
            "example": "2024-08-13T09:00:00Z"
          },
          "lengthInMinutes": {
            "type": "number",
            "example": 30,
            "description": "If it is an event type that has multiple possible lengths that attendee can pick from, you can pass the desired booking length here.\n    If not provided then event type default length will be used for the booking."
          },
          "eventTypeId": {
            "type": "number",
            "description": "The ID of the event type that is booked.",
            "example": 123
          },
          "attendee": {
            "description": "The attendee's details.",
            "allOf": [
              {
                "$ref": "#/components/schemas/Attendee"
              }
            ]
          },
          "guests": {
            "description": "An optional list of guest emails attending the event.",
            "example": ["guest1@example.com", "guest2@example.com"],
            "type": "array",
            "items": {
              "type": "string"
            }
          },
          "meetingUrl": {
            "type": "string",
            "description": "Deprecated - use 'location' instead. Meeting URL just for this booking. Displayed in email and calendar event. If not provided then cal video link will be generated.",
            "example": "https://example.com/meeting",
            "deprecated": true
          },
          "location": {
            "type": "string",
            "description": "Location for this booking. Displayed in email and calendar event.",
            "example": "https://example.com/meeting"
          },
          "metadata": {
            "type": "object",
            "description": "You can store any additional data you want here. Metadata must have at most 50 keys, each key up to 40 characters, and string values up to 500 characters.",
            "example": {
              "key": "value"
            }
          },
          "bookingFieldsResponses": {
            "type": "object",
            "description": "Booking field responses consisting of an object with booking field slug as keys and user response as values.",
            "example": {
              "customField": "customValue"
            }
          }
        },
        "required": ["start", "eventTypeId", "attendee"]
      },
      "CreateInstantBookingInput_2024_08_13": {
        "type": "object",
        "properties": {
          "start": {
            "type": "string",
            "description": "The start time of the booking in ISO 8601 format in UTC timezone.",
            "example": "2024-08-13T09:00:00Z"
          },
          "lengthInMinutes": {
            "type": "number",
            "example": 30,
            "description": "If it is an event type that has multiple possible lengths that attendee can pick from, you can pass the desired booking length here.\n    If not provided then event type default length will be used for the booking."
          },
          "eventTypeId": {
            "type": "number",
            "description": "The ID of the event type that is booked.",
            "example": 123
          },
          "attendee": {
            "description": "The attendee's details.",
            "allOf": [
              {
                "$ref": "#/components/schemas/Attendee"
              }
            ]
          },
          "guests": {
            "description": "An optional list of guest emails attending the event.",
            "example": ["guest1@example.com", "guest2@example.com"],
            "type": "array",
            "items": {
              "type": "string"
            }
          },
          "meetingUrl": {
            "type": "string",
            "description": "Deprecated - use 'location' instead. Meeting URL just for this booking. Displayed in email and calendar event. If not provided then cal video link will be generated.",
            "example": "https://example.com/meeting",
            "deprecated": true
          },
          "location": {
            "type": "string",
            "description": "Location for this booking. Displayed in email and calendar event.",
            "example": "https://example.com/meeting"
          },
          "metadata": {
            "type": "object",
            "description": "You can store any additional data you want here. Metadata must have at most 50 keys, each key up to 40 characters, and string values up to 500 characters.",
            "example": {
              "key": "value"
            }
          },
          "bookingFieldsResponses": {
            "type": "object",
            "description": "Booking field responses consisting of an object with booking field slug as keys and user response as values.",
            "example": {
              "customField": "customValue"
            }
          },
          "instant": {
            "type": "boolean",
            "description": "Flag indicating if the booking is an instant booking. Only available for team events.",
            "example": true
          }
        },
        "required": ["start", "eventTypeId", "attendee", "instant"]
      },
      "CreateRecurringBookingInput_2024_08_13": {
        "type": "object",
        "properties": {
          "start": {
            "type": "string",
            "description": "The start time of the booking in ISO 8601 format in UTC timezone.",
            "example": "2024-08-13T09:00:00Z"
          },
          "lengthInMinutes": {
            "type": "number",
            "example": 30,
            "description": "If it is an event type that has multiple possible lengths that attendee can pick from, you can pass the desired booking length here.\n    If not provided then event type default length will be used for the booking."
          },
          "eventTypeId": {
            "type": "number",
            "description": "The ID of the event type that is booked.",
            "example": 123
          },
          "attendee": {
            "description": "The attendee's details.",
            "allOf": [
              {
                "$ref": "#/components/schemas/Attendee"
              }
            ]
          },
          "guests": {
            "description": "An optional list of guest emails attending the event.",
            "example": ["guest1@example.com", "guest2@example.com"],
            "type": "array",
            "items": {
              "type": "string"
            }
          },
          "meetingUrl": {
            "type": "string",
            "description": "Deprecated - use 'location' instead. Meeting URL just for this booking. Displayed in email and calendar event. If not provided then cal video link will be generated.",
            "example": "https://example.com/meeting",
            "deprecated": true
          },
          "location": {
            "type": "string",
            "description": "Location for this booking. Displayed in email and calendar event.",
            "example": "https://example.com/meeting"
          },
          "metadata": {
            "type": "object",
            "description": "You can store any additional data you want here. Metadata must have at most 50 keys, each key up to 40 characters, and string values up to 500 characters.",
            "example": {
              "key": "value"
            }
          },
          "bookingFieldsResponses": {
            "type": "object",
            "description": "Booking field responses consisting of an object with booking field slug as keys and user response as values.",
            "example": {
              "customField": "customValue"
            }
          },
          "recurrenceCount": {
            "type": "number",
            "description": "The number of recurrences. If not provided then event type recurrence count will be used. Can't be more than\n    event type recurrence count",
            "example": 5
          }
        },
        "required": ["start", "eventTypeId", "attendee"]
      },
      "BookingHost": {
        "type": "object",
        "properties": {
          "id": {
            "type": "number",
            "example": 1
          },
          "name": {
            "type": "string",
            "example": "Jane Doe"
          },
          "email": {
            "type": "string",
            "example": "jane100@example.com"
          },
          "username": {
            "type": "string",
            "example": "jane100"
          },
          "timeZone": {
            "type": "string",
            "example": "America/Los_Angeles"
          }
        },
        "required": ["id", "name", "email", "username", "timeZone"]
      },
      "EventType": {
        "type": "object",
        "properties": {
          "id": {
            "type": "number",
            "example": 1
          },
          "slug": {
            "type": "string",
            "example": "some-event"
          }
        },
        "required": ["id", "slug"]
      },
      "BookingOutput_2024_08_13": {
        "type": "object",
        "properties": {
          "id": {
            "type": "number",
            "example": 123
          },
          "uid": {
            "type": "string",
            "example": "booking_uid_123"
          },
          "title": {
            "type": "string",
            "example": "Consultation"
          },
          "description": {
            "type": "string",
            "example": "Learn how to integrate scheduling into marketplace."
          },
          "hosts": {
            "type": "array",
            "items": {
              "$ref": "#/components/schemas/BookingHost"
            }
          },
          "status": {
            "type": "string",
            "enum": ["cancelled", "accepted", "rejected", "pending"],
            "example": "accepted"
          },
          "cancellationReason": {
            "type": "string",
            "example": "User requested cancellation"
          },
          "cancelledByEmail": {
            "type": "string",
            "example": "canceller@example.com"
          },
          "reschedulingReason": {
            "type": "string",
            "example": "User rescheduled the event"
          },
          "rescheduledByEmail": {
            "type": "string",
            "example": "rescheduler@example.com"
          },
          "rescheduledFromUid": {
            "type": "string",
            "example": "previous_uid_123"
          },
          "start": {
            "type": "string",
            "example": "2024-08-13T15:30:00Z"
          },
          "end": {
            "type": "string",
            "example": "2024-08-13T16:30:00Z"
          },
          "duration": {
            "type": "number",
            "example": 60
          },
          "eventTypeId": {
            "type": "number",
            "example": 50,
            "deprecated": true,
            "description": "Deprecated - rely on 'eventType' object containing the id instead."
          },
          "eventType": {
            "$ref": "#/components/schemas/EventType"
          },
          "meetingUrl": {
            "type": "string",
            "description": "Deprecated - rely on 'location' field instead.",
            "example": "https://example.com/recurring-meeting",
            "deprecated": true
          },
          "location": {
            "type": "string",
            "example": "https://example.com/meeting"
          },
          "absentHost": {
            "type": "boolean",
            "example": true
          },
          "createdAt": {
            "type": "string",
            "example": "2024-08-13T15:30:00Z"
          },
          "updatedAt": {
            "type": "string",
            "example": "2024-08-13T15:30:00Z"
          },
          "metadata": {
            "type": "object",
            "example": {
              "key": "value"
            }
          },
          "attendees": {
            "type": "array",
            "items": {
              "$ref": "#/components/schemas/Attendee"
            }
          },
          "guests": {
            "example": ["guest1@example.com", "guest2@example.com"],
            "type": "array",
            "items": {
              "type": "string"
            }
          },
          "bookingFieldsResponses": {
            "type": "object",
            "description": "Booking field responses consisting of an object with booking field slug as keys and user response as values.",
            "example": {
              "customField": "customValue"
            }
          }
        },
        "required": [
          "id",
          "uid",
          "title",
          "description",
          "hosts",
          "status",
          "start",
          "end",
          "duration",
          "eventTypeId",
          "eventType",
          "location",
          "absentHost",
          "createdAt",
          "updatedAt",
          "attendees",
          "bookingFieldsResponses"
        ]
      },
      "RecurringBookingOutput_2024_08_13": {
        "type": "object",
        "properties": {
          "id": {
            "type": "number",
            "example": 123
          },
          "uid": {
            "type": "string",
            "example": "booking_uid_123"
          },
          "title": {
            "type": "string",
            "example": "Consultation"
          },
          "description": {
            "type": "string",
            "example": "Learn how to integrate scheduling into marketplace."
          },
          "hosts": {
            "type": "array",
            "items": {
              "$ref": "#/components/schemas/BookingHost"
            }
          },
          "status": {
            "type": "string",
            "enum": ["cancelled", "accepted", "rejected", "pending"],
            "example": "accepted"
          },
          "cancellationReason": {
            "type": "string",
            "example": "User requested cancellation"
          },
          "cancelledByEmail": {
            "type": "string",
            "example": "canceller@example.com"
          },
          "reschedulingReason": {
            "type": "string",
            "example": "User rescheduled the event"
          },
          "rescheduledByEmail": {
            "type": "string",
            "example": "rescheduler@example.com"
          },
          "rescheduledFromUid": {
            "type": "string",
            "example": "previous_uid_123"
          },
          "start": {
            "type": "string",
            "example": "2024-08-13T15:30:00Z"
          },
          "end": {
            "type": "string",
            "example": "2024-08-13T16:30:00Z"
          },
          "duration": {
            "type": "number",
            "example": 60
          },
          "eventTypeId": {
            "type": "number",
            "example": 50,
            "deprecated": true,
            "description": "Deprecated - rely on 'eventType' object containing the id instead."
          },
          "eventType": {
            "$ref": "#/components/schemas/EventType"
          },
          "meetingUrl": {
            "type": "string",
            "description": "Deprecated - rely on 'location' field instead.",
            "example": "https://example.com/recurring-meeting",
            "deprecated": true
          },
          "location": {
            "type": "string",
            "example": "https://example.com/meeting"
          },
          "absentHost": {
            "type": "boolean",
            "example": true
          },
          "createdAt": {
            "type": "string",
            "example": "2024-08-13T15:30:00Z"
          },
          "updatedAt": {
            "type": "string",
            "example": "2024-08-13T15:30:00Z"
          },
          "metadata": {
            "type": "object",
            "example": {
              "key": "value"
            }
          },
          "attendees": {
            "type": "array",
            "items": {
              "$ref": "#/components/schemas/Attendee"
            }
          },
          "guests": {
            "example": ["guest1@example.com", "guest2@example.com"],
            "type": "array",
            "items": {
              "type": "string"
            }
          },
          "bookingFieldsResponses": {
            "type": "object",
            "description": "Booking field responses consisting of an object with booking field slug as keys and user response as values.",
            "example": {
              "customField": "customValue"
            }
          },
          "recurringBookingUid": {
            "type": "string",
            "example": "recurring_uid_987"
          }
        },
        "required": [
          "id",
          "uid",
          "title",
          "description",
          "hosts",
          "status",
          "start",
          "end",
          "duration",
          "eventTypeId",
          "eventType",
          "location",
          "absentHost",
          "createdAt",
          "updatedAt",
          "attendees",
          "bookingFieldsResponses",
          "recurringBookingUid"
        ]
      },
      "SeatedAttendee": {
        "type": "object",
        "properties": {
          "name": {
            "type": "string",
            "example": "John Doe"
          },
          "email": {
            "type": "string",
            "example": "john@example.com"
          },
          "timeZone": {
            "type": "string",
            "example": "America/New_York"
          },
          "language": {
            "type": "string",
            "enum": [
              "ar",
              "ca",
              "de",
              "es",
              "eu",
              "he",
              "id",
              "ja",
              "lv",
              "pl",
              "ro",
              "sr",
              "th",
              "vi",
              "az",
              "cs",
              "el",
              "es-419",
              "fi",
              "hr",
              "it",
              "km",
              "nl",
              "pt",
              "ru",
              "sv",
              "tr",
              "zh-CN",
              "bg",
              "da",
              "en",
              "et",
              "fr",
              "hu",
              "iw",
              "ko",
              "no",
              "pt-BR",
              "sk",
              "ta",
              "uk",
              "zh-TW"
            ],
            "example": "en"
          },
          "absent": {
            "type": "boolean",
            "example": false
          },
          "phoneNumber": {
            "type": "string",
            "example": "+1234567890"
          },
          "seatUid": {
            "type": "string",
            "example": "3be561a9-31f1-4b8e-aefc-9d9a085f0dd1"
          },
          "bookingFieldsResponses": {
            "type": "object",
            "description": "Booking field responses consisting of an object with booking field slug as keys and user response as values.",
            "example": {
              "customField": "customValue"
            }
          },
          "metadata": {
            "type": "object",
            "example": {
              "key": "value"
            }
          }
        },
        "required": ["name", "email", "timeZone", "absent", "seatUid", "bookingFieldsResponses"]
      },
      "CreateSeatedBookingOutput_2024_08_13": {
        "type": "object",
        "properties": {
          "id": {
            "type": "number",
            "example": 123
          },
          "uid": {
            "type": "string",
            "example": "booking_uid_123"
          },
          "title": {
            "type": "string",
            "example": "Consultation"
          },
          "description": {
            "type": "string",
            "example": "Learn how to integrate scheduling into marketplace."
          },
          "hosts": {
            "type": "array",
            "items": {
              "$ref": "#/components/schemas/BookingHost"
            }
          },
          "status": {
            "type": "string",
            "enum": ["cancelled", "accepted", "rejected", "pending"],
            "example": "accepted"
          },
          "cancellationReason": {
            "type": "string",
            "example": "User requested cancellation"
          },
          "cancelledByEmail": {
            "type": "string",
            "example": "canceller@example.com"
          },
          "reschedulingReason": {
            "type": "string",
            "example": "User rescheduled the event"
          },
          "rescheduledByEmail": {
            "type": "string",
            "example": "rescheduler@example.com"
          },
          "rescheduledFromUid": {
            "type": "string",
            "example": "previous_uid_123"
          },
          "start": {
            "type": "string",
            "example": "2024-08-13T15:30:00Z"
          },
          "end": {
            "type": "string",
            "example": "2024-08-13T16:30:00Z"
          },
          "duration": {
            "type": "number",
            "example": 60
          },
          "eventTypeId": {
            "type": "number",
            "example": 50,
            "deprecated": true,
            "description": "Deprecated - rely on 'eventType' object containing the id instead."
          },
          "eventType": {
            "$ref": "#/components/schemas/EventType"
          },
          "meetingUrl": {
            "type": "string",
            "description": "Deprecated - rely on 'location' field instead.",
            "example": "https://example.com/recurring-meeting",
            "deprecated": true
          },
          "location": {
            "type": "string",
            "example": "https://example.com/meeting"
          },
          "absentHost": {
            "type": "boolean",
            "example": true
          },
          "createdAt": {
            "type": "string",
            "example": "2024-08-13T15:30:00Z"
          },
          "updatedAt": {
            "type": "string",
            "example": "2024-08-13T15:30:00Z"
          },
          "metadata": {
            "type": "object",
            "example": {
              "key": "value"
            }
          },
          "seatUid": {
            "type": "string",
            "example": "3be561a9-31f1-4b8e-aefc-9d9a085f0dd1"
          },
          "attendees": {
            "type": "array",
            "items": {
              "$ref": "#/components/schemas/SeatedAttendee"
            }
          }
        },
        "required": [
          "id",
          "uid",
          "title",
          "description",
          "hosts",
          "status",
          "start",
          "end",
          "duration",
          "eventTypeId",
          "eventType",
          "location",
          "absentHost",
          "createdAt",
          "updatedAt",
          "seatUid",
          "attendees"
        ]
      },
      "CreateRecurringSeatedBookingOutput_2024_08_13": {
        "type": "object",
        "properties": {
          "id": {
            "type": "number",
            "example": 123
          },
          "uid": {
            "type": "string",
            "example": "booking_uid_123"
          },
          "title": {
            "type": "string",
            "example": "Consultation"
          },
          "description": {
            "type": "string",
            "example": "Learn how to integrate scheduling into marketplace."
          },
          "hosts": {
            "type": "array",
            "items": {
              "$ref": "#/components/schemas/BookingHost"
            }
          },
          "status": {
            "type": "string",
            "enum": ["cancelled", "accepted", "rejected", "pending"],
            "example": "accepted"
          },
          "cancellationReason": {
            "type": "string",
            "example": "User requested cancellation"
          },
          "cancelledByEmail": {
            "type": "string",
            "example": "canceller@example.com"
          },
          "reschedulingReason": {
            "type": "string",
            "example": "User rescheduled the event"
          },
          "rescheduledByEmail": {
            "type": "string",
            "example": "rescheduler@example.com"
          },
          "rescheduledFromUid": {
            "type": "string",
            "example": "previous_uid_123"
          },
          "start": {
            "type": "string",
            "example": "2024-08-13T15:30:00Z"
          },
          "end": {
            "type": "string",
            "example": "2024-08-13T16:30:00Z"
          },
          "duration": {
            "type": "number",
            "example": 60
          },
          "eventTypeId": {
            "type": "number",
            "example": 50,
            "deprecated": true,
            "description": "Deprecated - rely on 'eventType' object containing the id instead."
          },
          "eventType": {
            "$ref": "#/components/schemas/EventType"
          },
          "meetingUrl": {
            "type": "string",
            "description": "Deprecated - rely on 'location' field instead.",
            "example": "https://example.com/recurring-meeting",
            "deprecated": true
          },
          "location": {
            "type": "string",
            "example": "https://example.com/meeting"
          },
          "absentHost": {
            "type": "boolean",
            "example": true
          },
          "createdAt": {
            "type": "string",
            "example": "2024-08-13T15:30:00Z"
          },
          "updatedAt": {
            "type": "string",
            "example": "2024-08-13T15:30:00Z"
          },
          "metadata": {
            "type": "object",
            "example": {
              "key": "value"
            }
          },
          "seatUid": {
            "type": "string",
            "example": "3be561a9-31f1-4b8e-aefc-9d9a085f0dd1"
          },
          "attendees": {
            "type": "array",
            "items": {
              "$ref": "#/components/schemas/SeatedAttendee"
            }
          },
          "recurringBookingUid": {
            "type": "string",
            "example": "recurring_uid_987"
          }
        },
        "required": [
          "id",
          "uid",
          "title",
          "description",
          "hosts",
          "status",
          "start",
          "end",
          "duration",
          "eventTypeId",
          "eventType",
          "location",
          "absentHost",
          "createdAt",
          "updatedAt",
          "seatUid",
          "attendees",
          "recurringBookingUid"
        ]
      },
      "CreateBookingOutput_2024_08_13": {
        "type": "object",
        "properties": {
          "status": {
            "type": "string",
            "example": "success",
            "enum": ["success", "error"]
          },
          "data": {
            "oneOf": [
              {
                "$ref": "#/components/schemas/BookingOutput_2024_08_13"
              },
              {
                "type": "array",
                "items": {
                  "$ref": "#/components/schemas/RecurringBookingOutput_2024_08_13"
                }
              },
              {
                "$ref": "#/components/schemas/CreateSeatedBookingOutput_2024_08_13"
              },
              {
                "type": "array",
                "items": {
                  "$ref": "#/components/schemas/CreateRecurringSeatedBookingOutput_2024_08_13"
                }
              }
            ],
            "description": "Booking data, which can be either a BookingOutput object or an array of RecurringBookingOutput objects"
          }
        },
        "required": ["status", "data"]
      },
      "GetSeatedBookingOutput_2024_08_13": {
        "type": "object",
        "properties": {
          "id": {
            "type": "number",
            "example": 123
          },
          "uid": {
            "type": "string",
            "example": "booking_uid_123"
          },
          "title": {
            "type": "string",
            "example": "Consultation"
          },
          "description": {
            "type": "string",
            "example": "Learn how to integrate scheduling into marketplace."
          },
          "hosts": {
            "type": "array",
            "items": {
              "$ref": "#/components/schemas/BookingHost"
            }
          },
          "status": {
            "type": "string",
            "enum": ["cancelled", "accepted", "rejected", "pending"],
            "example": "accepted"
          },
          "cancellationReason": {
            "type": "string",
            "example": "User requested cancellation"
          },
          "cancelledByEmail": {
            "type": "string",
            "example": "canceller@example.com"
          },
          "reschedulingReason": {
            "type": "string",
            "example": "User rescheduled the event"
          },
          "rescheduledByEmail": {
            "type": "string",
            "example": "rescheduler@example.com"
          },
          "rescheduledFromUid": {
            "type": "string",
            "example": "previous_uid_123"
          },
          "start": {
            "type": "string",
            "example": "2024-08-13T15:30:00Z"
          },
          "end": {
            "type": "string",
            "example": "2024-08-13T16:30:00Z"
          },
          "duration": {
            "type": "number",
            "example": 60
          },
          "eventTypeId": {
            "type": "number",
            "example": 50,
            "deprecated": true,
            "description": "Deprecated - rely on 'eventType' object containing the id instead."
          },
          "eventType": {
            "$ref": "#/components/schemas/EventType"
          },
          "meetingUrl": {
            "type": "string",
            "description": "Deprecated - rely on 'location' field instead.",
            "example": "https://example.com/recurring-meeting",
            "deprecated": true
          },
          "location": {
            "type": "string",
            "example": "https://example.com/meeting"
          },
          "absentHost": {
            "type": "boolean",
            "example": true
          },
          "createdAt": {
            "type": "string",
            "example": "2024-08-13T15:30:00Z"
          },
          "updatedAt": {
            "type": "string",
            "example": "2024-08-13T15:30:00Z"
          },
          "metadata": {
            "type": "object",
            "example": {
              "key": "value"
            }
          },
          "attendees": {
            "type": "array",
            "items": {
              "$ref": "#/components/schemas/SeatedAttendee"
            }
          }
        },
        "required": [
          "id",
          "uid",
          "title",
          "description",
          "hosts",
          "status",
          "start",
          "end",
          "duration",
          "eventTypeId",
          "eventType",
          "location",
          "absentHost",
          "createdAt",
          "updatedAt",
          "attendees"
        ]
      },
      "GetRecurringSeatedBookingOutput_2024_08_13": {
        "type": "object",
        "properties": {
          "id": {
            "type": "number",
            "example": 123
          },
          "uid": {
            "type": "string",
            "example": "booking_uid_123"
          },
          "title": {
            "type": "string",
            "example": "Consultation"
          },
          "description": {
            "type": "string",
            "example": "Learn how to integrate scheduling into marketplace."
          },
          "hosts": {
            "type": "array",
            "items": {
              "$ref": "#/components/schemas/BookingHost"
            }
          },
          "status": {
            "type": "string",
            "enum": ["cancelled", "accepted", "rejected", "pending"],
            "example": "accepted"
          },
          "cancellationReason": {
            "type": "string",
            "example": "User requested cancellation"
          },
          "cancelledByEmail": {
            "type": "string",
            "example": "canceller@example.com"
          },
          "reschedulingReason": {
            "type": "string",
            "example": "User rescheduled the event"
          },
          "rescheduledByEmail": {
            "type": "string",
            "example": "rescheduler@example.com"
          },
          "rescheduledFromUid": {
            "type": "string",
            "example": "previous_uid_123"
          },
          "start": {
            "type": "string",
            "example": "2024-08-13T15:30:00Z"
          },
          "end": {
            "type": "string",
            "example": "2024-08-13T16:30:00Z"
          },
          "duration": {
            "type": "number",
            "example": 60
          },
          "eventTypeId": {
            "type": "number",
            "example": 50,
            "deprecated": true,
            "description": "Deprecated - rely on 'eventType' object containing the id instead."
          },
          "eventType": {
            "$ref": "#/components/schemas/EventType"
          },
          "meetingUrl": {
            "type": "string",
            "description": "Deprecated - rely on 'location' field instead.",
            "example": "https://example.com/recurring-meeting",
            "deprecated": true
          },
          "location": {
            "type": "string",
            "example": "https://example.com/meeting"
          },
          "absentHost": {
            "type": "boolean",
            "example": true
          },
          "createdAt": {
            "type": "string",
            "example": "2024-08-13T15:30:00Z"
          },
          "updatedAt": {
            "type": "string",
            "example": "2024-08-13T15:30:00Z"
          },
          "metadata": {
            "type": "object",
            "example": {
              "key": "value"
            }
          },
          "attendees": {
            "type": "array",
            "items": {
              "$ref": "#/components/schemas/SeatedAttendee"
            }
          },
          "recurringBookingUid": {
            "type": "string",
            "example": "recurring_uid_987"
          }
        },
        "required": [
          "id",
          "uid",
          "title",
          "description",
          "hosts",
          "status",
          "start",
          "end",
          "duration",
          "eventTypeId",
          "eventType",
          "location",
          "absentHost",
          "createdAt",
          "updatedAt",
          "attendees",
          "recurringBookingUid"
        ]
      },
      "GetBookingOutput_2024_08_13": {
        "type": "object",
        "properties": {
          "status": {
            "type": "string",
            "example": "success",
            "enum": ["success", "error"]
          },
          "data": {
            "oneOf": [
              {
                "$ref": "#/components/schemas/BookingOutput_2024_08_13"
              },
              {
                "$ref": "#/components/schemas/RecurringBookingOutput_2024_08_13"
              },
              {
                "type": "array",
                "items": {
                  "$ref": "#/components/schemas/RecurringBookingOutput_2024_08_13"
                }
              },
              {
                "$ref": "#/components/schemas/GetSeatedBookingOutput_2024_08_13"
              },
              {
                "$ref": "#/components/schemas/GetRecurringSeatedBookingOutput_2024_08_13"
              },
              {
                "type": "array",
                "items": {
                  "$ref": "#/components/schemas/GetRecurringSeatedBookingOutput_2024_08_13"
                }
              }
            ],
            "description": "Booking data, which can be either a BookingOutput object, a RecurringBookingOutput object, or an array of RecurringBookingOutput objects"
          },
          "error": {
            "type": "object"
          }
        },
        "required": ["status", "data"]
      },
      "GetBookingsOutput_2024_08_13": {
        "type": "object",
        "properties": {
          "status": {
            "type": "string",
            "example": "success",
            "enum": ["success", "error"]
          },
          "data": {
            "type": "array",
            "items": {
              "oneOf": [
                {
                  "$ref": "#/components/schemas/BookingOutput_2024_08_13"
                },
                {
                  "$ref": "#/components/schemas/RecurringBookingOutput_2024_08_13"
                },
                {
                  "$ref": "#/components/schemas/GetSeatedBookingOutput_2024_08_13"
                },
                {
                  "$ref": "#/components/schemas/GetRecurringSeatedBookingOutput_2024_08_13"
                }
              ]
            },
            "description": "Array of booking data, which can contain either BookingOutput objects or RecurringBookingOutput objects"
          },
          "error": {
            "type": "object"
          }
        },
        "required": ["status", "data"]
      },
      "RescheduleBookingOutput_2024_08_13": {
        "type": "object",
        "properties": {
          "status": {
            "type": "string",
            "example": "success",
            "enum": ["success", "error"]
          },
          "data": {
            "oneOf": [
              {
                "$ref": "#/components/schemas/BookingOutput_2024_08_13"
              },
              {
                "$ref": "#/components/schemas/RecurringBookingOutput_2024_08_13"
              },
              {
                "$ref": "#/components/schemas/CreateSeatedBookingOutput_2024_08_13"
              },
              {
                "$ref": "#/components/schemas/CreateRecurringSeatedBookingOutput_2024_08_13"
              }
            ],
            "description": "Booking data, which can be either a BookingOutput object or a RecurringBookingOutput object"
          }
        },
        "required": ["status", "data"]
      },
      "CancelBookingOutput_2024_08_13": {
        "type": "object",
        "properties": {
          "status": {
            "type": "string",
            "example": "success",
            "enum": ["success", "error"]
          },
          "data": {
            "oneOf": [
              {
                "$ref": "#/components/schemas/BookingOutput_2024_08_13"
              },
              {
                "$ref": "#/components/schemas/RecurringBookingOutput_2024_08_13"
              },
              {
                "type": "array",
                "items": {
                  "$ref": "#/components/schemas/RecurringBookingOutput_2024_08_13"
                }
              },
              {
                "$ref": "#/components/schemas/GetSeatedBookingOutput_2024_08_13"
              },
              {
                "$ref": "#/components/schemas/GetRecurringSeatedBookingOutput_2024_08_13"
              },
              {
                "type": "array",
                "items": {
                  "$ref": "#/components/schemas/GetRecurringSeatedBookingOutput_2024_08_13"
                }
              }
            ],
            "description": "Booking data, which can be either a BookingOutput object, a RecurringBookingOutput object, or an array of RecurringBookingOutput objects"
          }
        },
        "required": ["status", "data"]
      },
      "MarkAbsentBookingInput_2024_08_13": {
        "type": "object",
        "properties": {
          "host": {
            "type": "boolean",
            "example": false,
            "description": "Whether the host was absent"
          },
          "attendees": {
            "type": "array",
            "items": {
              "$ref": "#/components/schemas/Attendee"
            }
          }
        }
      },
      "MarkAbsentBookingOutput_2024_08_13": {
        "type": "object",
        "properties": {
          "status": {
            "type": "string",
            "example": "success",
            "enum": ["success", "error"]
          },
          "data": {
            "oneOf": [
              {
                "$ref": "#/components/schemas/BookingOutput_2024_08_13"
              },
              {
                "$ref": "#/components/schemas/RecurringBookingOutput_2024_08_13"
              }
            ],
            "description": "Booking data, which can be either a BookingOutput object or a RecurringBookingOutput object"
          }
        },
        "required": ["status", "data"]
      },
      "ReassignedToDto": {
        "type": "object",
        "properties": {
          "id": {
            "type": "number",
            "example": 123
          },
          "name": {
            "type": "string",
            "example": "John Doe"
          },
          "email": {
            "type": "string",
            "example": "john.doe@example.com"
          }
        },
        "required": ["id", "name", "email"]
      },
      "ReassignBookingOutput_2024_08_13": {
        "type": "object",
        "properties": {
          "status": {
            "type": "string",
            "example": "success",
            "enum": ["success", "error"]
          },
          "data": {
            "oneOf": [
              {
                "$ref": "#/components/schemas/ReassignBookingOutput_2024_08_13"
              }
            ],
            "description": "Booking data, which can be either a ReassignAutoBookingOutput object or a ReassignManualBookingOutput object",
            "allOf": [
              {
                "$ref": "#/components/schemas/ReassignBookingOutput_2024_08_13"
              }
            ]
          }
        },
        "required": ["status", "data"]
      },
      "ReassignToUserBookingInput_2024_08_13": {
        "type": "object",
        "properties": {
          "reason": {
            "type": "string",
            "example": "Host has to take another call",
            "description": "Reason for reassigning the booking"
          }
        }
      },
      "DeclineBookingInput_2024_08_13": {
        "type": "object",
        "properties": {
          "reason": {
            "type": "string",
            "example": "Host has to take another call",
            "description": "Reason for declining a booking that requires a confirmation"
          }
        }
      },
      "CreateTeamMembershipInput": {
        "type": "object",
        "properties": {
          "userId": {
            "type": "number"
          },
          "accepted": {
            "type": "boolean",
            "default": false
          },
          "role": {
            "type": "string",
            "default": "MEMBER",
            "enum": ["MEMBER", "OWNER", "ADMIN"]
          },
          "disableImpersonation": {
            "type": "boolean",
            "default": false
          }
        },
        "required": ["userId"]
      },
      "TeamMembershipOutput": {
        "type": "object",
        "properties": {
          "id": {
            "type": "number"
          },
          "userId": {
            "type": "number"
          },
          "teamId": {
            "type": "number"
          },
          "accepted": {
            "type": "boolean"
          },
          "role": {
            "type": "string",
            "enum": ["MEMBER", "OWNER", "ADMIN"]
          },
          "disableImpersonation": {
            "type": "boolean"
          }
        },
        "required": ["id", "userId", "teamId", "accepted", "role"]
      },
      "CreateTeamMembershipOutput": {
        "type": "object",
        "properties": {
          "status": {
            "type": "string",
            "example": "success",
            "enum": ["success", "error"]
          },
          "data": {
            "$ref": "#/components/schemas/TeamMembershipOutput"
          }
        },
        "required": ["status", "data"]
      },
      "GetTeamMembershipOutput": {
        "type": "object",
        "properties": {
          "status": {
            "type": "string",
            "example": "success",
            "enum": ["success", "error"]
          },
          "data": {
            "$ref": "#/components/schemas/TeamMembershipOutput"
          }
        },
        "required": ["status", "data"]
      },
      "GetTeamMembershipsOutput": {
        "type": "object",
        "properties": {
          "status": {
            "type": "string",
            "example": "success",
            "enum": ["success", "error"]
          },
          "data": {
            "$ref": "#/components/schemas/TeamMembershipOutput"
          }
        },
        "required": ["status", "data"]
      },
      "UpdateTeamMembershipInput": {
        "type": "object",
        "properties": {
          "accepted": {
            "type": "boolean"
          },
          "role": {
            "type": "string",
            "enum": ["MEMBER", "OWNER", "ADMIN"]
          },
          "disableImpersonation": {
            "type": "boolean"
          }
        }
      },
      "UpdateTeamMembershipOutput": {
        "type": "object",
        "properties": {
          "status": {
            "type": "string",
            "example": "success",
            "enum": ["success", "error"]
          },
          "data": {
            "$ref": "#/components/schemas/TeamMembershipOutput"
          }
        },
        "required": ["status", "data"]
      },
      "DeleteTeamMembershipOutput": {
        "type": "object",
        "properties": {
          "status": {
            "type": "string",
            "example": "success",
            "enum": ["success", "error"]
          },
          "data": {
            "$ref": "#/components/schemas/TeamMembershipOutput"
          }
        },
        "required": ["status", "data"]
      },
      "ReserveSlotInput_2024_09_04": {
        "type": "object",
        "properties": {
          "eventTypeId": {
            "type": "number",
            "example": 1,
            "description": "The ID of the event type for which slot should be reserved."
          },
          "slotStart": {
            "type": "string",
            "example": "2024-09-04T09:00:00Z",
            "description": "ISO 8601 datestring in UTC timezone representing available slot."
          },
          "slotDuration": {
            "type": "number",
            "example": "30",
            "description": "By default slot duration is equal to event type length, but if you want to reserve a slot for an event type that has a variable length you can specify it here as a number in minutes. If you don't have this set explicitly that event type can have one of many lengths you can omit this."
          },
          "reservationDuration": {
            "type": "number",
            "example": 5,
            "description": "ONLY for authenticated requests with api key, access token or OAuth credentials (ID + secret).\n      \n      For how many minutes the slot should be reserved - for this long time noone else can book this event type at `start` time. If not provided, defaults to 5 minutes."
          }
        },
        "required": ["eventTypeId", "slotStart"]
      },
      "ReserveSlotOutput_2024_09_04": {
        "type": "object",
        "properties": {
          "eventTypeId": {
            "type": "number",
            "example": 1,
            "description": "The ID of the event type for which slot was reserved."
          },
          "slotStart": {
            "type": "string",
            "example": "2024-09-04T09:00:00Z",
            "description": "ISO 8601 datestring in UTC timezone representing available slot."
          },
          "slotEnd": {
            "type": "string",
            "example": "2024-09-04T10:00:00Z",
            "description": "ISO 8601 datestring in UTC timezone representing slot end."
          },
          "slotDuration": {
            "type": "number",
            "example": "30",
            "description": "By default slot duration is equal to event type length, but if you want to reserve a slot for an event type that has a variable length you can specify it here. If you don't have this set explicitly that event type can have one of many lengths you can omit this."
          },
          "reservationUid": {
            "type": "string",
            "example": "e84be5a3-4696-49e3-acc7-b2f3999c3b94",
            "description": "The unique identifier of the reservation. Use it to update, get or delete the reservation."
          },
          "reservationDuration": {
            "type": "number",
            "example": 5,
            "description": "For how many minutes the slot is reserved - for this long time noone else can book this event type at `start` time."
          },
          "reservationUntil": {
            "type": "string",
            "example": "2023-09-04T10:00:00Z",
            "description": "ISO 8601 datestring in UTC timezone representing time until which the slot is reserved."
          }
        },
        "required": [
          "eventTypeId",
          "slotStart",
          "slotEnd",
          "slotDuration",
          "reservationUid",
          "reservationDuration",
          "reservationUntil"
        ]
      },
      "ReserveSlotOutputResponse_2024_09_04": {
        "type": "object",
        "properties": {
          "status": {
            "type": "string",
            "example": "success",
            "enum": ["success", "error"]
          },
          "data": {
            "$ref": "#/components/schemas/ReserveSlotOutput_2024_09_04"
          }
        },
        "required": ["status", "data"]
      },
      "GetReservedSlotOutput_2024_09_04": {
        "type": "object",
        "properties": {
          "status": {
            "type": "string",
            "example": "success",
            "enum": ["success", "error"]
          },
          "data": {
            "nullable": true,
            "allOf": [
              {
                "$ref": "#/components/schemas/GetReservedSlotOutput_2024_09_04"
              }
            ]
          }
        },
        "required": ["status", "data"]
      },
      "UserWebhookOutputDto": {
        "type": "object",
        "properties": {
          "payloadTemplate": {
            "type": "string",
            "description": "The template of the payload that will be sent to the subscriberUrl, check cal.com/docs/core-features/webhooks for more information",
            "example": "{\"content\":\"A new event has been scheduled\",\"type\":\"{{type}}\",\"name\":\"{{title}}\",\"organizer\":\"{{organizer.name}}\",\"booker\":\"{{attendees.0.name}}\"}"
          },
          "userId": {
            "type": "number"
          },
          "id": {
            "type": "number"
          },
          "triggers": {
            "type": "array",
            "items": {
              "type": "object"
            }
          },
          "subscriberUrl": {
            "type": "string"
          },
          "active": {
            "type": "boolean"
          },
          "secret": {
            "type": "string"
          }
        },
        "required": ["payloadTemplate", "userId", "id", "triggers", "subscriberUrl", "active"]
      },
      "UserWebhookOutputResponseDto": {
        "type": "object",
        "properties": {
          "status": {
            "type": "string",
            "example": "success",
            "enum": ["success", "error"]
          },
          "data": {
            "$ref": "#/components/schemas/UserWebhookOutputDto"
          }
        },
        "required": ["status", "data"]
      },
      "UserWebhooksOutputResponseDto": {
        "type": "object",
        "properties": {
          "status": {
            "type": "string",
            "example": "success",
            "enum": ["success", "error"]
          },
          "data": {
            "type": "array",
            "items": {
              "$ref": "#/components/schemas/UserWebhookOutputDto"
            }
          }
        },
        "required": ["status", "data"]
      },
      "EventTypeWebhookOutputDto": {
        "type": "object",
        "properties": {
          "payloadTemplate": {
            "type": "string",
            "description": "The template of the payload that will be sent to the subscriberUrl, check cal.com/docs/core-features/webhooks for more information",
            "example": "{\"content\":\"A new event has been scheduled\",\"type\":\"{{type}}\",\"name\":\"{{title}}\",\"organizer\":\"{{organizer.name}}\",\"booker\":\"{{attendees.0.name}}\"}"
          },
          "eventTypeId": {
            "type": "number"
          },
          "id": {
            "type": "number"
          },
          "triggers": {
            "type": "array",
            "items": {
              "type": "object"
            }
          },
          "subscriberUrl": {
            "type": "string"
          },
          "active": {
            "type": "boolean"
          },
          "secret": {
            "type": "string"
          }
        },
        "required": ["payloadTemplate", "eventTypeId", "id", "triggers", "subscriberUrl", "active"]
      },
      "EventTypeWebhookOutputResponseDto": {
        "type": "object",
        "properties": {
          "status": {
            "type": "string",
            "example": "success",
            "enum": ["success", "error"]
          },
          "data": {
            "$ref": "#/components/schemas/EventTypeWebhookOutputDto"
          }
        },
        "required": ["status", "data"]
      },
      "EventTypeWebhooksOutputResponseDto": {
        "type": "object",
        "properties": {
          "status": {
            "type": "string",
            "example": "success",
            "enum": ["success", "error"]
          },
          "data": {
            "type": "array",
            "items": {
              "$ref": "#/components/schemas/EventTypeWebhookOutputDto"
            }
          }
        },
        "required": ["status", "data"]
      },
      "DeleteManyWebhooksOutputResponseDto": {
        "type": "object",
        "properties": {
          "status": {
            "type": "string",
            "example": "success",
            "enum": ["success", "error"]
          },
          "data": {
            "type": "string"
          }
        },
        "required": ["status", "data"]
      },
      "OAuthClientWebhookOutputDto": {
        "type": "object",
        "properties": {
          "payloadTemplate": {
            "type": "string",
            "description": "The template of the payload that will be sent to the subscriberUrl, check cal.com/docs/core-features/webhooks for more information",
            "example": "{\"content\":\"A new event has been scheduled\",\"type\":\"{{type}}\",\"name\":\"{{title}}\",\"organizer\":\"{{organizer.name}}\",\"booker\":\"{{attendees.0.name}}\"}"
          },
          "oAuthClientId": {
            "type": "string"
          },
          "id": {
            "type": "number"
          },
          "triggers": {
            "type": "array",
            "items": {
              "type": "object"
            }
          },
          "subscriberUrl": {
            "type": "string"
          },
          "active": {
            "type": "boolean"
          },
          "secret": {
            "type": "string"
          }
        },
        "required": ["payloadTemplate", "oAuthClientId", "id", "triggers", "subscriberUrl", "active"]
      },
      "OAuthClientWebhookOutputResponseDto": {
        "type": "object",
        "properties": {
          "status": {
            "type": "string",
            "example": "success",
            "enum": ["success", "error"]
          },
          "data": {
            "$ref": "#/components/schemas/OAuthClientWebhookOutputDto"
          }
        },
        "required": ["status", "data"]
      },
      "OAuthClientWebhooksOutputResponseDto": {
        "type": "object",
        "properties": {
          "status": {
            "type": "string",
            "example": "success",
            "enum": ["success", "error"]
          },
          "data": {
            "type": "array",
            "items": {
              "$ref": "#/components/schemas/OAuthClientWebhookOutputDto"
            }
          }
        },
        "required": ["status", "data"]
      },
      "DestinationCalendarsInputBodyDto": {
        "type": "object",
        "properties": {
          "integration": {
            "type": "string",
            "example": "apple_calendar",
            "description": "The calendar service you want to integrate, as returned by the /calendars endpoint",
            "enum": ["apple_calendar", "google_calendar", "office365_calendar"]
          },
          "externalId": {
            "type": "string",
            "example": "https://caldav.icloud.com/26962146906/calendars/1644422A-1945-4438-BBC0-4F0Q23A57R7S/",
            "description": "Unique identifier used to represent the specfic calendar, as returned by the /calendars endpoint"
          }
        },
        "required": ["integration", "externalId"]
      },
      "DestinationCalendarsOutputDto": {
        "type": "object",
        "properties": {
          "userId": {
            "type": "number"
          },
          "integration": {
            "type": "string"
          },
          "externalId": {
            "type": "string"
          },
          "credentialId": {
            "type": "number",
            "nullable": true
          }
        },
        "required": ["userId", "integration", "externalId", "credentialId"]
      },
      "DestinationCalendarsOutputResponseDto": {
        "type": "object",
        "properties": {
          "status": {
            "type": "string",
            "example": "success",
            "enum": ["success", "error"]
          },
          "data": {
            "$ref": "#/components/schemas/DestinationCalendarsOutputDto"
          }
        },
        "required": ["status", "data"]
      },
      "ConferencingAppsOutputDto": {
        "type": "object",
        "properties": {
          "id": {
            "type": "number",
            "description": "Id of the conferencing app credentials"
          },
          "type": {
            "type": "string",
            "example": "google_video",
            "description": "Type of conferencing app"
          },
          "userId": {
            "type": "number",
            "description": "Id of the user associated to the conferencing app"
          },
          "invalid": {
            "type": "boolean",
            "nullable": true,
            "example": true,
            "description": "Whether if the connection is working or not."
          }
        },
        "required": ["id", "type", "userId"]
      },
      "ConferencingAppOutputResponseDto": {
        "type": "object",
        "properties": {
          "status": {
            "type": "string",
            "enum": ["success", "error"]
          },
          "data": {
            "$ref": "#/components/schemas/ConferencingAppsOutputDto"
          }
        },
        "required": ["status", "data"]
      },
      "GetConferencingAppsOauthUrlResponseDto": {
        "type": "object",
        "properties": {
          "status": {
            "type": "string",
            "example": "success",
            "enum": ["success", "error"]
          }
        },
        "required": ["status"]
      },
      "ConferencingAppsOutputResponseDto": {
        "type": "object",
        "properties": {
          "status": {
            "type": "string",
            "enum": ["success", "error"]
          },
          "data": {
            "type": "array",
            "items": {
              "$ref": "#/components/schemas/ConferencingAppsOutputDto"
            }
          }
        },
        "required": ["status", "data"]
      },
      "SetDefaultConferencingAppOutputResponseDto": {
        "type": "object",
        "properties": {
          "status": {
            "type": "string",
            "example": "success",
            "enum": ["success", "error"]
          }
        },
        "required": ["status"]
      },
      "DefaultConferencingAppsOutputDto": {
        "type": "object",
        "properties": {
          "appSlug": {
            "type": "string"
          },
          "appLink": {
            "type": "string"
          }
        }
      },
      "GetDefaultConferencingAppOutputResponseDto": {
        "type": "object",
        "properties": {
          "status": {
            "type": "string",
            "example": "success",
            "enum": ["success", "error"]
          },
          "data": {
            "$ref": "#/components/schemas/DefaultConferencingAppsOutputDto"
          }
        },
        "required": ["status"]
      },
      "DisconnectConferencingAppOutputResponseDto": {
        "type": "object",
        "properties": {
          "status": {
            "type": "string",
            "example": "success",
            "enum": ["success", "error"]
          }
        },
        "required": ["status"]
      }
    }
  }
}<|MERGE_RESOLUTION|>--- conflicted
+++ resolved
@@ -13124,7 +13124,6 @@
         },
         "required": ["status", "data"]
       },
-<<<<<<< HEAD
       "CreateOrganizationInput": {
         "type": "object",
         "properties": {
@@ -13262,8 +13261,6 @@
           }
         }
       },
-=======
->>>>>>> fbcfc356
       "ProviderVerifyClientData": {
         "type": "object",
         "properties": {
