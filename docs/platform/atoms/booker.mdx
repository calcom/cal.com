---
title: "Booker"
---

The booker atom is a dynamic component that facilitates the booking process for users. It allows individuals to easily select available time slots and confirm their participation in various events, streamlining the scheduling experience. It is one of the most important atoms and a critical piece of our scheduling system.

Below code snippet can be used to render the booker atom

```js
import { Booker } from "@calcom/atoms";

export default function Booker( props : BookerProps ) {
  return (
    <>
      <Booker
        eventSlug={props.eventTypeSlug}
        username={props.calUsername}
        onCreateBookingSuccess={() => {
          console.log("booking created successfully");
         }}
      />
    </>
  )
}
```

For a demonstration of the booker atom, please refer to the video below.

<p></p>

    <iframe
      height="315"
      style={{ width: "100%", maxWidth: "560px" }}
      src="https://www.loom.com/embed/73dbb943cef0409c9bc57d5050453a6e?sid=45575c09-4786-486e-99f9-6cf7f4e8db50"
      frameborder="0"
      allow="accelerometer; autoplay; clipboard-write; encrypted-media; gyroscope; picture-in-picture"
      allowfullscreen="true"
    ></iframe>

<p></p>

It is also possible to change the booker layout into a week or column view, you just need to pass in the view prop the layout you want to use. The layouts are as follows: **MONTH_VIEW,** **WEEK_VIEW** and **COLUMN_VIEW**. Both the week and column layouts come with an Overlay Calendar feature, which allows users to overlay multiple calendars on top of their primary calendar.

Below code snippet can be used to render the booker atom with week view

```js
import { Booker } from "@calcom/atoms";

export default function Booker( props : BookerProps ) {
  return (
    <>
      <Booker
        view="WEEK_VIEW"
        eventSlug={props.eventTypeSlug}
        username={props.calUsername}
        onCreateBookingSuccess={() => {
          console.log("booking created successfully");
         }}
      />
    </>
  )
}
```

For a demonstration of the booker atom along with calendar overlay, please refer to the video below.

<p></p>

    <iframe
      height="315"
      style={{ width: "100%", maxWidth: "560px" }}
      src="https://www.loom.com/embed/554e9ef9f7874cbe9d179b63cc2c601b?sid=fc185a1c-1fb9-4705-a222-8ccd131bd5b6"
      frameborder="0"
      allow="accelerometer; autoplay; clipboard-write; encrypted-media; gyroscope; picture-in-picture"
      allowfullscreen="true"
    ></iframe>

<p></p>

We offer all kinds of customizations to the booker atom via props and customClassNames. 

Below is a list of props that can be passed to the booker atom.
<p></p>

| Name                       | Required | Description                                                                                           |
|:----------------------------|:----------|:-------------------------------------------------------------------------------------------------------|
| username                   | Yes      | Username of the person whose schedule is to be displayed                                              |
| eventSlug                  | Yes      | Unique slug created for a particular event                                                            |
| orgBannerUrl               | No       | URL of the user's current organization                                                                |
| customClassNames           | No       | To pass in custom classnames from outside for styling the atom                                        |
| month                      | No       | The exact month for displaying a user's availability; defaults to the current month                   |
| selectedDate               | No       | Default selected date for which the slot picker opens                                                 |
| hideBranding               | No       | For hiding any branding on the booker                                                                 |
| isAway                     | No       | Sets the booker component to the away state                                                           |
| allowsDynamicBooking       | No       | Boolean indicating if the booking is a dynamic booking                                                |
| bookingData                | No       | Data for rescheduling a booking passed in via this prop                                               |
| defaultFormValues          | No       | Prefilled values for booking form fields like name, email, guests, notes, reschedule reason, etc.     |
| isTeamEvent                | No       | Boolean indicating if it is a team event                                                              |
| duration                   | No       | Refers to a multiple-duration event type; selects default if not passed                               |
| durationConfig             | No       | Configures selectable options for a multi-duration event type                                         |
| hashedLink                 | No       | Refers to the private link from event types page                                                      |
| isInstantMeeting           | No       | Boolean indicating if the booking is an instant meeting                                               |
| rescheduleUid              | No       | Unique ID generated during rescheduling                                                               |
| bookingUid                 | No       | Unique ID generated during booking                                                                    |
| locationUrl                | No       | Custom meeting link URL instead of a Cal.com link                                                     |
| firstName                  | No       | First name of the attendee                                                                            |
| lastName                   | No       | Last name of the attendee                                                                             |
| guests                     | No       | Invite a guest to join a meeting                                                                      |
| name                       | No       | Host name                                                                                             |
| onCreateBookingSuccess     | No       | Callback function for successful booking creation                                                     |
| onCreateBookingError       | No       | Callback function triggered on booking creation failure                                               |
| onCreateRecurringBookingSuccess | No  | Callback function for successful recurring booking creation                                           |
| onCreateRecurringBookingError | No    | Callback function triggered on recurring booking creation failure                                     |
| onCreateInstantBookingSuccess | No    | Callback function for successful instant booking creation                                             |
| onCreateInstantBookingError | No      | Callback function triggered on instant booking creation failure                                       |
| onReserveSlotSuccess       | No       | Callback function for successful slot reservation                                                     |
| onReserveSlotError         | No       | Callback function triggered on slot reservation failure                                               |
| onDeleteSlotSuccess        | No       | Callback function for successful slot deletion                                                        |
| onDeleteSlotError          | No       | Callback function triggered on slot deletion failure  
| view         | No       | Specifies the layout of the booker atom into column, week, or month view                                             |
| metadata        | No       | Used to pass custom metadata values into the booker. Metadata should be an object eg: `{ bookingSource: "website", userRole: "admin" }`                                                |
| bannerUrl          | No       | Adds custom banner to the booker atom                                             |
| onBookerStateChange     | No       | Callback function that is triggered when the state of the booker atom changes.                             |
| allowUpdatingUrlParams     | No       | Boolean indicating if the URL parameters should be updated, defaults to false.                             |
<<<<<<< HEAD
| confirmButtonDisabled     | No       | Boolean indicating if the submit button should be disabled, defaults to false.                            |
=======
| confirmButtonDisabled     | No       | Boolean indicating if the submit button should be disabled, defaults to false.                             |
>>>>>>> 7dab1003

## Styling

Booker atom accepts custom styles via the `customClassNames` prop. This prop is an object that contains root level styles and nested objects for styling different parts of the booker component. Each nested object groups related styles for a specific section of the booker (e.g., eventMeta, datePicker, availableTimeSlots, etc).

Here is an example booker with root level style `bookerContainer` and nested object `datePickerCustomClassNames` with `datePickerDatesActive` style:
```js
import { Booker } from "@calcom/atoms";

export default function Booker( props : BookerProps ) {
  return (
    <>
      <Booker
        ...
        customClassNames={{
          bookerContainer: "!bg-[#F5F2FE] [&_button:!rounded-full] border-subtle border",
          datePickerCustomClassNames: {
            datePickerDatesActive: "!bg-[#D7CEF5]",
          },
        }}
      />
    </>
  )
}
```

Below is a list of **customClassNames** properties grouped by their parent objects:

### Root Level Styles
| Property | Description |
|:---------|:-------------|
| bookerContainer | Adds styling to the whole of the booker atom |

### Event Meta Styles (`eventMetaCustomClassNames`)
| Property | Description |
|:---------|:-------------|
| eventMetaContainer | Styles the event meta component containing details about an event |
| eventMetaTitle | Adds styles to the event meta title |
| eventMetaTimezoneSelect | Adds styles to the event meta timezone selector |

### Date Picker Styles (`datePickerCustomClassNames`)
| Property | Description |
|:---------|:-------------|
| datePickerContainer | Adds styling to the date picker |
| datePickerTitle | Styles the date picker title |
| datePickerDays | Adds styling to all days in the date picker |
| datePickerDate | Adds styling to all dates in the date picker |
| datePickerDatesActive | Styles only the dates with available slots |
| datePickerToggle | Styles the left and right toggle buttons |

### Available Time Slots Styles (`availableTimeSlotsCustomClassNames`)
| Property | Description |
|:---------|:-------------|
| availableTimeSlotsContainer | Adds styling to the available time slots component |
| availableTimeSlotsHeaderContainer | Styles only the header container |
| availableTimeSlotsTitle | Adds styles to the title |
| availableTimeSlotsTimeFormatToggle | Adds styles to the format toggle buttons |
| availableTimes | Styles all the available times container |

### Confirmation Step Styles (`confirmStep`)
| Property | Description |
|:---------|:-------------|
| confirmButton | Styles the confirm button in the booking form |
| backButton | Styles the back button in the booking form |

Here is an example with more custom styles:
```js
import { Booker } from "@calcom/atoms";

export default function Booker( props : BookerProps ) {
  return (
    <>
      <Booker
        ...
        customClassNames={{
          bookerContainer: "!bg-[#F5F2FE] [&_button:!rounded-full] border-subtle border",
          datePickerCustomClassNames: {
            datePickerDatesActive: "!bg-[#D7CEF5]",
          },
          eventMetaCustomClassNames: {
            eventMetaTitle: "text-[#7151DC]",
          },
          availableTimeSlotsCustomClassNames: {
            availableTimeSlotsHeaderContainer: "!bg-[#F5F2FE]",
            availableTimes: "!bg-[#D7CEF5]",
          },
          confirmStep: {
            confirmButton: "!bg-purple-700",
            backButton: "text-purple-700 hover:!bg-purple-700 hover:!text-white"
          }
        }}
      />
    </>
  )
}
```<|MERGE_RESOLUTION|>--- conflicted
+++ resolved
@@ -122,11 +122,7 @@
 | bannerUrl          | No       | Adds custom banner to the booker atom                                             |
 | onBookerStateChange     | No       | Callback function that is triggered when the state of the booker atom changes.                             |
 | allowUpdatingUrlParams     | No       | Boolean indicating if the URL parameters should be updated, defaults to false.                             |
-<<<<<<< HEAD
-| confirmButtonDisabled     | No       | Boolean indicating if the submit button should be disabled, defaults to false.                            |
-=======
 | confirmButtonDisabled     | No       | Boolean indicating if the submit button should be disabled, defaults to false.                             |
->>>>>>> 7dab1003
 
 ## Styling
 
